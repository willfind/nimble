--- conflicted
+++ resolved
@@ -623,8 +623,6 @@
     trainY = trainObj.extractFeatures(0)
     assert trainY.data.dtype == numpy.object_
     pred = UML.trainAndApply('SciKitLearn.LogisticRegression', trainObj, trainY, testObj)
-<<<<<<< HEAD
-
 
 ###################
 # save/load tests #
@@ -977,6 +975,4 @@
             trainer_ret_l.apply(testObj)))
     except AssertionError:
         assert trainerLearnerObj.apply(testObj).isApproximatelyEqual(
-            trainer_ret_l.apply(testObj))
-=======
->>>>>>> 0fa0c0d7
+            trainer_ret_l.apply(testObj))