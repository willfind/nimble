"""
Relies on being scikit-learn 0.19 or above

"""

# TODO: multinomialHMM requires special input processing for obs param


from __future__ import absolute_import
import importlib
import inspect
import copy
import numpy
import os
import sys
import functools
import warnings

import UML
from UML.exceptions import ArgumentException
from UML.interfaces.interface_helpers import PythonSearcher
from UML.interfaces.interface_helpers import collectAttributes
from UML.helpers import _parseSignature
from six.moves import range

# Contains path to sciKitLearn root directory
#sciKitLearnDir = '/usr/local/lib/python2.7/dist-packages'
sciKitLearnDir = None

# a dictionary mapping names to learners, or modules
# containing learners. To be used by findInPackage
locationCache = {}

from UML.interfaces.universal_interface import UniversalInterface


class SciKitLearn(UniversalInterface):
    """

    """

    def __init__(self):
        """

        """
        if sciKitLearnDir is not None:
            sys.path.insert(0, sciKitLearnDir)

        # suppress DeprecationWarnings
        with warnings.catch_warnings():
            warnings.filterwarnings("ignore",category=DeprecationWarning)
            self.skl = importlib.import_module('sklearn')

        version = self.skl.__version__
        self._version = version
        self._versionSplit = list(map(int,version.split('.')))

        from sklearn.utils.testing import all_estimators
        all_estimators = all_estimators()
        self.allEstimators = {}
        for name, obj in all_estimators:
            # all_estimators includes some without predict, transform,
            # fit_predict or fit_transform, all have fit attribute
            hasPred = hasattr(obj, 'predict')
            hasTrans = hasattr(obj, 'transform')
            hasFitPred = hasattr(obj, 'fit_predict')
            hasFitTrans = hasattr(obj, 'fit_transform')

            if hasPred or hasTrans or hasFitPred or hasFitTrans:
                self.allEstimators[name] = obj

        super(SciKitLearn, self).__init__()

    #######################################
    ### ABSTRACT METHOD IMPLEMENTATIONS ###
    #######################################

    def accessible(self):
        try:
            import sklearn
        except ImportError:
            return False
        return True

    def _listLearnersBackend(self):
        possibilities = []
        exclude = ['FeatureAgglomeration', 'LocalOutlierFactor', 'KernelCenterer',]

        for name in self.allEstimators.keys():
            if name not in exclude:
                possibilities.append(name)

        return possibilities

    def learnerType(self, name):
        """
        Returns a string referring to the action the learner takes out of the possibilities:
        classification, regression, featureSelection, dimensionalityReduction
        TODO

        """
        obj = self.findCallable(name)
        if issubclass(obj, self.skl.base.ClassifierMixin):
            return 'classification'
        if issubclass(obj, self.skl.base.RegressorMixin):
            return 'regression'
        if issubclass(obj, self.skl.base.ClusterMixin):
            return 'cluster'
        if issubclass(obj, self.skl.base.TransformerMixin):
            return 'transformation'
        # if hasattr(obj, 'classes_') or hasattr(obj, 'label_') or hasattr(obj, 'labels_'):
        #     return 'classification'
        # if "Classifier" in obj.__name__:
        #     return 'classification'
        #
        # if "Regressor" in obj.__name__:
        #     return 'regression'

        return 'UNKNOWN'

    def _findCallableBackend(self, name):
        """
        Find reference to the callable with the given name
        TAKES string name
        RETURNS reference to in-package function or constructor
        """
        try:
            return self.allEstimators[name]
        except KeyError:
            return None

    def _getParameterNamesBackend(self, name):
        """
        Find params for instantiation and function calls
        TAKES string name,
        RETURNS list of list of param names to make the chosen call
        """
        ret = self._paramQuery(name, None)
        if ret is None:
            return ret
        (objArgs, d) = ret
        return [objArgs]

    def _getLearnerParameterNamesBackend(self, learnerName):
        """
        Find all parameters involved in a trainAndApply() call to the given learner
        TAKES string name of a learner,
        RETURNS list of list of param names
        """
        #		if learnerName == 'KernelCenterer':
        #			import pdb
        #			pdb.set_trace()
        ignore = ['self', 'X', 'x', 'Y', 'y', 'obs', 'T']
        init = self._paramQuery('__init__', learnerName, ignore)
        fit = self._paramQuery('fit', learnerName, ignore)
        predict = self._paramQuery('predict', learnerName, ignore)
        transform = self._paramQuery('transform', learnerName, ignore)
        fitPredict = self._paramQuery('fit_predict', learnerName, ignore)
        fitTransform = self._paramQuery('fit_transform', learnerName, ignore)

        if predict is not None:
            ret = init[0] + fit[0] + predict[0]
        elif transform is not None:
            ret = init[0] + fit[0] + transform[0]
        elif fitPredict is not None:
            ret = init[0] + fitPredict[0]
        elif fitTransform is not None:
            ret = init[0] + fitTransform[0]
        else:
            raise ArgumentException("Cannot get parameter names for learner " + learnerName)

        return [ret]

    def _getDefaultValuesBackend(self, name):
        """
        Find default values
        TAKES string name,
        RETURNS list of dict of param names to default values
        """
        ret = self._paramQuery(name, None)
        if ret is None:
            return ret
        (objArgs, d) = ret
        ret = {}
        if d is not None:
            for i in range(len(d)):
                ret[objArgs[-(i + 1)]] = d[-(i + 1)]

        return [ret]

    def _getLearnerDefaultValuesBackend(self, learnerName):
        """
        Find all default values for parameters involved in a trainAndApply() call to the given learner
        TAKES string name of a learner,
        RETURNS list of dict of param names to default values
        """
        ignore = ['self', 'X', 'x', 'Y', 'y', 'T']
        init = self._paramQuery('__init__', learnerName, ignore)
        fit = self._paramQuery('fit', learnerName, ignore)
        predict = self._paramQuery('predict', learnerName, ignore)
        transform = self._paramQuery('transform', learnerName, ignore)
        fitPredict = self._paramQuery('fit_predict', learnerName, ignore)
        fitTransform = self._paramQuery('fit_transform', learnerName, ignore)

        if predict is not None:
            toProcess = [init, fit, predict]
        elif transform is not None:
            toProcess = [init, fit, transform]
        elif fitPredict is not None:
            toProcess = [init, fitPredict]
        else:
            toProcess = [init, fitTransform]

        ret = {}
        for stage in toProcess:
            currNames = stage[0]
            currDefaults = stage[1]
            if stage[1] is not None:
                for i in range(len(currDefaults)):
                    key = currNames[-(i + 1)]
                    value = currDefaults[-(i + 1)]
                    ret[key] = value

        return [ret]

    def _getScores(self, learner, testX, arguments, customDict):
        """
        If the learner is a classifier, then return the scores for each
        class on each data point, otherwise raise an exception.

        """
        if hasattr(learner, 'decision_function'):
            toCall = learner.decision_function
        elif hasattr(learner, 'predict_proba'):
            toCall = learner.predict_proba
        else:
            raise NotImplementedError('Cannot get scores for this learner')
        raw = toCall(testX)
        # in binary classification, we return a row vector. need to reshape
        if len(raw.shape) == 1:
            return raw.reshape(len(raw), 1)
        else:
            return raw


    def _getScoresOrder(self, learner):
        """
        If the learner is a classifier, then return a list of the the labels corresponding
        to each column of the return from getScores

        """
        return learner.UIgetScoreOrder()


    def isAlias(self, name):
        """
        Returns true if the name is an accepted alias for this interface

        """
        if name.lower() == 'skl':
            return True
        return name.lower() == self.getCanonicalName().lower()


    def getCanonicalName(self):
        """
        Returns the string name that will uniquely identify this interface

        """
        return 'sciKitLearn'


    def _inputTransformation(self, learnerName, trainX, trainY, testX, arguments, customDict):
        """
        Method called before any package level function which transforms all
        parameters provided by a UML user.

        trainX, etc. are filled with the values of the parameters of the same name
        to a calls to trainAndApply() or train(), or are empty when being called before other
        functions. arguments is a dictionary mapping names to values of all other
        parameters that need to be processed.

        The return value of this function must be a dictionary mirroring the
        structure of the inputs. Specifically, four keys and values are required:
        keys trainX, trainY, testX, and arguments. For the first three, the associated
        values must be the transformed values, and for the last, the value must be a
        dictionary with the same keys as in the 'arguments' input dictionary, with
        transformed values as the values. However, other information may be added
        by the package implementor, for example to be used in _outputTransformation()

        """
        mustCopyTrainX = ['PLSRegression']
        if trainX is not None:
            customDict['match'] = trainX.getTypeString()
            if trainX.getTypeString() == 'Matrix' and learnerName not in mustCopyTrainX:
                trainX = trainX.data
            elif trainX.getTypeString() == 'Sparse':
                trainX = trainX.copyAs('scipycsr')
            else:
                trainX = trainX.copyAs('numpy matrix')

        if trainY is not None:
            if trainY.features > 1:
                trainY = (trainY.copyAs('numpy array'))
            else:
                trainY = trainY.copyAs('numpy array', outputAs1D=True)
            if trainY.dtype == numpy.object_:
                try:
                    trainY = trainY.astype(numpy.float)
                except ValueError:
                    pass

        if testX is not None:
            mustCopyTestX = ['StandardScaler']
            if testX.getTypeString() == 'Matrix' and learnerName not in mustCopyTestX:
                testX = testX.data
            elif testX.getTypeString() == 'Sparse':
                testX = testX.copyAs('scipycsr')
            else:
                testX = testX.copyAs('numpy matrix')

        # this particular learner requires integer inputs
        if learnerName == 'MultinomialHMM':
            if trainX is not None:
                trainX = numpy.array(trainX, numpy.int32)
            if trainY is not None:
                trainY = numpy.array(trainY, numpy.int32)
            if testX is not None:
                testX = numpy.array(testX, numpy.int32)

        return (trainX, trainY, testX, copy.deepcopy(arguments))


    def _outputTransformation(self, learnerName, outputValue, transformedInputs, outputType, outputFormat, customDict):
        """
        Method called before any package level function which transforms the returned
        value into a format appropriate for a UML user.

        """
        #In the case of prediction we are given a row vector, yet we want a column vector
        if outputFormat == "label" and len(outputValue.shape) == 1:
            outputValue = outputValue.reshape(len(outputValue), 1)

        #TODO correct
        outputType = 'Matrix'
        if outputType == 'match':
            outputType = customDict['match']
        return UML.createData(outputType, outputValue)


    def _trainer(self, learnerName, trainX, trainY, arguments, customDict):
        """
        build a learner and perform training with the given data
        TAKES name of learner, transformed arguments
        RETURNS an in package object to be wrapped by a TrainedLearner object
        """
        msg = "UML was tested using sklearn 0.19 and above, we cannot be "
        msg += "sure of success for version {0}".format(self._version)
        if self._versionSplit[1] < 19:
            warnings.warn(msg)

        # get parameter names
        initNames = self._paramQuery('__init__', learnerName, ['self'])[0]
        fitNames = self._paramQuery('fit', learnerName, ['self'])[0]

        # pack parameter sets
        initParams = {}
        for name in initNames:
            initParams[name] = arguments[name]
        fitParams = {}
        for name in fitNames:
            if name.lower() == 'x' or name.lower() == 'obs':
                value = trainX
            elif name.lower() == 'y':
                value = trainY
            else:
                value = arguments[name]
            fitParams[name] = value

        learner = self.findCallable(learnerName)(**initParams)
        try:
            learner.fit(**fitParams)
        except ValueError as ve:
            # these occur when the learner requires different input data (multi-dimensional, non-negative)
            raise ArgumentException(str(ve))
        if hasattr(learner, 'decision_function') or hasattr(learner, 'predict_proba'):
            if trainY is not None:
                labelOrder = numpy.unique(trainY)
            else:
                allLabels = learner.predict(trainX)
                labelOrder = numpy.unique(allLabels)

            def UIgetScoreOrder():
                return labelOrder

            learner.UIgetScoreOrder = UIgetScoreOrder

        return learner


    def _incrementalTrainer(self, learner, trainX, trainY, arguments, customDict):
        """
        Given an already trained online learner, extend it's training with the given data
        TAKES trained learner, transformed arguments,
        RETURNS the learner after this batch of training
        """
        # see partial_fit(X, y[, classes, sample_weight])
        pass


    def _applier(self, learner, testX, arguments, customDict):
        """
        use the given learner to do testing/prediction on the given test set
        TAKES a TrainedLearner object that can be tested on
        RETURNS UML friendly results
        """
        if hasattr(learner, 'predict'):
            return self._predict(learner, testX, arguments, customDict)
        elif hasattr(learner, 'transform'):
            return self._transform(learner, testX, arguments, customDict)
        # labels_ is the return for learners with fit_predict only
        elif hasattr(learner, 'labels_'):
            return learner.labels_
        # embedding_ is the return for learners with fit_transform only
        elif hasattr(learner, 'embedding_'):
            return learner.embedding_
        else:
            raise TypeError("Cannot apply this learner to data, no predict or transform function")


    def _getAttributes(self, learnerBackend):
        """
        Returns whatever attributes might be available for the given learner,
        in the form of a dictionary. For example, in the case of linear
        regression, one might expect to find an intercept and a list of
        coefficients in the output. Makes use of the
        UML.interfaces.interface_helpers.collectAttributes function to
        automatically generate the results.

        """
        obj = learnerBackend
        generators = None
        checkers = []
        checkers.append(UML.interfaces.interface_helpers.noLeading__)
        checkers.append(UML.interfaces.interface_helpers.notCallable)
        checkers.append(UML.interfaces.interface_helpers.notABCAssociated)

        ret = collectAttributes(obj, generators, checkers)
        return ret

    def _optionDefaults(self, option):
        """
        Define package default values that will be used for as long as a default
        value hasn't been registered in the UML configuration file. For example,
        these values will always be used the first time an interface is instantiated.

        """
        return None

    def _configurableOptionNames(self):
        """
        Returns a list of strings, where each string is the name of a configurable
        option of this interface whose value will be stored in UML's configuration
        file.

        """
        return ['location']


    def _exposedFunctions(self):
        """
        Returns a list of references to functions which are to be wrapped
        in I/O transformation, and exposed as attributes of all TrainedLearner
        objects returned by this interface's train() function. If None, or an
        empty list is returned, no functions will be exposed. Each function
        in this list should be a python function, the inspect module will be
        used to retrieve argument names, and the value of the function's
        __name__ attribute will be its name in TrainedLearner.

        """
        return [self._predict, self._transform]

    # fit_transform


    def _predict(self, learner, testX, arguments, customDict):
        """
        Wrapper for the underlying predict function of a scikit-learn learner object
        """
        return learner.predict(testX)

    def _transform(self, learner, testX, arguments, customDict):
        """
        Wrapper for the underlying transform function of a scikit-learn learner object
        """
        return learner.transform(testX)


    ###############
    ### HELPERS ###
    ###############

    def _removeFromArray(self, orig, toIgnore):
        temp = []
        for entry in orig:
            if not entry in toIgnore:
                temp.append(entry)
        return temp

    def _removeFromDict(self, orig, toIgnore):
        for entry in toIgnore:
            if entry in orig:
                del orig[entry]
        return orig

    def _removeFromTailMatchedLists(self, full, matched, toIgnore):
        """
        full is some list n, matched is a list with length m, where m is less
        than or equal to n, where the last m values of full are matched against
        their positions in matched. If one of those is to be removed, it is to
        be removed in both.
        """
        temp = {}
        if matched is not None:
            for i in range(len(full)):
                if i < len(matched):
                    temp[full[len(full) - 1 - i]] = matched[len(matched) - 1 - i]
                else:
                    temp[full[len(full) - 1 - i]] = None
        else:
            retFull = self._removeFromArray(full, toIgnore)
            return (retFull, matched)

        for ignoreKey in toIgnore:
            if ignoreKey in temp:
                del temp[ignoreKey]

        retFull = []
        retMatched = []
        for i in range(len(full)):
            name = full[i]
            if name in temp:
                retFull.append(name)
                if (i - (len(full) - len(matched))) >= 0:
                    retMatched.append(temp[name])

        return (retFull, retMatched)


    def _paramQuery(self, name, parent, ignore=[]):
        """
        Takes the name of some scikit learn object or function, returns a list
        of parameters used to instantiate that object or run that function, or
        None if the desired thing cannot be found

        """
        if parent is None:
            namedModule = self.findCallable(name)
        else:
            namedModule = self.findCallable(parent)

        if parent is None or name == '__init__':
            obj = namedModule()
            initDefaults = obj.get_params()
            initParams = list(initDefaults.keys())
            initValues = list(initDefaults.values())
            return (initParams, initValues)
        elif not hasattr(namedModule, name):
            return None
<<<<<<< HEAD

        class InheritedEmptyInit(object):
            pass

        if type(namedModule) == type(getattr(InheritedEmptyInit, '__init__')):
            return ([], None, None, None)

        try:
            (args, v, k, d) = _parseSignature(namedModule)
            (args, d) = self._removeFromTailMatchedLists(args, d, ignore)
            if 'random_state' in args:
                index = args.index('random_state')
                negdex = index - len(args)
                d[negdex] = UML.randomness.generateSubsidiarySeed()
            return (args, v, k, d)
        except TypeError:
            try:
                (args, v, k, d) = _parseSignature(namedModule.__init__)
                (args, d) = self._removeFromTailMatchedLists(args, d, ignore)
                if 'random_state' in args:
                    index = args.index('random_state')
                    negdex = index - len(args)
                    d[negdex] = UML.randomness.generateSubsidiarySeed()
                return (args, v, k, d)
            except TypeError:
                return self._paramQueryHardCoded(name, parent, ignore)


    def _paramQueryHardCoded(self, name, parent, ignore):
        """
        Returns a list of parameters for in package entities that we have hard coded,
        under the assumption that it is difficult or impossible to find that data
        automatically

        """
        if parent is not None and parent.lower() == 'KernelCenterer'.lower():
            if name == '__init__':
                ret = ([], None, None, [])
            (newArgs, newDefaults) = self._removeFromTailMatchedLists(ret[0], ret[3], ignore)
            return (newArgs, ret[1], ret[2], newDefaults)
        if parent is not None and parent.lower() == 'LabelEncoder'.lower():
            if name == '__init__':
                ret = ([], None, None, [])
            (newArgs, newDefaults) = self._removeFromTailMatchedLists(ret[0], ret[3], ignore)
            return (newArgs, ret[1], ret[2], newDefaults)
        if parent is not None and parent.lower() == 'DummyRegressor'.lower():
            if name == '__init__':
            #				ret = (['strategy', 'constant'], None, None, ['mean', None])
                ret = ([], None, None, [])
            (newArgs, newDefaults) = self._removeFromTailMatchedLists(ret[0], ret[3], ignore)
            return (newArgs, ret[1], ret[2], newDefaults)
        if parent is not None and parent.lower() == 'ZeroEstimator'.lower():
            if name == '__init__':
                return ([], None, None, [])

        if parent is not None and parent.lower() == 'GaussianNB'.lower():
            if name == '__init__':
                ret = ([], None, None, [])
            elif name == 'fit':
                ret = (['X', 'y'], None, None, [])
            elif name == 'predict':
                ret = (['X'], None, None, [])
            else:
                return None

            (newArgs, newDefaults) = self._removeFromTailMatchedLists(ret[0], ret[3], ignore)
            return (newArgs, ret[1], ret[2], newDefaults)

        return None
=======
        else:
            (args, v, k, d) = inspect.getargspec(getattr(namedModule, name))
            (args, d) = self._removeFromTailMatchedLists(args, d, ignore)
            return (args, d)
>>>>>>> ee8c773b
<|MERGE_RESOLUTION|>--- conflicted
+++ resolved
@@ -567,79 +567,7 @@
             return (initParams, initValues)
         elif not hasattr(namedModule, name):
             return None
-<<<<<<< HEAD
-
-        class InheritedEmptyInit(object):
-            pass
-
-        if type(namedModule) == type(getattr(InheritedEmptyInit, '__init__')):
-            return ([], None, None, None)
-
-        try:
-            (args, v, k, d) = _parseSignature(namedModule)
+        else:
+            (args, v, k, d) = _parseSignature(getattr(namedModule, name))
             (args, d) = self._removeFromTailMatchedLists(args, d, ignore)
-            if 'random_state' in args:
-                index = args.index('random_state')
-                negdex = index - len(args)
-                d[negdex] = UML.randomness.generateSubsidiarySeed()
-            return (args, v, k, d)
-        except TypeError:
-            try:
-                (args, v, k, d) = _parseSignature(namedModule.__init__)
-                (args, d) = self._removeFromTailMatchedLists(args, d, ignore)
-                if 'random_state' in args:
-                    index = args.index('random_state')
-                    negdex = index - len(args)
-                    d[negdex] = UML.randomness.generateSubsidiarySeed()
-                return (args, v, k, d)
-            except TypeError:
-                return self._paramQueryHardCoded(name, parent, ignore)
-
-
-    def _paramQueryHardCoded(self, name, parent, ignore):
-        """
-        Returns a list of parameters for in package entities that we have hard coded,
-        under the assumption that it is difficult or impossible to find that data
-        automatically
-
-        """
-        if parent is not None and parent.lower() == 'KernelCenterer'.lower():
-            if name == '__init__':
-                ret = ([], None, None, [])
-            (newArgs, newDefaults) = self._removeFromTailMatchedLists(ret[0], ret[3], ignore)
-            return (newArgs, ret[1], ret[2], newDefaults)
-        if parent is not None and parent.lower() == 'LabelEncoder'.lower():
-            if name == '__init__':
-                ret = ([], None, None, [])
-            (newArgs, newDefaults) = self._removeFromTailMatchedLists(ret[0], ret[3], ignore)
-            return (newArgs, ret[1], ret[2], newDefaults)
-        if parent is not None and parent.lower() == 'DummyRegressor'.lower():
-            if name == '__init__':
-            #				ret = (['strategy', 'constant'], None, None, ['mean', None])
-                ret = ([], None, None, [])
-            (newArgs, newDefaults) = self._removeFromTailMatchedLists(ret[0], ret[3], ignore)
-            return (newArgs, ret[1], ret[2], newDefaults)
-        if parent is not None and parent.lower() == 'ZeroEstimator'.lower():
-            if name == '__init__':
-                return ([], None, None, [])
-
-        if parent is not None and parent.lower() == 'GaussianNB'.lower():
-            if name == '__init__':
-                ret = ([], None, None, [])
-            elif name == 'fit':
-                ret = (['X', 'y'], None, None, [])
-            elif name == 'predict':
-                ret = (['X'], None, None, [])
-            else:
-                return None
-
-            (newArgs, newDefaults) = self._removeFromTailMatchedLists(ret[0], ret[3], ignore)
-            return (newArgs, ret[1], ret[2], newDefaults)
-
-        return None
-=======
-        else:
-            (args, v, k, d) = inspect.getargspec(getattr(namedModule, name))
-            (args, d) = self._removeFromTailMatchedLists(args, d, ignore)
-            return (args, d)
->>>>>>> ee8c773b
+            return (args, d)