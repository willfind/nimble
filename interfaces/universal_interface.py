--- conflicted
+++ resolved
@@ -22,11 +22,9 @@
 from six.moves import range
 
 import UML
-<<<<<<< HEAD
-from UML.exceptions import ArgumentException, PackageException
-=======
 from UML.exceptions import InvalidArgumentValue, ImproperObjectAction
->>>>>>> 56bae6cc
+from UML.exceptions import PackageException
+from UML.docHelpers import inheritDocstringsFactory
 from UML.exceptions import prettyListString
 from UML.exceptions import prettyDictString
 from UML.interfaces.interface_helpers import (
@@ -39,12 +37,6 @@
 from UML.helpers import extractWinningPredictionIndex
 from UML.helpers import extractWinningPredictionLabel
 from UML.helpers import extractWinningPredictionIndexAndScore
-
-<<<<<<< HEAD
-from UML.docHelpers import inheritDocstringsFactory
-=======
-from UML.helpers import _mergeArguments, generateAllPairs, countWins, inspectArguments
->>>>>>> 56bae6cc
 
 cloudpickle = UML.importModule('cloudpickle')
 
@@ -472,15 +464,6 @@
     def _confirmValidLearner(self, learnerName):
         allLearners = self.listLearners()
         if not learnerName in allLearners:
-<<<<<<< HEAD
-            msg = learnerName + " is not the name of a learner exposed by "
-            msg += "this interface"
-            raise ArgumentException(msg)
-        learnerCall = self.findCallable(learnerName)
-        if learnerCall is None:
-            msg = learnerName + " was not found in this package"
-            raise ArgumentException(msg)
-=======
             msg = learnerName
             msg += " is not the name of a learner exposed by this interface"
             raise InvalidArgumentValue(msg)
@@ -488,7 +471,6 @@
         if learnerCall is None:
             msg = learnerName + " was not found in this package"
             raise InvalidArgumentValue(msg)
->>>>>>> 56bae6cc
 
 
     def _trainBackend(self, learnerName, trainX, trainY, arguments, timer):
@@ -539,14 +521,9 @@
         TODO
         """
         if option not in self.optionNames:
-<<<<<<< HEAD
             msg = str(option)
             msg += " is not one of the accepted configurable option names"
-            raise ArgumentException(msg)
-=======
-            msg = str(option) + " is not one of the accepted configurable option names"
             raise InvalidArgumentValue(msg)
->>>>>>> 56bae6cc
 
         UML.settings.set(self.getCanonicalName(), option, value)
 
@@ -556,14 +533,9 @@
         TODO
         """
         if option not in self.optionNames:
-<<<<<<< HEAD
             msg = str(option)
             msg += " is not one of the accepted configurable option names"
-            raise ArgumentException(msg)
-=======
-            msg = str(option) + " is not one of the accepted configurable option names"
             raise InvalidArgumentValue(msg)
->>>>>>> 56bae6cc
 
         # empty string is the sentinal value indicating that the configuration
         # file has an option of that name, but the UML user hasn't set a value
@@ -720,14 +692,8 @@
                     subParamGroup = self._getParameterNames(currCallName)
 
                 msg = "MISSING LEARNING PARAMETER! "
-<<<<<<< HEAD
                 msg += "When trying to validate arguments for " + currCallName
                 msg += ", we couldn't find a value for the parameter named "
-=======
-                msg += "When trying to validate arguments for "
-                msg += currCallName + ", "
-                msg += "we couldn't find a value for the parameter named "
->>>>>>> 56bae6cc
                 msg += "'" + str(paramName) + "'. "
                 msg += "The allowed parameters were: "
                 msg += prettyListString(currNeededParams, useAnd=True)
@@ -952,11 +918,6 @@
 
             raise InvalidArgumentValue(msg)
 
-<<<<<<< HEAD
-=======
-            msg = "Missing required params in each possible set: " + str(missing)
-            raise InvalidArgumentValue(msg)
->>>>>>> 56bae6cc
         return bestIndex
 
     def _formatScoresToOvA(self, learnerName, learner, testX, applyResults,
@@ -1959,7 +1920,7 @@
                                       featureNames=colHeaders)
             else:
                 msg = "scoreMode must be 'label', 'bestScore', or 'allScores'"
-                raise ArgumentException(msg)
+                raise InvalidArgumentValue(msg)
 
         #1 VS 1
         elif self.method == 'OneVsOne':
@@ -2018,13 +1979,9 @@
                                       featureNames=colHeaders)
             else:
                 msg = "scoreMode must be 'label', 'bestScore', or 'allScores'"
-                raise ArgumentException(msg)
+                raise InvalidArgumentValue(msg)
         else:
-<<<<<<< HEAD
-            raise ArgumentException('Wrong multiclassification method.')
-=======
             raise ImproperObjectAction('Wrong multiclassification method.')
->>>>>>> 56bae6cc
 
 
 ###########
