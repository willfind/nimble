"""
Integration tests to demonstrate consistency between output of different methods
of a single interface. All tests are general, testing knowledge guaranteed by
the UniversalInterface api.

"""

from __future__ import absolute_import
from __future__ import print_function
<<<<<<< HEAD
import os
import sys
import importlib
import copy
from unittest import mock
import tempfile
=======
>>>>>>> 2c5f282f

import nose
from nose.tools import raises
from nose.plugins.attrib import attr
#@attr('slow')

<<<<<<< HEAD
import UML
from UML.configuration import configSafetyWrapper
from UML.exceptions import InvalidArgumentValue, PackageException
from UML.interfaces.universal_interface import UniversalInterface
from UML.helpers import generateClusteredPoints
from UML.helpers import generateClassificationData
from UML.helpers import generateRegressionData
=======
import nimble
from nimble.exceptions import InvalidArgumentValue
from nimble.interfaces.universal_interface import UniversalInterface
from nimble.helpers import generateClusteredPoints
from nimble.helpers import generateClassificationData
from nimble.helpers import generateRegressionData
>>>>>>> 2c5f282f


def checkFormat(scores, numLabels):
    """
    Check that the provided nimble data typed scores structurally match either a one vs
    one or a one vs all formatting scheme.

    """
    if len(scores.features) != numLabels and len(scores.features) != (numLabels * (numLabels - 1)) / 2:
        raise RuntimeError("_getScores() must return scores that are either One vs One or One vs All formatted")


def checkFormatRaw(scores, numLabels):
    """
    Check that the provided numpy typed scores structurally match either a one vs
    one or a one vs all formatting scheme.

    """
    if scores.shape[1] != numLabels and scores.shape[1] != (numLabels * (numLabels - 1)) / 2:
        raise RuntimeError("_getScores() must return scores that are either One vs One or One vs All formatted")


@attr('slow')
def test__getScoresFormat():
    """
    Automatically checks the _getScores() format for as many classifiers we can identify in each
    interface.
    """
    data2 = generateClassificationData(2, 4, 2)
    ((trainX2, trainY2), (testX2, testY2)) = data2
    data4 = generateClassificationData(4, 4, 2)
    ((trainX4, trainY4), (testX4, testY4)) = data4
    for interface in nimble.interfaces.available:
        interfaceName = interface.getCanonicalName()

        learners = interface.listLearners()
        for lName in learners:
            fullName = interfaceName + '.' + lName
            if nimble.learnerType(fullName) == 'classifier':
                try:
                    tl2 = nimble.train(fullName, trainX2, trainY2)
                except InvalidArgumentValue:
                    # this is to catch learners that have required arguments.
                    # we have to skip them in that case
                    continue
                (ign1, ign2, transTestX2, ign3) = interface._inputTransformation(lName, None, None, testX2, {},
                                                                                 tl2.customDict)
                try:
                    scores2 = interface._getScores(tl2.backend, transTestX2, {}, tl2.customDict)
                except InvalidArgumentValue:
                    # this is to catch learners that cannot output scores
                    continue
                checkFormatRaw(scores2, 2)

                try:
                    tl4 = nimble.train(fullName, trainX4, trainY4)
                except:
                    # some classifiers are binary only
                    continue
                (ign1, ign2, transTestX4, ign3) = interface._inputTransformation(lName, None, None, testX4, {},
                                                                                 tl4.customDict)
                scores4 = interface._getScores(tl4.backend, transTestX4, {}, tl4.customDict)
                checkFormatRaw(scores4, 4)


@attr('slow')
def testGetScoresFormat():
    """
    Automatically checks the TrainedLearner getScores() format for as many classifiers we
    can identify in each interface

    """
    data2 = generateClassificationData(2, 4, 2)
    ((trainX2, trainY2), (testX2, testY2)) = data2
    data4 = generateClassificationData(4, 4, 2)
    ((trainX4, trainY4), (testX4, testY4)) = data4
    for interface in nimble.interfaces.available:
        interfaceName = interface.getCanonicalName()

        learners = interface.listLearners()
        for lName in learners:
            if interfaceName == 'shogun':
                print(lName)

            fullName = interfaceName + '.' + lName
            if nimble.learnerType(fullName) == 'classifier':
                try:
                    tl2 = nimble.train(fullName, trainX2, trainY2)
                except InvalidArgumentValue:
                    # this is to catch learners that have required arguments.
                    # we have to skip them in that case
                    continue
                try:
                    scores2 = tl2.getScores(testX2)
                except InvalidArgumentValue:
                    # this is to catch learners that cannot output scores
                    continue
                checkFormat(scores2, 2)

                try:
                    tl4 = nimble.train(fullName, trainX4, trainY4)
                except:
                    # some classifiers are binary only
                    continue
                scores4 = tl4.getScores(testX4)
                checkFormat(scores4, 4)


@attr('slow')
@nose.with_setup(nimble.randomness.startAlternateControl, nimble.randomness.endAlternateControl)
def testRandomnessControl():
    """ Test that nimble takes over the control of randomness of each interface """

    #	assert 'RanomizedLogisticRegression' in nimble.listLearners('sciKitLearn')

    for interface in nimble.interfaces.available:
        interfaceName = interface.getCanonicalName()
        #		if interfaceName != 'shogun':
        #			continue

        listOf = nimble.listLearners(interfaceName)

        for learner in listOf:
            if interfaceName == 'shogun':
                print(learner)
            currType = nimble.learnerType(interfaceName + '.' + learner)
            if currType == 'regression':
                ((trainData, trainLabels), (testData, testLabels)) = generateRegressionData(5, 10, 5)
            elif currType == 'classification':
                ((trainData, trainLabels), (testData, testLabels)) = generateClassificationData(2, 10, 5)
            else:
                continue

            result1 = None
            try:
                nimble.setRandomSeed(50)
                result1 = nimble.trainAndApply(interfaceName + '.' + learner, trainData, trainLabels, testData)

                nimble.setRandomSeed(50)
                result2 = nimble.trainAndApply(interfaceName + '.' + learner, trainData, trainLabels, testData)

                nimble.setRandomSeed(None)
                result3 = nimble.trainAndApply(interfaceName + '.' + learner, trainData, trainLabels, testData)

                nimble.setRandomSeed(13)
                result4 = nimble.trainAndApply(interfaceName + '.' + learner, trainData, trainLabels, testData)

            except Exception as e:
                print(interfaceName + '.' + learner + ' BANG: ' + str(e))
                continue

            if result1 is not None:
                assert result1 == result2
                if result1 != result3:
                    assert result1 != result4
                    assert result3 != result4


def getCanonicalNameAndPossibleAliases(interface):
    if interface.__name__ == 'SciKitLearn':
        canonicalName = 'sciKitLearn'
        aliases = ['scikitlearn', 'skl', 'sklearn', 'sKLeARN', 'SKL']
    elif interface.__name__ == 'Mlpy':
        canonicalName = 'mlpy'
        aliases = ['mlpy', 'MLPY', 'mLpY']
    elif interface.__name__ == 'Keras':
        canonicalName = 'keras'
        aliases = ['keras', 'KERAS', 'KeRaS']
    elif interface.__name__ == 'Shogun':
        canonicalName = 'shogun'
        aliases = ['shogun', 'SHOGUN', 'ShOGUn']
    else:
        msg = "the canonical name and aliases are not defined for this interface"
        raise ValueError(msg)
    return canonicalName, aliases

def test_classmethods():
    for interface in UML.interfaces.builtin:
        canonicalName, aliases = getCanonicalNameAndPossibleAliases(interface)
        assert interface.getCanonicalName() == canonicalName
        for alias in aliases:
            assert interface.isAlias(alias)
        assert not interface.isAlias('foo')


def test_failedInit():
    availableBackup = UML.interfaces.available
    builtinBackup = UML.interfaces.builtin
    try:
        for interface in UML.interfaces.builtin:
            class MockInterface(interface):
                pass

            # override interfaces.available so findBestInterface will check builtin
            # and use mock object as the builtin so we can raise different errors
            UML.interfaces.available = []
            UML.interfaces.builtin = [MockInterface]

            # the learner must start with package and the data must be UML objects but
            # the learner name and data values are irrelevant since a PackageException
            # should occur
            learner = interface.__name__ + '.Foo'
            X = UML.createData('Matrix', [])
            y = X.copy()
            def raiseError(error):
                raise error
            try:
                MockInterface.__init__ = lambda self: raiseError(ImportError)
                UML.train(learner, X, y)
                assert False # expected PackageException
            except PackageException as e:
                assert "ImportError" in str(e)
                # path message included for ImportErrors
                assert "If package installed" in str(e)
                # interface may have install instructions
                if interface._installInstructions():
                    assert "To install" in str(e)
                assert "Exception information" in str(e)

            try:
                MockInterface.__init__ = lambda self: raiseError(ValueError)
                UML.train(learner, X, y)
                assert False # expected PackageException
            except PackageException as e:
                assert "ValueError" in str(e)
                # path message not included for other error types
                assert not "If package installed" in str(e)
                assert "Exception information" in str(e)
    finally:
        UML.interfaces.available = availableBackup
        UML.interfaces.builtin = builtinBackup


## Helpers for test_loadModulesFromConfigLocation ##
class ImportedMockModule(Exception):
    pass

mockedInit = """
from tests.interfaces.universal_integration_test import ImportedMockModule
raise ImportedMockModule
"""

importlib.import_module_ = importlib.import_module
# need to reload module, since import_module will may return the
# module loaded on init
def reload(module):
    """
    One of the two importlib calls will access the modified sys.path
    and throw an ImportedMockModuleException
    """
    # if the module did not load successfully on init, this will
    # access the new sys.path and should raise exception here
    mod = importlib.import_module_(module)
    # if the module loaded successfully on init, need to reload so
    # it checks the new sys.path and should raise exception here
    mod = importlib.reload(mod)
    return mod

@configSafetyWrapper
def test_loadModulesFromConfigLocation():
    for interface in UML.interfaces.builtin:
        sysPathBackup = sys.path.copy()
        canonicalName, _ = getCanonicalNameAndPossibleAliases(interface)
        packageName = canonicalName
        if packageName == 'sciKitLearn':
            packageName = 'sklearn'
        with tempfile.TemporaryDirectory() as mockDirectory:
            packagePath = os.path.join(mockDirectory, packageName)
            os.mkdir(packagePath)
            initPath = os.path.join(packagePath, '__init__.py')
            with open(initPath, 'w+') as initFile:
                initFile.write(mockedInit)

            UML.settings.set(canonicalName, 'location', mockDirectory)
            try:
                # patch import_module so it reloads from settings location
                with mock.patch('importlib.import_module', reload):
                    interface()
                assert False # expected ImportedMockModule
            except ImportedMockModule:
                pass
            finally:
                sys.path = sysPathBackup


# TODO
#def testGetParamsOverListLearners():
#def testGetParamDefaultsOverListLearners():


# comparison between nimble.learnerType and interface learnerType<|MERGE_RESOLUTION|>--- conflicted
+++ resolved
@@ -7,37 +7,25 @@
 
 from __future__ import absolute_import
 from __future__ import print_function
-<<<<<<< HEAD
 import os
 import sys
 import importlib
 import copy
 from unittest import mock
 import tempfile
-=======
->>>>>>> 2c5f282f
 
 import nose
 from nose.tools import raises
 from nose.plugins.attrib import attr
 #@attr('slow')
 
-<<<<<<< HEAD
-import UML
-from UML.configuration import configSafetyWrapper
-from UML.exceptions import InvalidArgumentValue, PackageException
-from UML.interfaces.universal_interface import UniversalInterface
-from UML.helpers import generateClusteredPoints
-from UML.helpers import generateClassificationData
-from UML.helpers import generateRegressionData
-=======
 import nimble
-from nimble.exceptions import InvalidArgumentValue
+from nimble.configuration import configSafetyWrapper
+from nimble.exceptions import InvalidArgumentValue, PackageException
 from nimble.interfaces.universal_interface import UniversalInterface
 from nimble.helpers import generateClusteredPoints
 from nimble.helpers import generateClassificationData
 from nimble.helpers import generateRegressionData
->>>>>>> 2c5f282f
 
 
 def checkFormat(scores, numLabels):
@@ -215,7 +203,7 @@
     return canonicalName, aliases
 
 def test_classmethods():
-    for interface in UML.interfaces.builtin:
+    for interface in nimble.interfaces.builtin:
         canonicalName, aliases = getCanonicalNameAndPossibleAliases(interface)
         assert interface.getCanonicalName() == canonicalName
         for alias in aliases:
@@ -224,29 +212,30 @@
 
 
 def test_failedInit():
-    availableBackup = UML.interfaces.available
-    builtinBackup = UML.interfaces.builtin
+    availableBackup = nimble.interfaces.available
+    builtinBackup = nimble.interfaces.builtin
     try:
-        for interface in UML.interfaces.builtin:
+        for interface in nimble.interfaces.builtin:
             class MockInterface(interface):
                 pass
 
-            # override interfaces.available so findBestInterface will check builtin
-            # and use mock object as the builtin so we can raise different errors
-            UML.interfaces.available = []
-            UML.interfaces.builtin = [MockInterface]
-
-            # the learner must start with package and the data must be UML objects but
-            # the learner name and data values are irrelevant since a PackageException
-            # should occur
+            # override interfaces.available so findBestInterface will check
+            # builtin and use mock object as the builtin so we can raise
+            # different errors
+            nimble.interfaces.available = []
+            nimble.interfaces.builtin = [MockInterface]
+
+            # the learner must start with package and the data must be nimble
+            # objects but the learner name and data values are irrelevant
+            # since a PackageException should occur
             learner = interface.__name__ + '.Foo'
-            X = UML.createData('Matrix', [])
+            X = nimble.createData('Matrix', [])
             y = X.copy()
             def raiseError(error):
                 raise error
             try:
                 MockInterface.__init__ = lambda self: raiseError(ImportError)
-                UML.train(learner, X, y)
+                nimble.train(learner, X, y)
                 assert False # expected PackageException
             except PackageException as e:
                 assert "ImportError" in str(e)
@@ -259,7 +248,7 @@
 
             try:
                 MockInterface.__init__ = lambda self: raiseError(ValueError)
-                UML.train(learner, X, y)
+                nimble.train(learner, X, y)
                 assert False # expected PackageException
             except PackageException as e:
                 assert "ValueError" in str(e)
@@ -267,8 +256,8 @@
                 assert not "If package installed" in str(e)
                 assert "Exception information" in str(e)
     finally:
-        UML.interfaces.available = availableBackup
-        UML.interfaces.builtin = builtinBackup
+        nimble.interfaces.available = availableBackup
+        nimble.interfaces.builtin = builtinBackup
 
 
 ## Helpers for test_loadModulesFromConfigLocation ##
@@ -298,7 +287,7 @@
 
 @configSafetyWrapper
 def test_loadModulesFromConfigLocation():
-    for interface in UML.interfaces.builtin:
+    for interface in nimble.interfaces.builtin:
         sysPathBackup = sys.path.copy()
         canonicalName, _ = getCanonicalNameAndPossibleAliases(interface)
         packageName = canonicalName
@@ -311,7 +300,7 @@
             with open(initPath, 'w+') as initFile:
                 initFile.write(mockedInit)
 
-            UML.settings.set(canonicalName, 'location', mockDirectory)
+            nimble.settings.set(canonicalName, 'location', mockDirectory)
             try:
                 # patch import_module so it reloads from settings location
                 with mock.patch('importlib.import_module', reload):
