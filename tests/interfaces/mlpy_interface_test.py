"""
Unit tests for mlpy_interface.py
"""

from nose.tools import *
import numpy.testing

import nimble
from nimble.exceptions import InvalidArgumentValue
from nimble.interfaces.mlpy_interface import Mlpy
from .test_helpers import checkLabelOrderingAndScoreAssociations
from .skipTestDecorator import SkipMissing
from ..assertionHelpers import logCountAssertionFactory
from ..assertionHelpers import noLogEntryExpected, oneLogEntryExpected

mlpy = nimble.importExternalLibraries.importModule("mlpy")

mlpySkipDec = SkipMissing('mlpy')

@mlpySkipDec
@noLogEntryExpected
def test_Mlpy_version():
    interface = Mlpy()
    assert interface.version() == mlpy.__version__

@mlpySkipDec
@oneLogEntryExpected
def testMlpyHandmadeSVMClassification():
    """ Test mlpy() by calling on SVM classification with handmade output """

    variables = ["Y", "x1", "x2"]
    data = [[0, 1, 1], [0, 0, 1], [1, 3, 2], [2, -300, 2], [3, 1, 500]]
    trainingObj = nimble.createData('Matrix', data, featureNames=variables, useLog=False)

    data2 = [[2, 3], [-200, 0]]
    testObj = nimble.createData('Matrix', data2, useLog=False)

    ret = nimble.trainAndApply("mlpy.LibSvm", trainingObj, trainY="Y", testX=testObj, arguments={})

    assert ret is not None

    expected = [[1.]]
    expectedObj = nimble.createData('Matrix', expected, useLog=False)

    numpy.testing.assert_approx_equal(ret.data[0, 0], 1.)

@mlpySkipDec
@oneLogEntryExpected
def testMlpyHandmadeLogisticRegression():
    """ Test mlpy() by calling on logistic regression on handmade output """

    variables = ["Y", "x1", "x2"]
    data = [[0, 1, 1], [0, 0, 1], [1, 3, 2], [2, -300, 2], [3, 1, 500]]
    trainingObj = nimble.createData('Matrix', data, featureNames=variables, useLog=False)

    data2 = [[2, 3], [-200, 0]]
    testObj = nimble.createData('Matrix', data2, useLog=False)

    ret = nimble.trainAndApply("mlpy.LibLinear", trainingObj, trainY="Y", testX=testObj,
                               output=None, arguments={"solver_type": "l2r_lr"})

    assert ret is not None

    expected = [[1.]]
    expectedObj = nimble.createData('Matrix', expected, useLog=False)

    numpy.testing.assert_approx_equal(ret.data[0, 0], 1.)

@mlpySkipDec
@oneLogEntryExpected
def testMlpyHandmadeKNN():
    """ Test mlpy() by calling on knn classification on handmade output """

    variables = ["Y", "x1", "x2"]
    data = [[0, 1, 1], [0, 0, 1], [1, 3, 2]]
    trainingObj = nimble.createData('Matrix', data, featureNames=variables, useLog=False)

    data2 = [[2, 3], [0, 0]]
    testObj = nimble.createData('Matrix', data2, useLog=False)

    ret = nimble.trainAndApply("mlpy.KNN", trainingObj, trainY="Y", testX=testObj,
                               output=None, arguments={"k": 1})

    assert ret is not None

    numpy.testing.assert_approx_equal(ret.data[0, 0], 1.)
    numpy.testing.assert_approx_equal(ret.data[1, 0], 0.)

@mlpySkipDec
@oneLogEntryExpected
def testMlpyHandmadePCA():
    """ Test mlpy() by calling PCA and checking the output has the correct dimension """
    data = [[1, 1, 1], [2, 2, 2], [4, 4, 4]]
    trainingObj = nimble.createData('Matrix', data, useLog=False)

    data2 = [[4, 4, 4]]
    testObj = nimble.createData('Matrix', data2, useLog=False)

    ret = nimble.trainAndApply("mlpy.PCA", trainingObj, testX=testObj, output=None, arguments={'k': 1})

    assert ret is not None
    # check return has the right dimension
    assert len(ret.data[0]) == 1

@mlpySkipDec
@oneLogEntryExpected
def testMlpyHandmadeKernelPCA():
    """ Test mlpy() by calling PCA with a kernel transformation, checking the output has the correct dimension """
    data = [[1, 1], [2, 2], [3, 3]]
    trainObj = nimble.createData('Matrix', data, useLog=False)

    data2 = [[4, 4]]
    testObj = nimble.createData('Matrix', data2, useLog=False)

    kernel = nimble.Init("KernelGaussian")
    ret = nimble.trainAndApply("mlpy.KPCA", trainObj, testX=testObj, output=None,
                            arguments={"kernel": kernel, 'k': 1})

    assert ret is not None
    # check return has the right dimension
    assert len(ret.data[0]) == 1

@mlpySkipDec
@raises(InvalidArgumentValue)
@noLogEntryExpected
def testMlpyHandmadeInnerProductTrainingPCAException():
    """ Test mlpy by calling a kernel based learner with no kernel or transformed data """
    data = [[1, 1], [2, 2], [3, 3], [7, 7]]
    trainObj = nimble.createData('Matrix', data, useLog=False)

    data2 = [[4, 4]]
    testObj = nimble.createData('Matrix', data2, useLog=False)

    ret = nimble.trainAndApply("mlpy.KPCA", trainObj, testX=testObj, output=None, arguments={'k': 1})


@mlpySkipDec
@oneLogEntryExpected
def testMlpyHandmadeInnerProductTrainingPCA():
    """ Test mlpy by calling PCA with data that has already been run through a kernel """
    import mlpy

    data = [[1, 1], [2, 2], [3, 3], [7, 7]]
    kernData = mlpy.kernel_linear(data, data)
    trainObj = nimble.createData('Matrix', kernData, useLog=False)

    data2 = [[4, 4]]
    kernData2 = mlpy.kernel_linear(data2, data2)
    testObj = nimble.createData('Matrix', kernData2, useLog=False)

    ret = nimble.trainAndApply("mlpy.KPCA", trainObj, testX=testObj, output=None, arguments={'k': 1})

    assert ret is not None

@mlpySkipDec
@logCountAssertionFactory(3)
def testMlpyScoreMode():
    """ Test mlpy() scoreMode flags"""
    variables = ["Y", "x1", "x2"]
    data = [[0, 1, 1], [0, 0, 1], [1, 3, 2], [2, -300, 2]]
    trainingObj = nimble.createData('Matrix', data, featureNames=variables, useLog=False)

    data2 = [[2, 3], [-200, 0]]
    testObj = nimble.createData('Matrix', data2, useLog=False)

    # default scoreMode is 'label'
    ret = nimble.trainAndApply("mlpy.LibSvm", trainingObj, trainY="Y", testX=testObj, arguments={})
    assert len(ret.points) == 2
    assert len(ret.features) == 1

    bestScores = nimble.trainAndApply("mlpy.LibSvm", trainingObj, trainY="Y", testX=testObj, arguments={},
                                   scoreMode='bestScore')
    assert len(bestScores.points) == 2
    assert len(bestScores.features) == 2

    allScores = nimble.trainAndApply("mlpy.LibSvm", trainingObj, trainY="Y", testX=testObj, arguments={},
                                  scoreMode='allScores')
    assert len(allScores.points) == 2
    assert len(allScores.features) == 3

    checkLabelOrderingAndScoreAssociations([0, 1, 2], bestScores, allScores)

@mlpySkipDec
@logCountAssertionFactory(3)
def testMlpyScoreModeBinary():
    """ Test mlpy() scoreMode flags, binary case"""
    variables = ["Y", "x1", "x2"]
    data = [[1, 1, 1], [1, 0, 1], [1, -1, -1], [-1, 30, 2], [-1, 30, 3], [-1, 34, 4]]
    trainingObj = nimble.createData('Matrix', data, featureNames=variables, useLog=False)

    data2 = [[2, 1], [25, 0]]
    testObj = nimble.createData('Matrix', data2, useLog=False)

    # default scoreMode is 'label'
    ret = nimble.trainAndApply("mlpy.LibSvm", trainingObj, trainY="Y", testX=testObj, arguments={})
    assert len(ret.points) == 2
    assert len(ret.features) == 1

    bestScores = nimble.trainAndApply("mlpy.LibSvm", trainingObj, trainY="Y", testX=testObj, arguments={},
                                   scoreMode='bestScore')
    assert len(bestScores.points) == 2
    assert len(bestScores.features) == 2

    allScores = nimble.trainAndApply("mlpy.LibSvm", trainingObj, trainY="Y", testX=testObj, arguments={},
                                  scoreMode='allScores')
    assert len(allScores.points) == 2
    assert len(allScores.features) == 2

    checkLabelOrderingAndScoreAssociations([1, -1], bestScores, allScores)

@mlpySkipDec
@logCountAssertionFactory(3)
def testMlpyRegression():
    """ Test mlpy() regressors problematic in previous implementations """

    variables = ["Y", "x1", "x2"]
    data = [[0, 1, 1], [0, 0, 1], [1, 3, 2], [2, -300, 2], [3, 1, 500]]
    trainingObj = nimble.createData('Matrix', data, featureNames=variables, useLog=False)

    data2 = [[2, 3], [-200, 0]]
    testObj = nimble.createData('Matrix', data2, useLog=False)

    ret = nimble.trainAndApply("mlpy.Ridge", trainingObj, trainY="Y", testX=testObj, output=None, arguments={})
    assert ret is not None

    ret = nimble.trainAndApply("mlpy.PLS", trainingObj, trainY="Y", testX=testObj, output=None, arguments={'iters': 10})
    assert ret is not None

    ret = nimble.trainAndApply("mlpy.ElasticNet", trainingObj, trainY="Y", testX=testObj, output=None,
                            arguments={'lmb': .1, 'eps': .1})
    assert ret is not None

@mlpySkipDec
@raises(InvalidArgumentValue)
def testMlpyOLSDisallowed():
    """ Test mlpy's broken OLS Learner is disallowed """
    variables = ["Y", "x1", "x2"]
    data = [[0, 1, 1], [0, 0, 1], [1, 3, 2], [2, -300, 2], [3, 1, 500]]
    trainingObj = nimble.createData('Matrix', data, featureNames=variables)

    data2 = [[2, 3], [-200, 0]]
    testObj = nimble.createData('Matrix', data2)

    nimble.trainAndApply("mlpy.OLS", trainingObj, trainY="Y", testX=testObj, output=None, arguments={})

@mlpySkipDec
@raises(InvalidArgumentValue)
def testMlpyLARSDisallowed():
    """ Test mlpy's broken LARS Learner is disallowed """
    variables = ["Y", "x1", "x2"]
    data = [[0, 1, 1], [0, 0, 1], [1, 3, 2], [2, -300, 2], [3, 1, 500]]
    trainingObj = nimble.createData('Matrix', data, featureNames=variables)

    data2 = [[2, 3], [-200, 0]]
    testObj = nimble.createData('Matrix', data2)

    nimble.trainAndApply("mlpy.LARS", trainingObj, trainY="Y", testX=testObj, output=None, arguments={})

@mlpySkipDec
@logCountAssertionFactory(4)
def testMlpyRequiredInitArgs():
    """ Test mlpy() learners with required parameters to their __init__ methods"""
    variables = ["Y", "x1", "x2"]
    data = [[0, 1, 1], [0, 0, 1], [1, -300, 2]]
    trainingObj = nimble.createData('Matrix', data, featureNames=variables, useLog=False)

    data2 = [[2, 3], [-200, 0]]
    testObj = nimble.createData('Matrix', data2, useLog=False)

    ret = nimble.trainAndApply("mlpy.PLS", trainingObj, trainY="Y", testX=testObj, output=None, arguments={'iters': 10})
    assert ret is not None
    ret = nimble.trainAndApply("mlpy.DLDA", trainingObj, trainY="Y", testX=testObj, output=None, arguments={'delta': 1})
    assert ret is not None
    ret = nimble.trainAndApply("mlpy.ElasticNet", trainingObj, trainY="Y", testX=testObj, output=None,
                            arguments={'lmb': 1, 'eps': 1})
    assert ret is not None
    ret = nimble.trainAndApply("mlpy.ElasticNetC", trainingObj, trainY="Y", testX=testObj, output=None,
                            arguments={'lmb': 1, 'eps': 1})
    assert ret is not None

@mlpySkipDec
@logCountAssertionFactory(2)
def testMlpyUnknownCrashes():
    """ Test mlpy on learners failing for undiagnosed reasons in previous implementation """
    variables = ["Y", "x1", "x2"]
    data = [[0, 1, 1], [0, 0, 1], [1, -300, 2]]
    trainingObj = nimble.createData('Matrix', data, featureNames=variables, useLog=False)

    data2 = [[2, 3], [-200, 0]]
    testObj = nimble.createData('Matrix', data2, useLog=False)

    ret = nimble.trainAndApply("mlpy.Golub", trainingObj, trainY="Y", testX=testObj, output=None, arguments={})
    assert ret is not None
    ret = nimble.trainAndApply("mlpy.Perceptron", trainingObj, trainY="Y", testX=testObj, output=None, arguments={})
    assert ret is not None

@mlpySkipDec
@logCountAssertionFactory(5)
def testMlpyKernelLearners():
    """ Test mlpy on a handful of learners that rely on kernels """
    variables = ["Y", "x1", "x2"]
    data4d = [[0, 1, 1], [0, 0, 1], [1, 3, 2], [2, -300, 2], [3, 1, 500]]
    trainingObj4d = nimble.createData('Matrix', data4d, featureNames=variables, useLog=False)

    data2d = [[0, 1, 1], [0, 0, 1], [0, 3, 2], [1, -300, 2], [1, 1, 500]]
    trainingObj2d = nimble.createData('Matrix', data2d, featureNames=variables, useLog=False)

    data2 = [[2, 3], [-200, 0]]
    testObj = nimble.createData('Matrix', data2, useLog=False)
    kl = nimble.Init("KernelLinear")
    ret = nimble.trainAndApply("mlpy.KFDA", trainingObj2d, trainY="Y", testX=testObj, output=None,
                            arguments={'kernel': kl})
    assert ret is not None
    kp = nimble.Init("KernelPolynomial")
    ret = nimble.trainAndApply("mlpy.KFDAC", trainingObj2d, trainY="Y", testX=testObj, output=None,
                            arguments={'kernel': kp})
    assert ret is not None
    kg = nimble.Init("KernelGaussian")
    ret = nimble.trainAndApply("mlpy.KPCA", trainingObj4d, trainY="Y", testX=testObj, output=None,
                            arguments={'kernel': kg})
    assert ret is not None
    ks = nimble.Init("KernelSigmoid")
    ret = nimble.trainAndApply("mlpy.KernelRidge", trainingObj4d, trainY="Y", testX=testObj, output=None,
                            arguments={'kernel': ks})
    assert ret is not None
    # 2 classes
    ret = nimble.trainAndApply("mlpy.Parzen", trainingObj2d, trainY="Y", testX=testObj, output=None,
                            arguments={'kernel': kg})
    assert ret is not None

@mlpySkipDec
@raises(InvalidArgumentValue)
def testMlpyKernelExponentialDisallowed():
    """ Test mlpy that trying to use KernelExponential throws an exception """
    variables = ["Y", "x1", "x2"]

    data2d = [[0, 1, 1], [0, 0, 1], [0, 3, 2], [1, -300, 2], [1, 1, 500]]
    trainingObj2d = nimble.createData('Matrix', data2d, featureNames=variables)

    data2 = [[2, 3], [-200, 0]]
    testObj = nimble.createData('Matrix', data2)
    kernel = nimble.Init("KernelExponential")
    ret = nimble.trainAndApply("mlpy.KFDA", trainingObj2d, trainY="Y", testX=testObj, output=None,
                            arguments={'kernel': kernel})

@mlpySkipDec
@logCountAssertionFactory(2)
def testMlpyClusteringLearners():
    """ Test mlpy exposes appropriately wrapped clustering learners """
    variables = ["Y", "x1", "x2"]
    data = [[0, 1, 1], [0, 0, 1], [1, -300, 2]]
    trainingObj = nimble.createData('Matrix', data, featureNames=variables, useLog=False)

    nimble.trainAndApply("mlpy.MFastHCluster", trainingObj, output=None, arguments={'t': 1})
    nimble.trainAndApply("mlpy.kmeans", trainingObj, output=None, arguments={'k': 2})

@mlpySkipDec
@noLogEntryExpected
def testMlpyListLearners():
    """ Test mlpy's listMlpyLearners() by checking the output for those learners we unit test """

    ret = nimble.listLearners('mlpy')

    assert 'KPCA' in ret
    assert 'PCA' in ret
    assert 'KNN' in ret
    assert "LibLinear" in ret
    assert "LibSvm" in ret

    for name in ret:
<<<<<<< HEAD
        params = nimble.learnerParameters('mlpy.' + name)
        assert params is not None
        defaults = nimble.learnerDefaultValues('mlpy.' + name)
        for pSet in params:
            for dSet in defaults:
                for key in dSet.keys():
                    assert key in pSet
=======
        if name not in toExclude:
            params = nimble.learnerParameters('mlpy.' + name)
            assert params is not None
            defaults = nimble.learnerDefaultValues('mlpy.' + name)
            for key in defaults.keys():
                assert key in params
>>>>>>> 5c71ca9e

@mlpySkipDec
@logCountAssertionFactory(8)
def test_applier_acceptsNewArguments():
    """ Test an mlpy function that accept arguments for pred and transform """
    data = [[0, 1, 1], [0, 0, 1], [1, -300, 2]]
    dataObj = nimble.createData('Matrix', data, useLog=False)

    # MFastHCluster.pred takes a 't' argument.
    expected = nimble.trainAndApply("mlpy.MFastHCluster", dataObj, arguments={'t': 1})
    tl = nimble.train('mlpy.MFastHCluster', dataObj, arguments={'t': 0})
    origArgs = tl.apply(dataObj)
    newArgs = tl.apply(dataObj, arguments={'t': 1})
    assert origArgs != newArgs
    assert newArgs == expected

    # PCA.transform takes a 'k' argument, by default it is None
    expected = nimble.trainAndApply("mlpy.PCA", dataObj, k=1)
    tl = nimble.train('mlpy.PCA', dataObj)
    origArgs = tl.apply(dataObj)
    newArgs = tl.apply(dataObj, k=1)
    assert origArgs != newArgs
    assert newArgs == expected

@mlpySkipDec
def test_applier_exception():
    """ Test an mlpy function with invalid arguments for pred and transform """
    data = [[0, 1, 1], [0, 0, 1], [1, -300, 2]]
    dataObj = nimble.createData('Matrix', data)
    # MFastHCluster.pred does not take a 'foo' argument
    tl = nimble.train('mlpy.MFastHCluster', dataObj, t=1)
    try:
        newArgs = tl.apply(dataObj, arguments={'foo': 1})
        assert False # expected InvalidArgumentValue
    except InvalidArgumentValue:
        pass

    # PCA.transform does not take a 'foo' argument
    tl = nimble.train('mlpy.PCA', dataObj)
    try:
        newArgs = tl.apply(dataObj, foo=1)
        assert False # expected InvalidArgumentValue
    except InvalidArgumentValue:
        pass

@mlpySkipDec
def test_getScores_exception():
    """ Test an mlpy function with invalid arguments for pred_values"""
    data = [[0, 1, 1], [0, 0, 1], [1, 3, 2], [2, -300, 2], [3, 1, 500]]
    trainingObj = nimble.createData('Matrix', data)

    data2 = [[2, 3], [-200, 0]]
    testObj = nimble.createData('Matrix', data2)

    # LibLinear.pred_values does not take a 'foo' argument.
    tl = nimble.train('mlpy.LibLinear', trainingObj, 0)
    # in arguments parameter
    try:
        newArgs = tl.getScores(testObj, arguments={'foo': 1})
        assert False # expected InvalidArgumentValue
    except InvalidArgumentValue:
        pass
    # as keyword argument
    try:
        newArgs = tl.getScores(testObj, foo=1)
        assert False # expected InvalidArgumentValue
    except InvalidArgumentValue:
        pass
<|MERGE_RESOLUTION|>--- conflicted
+++ resolved
@@ -368,22 +368,11 @@
     assert "LibSvm" in ret
 
     for name in ret:
-<<<<<<< HEAD
         params = nimble.learnerParameters('mlpy.' + name)
         assert params is not None
         defaults = nimble.learnerDefaultValues('mlpy.' + name)
-        for pSet in params:
-            for dSet in defaults:
-                for key in dSet.keys():
-                    assert key in pSet
-=======
-        if name not in toExclude:
-            params = nimble.learnerParameters('mlpy.' + name)
-            assert params is not None
-            defaults = nimble.learnerDefaultValues('mlpy.' + name)
-            for key in defaults.keys():
-                assert key in params
->>>>>>> 5c71ca9e
+        for key in defaults.keys():
+            assert key in params
 
 @mlpySkipDec
 @logCountAssertionFactory(8)
