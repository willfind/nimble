--- conflicted
+++ resolved
@@ -5,13 +5,8 @@
 from unittest.case import SkipTest
 from functools import wraps
 
-<<<<<<< HEAD
-import UML
-from UML.exceptions import PackageException
-=======
 import nimble
-from nimble.exceptions import InvalidArgumentValue
->>>>>>> 2c5f282f
+from nimble.exceptions import PackageException
 
 class SkipMissing(object):
     """
@@ -27,13 +22,8 @@
 
         self.missing = False
         try:
-<<<<<<< HEAD
-            UML.helpers.findBestInterface(interfaceName)
+            nimble.helpers.findBestInterface(interfaceName)
         except PackageException:
-=======
-            nimble.helpers.findBestInterface(interfaceName)
-        except InvalidArgumentValue:
->>>>>>> 2c5f282f
             self.missing = True
 
     def __call__(self, toWrap):
