import tempfile
import numpy
import os
import sys
import copy
import functools
import itertools
import datetime
import io
import zipfile
import tarfile
import gzip
import shutil
try:
    from unittest import mock #python >=3.3
except ImportError:
    import mock

from nose.tools import raises
from nose.plugins.attrib import attr
import scipy.sparse
import pandas as pd
import h5py

import nimble
from nimble.exceptions import InvalidArgumentValue, InvalidArgumentType
from nimble.exceptions import InvalidArgumentTypeCombination
from nimble.exceptions import FileFormatException
from nimble.core.data._dataHelpers import DEFAULT_PREFIX, isDefaultName
from nimble.core._createHelpers import _intFloatOrString
from nimble.core._createHelpers import replaceNumpyValues
from nimble._utility import sparseMatrixToArray, isDatetime, requests

# from .. import logger
from tests.helpers import oneLogEntryExpected, noLogEntryExpected
from tests.helpers import assertExpectedException
from tests.helpers import calledException, CalledFunctionException

returnTypes = copy.copy(nimble.core.data.available)
returnTypes.append(None)

datetimeTypes = (datetime.datetime, numpy.datetime64, pd.Timestamp)

class NoIter(object):
    def __init__(self, vals):
        self.vals = vals

    def __len__(self):
        return len(self.vals)

class IterNext(object):
    def __init__(self, vals):
        self.vals = vals
        self.pos = 0

    def __iter__(self):
        return self

    def __next__(self):
        if self.pos < len(self.vals):
            self.pos += 1
            return self.vals[self.pos - 1]
        else:
            raise StopIteration()

class GetItemOnly(object):
    def __init__(self, vals):
        self.vals = vals

    def __getitem__(self, key):
        return self.vals[key]

###############################
# Raw data values correctness #
###############################

def test_data_raw_stringConversion_float():
    for t in returnTypes:
        toTest = nimble.data(t, [['1','2','3'], ['4','5','6'], ['7','8','9']],
                             convertToType=float)
        for elem in toTest.iterateElements():
            assert isinstance(elem, float)

def test_data_raw_stringConversion_int():
    for t in returnTypes:
        toTest = nimble.data(t, [['1','2','3'], ['4','5','6'], ['7','8','9']],
                             convertToType=int)
        for elem in toTest.iterateElements():
            assert isinstance(elem, (int, numpy.integer))

def test_data_raw_stringConversion_datetimeTypes():
    for datetimeType in datetimeTypes:
        for t in returnTypes:
            dates = [['01-01-01','02-02-2002','03-13-1913'],
                     ['01/01/1801','02/02/02','03-31-2031']]
            toTest = nimble.data(t, dates, convertToType=datetimeType)
            for elem in toTest.iterateElements():
                if t == 'DataFrame':
                    # pandas always converts to their Timestamp object
                    assert isinstance(elem, pd.Timestamp)
                else:
                    assert isinstance(elem, datetimeType)

def test_data_raw_stringConversion_datetimeParseError():
    for datetimeType in datetimeTypes:
        for t in returnTypes:
            try:
                dates = [['01-01-01','02-02-2002','unknown'],
                         ['01/01/1801','02/02/02','03-31-2031']]
                toTest = nimble.data(t, dates, convertToType=datetimeType)
                assert False
            except InvalidArgumentValue: # expected InvalidArgumentValue
                pass

def test_data_raw_noStringConversion():
    for t in returnTypes:
        toTest = nimble.data(t, [['1','2','3'], ['4','5','6'], ['7','8','9']])
        for elem in toTest.iterateElements():
            assert isinstance(elem, str)

def test_data_raw_numericConversion_str():
    """
    """
    for t in returnTypes:
        values = []
        toTest = nimble.data(t, [[1, 2, 3], [4, 5, 6], [7 , 8, 9]],
                             convertToType=str)
        for i in range(len(toTest.points)):
            for j in range(len(toTest.features)):
                values.append(toTest[i,j])
        assert all(isinstance(val, str) for val in values)

def test_data_raw_numericConversion_float():
    """
    """
    for t in returnTypes:
        values = []
        toTest = nimble.data(t, [[1, 2, 3], [4, 5, 6], [7 , 8, 9]],
                             convertToType=float)
        for i in range(len(toTest.points)):
            for j in range(len(toTest.features)):
                values.append(toTest[i,j])
        assert all(isinstance(val, float) for val in values)

def test_data_raw_conversionList():
    for t in returnTypes:
        toTest = nimble.data(t, [[1, 2, 3], [4, 5, 6], [7 , 8, 9]],
                             convertToType=[int, float, str])
        for i in range(len(toTest.points)):
            assert isinstance(toTest[i, 0], (int, numpy.integer))
            assert isinstance(toTest[i, 1], (float, numpy.floating))
            assert isinstance(toTest[i, 2], str)

def test_data_raw_conversionList_None():
    for t in returnTypes:
        toTest = nimble.data(t, [[1, 2, 3], [4, 5, 6], [7 , 8, 9]],
                             convertToType=[int, float, None])
        for i in range(len(toTest.points)):
            assert isinstance(toTest[i, 0], (int, numpy.integer))
            assert isinstance(toTest[i, 1], (float, numpy.floating))
            assert isinstance(toTest[i, 2], (int, numpy.integer))

def test_data_raw_conversionList_datetimeTypes():
    dates = [[1, '3', '03-13-1913'],
             [2, '4', '03-31-2031']]
    for datetimeType in datetimeTypes:
        convertToType = [float, int, datetimeType]
        for t in returnTypes:
            toTest = nimble.data(t, dates, convertToType=convertToType)
            for i, ft in enumerate(toTest.features):
                # numpy converts to datetime.datetime, pandas to pd.Timestamp
                if convertToType[i] in datetimeTypes:
                    assert all(isinstance(val, datetimeTypes) for val in ft)
                else:
                    assert all(isinstance(val, convertToType[i]) for val in ft)

def test_data_raw_conversionList_exceptionTooLong():
    for t in returnTypes:
        try:
            toTest = nimble.data(t, [[1, 2, 3], [4, 5, 6], [7 , 8, 9]],
                                 convertToType=[int, float, None, float])
            assert False
        except InvalidArgumentValue: # expected InvalidArgumentValue
            pass

def test_data_raw_conversionList_exceptionTooShort():
    for t in returnTypes:
        try:
            toTest = nimble.data(t, [[1, 2, 3], [4, 5, 6], [7 , 8, 9]],
                                 convertToType=[int, float])
            assert False
        except InvalidArgumentValue: # expected InvalidArgumentValue
            pass

def test_data_raw_conversionList_keepFeatures_allData():
    for t in returnTypes:
        toTest = nimble.data(t, [[1, 2, 3], [4, 5, 6], [7 , 8, 9]],
                             convertToType=[int, float, None],
                             keepFeatures=[1, 0])
        for i in range(len(toTest.points)):
            assert isinstance(toTest[i, 0], (float, numpy.floating))
            assert isinstance(toTest[i, 1], (int, numpy.integer))

def test_data_raw_conversionList_keepFeatures_keptData():
    for t in returnTypes:
        toTest = nimble.data(t, [[1, 2, 3], [4, 5, 6], [7 , 8, 9]],
                             convertToType=[int, float],
                             keepFeatures=[1, 0])
        for i in range(len(toTest.points)):
            assert isinstance(toTest[i, 0], (int, numpy.integer))
            assert isinstance(toTest[i, 1], (float, numpy.floating))

def test_data_raw_conversionDict():
    for t in returnTypes:
        toTest = nimble.data(t, [[1, 2, 3], [4, 5, 6], [7 , 8, 9]],
                             featureNames = ['a', 'b', 'c'],
                             convertToType={'a': int, 1: float, 'c': str})
        for i in range(len(toTest.points)):
            assert isinstance(toTest[i, 0], (int, numpy.integer))
            assert isinstance(toTest[i, 1], (float, numpy.floating))
            assert isinstance(toTest[i, 2], str)

def test_data_raw_conversionDict_limited():
    for t in returnTypes:
        toTest = nimble.data(t, [[1, 2, 3], [4, 5, 6], [7 , 8, 9]],
                             featureNames = ['a', 'b', 'c'],
                             convertToType={'b': float})
        for i in range(len(toTest.points)):
            assert isinstance(toTest[i, 0], (int, numpy.integer))
            assert isinstance(toTest[i, 1], (float, numpy.floating))
            assert isinstance(toTest[i, 0], (int, numpy.integer))

def test_data_raw_conversionDict_validUnusedFtName():
    for t in returnTypes:
        toTest = nimble.data(t, [[1, 2, 3], [4, 5, 6], [7 , 8, 9]],
                             featureNames = ['a', 'b', 'c'],
                             convertToType={'c': float},
                             keepFeatures=['a', 'b'])

def test_data_raw_conversionDict_invalidFtName():
    for t in returnTypes:
        try:
            toTest = nimble.data(t, [[1, 2, 3], [4, 5, 6], [7 , 8, 9]],
                                 featureNames = ['a', 'b', 'c'],
                                 convertToType={'d': float},
                                 keepFeatures=['a', 'b'])
            assert False
        except InvalidArgumentValue: # expected InvalidArgumentValue
            pass

def test_data_raw_conversionDict_indexAndNameSameFt_match():
    for t in returnTypes:
        toTest = nimble.data(t, [[1, 2, 3], [4, 5, 6], [7 , 8, 9]],
                             featureNames = ['a', 'b', 'c'],
                             convertToType={'b': float, 1: float})
        for i in range(len(toTest.points)):
            assert isinstance(toTest[i, 0], (int, numpy.integer))
            assert isinstance(toTest[i, 1], (float, numpy.floating))
            assert isinstance(toTest[i, 0], (int, numpy.integer))

def test_data_raw_conversionDict_datetimeTypes():
    dates = [[1, '3', '03-13-1913'],
             [2, '4', '03-31-2031']]
    for datetimeType in datetimeTypes:
        convertToType = {1: float, 2: datetimeType}
        for t in returnTypes:
            toTest = nimble.data(t, dates, convertToType=convertToType)
            for key, ctype in convertToType.items():
                ft = toTest[:, key]
                # numpy converts to datetime.datetime, pandas to pd.Timestamp
                if ctype in datetimeTypes:
                    assert all(isinstance(val, datetimeTypes) for val in ft)
                else:
                    assert all(isinstance(val, ctype) for val in ft)

def test_data_raw_conversionDict_indexAndNameSameFt_noMatch():
    for t in returnTypes:
        try:
            toTest = nimble.data(t, [[1, 2, 3], [4, 5, 6], [7 , 8, 9]],
                                 featureNames = ['a', 'b', 'c'],
                                 convertToType={'a': float, 0: int})
            assert False
        except InvalidArgumentValue: # expected InvalidArgumentValue
            pass

def test_data_raw_conversionDict_keepFeatures_ftNames():
    for t in returnTypes:
        toTest = nimble.data(t, [[1, 2, 3], [4, 5, 6], [7 , 8, 9]],
                             featureNames = ['a', 'b', 'c'],
                             convertToType={'a': int, 'b': float},
                             keepFeatures=[0, 1])
        for i in range(len(toTest.points)):
            assert isinstance(toTest[i, 0], (int, numpy.integer))
            assert isinstance(toTest[i, 1], (float, numpy.floating))

def test_data_raw_conversionDict_keepFeatures_index():
    for t in returnTypes:
        try:
            toTest = nimble.data(t, [[1, 2, 3], [4, 5, 6], [7 , 8, 9]],
                                 featureNames = ['a', 'b', 'c'],
                                 convertToType={0: int, 1: float},
                                 keepFeatures=[0, 2])
            assert False
        except InvalidArgumentTypeCombination: # expected InvalidArgumentTypeCombination
            pass

def test_data_raw_invalidPointOrFeatureNames():
    for t in returnTypes:
        try:
            pNames = NoIter(['1', '4'])
            toTest = nimble.data(t, [[1,2,3], [4,5,6]], pointNames=pNames)
            assert False # expected InvalidArgumentType
        except InvalidArgumentType:
            pass

        try:
            fNames = NoIter(['a', 'b', 'c'])
            toTest = nimble.data(t, [[1,2,3], [4,5,6]], featureNames=fNames)
            assert False # expected InvalidArgumentType
        except InvalidArgumentType:
            pass

def test_data_raw_pointAndFeatureIterators():
    for t in returnTypes:
        pNames = IterNext(['1', '4'])
        fNames = IterNext(['a', 'b', 'c'])
        rawData = [[1,2,3], [4,5,6]]
        toTest1 = nimble.data(t, rawData, pointNames=pNames,
                              featureNames=fNames)
        assert toTest1.points.getNames() == ['1', '4']
        assert toTest1.features.getNames() == ['a', 'b', 'c']

        pNames = GetItemOnly(['1', '4'])
        fNames = GetItemOnly(['a', 'b', 'c'])
        toTest2 = nimble.data(t, rawData, pointNames=pNames,
                              featureNames=fNames)
        assert toTest2.points.getNames() == ['1', '4']
        assert toTest2.features.getNames() == ['a', 'b', 'c']

def test_data_raw_datetime():
    for t in returnTypes:
        rawData = [[datetime.datetime(2020, 1, 1), -16, 2],
                   [numpy.datetime64('2020-01-02'), -24, -6],
                   [pd.Timestamp(year=2020, month=2, day=3), -30, -18]]
        toTest = nimble.data(t, rawData)
        for date in toTest.features[0].iterateElements():
            assert isDatetime(date)

################################
# File data values correctness #
################################

def test_data_CSV_data():
    """ Test of data() loading a csv file, default params """
    for t in returnTypes:
        fromList = nimble.data(returnType=t, source=[[1, 2, 3]])

        # instantiate from csv file
        with tempfile.NamedTemporaryFile(suffix=".csv", mode='w') as tmpCSV:
            tmpCSV.write("1,2,3\n")
            tmpCSV.flush()
            objName = 'fromCSV'
            fromCSV = nimble.data(returnType=t, source=tmpCSV.name, name=objName)

            assert fromList == fromCSV


def test_data_CSV_dataRandomExtension():
    """ Test of data() loading a csv file without csv extension """
    for t in returnTypes:
        fromList = nimble.data(returnType=t, source=[[1, 2, 3]])

        # instantiate from csv file
        with tempfile.NamedTemporaryFile(suffix=".foo", mode='w') as tmpCSV:
            tmpCSV.write("1,2,3\n")
            tmpCSV.flush()
            objName = 'fromCSV'
            fromCSV = nimble.data(returnType=t, source=tmpCSV.name, name=objName)

            assert fromList == fromCSV


def test_data_CSV_data_noComment():
    for t in returnTypes:
        fromList = nimble.data(returnType=t, source=[[1, 2], [1, 2]])

        # instantiate from csv file
        with tempfile.NamedTemporaryFile(suffix=".csv", mode='w') as tmpCSV:
            tmpCSV.write("1,2,#3\n")
            tmpCSV.write("1,2,3\n")
            tmpCSV.flush()
            objName = 'fromCSV'
            fromCSV = nimble.data(returnType=t, source=tmpCSV.name, name=objName, ignoreNonNumericalFeatures=True)

            assert fromList == fromCSV


def test_data_CSV_data_ListOnly():
    fromList = nimble.data(returnType="List", source=[[1, 2, 'three'], [4, 5, 'six']])

    # instantiate from csv file
    with tempfile.NamedTemporaryFile(suffix=".csv", mode='w') as tmpCSV:
        tmpCSV.write("1,2,three\n")
        tmpCSV.write("4,5,six\n")
        tmpCSV.flush()
        objName = 'fromCSV'
        fromCSV = nimble.data(returnType="List", source=tmpCSV.name, name=objName)

        assert fromList == fromCSV


def test_data_CSV_data_ListOnly_noComment():
    fromList = nimble.data(returnType="List", source=[[1, 2, 'three'], [4, 5, '#six']])

    # instantiate from csv file
    with tempfile.NamedTemporaryFile(suffix=".csv", mode='w') as tmpCSV:
        tmpCSV.write("1,2,three\n")
        tmpCSV.write("4,5,#six\n")
        tmpCSV.flush()
        objName = 'fromCSV'
        fromCSV = nimble.data(returnType="List", source=tmpCSV.name, name=objName)

        assert fromList == fromCSV

def test_data_CSV_data_unicodeCharacters():
    """ Test of data() loading a csv file with unicode characters """
    for t in returnTypes:
        data = [['P', "\u2119"] ,['Y', "\u01B4" ],['T', "\u2602"],
                ['H', "\u210C"], ['O', "\u00F8"], ['N', "\u1F24"]]
        fromList = nimble.data(returnType=t, source=data)

        # instantiate from csv file
        with tempfile.NamedTemporaryFile(suffix=".csv", mode='w') as tmpCSV:
            tmpCSV.write("P,\u2119\n")
            tmpCSV.write("Y,\u01B4\n")
            tmpCSV.write("T,\u2602\n")
            tmpCSV.write("H,\u210C\n")
            tmpCSV.write("O,\u00F8\n")
            tmpCSV.write("N,\u1F24\n")
            tmpCSV.flush()
            objName = 'fromCSV'
            fromCSV = nimble.data(returnType=t, source=tmpCSV.name, name=objName)

            assert fromList == fromCSV

def test_data_CSV_data_columnTypeHierarchy():
    """ Test of data() loading a csv file with various column types """
    for t in returnTypes:
        data = [[True,'False','True','False','TRUE','false',1,1.0,1.0,'1','1'],
                [False,'True','False','True','FALSE','true',2,2.0,2.0,'2','2'],
                [True,'False','True','False','TRUE','false',3,3.0,3.0,'3','3'],
                [False,'TRUE','false','1','FALSE','true',4,4.0,4.0,'4.0','False'],
                [True,'FALSE','true','0','TRUE','false',5,5.0,5.0,'5.0', 'True'],
                [False,'True','False','True','FALSE','true',6,6.0,6.0,'six','6']]
        fromList = nimble.data(returnType=t, source=data)

        # instantiate from csv file
        with tempfile.NamedTemporaryFile(suffix=".csv", mode='w') as tmpCSV:
            tmpCSV.write("True,False,True,False,TRUE,false,1,1.0,1,1,1\n")
            tmpCSV.write("False,True,False,True,FALSE,true,2,2.0,2,2,2\n")
            tmpCSV.write("True,False,True,False,TRUE,false,3,3.0,3,3,3\n")
            tmpCSV.write("False,TRUE,false,1,FALSE,true,4,4.0,4.0,4.0,False\n")
            tmpCSV.write("True,FALSE,true,0,TRUE,false,5,5.0,5.0,5.0,True\n")
            tmpCSV.write("False,True,False,True,FALSE,true,6,6.0,6,six,6\n")
            tmpCSV.flush()
            objName = 'fromCSV'
            fromCSV = nimble.data(returnType=t, source=tmpCSV.name, name=objName)

            assert fromList == fromCSV

def test_data_CSV_data_columnTypeHierarchyWithNaN():
    """ Test of data() loading a csv file with various column types with nan values """
    for t in returnTypes:
        data = [[True,'False',1,1.0,1.0,'1'],
                [False,None,2,None,None,'2'],
                [True,'False',None,3.0,3.0,None],
                [None,'TRUE',None,4.0,4.0,None],
                [True,'FALSE',5,None,None,'5.0'],
                [None,None,6,6.0,6.0,'six']]
        fromList = nimble.data(returnType=t, source=data)

        # instantiate from csv file
        with tempfile.NamedTemporaryFile(suffix=".csv", mode='w') as tmpCSV:
            tmpCSV.write("True,False,1,1.0,1,1\n")
            tmpCSV.write("False,,2,,,2\n")
            tmpCSV.write("True,False,,3.0,3,\n")
            tmpCSV.write(",TRUE,,4.0,4.0,\n")
            tmpCSV.write("True,FALSE,5,,,5.0\n")
            tmpCSV.write(",,6,6.0,6,six\n")
            tmpCSV.flush()
            objName = 'fromCSV'
            fromCSV = nimble.data(returnType=t, source=tmpCSV.name, name=objName)

            assert fromList == fromCSV

def test_data_CSV_data_emptyStringsNotMissing():
    """ Test of data() loading a csv file empty strings not treated as missing """
    for t in returnTypes:
        data = [[True,'False',1,'1'],
                [False,'',2,'2'],
                [True,'False',None,''],
                [None,'TRUE',4,''],
                [True,'FALSE',None,'5.0'],
                [None,'',6,'six']]
        fromList = nimble.data(returnType=t, source=data, treatAsMissing=[None])

        # instantiate from csv file
        with tempfile.NamedTemporaryFile(suffix=".csv", mode='w') as tmpCSV:
            tmpCSV.write("True,False,1,1\n")
            tmpCSV.write("False,,2,2\n")
            tmpCSV.write("True,False,,\n")
            tmpCSV.write(",TRUE,4,\n")
            tmpCSV.write("True,FALSE,,5.0\n")
            tmpCSV.write(",,6,six\n")
            tmpCSV.flush()
            objName = 'fromCSV'
            fromCSV = nimble.data(returnType=t, source=tmpCSV.name, name=objName,
                                  treatAsMissing=[None])

            assert fromList == fromCSV

def test_data_CSV_lastFeatureAllMissing():
    """ Test of data() loading a csv file, default params """
    dataSkip = [[1, 2, 'three'], [4, 5, 'six'], [0, -1, 'negativeTwo']]
    dataKeep = [[1, 2, 'three', None], [4, 5, 'six', None], [0, -1, 'negativeTwo', None]]
    dataEmpty = [[1, 2, 'three', ''], [4, 5, 'six', ''], [0, -1, 'negativeTwo', '']]
    ftSkip = ['a', 'b', 'c']
    ftKeep = ['a', 'b', 'c', '']
    ptNames = ['1', '4', '0']
    for t in returnTypes:
        fromList1 = nimble.data(returnType=t, source=dataSkip)
        fromList2 = nimble.data(returnType=t, source=dataSkip, featureNames=ftSkip)
        fromList3 = nimble.data(returnType=t, source=dataSkip,
                                pointNames=ptNames, featureNames=ftSkip)
        fromList4 = nimble.data(returnType=t, source=dataKeep, featureNames=ftKeep)
        fromList5 = nimble.data(returnType=t, source=dataEmpty, featureNames=ftKeep,
                                treatAsMissing=[])
        with tempfile.NamedTemporaryFile(suffix=".csv", mode='w') as tmpCSV:
            tmpCSV.write("1,2,three,\n")
            tmpCSV.write("4,5,six,\n")
            tmpCSV.write("0,-1,negativeTwo,\n")
            tmpCSV.flush()
            fromCSV1 = nimble.data(returnType=t, source=tmpCSV.name)
            assert fromList1 == fromCSV1

            fromCSV2 = nimble.data(returnType=t, source=tmpCSV.name,
                                   featureNames=ftSkip)
            assert fromList2 == fromCSV2

            fromCSV3 = nimble.data(returnType=t, source=tmpCSV.name,
                                   pointNames=ptNames, featureNames=ftSkip)
            assert fromList3 == fromCSV3

            fromCSV4 = nimble.data(returnType=t, source=tmpCSV.name,
                                   featureNames=ftKeep)
            assert fromList4 == fromCSV4

            fromCSV5 = nimble.data(returnType=t, source=tmpCSV.name,
                                   featureNames=ftKeep, treatAsMissing=[])
            assert fromList5 == fromCSV5

            fromCSV6 = nimble.data(returnType=t, source=tmpCSV.name,
                                   keepFeatures=[1, 3])
            assert len(fromCSV6.features) == 2
            assert all(v != v for v in fromCSV6.features[1])

        with tempfile.NamedTemporaryFile(suffix=".csv", mode='w') as tmpCSV:
            tmpCSV.write('a,b,c,\n')
            tmpCSV.write("1,2,three,\n")
            tmpCSV.write("4,5,six,\n")
            tmpCSV.write("0,-1,negativeTwo,\n")
            tmpCSV.flush()
            fromCSV7 = nimble.data(returnType=t, source=tmpCSV.name,
                                   featureNames=True)

            assert fromList2 == fromCSV7


def test_data_MTXArr_data():
    """ Test of data() loading a mtx (arr format) file, default params """
    for t in returnTypes:
        fromList = nimble.data(returnType=t, source=[[1, 2, 3]])

        # instantiate from mtx array file
        with tempfile.NamedTemporaryFile(suffix=".mtx", mode='w') as tmpMTXArr:
            tmpMTXArr.write("%%MatrixMarket matrix array integer general\n")
            tmpMTXArr.write("1 3\n")
            tmpMTXArr.write("1\n")
            tmpMTXArr.write("2\n")
            tmpMTXArr.write("3\n")
            tmpMTXArr.flush()
            objName = 'fromMTXArr'
            fromMTXArr = nimble.data(returnType=t, source=tmpMTXArr.name, name=objName)

            if t is None and fromList.getTypeString() != fromMTXArr.getTypeString():
                assert fromList.isApproximatelyEqual(fromMTXArr)
            else:
                assert fromList == fromMTXArr

def test_data_MTXArr_dataRandomExtension():
    """ Test of data() loading a mtx (arr format) file without mtx extension """
    for t in returnTypes:
        fromList = nimble.data(returnType=t, source=[[1, 2, 3]])

        # instantiate from mtx array file
        with tempfile.NamedTemporaryFile(suffix=".foo", mode='w') as tmpMTXArr:
            tmpMTXArr.write("%%MatrixMarket matrix array integer general\n")
            tmpMTXArr.write("1 3\n")
            tmpMTXArr.write("1\n")
            tmpMTXArr.write("2\n")
            tmpMTXArr.write("3\n")
            tmpMTXArr.flush()
            objName = 'fromMTXArr'
            fromMTXArr = nimble.data(returnType=t, source=tmpMTXArr.name, name=objName)

            if t is None and fromList.getTypeString() != fromMTXArr.getTypeString():
                assert fromList.isApproximatelyEqual(fromMTXArr)
            else:
                assert fromList == fromMTXArr


def test_data_MTXCoo_data():
    """ Test of data() loading a mtx (coo format) file, default params """
    for t in returnTypes:
        fromList = nimble.data(returnType=t, source=[[1, 2, 3]])

        # instantiate from mtx coordinate file
        with tempfile.NamedTemporaryFile(suffix=".mtx", mode='w') as tmpMTXCoo:
            tmpMTXCoo.write("%%MatrixMarket matrix coordinate integer general\n")
            tmpMTXCoo.write("1 3 3\n")
            tmpMTXCoo.write("1 1 1\n")
            tmpMTXCoo.write("1 2 2\n")
            tmpMTXCoo.write("1 3 3\n")
            tmpMTXCoo.flush()
            objName = 'fromMTXCoo'
            fromMTXCoo = nimble.data(returnType=t, source=tmpMTXCoo.name, name=objName)

            if t is None and fromList.getTypeString() != fromMTXCoo.getTypeString():
                assert fromList.isApproximatelyEqual(fromMTXCoo)
            else:
                assert fromList == fromMTXCoo

def test_data_MTXCoo_dataRandomExtension():
    """ Test of data() loading a mtx (coo format) file without mtx extension """
    for t in returnTypes:
        fromList = nimble.data(returnType=t, source=[[1, 2, 3]])

        # instantiate from mtx coordinate file
        with tempfile.NamedTemporaryFile(suffix=".foo", mode='w') as tmpMTXCoo:
            tmpMTXCoo.write("%%MatrixMarket matrix coordinate integer general\n")
            tmpMTXCoo.write("1 3 3\n")
            tmpMTXCoo.write("1 1 1\n")
            tmpMTXCoo.write("1 2 2\n")
            tmpMTXCoo.write("1 3 3\n")
            tmpMTXCoo.flush()
            objName = 'fromMTXCoo'
            fromMTXCoo = nimble.data(returnType=t, source=tmpMTXCoo.name, name=objName)

            if t is None and fromList.getTypeString() != fromMTXCoo.getTypeString():
                assert fromList.isApproximatelyEqual(fromMTXCoo)
            else:
                assert fromList == fromMTXCoo


@raises(FileFormatException)
def test_data_CSV_unequalRowLength_short():
    with tempfile.NamedTemporaryFile(suffix=".csv", mode='w') as tmpCSV:
        tmpCSV.write('1,2,3,4\n')
        tmpCSV.write('4,5,6\n')
        tmpCSV.flush()

        nimble.data(returnType="List", source=tmpCSV.name)

@raises(FileFormatException)
def test_data_CSV_unequalRowLength_long():
    with tempfile.NamedTemporaryFile(suffix=".csv", mode='w') as tmpCSV:
        tmpCSV.write("1,2,3\n")
        tmpCSV.write("11,22,33\n")
        tmpCSV.write("4,5,6,7\n")
        tmpCSV.flush()

        nimble.data(returnType="List", source=tmpCSV.name)


@raises(FileFormatException)
def test_data_CSV_unequalRowLength_definedByNames():
    with tempfile.NamedTemporaryFile(suffix=".csv", mode='w') as tmpCSV:
        tmpCSV.write("one,two,three\n")
        tmpCSV.write("11,22,33,44\n")
        tmpCSV.write("4,5,6,7\n")
        tmpCSV.flush()

        nimble.data(returnType="List", source=tmpCSV.name, featureNames=True)


def test_data_CSV_unequalRowLength_position():
    with tempfile.NamedTemporaryFile(suffix=".csv", mode='w') as tmpCSV:
        tmpCSV.write("#ignore\n")
        tmpCSV.write("1,2,3,4,0,0,0,0\n")
        tmpCSV.write("\n")
        tmpCSV.write("11,22,33,44,0,0,0,0\n")
        tmpCSV.write("4,5,6,0,0,0\n")
        tmpCSV.flush()

        try:
            nimble.data(returnType="List", source=tmpCSV.name, featureNames=True)
            assert False  # the previous call should have raised an exception
        except FileFormatException as ffe:
            # print(ffe.message)

            # We expect a message of the format:
            #
            assert '1' in ffe.message  # defining line
            assert '4' in ffe.message  # offending line
            # offending line number comes before defining line number
            assert ffe.message.index('4') < ffe.message.index('1')

            assert '8' in ffe.message  # expected length
            assert '6' in ffe.message  # offending length
            # offending length comes before expected length
            assert ffe.message.index('6') < ffe.message.index('8')

def test_data_HDF5_data():
    """ """
    for t in returnTypes:
        fromList = nimble.data(returnType=t, source=[[[[1, 2], [3, 4]],
                                                    [[1, 2], [3, 4]],],
                                                   [[[1, 2], [3, 4]],
                                                    [[1, 2], [3, 4]]]])
        # HDF5 commonly uses two extensions .hdf5 and .h5
        for suffix in ['.hdf5', '.h5']:
            with tempfile.NamedTemporaryFile(suffix=suffix) as tmpHDF:
                arr = numpy.array([[1, 2], [3, 4]])
                hdfFile = h5py.File(tmpHDF, 'w')
                one = hdfFile.create_group('one')
                one.create_dataset('mtx1', data=arr)
                one.create_dataset('mtx2', data=arr)
                two = hdfFile.create_group('two')
                two.create_dataset('mtx1', data=arr)
                two.create_dataset('mtx2', data=arr)
                hdfFile.flush()
                hdfFile.close()
                tmpHDF.seek(0)
                fromHDF = nimble.data(returnType=t, source=tmpHDF.name)

                if t is None and fromList.getTypeString() != fromHDF.getTypeString():
                    assert fromList.isApproximatelyEqual(fromHDF)
                else:
                    assert fromList == fromHDF

def test_data_HDF5_dataRandomExtension():
    for t in returnTypes:
        fromList = nimble.data(returnType=t, source=[[[[1, 2], [3, 4]],
                                                    [[1, 2], [3, 4]],],
                                                   [[[1, 2], [3, 4]],
                                                    [[1, 2], [3, 4]]]])

        with tempfile.NamedTemporaryFile(suffix=".data") as tmpHDF:
            arr = numpy.array([[1, 2], [3, 4]])
            hdfFile = h5py.File(tmpHDF, 'w')
            one = hdfFile.create_group('one')
            one.create_dataset('mtx1', data=arr)
            one.create_dataset('mtx2', data=arr)
            two = hdfFile.create_group('two')
            two.create_dataset('mtx1', data=arr)
            two.create_dataset('mtx2', data=arr)
            hdfFile.flush()
            hdfFile.close()
            tmpHDF.seek(0)
            fromHDF = nimble.data(returnType=t, source=tmpHDF.name)

            if t is None and fromList.getTypeString() != fromHDF.getTypeString():
                assert fromList.isApproximatelyEqual(fromHDF)
            else:
                assert fromList == fromHDF

def test_data_HDF5_dataDifferentStructures():
    data = [[[[1, 2], [3, 4]],
             [[1, 2], [3, 4]]],
            [[[-1, -2], [-3, -4]],
             [[-1, -2], [-3, -4]]]]
    for t in returnTypes:
        fromList = nimble.data(returnType=t, source=data)

        # Case 1: file contains single Dataset with all data
        with tempfile.NamedTemporaryFile(suffix=".h5") as tmpHDF:
            hdfFile = h5py.File(tmpHDF, 'w')
            ds1 = hdfFile.create_dataset('data', data=numpy.array(data))
            hdfFile.flush()
            hdfFile.close()
            tmpHDF.seek(0)
            fromHDF = nimble.data(returnType=t, source=tmpHDF.name)

            if t is None and fromList.getTypeString() != fromHDF.getTypeString():
                assert fromList.isApproximatelyEqual(fromHDF)
            else:
                assert fromList == fromHDF

        # Case 2: Two Datasets
        with tempfile.NamedTemporaryFile(suffix=".h5") as tmpHDF:
            hdfFile = h5py.File(tmpHDF, 'w')
            hdfFile.create_dataset('mtx1', data=numpy.array(data)[0])
            hdfFile.create_dataset('mtx2', data=numpy.array(data)[1])
            hdfFile.flush()
            hdfFile.close()
            tmpHDF.seek(0)
            fromHDF = nimble.data(returnType=t, source=tmpHDF.name)

            if t is None and fromList.getTypeString() != fromHDF.getTypeString():
                assert fromList.isApproximatelyEqual(fromHDF)
            else:
                assert fromList == fromHDF

        # Case 3: Two groups containing two Datasets (matrices)
        # This is the stucture in other tests so we will not test here

        # Case 4: Two groups each containing two groups with two Datasets (vectors)
        with tempfile.NamedTemporaryFile(suffix=".hdf5") as tmpHDF:
            hdfFile = h5py.File(tmpHDF, 'w')
            zero = hdfFile.create_group('index0')
            zeroZero = zero.create_group('index0')
            zeroZero.create_dataset('index0', data=numpy.array(data)[0, 0, 0])
            zeroZero.create_dataset('index1', data=numpy.array(data)[0, 0, 1])
            zeroOne = zero.create_group('index1')
            zeroOne.create_dataset('index0', data=numpy.array(data)[0, 1, 0])
            zeroOne.create_dataset('index1', data=numpy.array(data)[0, 1, 1])
            one = hdfFile.create_group('index1')
            oneZero = one.create_group('index0')
            oneZero.create_dataset('index0', data=numpy.array(data)[1, 0, 0])
            oneZero.create_dataset('index1', data=numpy.array(data)[1, 0, 1])
            oneOne = one.create_group('index1')
            oneOne.create_dataset('index0', data=numpy.array(data)[1, 1, 0])
            oneOne.create_dataset('index1', data=numpy.array(data)[1, 1, 1])
            hdfFile.flush()
            hdfFile.close()
            tmpHDF.seek(0)
            fromHDF = nimble.data(returnType=t, source=tmpHDF.name)

            if t is None and fromList.getTypeString() != fromHDF.getTypeString():
                assert fromList.isApproximatelyEqual(fromHDF)
            else:
                assert fromList == fromHDF

############################
# Name and path attributes #
############################


def test_data_objName_and_path_CSV():
    for t in returnTypes:
        # instantiate from csv file
        with tempfile.NamedTemporaryFile(suffix=".csv", mode='w') as tmpCSV:
            tmpCSV.write("1,2,3\n")
            tmpCSV.flush()

            objName = 'fromCSV'
            ret = nimble.data(returnType=t, source=tmpCSV.name, name=objName)
            assert ret.name == objName
            assert ret.path == tmpCSV.name
            assert ret.absolutePath == tmpCSV.name

            relExp = os.path.relpath(ret.absolutePath)
            assert ret.relativePath == relExp

            retDefName = nimble.data(returnType=t, source=tmpCSV.name)
            tokens = tmpCSV.name.rsplit(os.path.sep)
            assert retDefName.name == tokens[len(tokens) - 1]


def test_data_objName_and_path_MTXArr():
    for t in returnTypes:
        # instantiate from mtx array file
        with tempfile.NamedTemporaryFile(suffix=".mtx", mode='w') as tmpMTXArr:
            tmpMTXArr.write("%%MatrixMarket matrix array integer general\n")
            tmpMTXArr.write("1 3\n")
            tmpMTXArr.write("1\n")
            tmpMTXArr.write("2\n")
            tmpMTXArr.write("3\n")
            tmpMTXArr.flush()

            objName = 'fromMTXArr'
            ret = nimble.data(returnType=t, source=tmpMTXArr.name, name=objName)
            assert ret.name == objName
            assert ret.path == tmpMTXArr.name
            assert ret.absolutePath == tmpMTXArr.name

            relExp = os.path.relpath(ret.absolutePath)
            assert ret.relativePath == relExp

            retDefName = nimble.data(returnType=t, source=tmpMTXArr.name)
            tokens = tmpMTXArr.name.rsplit(os.path.sep)
            assert retDefName.name == tokens[len(tokens) - 1]


def test_data_objName_and_path_MTXCoo():
    for t in returnTypes:
        # instantiate from mtx coordinate file
        with tempfile.NamedTemporaryFile(suffix=".mtx", mode='w') as tmpMTXCoo:
            tmpMTXCoo.write("%%MatrixMarket matrix coordinate integer general\n")
            tmpMTXCoo.write("1 3 3\n")
            tmpMTXCoo.write("1 1 1\n")
            tmpMTXCoo.write("1 2 2\n")
            tmpMTXCoo.write("1 3 3\n")
            tmpMTXCoo.flush()

            objName = 'fromMTXCoo'
            ret = nimble.data(returnType=t, source=tmpMTXCoo.name, name=objName)
            assert ret.name == objName
            assert ret.path == tmpMTXCoo.name
            assert ret.absolutePath == tmpMTXCoo.name

            relExp = os.path.relpath(ret.absolutePath)
            assert ret.relativePath == relExp

            retDefName = nimble.data(returnType=t, source=tmpMTXCoo.name)
            tokens = tmpMTXCoo.name.rsplit(os.path.sep)
            assert retDefName.name == tokens[len(tokens) - 1]


###################################
# Point / Feature names from File #
###################################

def test_extractNames_CSV():
    """ Test of data() loading a csv file and extracting names """
    pNames = ['pn1']
    fNames = ['one', 'two', 'three']
    for t in returnTypes:
        fromList = nimble.data(
            returnType=t, source=[[1, 2, 3]], pointNames=pNames, featureNames=fNames)

        # instantiate from csv file
        tmpCSV = tempfile.NamedTemporaryFile(suffix=".csv", mode='w')
        tmpCSV.write('ignore,one,two,three\n')
        tmpCSV.write("pn1,1,2,3\n")
        tmpCSV.flush()

        fromCSV = nimble.data(
            returnType=t, source=tmpCSV.name, pointNames=True, featureNames=True)
        tmpCSV.close()
        assert fromList == fromCSV


def test_names_AutoDetectedBlankLines_CSV():
    pNames = ['pn1']
    fNames = ['one', 'two', 'three']
    for t in returnTypes:
        fromList = nimble.data(
            returnType=t, source=[[1, 2, 3]], pointNames=pNames, featureNames=fNames)

        # instantiate from csv file
        tmpCSV = tempfile.NamedTemporaryFile(suffix=".csv", mode='w')
        tmpCSV.write("\n")
        tmpCSV.write("\n")
        tmpCSV.write("pointNames,one,two,three\n")
        tmpCSV.write("pn1,1,2,3\n")
        tmpCSV.flush()

        fromCSV = nimble.data(returnType=t, source=tmpCSV.name)
        tmpCSV.close()
        assert fromList == fromCSV


def test_featNamesOnly_AutoDetectedBlankLines_CSV():
    fNames = ['one', 'two', 'three']
    for t in returnTypes:
        fromList = nimble.data(returnType=t, source=[[1, 2, 3]], featureNames=fNames)

        # instantiate from csv file
        tmpCSV = tempfile.NamedTemporaryFile(suffix=".csv", mode='w')
        tmpCSV.write("\n")
        tmpCSV.write("\n")
        tmpCSV.write("one,two,three\n")
        tmpCSV.write("1,2,3\n")
        tmpCSV.flush()

        fromCSV = nimble.data(returnType=t, source=tmpCSV.name)
        tmpCSV.close()
        assert fromList == fromCSV

def test_pointNames_AutoDetected_from_specified_featNames_CSV():
    fNames = ['one', 'two', 'three']
    pNames = ['pn1']
    for t in returnTypes:
        fromList = nimble.data(
            returnType=t, source=[[1, 2, 3]], pointNames=pNames, featureNames=fNames)

        # instantiate from csv file
        tmpCSV = tempfile.NamedTemporaryFile(suffix=".csv", mode='w')
        tmpCSV.write("\n")
        tmpCSV.write("\n")
        tmpCSV.write("pointNames,one,two,three\n")
        tmpCSV.write("pn1,1,2,3\n")
        tmpCSV.flush()
        fromCSV = nimble.data(returnType=t, source=tmpCSV.name, featureNames=True)
        tmpCSV.close()
        assert fromList == fromCSV


def test_specifiedIgnore_overides_autoDetectBlankLine_CSV():
    for t in returnTypes:
        data = [[0, 1, 2, 3], [10, 11, 12, 13]]
        fromList = nimble.data(returnType=t, source=data)

        # instantiate from csv file
        tmpCSV = tempfile.NamedTemporaryFile(suffix=".csv", mode='w')
        tmpCSV.write("\n")
        tmpCSV.write("\n")
        tmpCSV.write('0,1,2,3\n')
        tmpCSV.write("10,11,12,13\n")
        tmpCSV.flush()
        fromCSV = nimble.data(
            returnType=t, source=tmpCSV.name, pointNames=False, featureNames=False)
        tmpCSV.close()
        assert fromList == fromCSV


def helper_auto(rawStr, rawType, returnType, pointNames, featureNames):
    """
    Writes a CSV and reads it in using nimble.data, fixing in place the given arguments,
    returning the resultant object

    """
    if rawType == 'csv':
        tmpCSV = tempfile.NamedTemporaryFile(suffix=".csv", mode='w')
        tmpCSV.write(rawStr)
        tmpCSV.flush()
        ret = nimble.data(returnType=returnType, source=tmpCSV.name,
                          pointNames=pointNames, featureNames=featureNames)
        tmpCSV.close()
    else:
        fnameRow = list(map(_intFloatOrString, rawStr.split('\n')[0].split(',')))
        dataRow = list(map(_intFloatOrString, rawStr.split('\n')[1].split(',')))
        lolFromRaw = [fnameRow, dataRow]
        baseObj = nimble.data("List", lolFromRaw, pointNames=False, featureNames=False)
        finalRaw = baseObj.copy(to=rawType)
        ret = nimble.data(returnType=returnType, source=finalRaw,
                          pointNames=pointNames, featureNames=featureNames)

    return ret

def test_automaticByType_fnames_rawAndCSV():
    availableRaw = ['csv', 'pythonlist', 'numpyarray', 'numpymatrix', 'scipycoo']
    for (rawT, retT) in itertools.product(availableRaw, returnTypes):
        # example which triggers automatic removal
<<<<<<< HEAD
        correctRaw = "fname0,fname1,fname2\n1,2,3\n"
        correct = helper_auto(correctRaw, rawT, retT, pointNames='automatic', featureNames='automatic')
        assert correct.features.getNames() == ['fname0','fname1','fname2']

        # example where first line contains a non-string interpretable value
        nonStringFail1Raw = "fname0,1.0,fname2\n1,2,3"
        fail1 = helper_auto(nonStringFail1Raw, rawT, retT, pointNames='automatic', featureNames='automatic')
        assert all(map(lambda x: isDefaultName(x), fail1.features.getNames()))

        # example where the first line contains all strings, but second line also contains strings
        sameTypeFail2Raw = "fname0,fname1,fname2\n1,data2,3"
        fail2 = helper_auto(sameTypeFail2Raw, rawT, retT, pointNames='automatic', featureNames='automatic')
        assert all(map(lambda x: isDefaultName(x), fail2.features.getNames()))
=======
        simpleRaw = "fname0,fname1,fname2\n1,2,3\n"
        simple = helper_auto(simpleRaw, rawT, retT, pointNames='automatic',
                              featureNames='automatic')
        assert simple.features.getNames() == ['fname0','fname1','fname2']

        # first line contains all strings, second line contains only one number
        oneNumRaw = "fname0,fname1,fname2\ndata1,2,data3"
        oneNum = helper_auto(oneNumRaw, rawT, retT,
                             pointNames='automatic', featureNames='automatic')
        assert oneNum.features.getNames() == ['fname0','fname1','fname2']

        # first line contains a non-string interpretable value
        nonStringHeadRaw = "fname0,1.0,fname2\n1,2,3"
        fail1 = helper_auto(nonStringHeadRaw, rawT, retT,
                           pointNames='automatic', featureNames='automatic')
        assert fail1.features._getNamesNoGeneration() is None

        # first line contains a non-string interpretable value
        allStringRaw = "fname0,1.0,fname2\nf1,f2,f3"
        fail2 = helper_auto(allStringRaw, rawT, retT,
                            pointNames='automatic', featureNames='automatic')
        assert fail2.features._getNamesNoGeneration() is None
>>>>>>> 549229e3


def test_userOverrideOfAutomaticByType_fnames_rawAndCSV():
    availableRaw = ['csv', 'pythonlist', 'numpyarray', 'numpymatrix', 'scipycoo']
    for (rawT, retT) in itertools.product(availableRaw, returnTypes):
        # example where user provided False overides automatic detection
        correctRaw = "fname0,fname1,fname2\n1,2,3\n"
        overide1a = helper_auto(correctRaw, rawT, retT, pointNames='automatic', featureNames=False)
        overide1b = helper_auto(correctRaw, rawT, retT, pointNames='automatic', featureNames=None)
        assert all(map(lambda x: isDefaultName(x), overide1a.features.getNames()))
        assert all(map(lambda x: isDefaultName(x), overide1b.features.getNames()))

        # example where user provided True extracts non-detectable first line
        nonStringFail1Raw = "fname0,1.0,fname2\n1,2,3"
        overide2 = helper_auto(nonStringFail1Raw, rawT, retT, pointNames='automatic', featureNames=True)
        assert overide2.features.getNames() == ['fname0', '1.0', 'fname2']

        # example where user provided True extracts non-detectable first line
        sameTypeFail2Raw = "fname0,fname1,fname2\ndata1,data2,data3"
        overide3 = helper_auto(sameTypeFail2Raw, rawT, retT, pointNames='automatic', featureNames=True)
        assert overide3.features.getNames() == ['fname0', 'fname1', 'fname2']


def test_automaticByType_pname_interaction_with_fname():
    availableRaw = ['csv', 'pythonlist', 'numpyarray', 'numpymatrix', 'scipycoo']
    for (rawT, retT) in itertools.product(availableRaw, returnTypes):
        # pnames auto triggered with auto fnames
        raw = "pointNames,fname0,fname1,fname2\npname0,1,2,3\n"
        testObj = helper_auto(raw, rawT, retT, pointNames='automatic', featureNames='automatic')
        assert testObj.features.getNames() == ['fname0','fname1','fname2']
        assert testObj.points.getNames() == ['pname0']

        # pnames auto triggereed with explicit fnames
        raw = "pointNames,fname0,fname1,fname2\npname0,1,2,3\n"
        testObj = helper_auto(raw, rawT, retT, pointNames='automatic', featureNames=True)
        assert testObj.features.getNames() == ['fname0','fname1','fname2']
        assert testObj.points.getNames() == ['pname0']

        #pnames not triggered given 'pointNames' at [0,0] when fnames auto trigger fails CASE1
        raw = "pointNames,fname0,1.0,fname2\npname0,1,2,3\n"
        testObj = helper_auto(raw, rawT, retT, pointNames='automatic', featureNames='automatic')
        assert all(map(lambda x: isDefaultName(x), testObj.features.getNames()))
        assert all(map(lambda x: isDefaultName(x), testObj.points.getNames()))

        #pnames not triggered given 'pointNames' at [0,0] when fnames auto trigger fails CASE2
        raw = "pointNames,fname0,fname1,fname2\npname0,data1,data2,data3\n"
        testObj = helper_auto(raw, rawT, retT, pointNames='automatic', featureNames='automatic')
        assert all(map(lambda x: isDefaultName(x), testObj.features.getNames()))
        assert all(map(lambda x: isDefaultName(x), testObj.points.getNames()))

        #pnames not triggered given 'pointNames' at [0,0] when fnames explicit False
        raw = "pointNames,fname0,fname1,fname2\npname0,1,2,3\n"
        testObj = helper_auto(raw, rawT, retT, pointNames='automatic', featureNames=False)
        assert all(map(lambda x: isDefaultName(x), testObj.features.getNames()))
        assert all(map(lambda x: isDefaultName(x), testObj.points.getNames()))

        #pnames explicit False given 'pointNames' at [0,0] and fname auto extraction
        raw = "pointNames,fname0,fname1,fname2\npname0,1,2,3\n"
        testObj = helper_auto(raw, rawT, retT, pointNames=False, featureNames=True)
        assert testObj.features.getNames() == ['pointNames', 'fname0', 'fname1', 'fname2']
        assert all(map(lambda x: isDefaultName(x), testObj.points.getNames()))


def test_names_AutomaticVsTrueVsFalseVsNone():
    """ Test data() accepted inputs for pointNames and featureNames """
    for t in returnTypes:
        # pNames and fNames triggered for automatic
        raw1 = [['pointNames', 'fname0','fname1','fname2'],
                ['pname0', 0, 1, 2]]
        testAuto = nimble.data(t, raw1, pointNames='automatic', featureNames='automatic')
        testTrue = nimble.data(t, raw1, pointNames=True, featureNames=True)
        testFalse = nimble.data(t, raw1, pointNames=False, featureNames=False)
        testNone = nimble.data(t, raw1, pointNames=None, featureNames=None)

        assert testAuto == testTrue
        assert testAuto != testFalse
        assert testFalse == testNone

        # pNames not triggered, fNames triggered for automatic
        raw2 = [['either', 'fname0','fname1','fname2'],
                [99, 0, 1, 2]]
        testAuto = nimble.data(t, raw2, pointNames='automatic', featureNames='automatic')
        testTrue = nimble.data(t, raw2, pointNames=True, featureNames=True)
        testFalse = nimble.data(t, raw2, pointNames=False, featureNames=False)
        testNone = nimble.data(t, raw2, pointNames=None, featureNames=None)

        assert testAuto != testTrue
        assert testAuto != testFalse
        assert testTrue != testFalse
        assert testFalse == testNone

        # no names triggered for automatic
        raw3 = [[-1, 9, 8, 7],
                [99, 0, 1, 2]]
        testAuto = nimble.data(t, raw3, pointNames='automatic', featureNames='automatic')
        testTrue = nimble.data(t, raw3, pointNames=True, featureNames=True)
        testFalse = nimble.data(t, raw3, pointNames=False, featureNames=False)
        testNone = nimble.data(t, raw3, pointNames=None, featureNames=None)

        assert testAuto != testTrue
        assert testAuto == testFalse
        assert testFalse == testNone


def test_namesInComment_MTXArr():
    """ Test of data() loading a mtx (arr format) file and comment Names """
    pNames = ['pn1']
    fNames = ['one', 'two', 'three']
    for t in returnTypes:
        fromList = nimble.data(returnType=t, source=[[1, 2, 3]], pointNames=pNames, featureNames=fNames)

        # instantiate from mtx array file
        tmpMTXArr = tempfile.NamedTemporaryFile(suffix=".mtx", mode='w')
        tmpMTXArr.write("%%MatrixMarket matrix array integer general\n")
        tmpMTXArr.write("%#pn1\n")
        tmpMTXArr.write("%#one,two,three\n")
        tmpMTXArr.write("1 3\n")
        tmpMTXArr.write("1\n")
        tmpMTXArr.write("2\n")
        tmpMTXArr.write("3\n")
        tmpMTXArr.flush()
        fromMTXArr = nimble.data(returnType=t, source=tmpMTXArr.name)
        tmpMTXArr.close()
        if t is None and fromList.getTypeString() != fromMTXArr.getTypeString():
            assert fromList.isApproximatelyEqual(fromMTXArr)
        else:
            assert fromList == fromMTXArr


def test_namesInComment_MTXCoo():
    """ Test of data() loading a mtx (coo format) file and comment Names """
    pNames = ['pn1']
    fNames = ['one', 'two', 'three']
    for t in returnTypes:
        fromList = nimble.data(
            returnType=t, source=[[1, 2, 3]], pointNames=pNames, featureNames=fNames)

        # instantiate from mtx coordinate file
        tmpMTXCoo = tempfile.NamedTemporaryFile(suffix=".mtx", mode='w')
        tmpMTXCoo.write("%%MatrixMarket matrix coordinate integer general\n")
        tmpMTXCoo.write("%#pn1\n")
        tmpMTXCoo.write("%#one,two,three\n")
        tmpMTXCoo.write("1 3 3\n")
        tmpMTXCoo.write("1 1 1\n")
        tmpMTXCoo.write("1 2 2\n")
        tmpMTXCoo.write("1 3 3\n")
        tmpMTXCoo.flush()
        fromMTXCoo = nimble.data(returnType=t, source=tmpMTXCoo.name)
        tmpMTXCoo.close()
        if t is None and fromList.getTypeString() != fromMTXCoo.getTypeString():
            assert fromList.isApproximatelyEqual(fromMTXCoo)
        else:
            assert fromList == fromMTXCoo


def test_extractNames_MTXArr():
    """ Test of data() loading a mtx (arr format) file and extracting names """
    pNames = ['11']
    fNames = ['1', '2', '3']
    for t in returnTypes:
        fromList = nimble.data(
            returnType=t, source=[[21, 22, 23]], pointNames=pNames, featureNames=fNames)

        # instantiate from mtx array file
        tmpMTXArr = tempfile.NamedTemporaryFile(suffix=".mtx", mode='w')
        tmpMTXArr.write("%%MatrixMarket matrix array integer general\n")
        tmpMTXArr.write("2 4\n")
        tmpMTXArr.write("-4\n")
        tmpMTXArr.write("11\n")
        tmpMTXArr.write("1\n")
        tmpMTXArr.write("21\n")
        tmpMTXArr.write("2\n")
        tmpMTXArr.write("22\n")
        tmpMTXArr.write("3\n")
        tmpMTXArr.write("23\n")
        tmpMTXArr.flush()

        fromMTXArr = nimble.data(
            returnType=t, source=tmpMTXArr.name, pointNames=True, featureNames=True)
        tmpMTXArr.close()
        if t is None and fromList.getTypeString() != fromMTXArr.getTypeString():
            assert fromList.isApproximatelyEqual(fromMTXArr)
        else:
            assert fromList == fromMTXArr


def test_extractNames_MTXCoo():
    """ Test of data() loading a mtx (coo format) file and extracting names """
    pNames = ['21']
    fNames = ['1', '2', '3']
    for t in returnTypes:
        fromList = nimble.data(
            returnType=t, source=[[22, -5, 23]], pointNames=pNames, featureNames=fNames)

        # instantiate from mtx coordinate file
        tmpMTXCoo = tempfile.NamedTemporaryFile(suffix=".mtx", mode='w')
        tmpMTXCoo.write("%%MatrixMarket matrix coordinate integer general\n")
        tmpMTXCoo.write("2 4 8\n")
        tmpMTXCoo.write("1 1 11\n")
        tmpMTXCoo.write("1 2 1\n")
        tmpMTXCoo.write("1 3 2\n")
        tmpMTXCoo.write("1 4 3\n")
        tmpMTXCoo.write("2 1 21\n")
        tmpMTXCoo.write("2 2 22\n")
        tmpMTXCoo.write("2 3 -5\n")
        tmpMTXCoo.write("2 4 23\n")
        tmpMTXCoo.flush()
        fromMTXCoo = nimble.data(
            returnType=t, source=tmpMTXCoo.name, pointNames=True, featureNames=True)
        tmpMTXCoo.close()
        if t is None and fromList.getTypeString() != fromMTXCoo.getTypeString():
            assert fromList.isApproximatelyEqual(fromMTXCoo)
        else:
            assert fromList == fromMTXCoo

def test_extractNames_HDF():
    pNames = ['one', 'two']
    for t in returnTypes:
        fromList = nimble.data(returnType=t, source=[[[[1, 2], [3, 4]],
                                                    [[1, 2], [3, 4]],],
                                                   [[[1, 2], [3, 4]],
                                                    [[1, 2], [3, 4]]]],
                               pointNames=pNames)

        with tempfile.NamedTemporaryFile(suffix=".data") as tmpHDF:
            arr = numpy.array([[1, 2], [3, 4]])
            hdfFile = h5py.File(tmpHDF, 'w')
            one = hdfFile.create_group('one')
            one.create_dataset('mtx1', data=arr)
            one.create_dataset('mtx2', data=arr)
            two = hdfFile.create_group('two')
            two.create_dataset('mtx1', data=arr)
            two.create_dataset('mtx2', data=arr)
            hdfFile.flush()
            hdfFile.close()
            tmpHDF.seek(0)
            fromHDF = nimble.data(returnType=t, source=tmpHDF.name,
                                  pointNames=True)

            if t is None and fromList.getTypeString() != fromHDF.getTypeString():
                assert fromList.isApproximatelyEqual(fromHDF)
            else:
                assert fromList == fromHDF


@raises(InvalidArgumentValue)
def test_csv_extractNames_duplicatePointName():
    # instantiate from csv file
    with tempfile.NamedTemporaryFile(suffix=".csv", mode='w') as tmpCSV:
        tmpCSV.write('ignore,one,two,three\n')
        tmpCSV.write("pn1,1,2,3\n")
        tmpCSV.write("pn1,11,22,33\n")
        tmpCSV.flush()

        nimble.data(returnType="List", source=tmpCSV.name, pointNames=True)


@raises(InvalidArgumentValue)
def test_csv_extractNames_duplicateFeatureName():
    # instantiate from csv file
    with tempfile.NamedTemporaryFile(suffix=".csv", mode='w') as tmpCSV:
        tmpCSV.write('one,two,one\n')
        tmpCSV.write("1,2,3\n")
        tmpCSV.write("11,22,33\n")
        tmpCSV.flush()

        nimble.data(returnType="List", source=tmpCSV.name, featureNames=True)


def test_csv_roundtrip_autonames():
    for retType in returnTypes:
        data = [[1, 0, 5, 12], [0, 1, 3, 17], [0, 0, 8, 22]]
        pnames = ['p0','p1','p2']
        fnames = ['f0','f1','f2', 'f3']

        withFnames = nimble.data(retType, data, featureNames=fnames)
        withBoth = nimble.data(retType, data, featureNames=fnames, pointNames=pnames)

        with tempfile.NamedTemporaryFile(suffix=".csv") as tmpCSVFnames:
            withFnames.writeFile(tmpCSVFnames.name, 'csv', includeNames=True)
            fromFileFnames = nimble.data(returnType=retType, source=tmpCSVFnames.name)
            assert fromFileFnames == withFnames

        with tempfile.NamedTemporaryFile(suffix=".csv") as tmpCSVBoth:
            withBoth.writeFile(tmpCSVBoth.name, 'csv', includeNames=True)
            fromFileBoth = nimble.data(returnType=retType, source=tmpCSVBoth.name)
            assert fromFileBoth == withBoth

def test_hdf_roundtrip_autonames():
    for t in returnTypes:
        pNames = ['one', 'two']
        data = [[[[1, 2], [3, 4]], [[1, 2], [3, 4]]],
                [[[-1, -2], [-3, -4]], [[-1, -2], [-3, -4]]]]
        withPNames = nimble.data(t, data, pointNames=pNames)

        with tempfile.NamedTemporaryFile(suffix=".hdf5") as tmpHDF:
            withPNames.writeFile(tmpHDF.name, includeNames=True)
            fromFile = nimble.data(t, tmpHDF.name)
            assert withPNames == fromFile

##################################
# Point / Feature names from Raw #
##################################


def test_extractNames_pythonList():
    """ Test of data() given python list, extracting names """
    inDataRaw = [['foo', 'one', 2, 'three'], ['pn1', 1, -1, -3]]
    for t in returnTypes:
        specRaw = [[1, -1, -3]]
        pNames = ['pn1']
        fNames = ['one', '2', 'three']
        inData = nimble.data(
            returnType=t, source=inDataRaw, pointNames=True, featureNames=True)
        specified = nimble.data(
            returnType=t, source=specRaw, pointNames=pNames, featureNames=fNames)
        assert inData == specified

        specRaw = [['one', 2, 'three'], [1, -1, -3]]
        pNames = ['foo', 'pn1']
        inData = nimble.data(
            returnType=t, source=inDataRaw, pointNames=True, featureNames=False)
        specified = nimble.data(
            returnType=t, source=specRaw, pointNames=pNames)
        assert inData == specified

        specRaw = [['pn1', 1, -1, -3]]
        fNames = ['foo', 'one', '2', 'three']
        inData = nimble.data(
            returnType=t, source=inDataRaw, pointNames=False, featureNames=True)
        specified = nimble.data(
            returnType=t, source=specRaw, featureNames=fNames)
        assert inData == specified


def test_extractNames_NPArray():
    """ Test of data() given numpy array, extracting names """
    inDataRaw = numpy.array([[-111, 21, 22, 23], [11, 1, -1, -3]])
    for t in returnTypes:
        specRaw = numpy.array([[1, -1, -3]])
        pNames = ['11']
        fNames = ['21', '22', '23']
        inData = nimble.data(
            returnType=t, source=inDataRaw, pointNames=True, featureNames=True)
        specified = nimble.data(
            returnType=t, source=specRaw, pointNames=pNames, featureNames=fNames)
        assert inData == specified

        specRaw = numpy.array([[21, 22, 23], [1, -1, -3]])
        pNames = ['-111', '11']
        inData = nimble.data(
            returnType=t, source=inDataRaw, pointNames=True, featureNames=False)
        specified = nimble.data(
            returnType=t, source=specRaw, pointNames=pNames)
        assert inData == specified

        specRaw = numpy.array([[11, 1, -1, -3]])
        fNames = ['-111', '21', '22', '23']
        inData = nimble.data(
            returnType=t, source=inDataRaw, pointNames=False, featureNames=True)
        specified = nimble.data(
            returnType=t, source=specRaw, featureNames=fNames)
        assert inData == specified


def test_extractNames_NPMatrix():
    """ Test of data() given numpy matrix, extracting names """
    inDataRaw = numpy.array([[-111, 21, 22, 23], [11, 1, -1, -3]])
    for t in returnTypes:
        specRaw = numpy.matrix([[1, -1, -3]])
        pNames = ['11']
        fNames = ['21', '22', '23']
        inData = nimble.data(
            returnType=t, source=inDataRaw, pointNames=True, featureNames=True)
        specified = nimble.data(
            returnType=t, source=specRaw, pointNames=pNames, featureNames=fNames)
        assert inData == specified

        specRaw = numpy.matrix([[21, 22, 23], [1, -1, -3]])
        pNames = ['-111', '11']
        inData = nimble.data(
            returnType=t, source=inDataRaw, pointNames=True, featureNames=False)
        specified = nimble.data(
            returnType=t, source=specRaw, pointNames=pNames)
        assert inData == specified

        specRaw = numpy.matrix([[11, 1, -1, -3]])
        fNames = ['-111', '21', '22', '23']
        inData = nimble.data(
            returnType=t, source=inDataRaw, pointNames=False, featureNames=True)
        specified = nimble.data(
            returnType=t, source=specRaw, featureNames=fNames)
        assert inData == specified


def test_extractNames_CooSparse():
    """ Test of data() given scipy Coo matrix, extracting names """
    inDataRaw = numpy.array([[-111, 21, 22, 23], [11, 1, -1, -3]])
    inDataRaw = scipy.sparse.coo_matrix(inDataRaw)
    for t in returnTypes:
        specRaw = numpy.array([[1, -1, -3]])
        specRaw = scipy.sparse.csc_matrix(specRaw)
        pNames = ['11']
        fNames = ['21', '22', '23']
        inData = nimble.data(
            returnType=t, source=inDataRaw, pointNames=True, featureNames=True)
        specified = nimble.data(
            returnType=t, source=specRaw, pointNames=pNames, featureNames=fNames)
        assert inData == specified

        specRaw = numpy.array([[21, 22, 23], [1, -1, -3]])
        specRaw = scipy.sparse.csc_matrix(specRaw)
        pNames = ['-111', '11']
        inData = nimble.data(
            returnType=t, source=inDataRaw, pointNames=True, featureNames=False)
        specified = nimble.data(
            returnType=t, source=specRaw, pointNames=pNames)
        assert inData == specified

        specRaw = numpy.array([[11, 1, -1, -3]])
        specRaw = scipy.sparse.csc_matrix(specRaw)
        fNames = ['-111', '21', '22', '23']
        inData = nimble.data(
            returnType=t, source=inDataRaw, pointNames=False, featureNames=True)
        specified = nimble.data(
            returnType=t, source=specRaw, featureNames=fNames)
        assert inData == specified


def test_extractNames_CscSparse():
    """ Test of data() given scipy Csc matrix, extracting names """
    inDataRaw = numpy.array([[-111, 21, 22, 23], [11, 1, -1, -3]])
    inDataRaw = scipy.sparse.csc_matrix(inDataRaw)
    for t in returnTypes:
        specRaw = numpy.array([[1, -1, -3]])
        specRaw = scipy.sparse.csc_matrix(specRaw)
        pNames = ['11']
        fNames = ['21', '22', '23']
        inData = nimble.data(
            returnType=t, source=inDataRaw, pointNames=True, featureNames=True)
        specified = nimble.data(
            returnType=t, source=specRaw, pointNames=pNames, featureNames=fNames)

        assert inData == specified

        specRaw = numpy.array([[21, 22, 23], [1, -1, -3]])
        specRaw = scipy.sparse.csc_matrix(specRaw)
        pNames = ['-111', '11']
        inData = nimble.data(
            returnType=t, source=inDataRaw, pointNames=True, featureNames=False)
        specified = nimble.data(
            returnType=t, source=specRaw, pointNames=pNames)
        assert inData == specified

        specRaw = numpy.array([[11, 1, -1, -3]])
        specRaw = scipy.sparse.csc_matrix(specRaw)
        fNames = ['-111', '21', '22', '23']
        inData = nimble.data(
            returnType=t, source=inDataRaw, pointNames=False, featureNames=True)
        specified = nimble.data(
            returnType=t, source=specRaw, featureNames=fNames)
        assert inData == specified


def test_extractNames_pandasDataFrame():
    inDataRaw = pd.DataFrame([[1, -1, -3]], index=[11], columns=[21, 22, 23])
    for t in returnTypes:
        specRaw = pd.DataFrame([[1, -1, -3]])
        pNames = ['11']
        fNames = ['21', '22', '23']
        inData = nimble.data(
            returnType=t, source=inDataRaw, pointNames=True, featureNames=True)
        specified = nimble.data(
            returnType=t, source=specRaw, pointNames=pNames, featureNames=fNames)
        assert inData == specified

        specRaw = pd.DataFrame([[1, -1, -3]])
        pNames = ['11']
        inData = nimble.data(
            returnType=t, source=inDataRaw, pointNames=True, featureNames=False)
        specified = nimble.data(
            returnType=t, source=specRaw, pointNames=pNames)
        assert inData == specified

        specRaw = pd.DataFrame([[1, -1, -3]])
        fNames = ['21', '22', '23']
        inData = nimble.data(
            returnType=t, source=inDataRaw, pointNames=False, featureNames=True)
        specified = nimble.data(
            returnType=t, source=specRaw, featureNames=fNames)
        assert inData == specified


def test_names_dataUnmodified():
    """ Test original data unmodifed when names set to 'automatic' or True """
    autoData = [['pointNames', 'fname0', 'fname1', 'fname2'], ['pt', 1, -1, -3]]
    autoArray = numpy.array(autoData, dtype=numpy.object_)
    trueData = [[-111, 21, 22, 23], [11, 1, -1, -3]]

    def assertUnmodified(rawData, names):
        if isinstance(rawData, list):
            rawDataCopy = [lst.copy() for lst in rawData]
        else:
            rawDataCopy = rawData.copy()
        inData = nimble.data(
            returnType=t, source=rawData, pointNames=names, featureNames=names)

        if isinstance(rawData, list):
            rawData == rawDataCopy
        elif scipy.sparse.isspmatrix(rawData):
            numpy.testing.assert_array_equal(sparseMatrixToArray(rawData),
                                             sparseMatrixToArray(rawDataCopy))
        else:
            numpy.testing.assert_array_equal(rawData, rawDataCopy)


    for t in returnTypes:
        assertUnmodified(autoData, 'automatic')
        assertUnmodified(trueData, True)
        assertUnmodified(autoArray, 'automatic')
        assertUnmodified(numpy.array(trueData), True)
        assertUnmodified(numpy.matrix(autoArray), 'automatic')
        assertUnmodified(numpy.matrix(trueData), True)
        assertUnmodified(scipy.sparse.coo_matrix(autoArray), 'automatic')
        assertUnmodified(scipy.sparse.coo_matrix(trueData), True)
        assertUnmodified(pd.DataFrame([[1, -1, -3]], index=['pt'],
                         columns=['fname0', 'fname1', 'fname2']),
                         'automatic')
        assertUnmodified(pd.DataFrame([[1, -1, -3]], index=[11], columns=[21, 22, 23]),
                         True)


###############################
# Open file as source of data #
###############################

class NamelessFile(object):
    def __init__(self, toWrap):
        self.inner = toWrap

    def __getattr__(self, name):
        if name != 'name':
            return getattr(self.inner, name)
        else:
            raise AttributeError

    def __iter__(self):
        return self.inner.__iter__()


def test_data_CSV_passedOpen():
    for t in returnTypes:
        fromList = nimble.data(returnType=t, source=[[1, 2, 3]])

        # instantiate from csv file
        with tempfile.NamedTemporaryFile(suffix=".csv", mode='w') as tmpCSV:
            tmpCSV.write("1,2,3\n")
            tmpCSV.flush()
            objName = 'fromCSV'
            with open(tmpCSV.name, 'r') as openFile:
                fromCSV = nimble.data(returnType=t, source=openFile, name=objName)
                assert not openFile.closed

            assert fromList == fromCSV

            assert fromCSV.path == openFile.name
            assert fromCSV.absolutePath == openFile.name
            assert fromCSV.relativePath == os.path.relpath(openFile.name)

            with open(openFile.name, 'r') as openFile:
                namelessOpenFile = NamelessFile(openFile)
                fromCSV = nimble.data(returnType=t, source=namelessOpenFile)
                assert not openFile.closed
                assert not namelessOpenFile.closed
            # just to verify that closing openFile also closes namelessOpenFile
            assert namelessOpenFile.closed

            assert fromCSV.name is None
            assert fromCSV.path is None
            assert fromCSV.absolutePath is None
            assert fromCSV.relativePath is None


def test_data_MTXArr_passedOpen():
    for t in returnTypes:
        fromList = nimble.data(returnType=t, source=[[1, 2, 3]])

        # instantiate from mtx array file
        with tempfile.NamedTemporaryFile(suffix=".mtx", mode='w') as tmpMTXArr:
            tmpMTXArr.write("%%MatrixMarket matrix array integer general\n")
            tmpMTXArr.write("1 3\n")
            tmpMTXArr.write("1\n")
            tmpMTXArr.write("2\n")
            tmpMTXArr.write("3\n")
            tmpMTXArr.flush()
            objName = 'fromMTXArr'
            with open(tmpMTXArr.name, 'r') as openFile:
                fromMTXArr = nimble.data(returnType=t, source=openFile, name=objName)
                assert not openFile.closed

            if t is None and fromList.getTypeString() != fromMTXArr.getTypeString():
                assert fromList.isApproximatelyEqual(fromMTXArr)
            else:
                assert fromList == fromMTXArr

            assert fromMTXArr.path == openFile.name
            assert fromMTXArr.absolutePath == openFile.name
            assert fromMTXArr.relativePath == os.path.relpath(openFile.name)

            with open(tmpMTXArr.name, 'r') as openFile:
                namelessOpenFile = NamelessFile(openFile)
                fromMTXArr = nimble.data(returnType=t, source=namelessOpenFile)
                assert not openFile.closed
                assert not namelessOpenFile.closed

            assert fromMTXArr.name is None
            assert fromMTXArr.path is None
            assert fromMTXArr.absolutePath is None
            assert fromMTXArr.relativePath is None


def test_data_MTXCoo_passedOpen():
    for t in returnTypes:
        fromList = nimble.data(returnType=t, source=[[1, 2, 3]])

        # instantiate from mtx coordinate file
        with tempfile.NamedTemporaryFile(suffix=".mtx", mode='w') as tmpMTXCoo:
            tmpMTXCoo.write("%%MatrixMarket matrix coordinate integer general\n")
            tmpMTXCoo.write("1 3 3\n")
            tmpMTXCoo.write("1 1 1\n")
            tmpMTXCoo.write("1 2 2\n")
            tmpMTXCoo.write("1 3 3\n")
            tmpMTXCoo.flush()
            objName = 'fromMTXCoo'
            with open(tmpMTXCoo.name, 'r') as openFile:
                fromMTXCoo = nimble.data(returnType=t, source=openFile, name=objName)

            if t is None and fromList.getTypeString() != fromMTXCoo.getTypeString():
                assert fromList.isApproximatelyEqual(fromMTXCoo)
            else:
                assert fromList == fromMTXCoo

            assert fromMTXCoo.path == openFile.name
            assert fromMTXCoo.absolutePath == openFile.name
            assert fromMTXCoo.relativePath == os.path.relpath(openFile.name)

            with open(tmpMTXCoo.name, 'r') as openFile:
                namelessOpenFile = NamelessFile(openFile)
                fromMTXCoo = nimble.data(returnType=t, source=namelessOpenFile)
                assert not openFile.closed
                assert not namelessOpenFile.closed

            assert fromMTXCoo.name is None
            assert fromMTXCoo.path is None
            assert fromMTXCoo.absolutePath is None
            assert fromMTXCoo.relativePath is None

###########################
# url as a source of data #
###########################

class MockResponse:
    """mock of Response object returned by a call to requests.get"""
    def __init__(self, content, status_code, ok=True, reason=None, encoding='utf-8'):
        # In Response object, .content returns bytes and .text returns unicode
        self.status_code = status_code
        self.ok = ok
        self.reason = reason
        if content is not None:
            self.content = content
            try:
                self.text = content.decode(encoding)
                self.encoding = encoding
            except UnicodeDecodeError:
                self.text = str(self.content, errors='replace')
                self.encoding = None
        else:
            self.content = None
            self.text = None
            self.encoding = None
        self.apparent_encoding = encoding

def mocked_requests_get(url, *args, **kwargs):
    if 'CSV' in url:
        if 'carriagereturn' in url:
            return MockResponse(b'1,2,3\r4,5,6', 200)
        if 'unicode' in url:
            return MockResponse(b'1,2,\xc2\xa1\n4,5,6', 200)
        if 'quotednewline' in url:
            # csv allows for newline characters in field values within double quotes
            return MockResponse(b'1,2,"a/nb"\n4,5,6', 200)
        return MockResponse(b'1,2,3\n4,5,6', 200)
    if 'MTX' in url:
        mtx = b'%%MatrixMarket matrix coordinate real general\n'
        mtx += b'2 3 6\n1 1 1\n1 2 2\n1 3 3\n2 1 4\n2 2 5\n2 3 6'
        return MockResponse(mtx, 200)
    if 'HDF' in url:
        data = [[[[1, 2], [3, 4]]], [[[-1, -2], [-3, -4]]]]
        with tempfile.NamedTemporaryFile(suffix=".data") as tmpHDF:
            hdfFile = h5py.File(tmpHDF, 'w')
            ds1 = hdfFile.create_dataset('data', data=numpy.array(data))
            hdfFile.flush()
            hdfFile.close()
            tmpHDF.seek(0)
            return MockResponse(tmpHDF.read(), 200)
    if 'GZIP' in url:
        with io.BytesIO() as bio:
            with gzip.GzipFile(fileobj=bio, mode='wb') as mygzip:
                mygzip.write(b'1,2,3\n4,5,6')
            return MockResponse(bio.getvalue(), 200)
    if 'ZIP' in url:
        with io.BytesIO() as bio:
            with zipfile.ZipFile(bio, 'w') as myzip:
                myzip.writestr('data.csv', '1,2,3\n4,5,6')
                if 'multiple' in url:
                    myzip.writestr('archive/old.csv', '1,2,3\n4,5,6')
            return MockResponse(bio.getvalue(), 200)
    if 'TAR' in url:
        with io.BytesIO() as bio:
            with tarfile.TarFile(fileobj=bio, mode='w') as tar:
                tar.addfile(tarfile.TarInfo('data.csv'))
                if 'multiple' in url:
                    tar.addfile(tarfile.TarInfo('old.csv'))
            return MockResponse(bio.getvalue(), 200)
    if 'archive.ics.uci.edu/' in url:
        if 'ml/datasets' in url:
            # in this case the page content is searched for the href to the
            # page containing the data files, so we will provide a mock href
            content = 'href="https://archive.ics.uci.edu/ml/machine-learning-databases/{}/"'
            content = content.format(url.split('/')[-1])
        else:
            # in this case we return the hrefs that refer to the data files and
            # directories. First href is always a Parent Directory that we ignore.
            content = 'href="/ml/machine-learning-databases/"\n'
            content += 'href="data.csv"\n'
            if 'data+multiple' in url and 'more' not in url:
                content += 'href="more/"\n'
            if 'data+ignored' in url:
                content += 'href="Index"\n'
                content += 'href="data.names"\n'

        return MockResponse(bytes(content, 'utf-8'), 200)

    return MockResponse(None, 404, False, 'Not Found')

# need to check request accessibility before it can be mocked
_ = requests.nimbleAccessible()

mockRequestsGet = mock.patch('nimble.core._createHelpers.requests.get',
                             mocked_requests_get)

@mockRequestsGet
def test_data_http_CSVNoExtension():
    for t in returnTypes:
        exp = nimble.data(returnType=t, source=[[1,2,3],[4,5,6]])
        url = 'http://mockrequests.nimble/CSVNoExtension'
        fromWeb = nimble.data(returnType=t, source=url)
        assert fromWeb == exp

@mockRequestsGet
def test_data_http_CSVAmbiguousExtension():
    for t in returnTypes:
        exp = nimble.data(returnType=t, source=[[1,2,3],[4,5,6]])
        url = 'http://mockrequests.nimble/CSVAmbiguousExtension.data'
        fromWeb = nimble.data(returnType=t, source=url)
        assert fromWeb == exp

@mockRequestsGet
def test_data_http_CSVFileOK():
    for t in returnTypes:
        exp = nimble.data(returnType=t, source=[[1,2,3],[4,5,6]])
        url = 'http://mockrequests.nimble/CSV.csv'
        fromWeb = nimble.data(returnType=t, source=url)
        assert fromWeb == exp

@mockRequestsGet
def test_data_http_CSVCarriageReturn():
    for t in returnTypes:
        exp = nimble.data(returnType=t, source=[[1,2,3],[4,5,6]])
        url = 'http://mockrequests.nimble/CSVcarriagereturn.csv'
        fromWeb = nimble.data(returnType=t, source=url)
        assert fromWeb == exp

@mockRequestsGet
def test_data_http_CSVNonUnicodeValues():
    for t in returnTypes:
        exp = nimble.data(returnType=t, source=[[1,2,"\u00A1"],[4,5,'6']])
        url = 'http://mockrequests.nimble/CSVunicodetest.csv'
        fromWeb = nimble.data(returnType=t, source=url)
        assert fromWeb == exp

@mockRequestsGet
def test_data_http_CSVQuotedNewLine():
    for t in returnTypes:
        exp = nimble.data(returnType=t, source=[[1,2,"a/nb"],[4,5,'6']])
        url = 'http://mockrequests.nimble/CSVquotednewline.csv'
        fromWeb = nimble.data(returnType=t, source=url)
        assert fromWeb == exp

@mockRequestsGet
def test_data_http_CSVPathsWithUrl():
    for t in returnTypes:
        url = 'http://mockrequests.nimble/CSVNoExtension'
        fromWeb = nimble.data(returnType=t, source=url)
        assert fromWeb.absolutePath == url
        assert fromWeb.relativePath == None

@mockRequestsGet
def test_data_http_MTXNoExtension():
    for t in returnTypes:
        # None returnType for url will default to Sparse so use coo_matrix for data
        data = scipy.sparse.coo_matrix([[1,2,3],[4,5,6]])
        exp = nimble.data(returnType=t, source=data)
        url = 'http://mockrequests.nimble/MTXNoExtension'
        fromWeb = nimble.data(returnType=t, source=url)
        assert fromWeb == exp

@mockRequestsGet
def test_data_http_MTXAmbiguousExtension():
    for t in returnTypes:
        # None returnType for url will default to Sparse so use coo_matrix for data
        data = scipy.sparse.coo_matrix([[1,2,3],[4,5,6]])
        exp = nimble.data(returnType=t, source=data)
        url = 'http://mockrequests.nimble/MTXAmbiguousExtension.data'
        fromWeb = nimble.data(returnType=t, source=url)
        assert fromWeb == exp

@mockRequestsGet
def test_data_http_MTXFileOK():
    for t in returnTypes:
        # None returnType for url will default to Sparse so use coo_matrix for data
        data = scipy.sparse.coo_matrix([[1,2,3],[4,5,6]])
        exp = nimble.data(returnType=t, source=data)
        url = 'http://mockrequests.nimble/MTX.mtx'
        fromWeb = nimble.data(returnType=t, source=url)
        assert fromWeb == exp

@mockRequestsGet
def test_data_http_MTXPathsWithUrl():
    for t in returnTypes:
        data = scipy.sparse.coo_matrix([[1,2,3],[4,5,6]])
        url = 'http://mockrequests.nimble/MTXNoExtension'
        fromWeb = nimble.data(returnType=t, source=url)
        assert fromWeb.absolutePath == url
        assert fromWeb.relativePath == None

@mockRequestsGet
def test_data_http_HDFNoExtension():
    for t in returnTypes:
        data = [[[[1, 2], [3, 4]]], [[[-1, -2], [-3, -4]]]]
        exp = nimble.data(returnType=t, source=data)
        url = 'http://mockrequests.nimble/HDFNoExtension'
        fromWeb = nimble.data(returnType=t, source=url)
        assert fromWeb == exp

@mockRequestsGet
def test_data_http_HDFAmbiguousExtension():
    for t in returnTypes:
        data = [[[[1, 2], [3, 4]]], [[[-1, -2], [-3, -4]]]]
        exp = nimble.data(returnType=t, source=data)
        url = 'http://mockrequests.nimble/HDFAmbiguousExtension.data'
        fromWeb = nimble.data(returnType=t, source=url)
        assert fromWeb == exp

@mockRequestsGet
def test_data_http_HDFFileOK():
    for t in returnTypes:
        data = [[[[1, 2], [3, 4]]], [[[-1, -2], [-3, -4]]]]
        exp = nimble.data(returnType=t, source=data)
        url1 = 'http://mockrequests.nimble/HDF.hdf5'
        fromWeb1 = nimble.data(returnType=t, source=url1)
        url2 = 'http://mockrequests.nimble/HDF.h5'
        fromWeb2 = nimble.data(returnType=t, source=url2)
        assert fromWeb1 == fromWeb2 == exp

@mockRequestsGet
def test_data_http_HDFPathsWithUrl():
    for t in returnTypes:
        data = [[[[1, 2], [3, 4]]], [[[-1, -2], [-3, -4]]]]
        url = 'http://mockrequests.nimble/HDFNoExtension'
        fromWeb = nimble.data(returnType=t, source=url)
        assert fromWeb.absolutePath == url
        assert fromWeb.relativePath == None

@mockRequestsGet
def test_data_http_linkError():
    for t in returnTypes:
        try:
            url = 'http://mockrequests.nimble/linknotfound.csv'
            fromWeb = nimble.data(returnType=t, source=url)
            assert False # expected InvalidArgumentValue
        except InvalidArgumentValue:
            pass


##########################
# fetchFile / fetchFiles #
##########################

def mocked_isDownloadable(url):
    # for testing, any "html" files will end with a '/' anything else
    # represents a downloadable file
    return not url.endswith('/')

mockIsDownloadable = mock.patch('nimble.core._createHelpers._isDownloadable',
                                mocked_isDownloadable)

mockReqBasePath = os.path.join(nimble.settings.get('fetch', 'location'),
                               'nimbleData', 'mockrequests.nimble')

def clearNimbleData(func):
    @functools.wraps(func)
    def wrapped(*args, **kwargs):
        if os.path.exists(mockReqBasePath):
            shutil.rmtree(mockReqBasePath)
        return func(*args, **kwargs)
    return wrapped

@raises(InvalidArgumentValue)
@mockIsDownloadable
def test_data_fetch_notDownloadable():
    url = 'http://mockrequests.nimble/CSV/'
    paths = nimble.fetchFiles(url)

@noLogEntryExpected
@mockRequestsGet
@mockIsDownloadable
@clearNimbleData
def backend_fetch(url, multiple=False, exp=None):
    path = nimble.fetchFile(url)
    paths = nimble.fetchFiles(url)
    if exp is None:
        exp = os.path.join(*url[7:].split('/'))
    assert path.endswith(exp)
    if multiple:
        assert len(paths) > 1
        assert all(os.path.split(exp)[0] in path for path in paths)
    else:
        assert len(paths) == 1
        assert paths[0] == path


def test_data_fetchFiles_CSVFileOK():
    backend_fetch('http://mockrequests.nimble/CSV.csv')

def test_data_fetchFiles_CSVNoExtension():
    backend_fetch('http://mockrequests.nimble/CSVNoExtension')

def test_data_fetchFiles_CSVAmbiguousExtension():
    backend_fetch('http://mockrequests.nimble/CSVAmbiguousExtension.data')

def test_data_fetchFiles_ZIP_single():
    backend_fetch('http://mockrequests.nimble/ZIP.zip',
                  exp='mockrequests.nimble/data.csv')

def test_data_fetchFiles_ZIP_multiple():
    backend_fetch('http://mockrequests.nimble/ZIP_multiple.zip',
                  multiple=True)

def test_data_fetchFiles_TAR_single():
    backend_fetch('http://mockrequests.nimble/TAR.tar',
                  exp='mockrequests.nimble/data.csv')

def test_data_fetchFiles_TAR_multiple():
    backend_fetch('http://mockrequests.nimble/TAR_multiple.tar',
                  multiple=True)

def test_data_fetchFiles_GZIP():
    backend_fetch('http://mockrequests.nimble/GZIP_data.csv.gz',
                  exp='mockrequests.nimble/GZIP_data.csv')

def test_data_fetchFiles_urlSpaceFormatting():
    backend_fetch('http://mockrequests.nimble/hexEncode%20dir/CSV%20hexEncode.csv')
    backend_fetch('http://mockrequests.nimble/plusEncode+dir/CSV+plusEncode.csv')

@noLogEntryExpected
@mockIsDownloadable
@mockRequestsGet
@clearNimbleData
def test_data_fetch_uciPathHandling():
    urlBasePath = 'https://archive.ics.uci.edu/ml/datasets/'
    fileBasePath = os.path.join('nimbleData','archive.ics.uci.edu','ml',
                                'machine-learning-databases')
    urlToSingleFile = urlBasePath + 'data'
    singleFile = os.path.join(fileBasePath, 'data', 'data.csv')

    shortFile = nimble.fetchFile('uci:data')
    assert shortFile.endswith(singleFile)

    shortFiles = nimble.fetchFiles('uci: data ')
    assert len(shortFiles) == 1 and shortFiles[0].endswith(singleFile)

    pageFile = nimble.fetchFile(urlToSingleFile)
    assert pageFile.endswith(singleFile)
    pageFiles = nimble.fetchFiles(urlToSingleFile)
    assert len(pageFiles) == 1 and pageFiles[0].endswith(singleFile)

    assertExpectedException(InvalidArgumentValue, nimble.fetchFile,
                            'uci:data multiple')
    assertExpectedException(InvalidArgumentValue, nimble.fetchFile,
                            'https://archive.ics.uci.edu/ml/datasets/my+data+multiple')

    multiFile1 = os.path.join(fileBasePath, 'data+multiple', 'data.csv')
    multiFile2 = os.path.join(fileBasePath, 'data+multiple', 'more', 'data.csv')

    shortPaths = nimble.fetchFiles('uci: data multiple')
    assert (len(shortPaths) == 2
            and shortPaths[0].endswith(multiFile1)
            and shortPaths[1].endswith(multiFile2))

    pagePaths = nimble.fetchFiles(urlBasePath + 'data+multiple')
    assert (len(pagePaths) == 2
            and pagePaths[0].endswith(multiFile1)
            and pagePaths[1].endswith(multiFile2))

    # contains href to Index and .names files we want to ignore in fetchFile
    ignoreFile = os.path.join(fileBasePath, 'data+ignored', 'data.csv')
    urlToIgnoreFile = urlBasePath + 'data+ignored'

    shortIgFile = nimble.fetchFile('uci:data ignored')
    assert shortIgFile.endswith(ignoreFile)

    shortIgFiles = nimble.fetchFiles('uci: data ignored ')
    assert len(shortIgFiles) == 3
    assert sum(f.endswith(ignoreFile) for f in shortIgFiles) == 1

    pageIgFile = nimble.fetchFile(urlToIgnoreFile)
    assert pageIgFile.endswith(ignoreFile)
    pageIgFiles = nimble.fetchFiles(urlToIgnoreFile)
    assert len(pageIgFiles) == 3
    assert sum(f.endswith(ignoreFile) for f in pageIgFiles) == 1

@mockIsDownloadable
@mock.patch('nimble.core._createHelpers.requests.get', calledException)
@clearNimbleData
def test_data_fetch_getFromLocal_csv():
    exp = os.path.join(mockReqBasePath, 'CSV.csv')
    if not os.path.exists(exp):
        os.makedirs(os.path.split(exp)[0])
        with open(exp, 'w') as f:
            f.write('1,2,3\n4,5,6')

    assert os.path.exists(exp)
    # if requests is not used, it was retrieved locally
    path = nimble.fetchFile('http://mockrequests.nimble/CSV.csv')
    paths = nimble.fetchFiles('http://mockrequests.nimble/CSV.csv')

@mockIsDownloadable
@mock.patch('nimble.core._createHelpers.requests.get', calledException)
@clearNimbleData
def test_data_fetch_getFromLocal_zip():
    if not os.path.exists(mockReqBasePath):
        os.makedirs(mockReqBasePath)

    exp = os.path.join(mockReqBasePath, 'ZIP.zip')
    if not os.path.exists(exp):
        with zipfile.ZipFile(exp, 'w') as myzip:
            myzip.writestr('data.csv', '1,2,3\n4,5,6')
            myzip.writestr(os.path.join('archive', 'old.csv'), '1,2,3\n4,5,6')
        with zipfile.ZipFile(exp, 'r') as myzip:
            myzip.extractall(mockReqBasePath)

    assert os.path.exists(exp)
    assert os.path.exists(os.path.join(mockReqBasePath, 'data.csv'))
    assert os.path.exists(os.path.join(mockReqBasePath, 'archive', 'old.csv'))
    with mock.patch.object(zipfile.ZipFile, 'extractall') as extractAll:
        # requests and extractall should not be used
        path = nimble.fetchFile('http://mockrequests.nimble/ZIP.zip')
        paths = nimble.fetchFiles('http://mockrequests.nimble/ZIP.zip')
        assert extractAll.call_count == 0

@mockIsDownloadable
@mock.patch('nimble.core._createHelpers.requests.get', calledException)
@clearNimbleData
def test_data_fetch_getFromLocal_gzip():
    if not os.path.exists(mockReqBasePath):
        os.makedirs(mockReqBasePath)

    exp = os.path.join(mockReqBasePath, 'GZIP_data.csv')
    if not os.path.exists(exp):
        with open(exp, 'wb') as f:
            f.write(b'1,2,3/n4,5,6')
        with open(exp, 'rb') as fIn:
            with gzip.open(exp + '.gz', 'wb') as fOut:
                shutil.copyfileobj(fIn, fOut)

    assert os.path.exists(exp)
    assert os.path.exists(exp + '.gz')
    # requests should not be used
    path = nimble.fetchFile('http://mockrequests.nimble/GZIP_data.csv.gz')
    paths = nimble.fetchFiles('http://mockrequests.nimble/GZIP_data.csv.gz')
    assert path == exp
    assert len(paths) == 1 and paths[0] == exp

@mockIsDownloadable
@mock.patch('nimble.core._createHelpers.requests.get', calledException)
@clearNimbleData
def test_data_fetch_forceDownload():
    local = os.path.join(mockReqBasePath, 'CSV.csv')
    if not os.path.exists(local):
        try:
            os.makedirs(os.path.split(local)[0])
        except FileExistsError:
            pass
        with open(local, 'w') as f:
            f.write('1,2,3\n4,5,6')

    assert os.path.exists(local)
    # if requests is used, we downloaded the data again
    assertExpectedException(CalledFunctionException, nimble.fetchFile,
                            'http://mockrequests.nimble/CSV.csv', update=True)
    assertExpectedException(CalledFunctionException, nimble.fetchFiles,
                            'http://mockrequests.nimble/CSV.csv', update=True)


###################################
# ignoreNonNumericalFeatures flag #
###################################

def test_data_ignoreNonNumericalFeaturesCSV():
    for t in returnTypes:
        fromList = nimble.data(returnType=t, source=[[1, 3], [5, 7]])

        # instantiate from csv file
        with tempfile.NamedTemporaryFile(suffix=".csv", mode='w') as tmpCSV:
            tmpCSV.write("1,two,3.0,four\n")
            tmpCSV.write("5,six,7,8\n")
            tmpCSV.flush()

            fromCSV = nimble.data(
                returnType=t, source=tmpCSV.name, ignoreNonNumericalFeatures=True)

            assert fromList == fromCSV

            # sanity check
            fromCSV = nimble.data(returnType=t, source=tmpCSV.name)
            assert len(fromCSV.features) == 4


def test_data_CSV_ignoreNonNumerical_removalCleanup_hard():
    for t in returnTypes:
        fromList = nimble.data(returnType=t, source=[[1, 3], [5, 7], [11, 12], [13, 14]])

        # instantiate from csv file
        with tempfile.NamedTemporaryFile(suffix=".csv", mode='w') as tmpCSV:
            tmpCSV.write("1,2,3.0,4.0,1\n")
            tmpCSV.write("5,six,7,8,1\n")
            tmpCSV.write("11,6,12,eight,1.0\n")
            tmpCSV.write("13,one,14,9,who?\n")
            tmpCSV.flush()

            fromCSV = nimble.data(
                returnType=t, source=tmpCSV.name, ignoreNonNumericalFeatures=True)

            assert fromList == fromCSV

            # sanity check
            fromCSV = nimble.data(returnType=t, source=tmpCSV.name)
            assert len(fromCSV.features) == 5


def test_data_CSV_ignoreNonNumerical_removalCleanup_easy():
    for t in returnTypes:
        fromList = nimble.data(returnType=t, source=[[1, 3], [5, 7], [11, 12], [13, 14]])

        # instantiate from csv file
        with tempfile.NamedTemporaryFile(suffix=".csv", mode='w') as tmpCSV:
            tmpCSV.write("1,two,3.0,four,one\n")
            tmpCSV.write("5,6,7,8,1\n")
            tmpCSV.write("11,6,12,8,1.0\n")
            tmpCSV.write("13,1,14,9,2\n")
            tmpCSV.flush()

            fromCSV = nimble.data(
                returnType=t, source=tmpCSV.name, ignoreNonNumericalFeatures=True)

            assert fromList == fromCSV

            # sanity check
            fromCSV = nimble.data(returnType=t, source=tmpCSV.name)
            assert len(fromCSV.features) == 5


def test_data_ignoreNonNumericalFeaturesCSV_noEffect():
    for t in returnTypes:
        fromList = nimble.data(returnType=t, source=[[1, 2, 3, 4], [5, 6, 7, 8]])

        # instantiate from csv file
        with tempfile.NamedTemporaryFile(suffix=".csv", mode='w') as tmpCSV:
            tmpCSV.write("1,2,3,4\n")
            tmpCSV.write("5,6,7,8\n")
            tmpCSV.flush()

            fromCSV = nimble.data(
                returnType=t, source=tmpCSV.name, ignoreNonNumericalFeatures=True)

            assert fromList == fromCSV

            fromCSV = nimble.data(returnType=t, source=tmpCSV.name)
            assert len(fromCSV.features) == 4


def test_CSV_ignoreNonNumericalFeatures_featureNamesDontTrigger():
    for t in returnTypes:
        fnames = ['1', '2', '3', 'four']
        fromList = nimble.data(returnType=t, featureNames=fnames, source=[[5, 6, 7, 8]])

        # instantiate from csv file
        with tempfile.NamedTemporaryFile(suffix=".csv", mode='w') as tmpCSV:
            tmpCSV.write("1,2,3,four\n")
            tmpCSV.write("5,6,7,8\n")
            tmpCSV.flush()

            fromCSV = nimble.data(
                returnType=t, source=tmpCSV.name, featureNames=True,
                ignoreNonNumericalFeatures=True)

            assert fromList == fromCSV


def test_CSV_ignoreNonNumericalFeatures_featureNamesAdjusted():
    for t in returnTypes:
        fNames = ["1", "2", "3"]
        data = [[1, 2, 3], [5, 6, 7]]
        fromList = nimble.data(returnType=t, featureNames=fNames, source=data)

        # instantiate from csv file
        with tempfile.NamedTemporaryFile(suffix=".csv", mode='w') as tmpCSV:
            tmpCSV.write("1,2,3,4\n")
            tmpCSV.write("1,2,3,four\n")
            tmpCSV.write("5,6,7,H8\n")
            tmpCSV.flush()

            fromCSV = nimble.data(
                returnType=t, source=tmpCSV.name, featureNames=True,
                ignoreNonNumericalFeatures=True)

            assert fromList == fromCSV


def test_CSV_data_ignoreNonNumericalFeatures_allRemoved():
    for t in returnTypes:
        pNames = ['single', 'dubs', 'trips']
        fromList = nimble.data(returnType=t, pointNames=pNames, source=[[], [], []])

        # instantiate from csv file
        with tempfile.NamedTemporaryFile(suffix=".csv", mode='w') as tmpCSV:
            tmpCSV.write(",ones,twos,threes\n")
            tmpCSV.write("single,1A,2A,3A\n")
            tmpCSV.write("dubs,11,22A,33\n")
            tmpCSV.write("trips,111,222,333\n")
            tmpCSV.flush()

            fromCSV = nimble.data(
                returnType=t, source=tmpCSV.name, pointNames=True,
                featureNames=True, ignoreNonNumericalFeatures=True)

            assert fromList == fromCSV


####################################################
# Difficult CSV Formatting: whitespace and quoting #
####################################################

def test_CSVformatting_simpleQuotedValues():
    for t in returnTypes:
        fromList = nimble.data(returnType=t, source=[[1, 2, 3, 4], [5, 6, 7, 8]])

        # instantiate from csv file
        with tempfile.NamedTemporaryFile(suffix=".csv", mode='w') as tmpCSV:
            tmpCSV.write("1,\"2\",\"3\",4\n")
            tmpCSV.write("5,\"6\",\"7\",8\n")
            tmpCSV.flush()

            fromCSV = nimble.data(returnType=t, source=tmpCSV.name)

            assert fromList == fromCSV


def test_CSVformatting_specialCharsInQuotes():
    for t in returnTypes:
        fNames = ["1,ONE", "2;TWO", "3\t'EE'"]
        data = [[1, 2, 3], [5, 6, 7]]
        dataAll = [[1, 2, 3, 4], [5, 6, 7, 8]]
        fromList = nimble.data(returnType=t, featureNames=fNames[:3], source=data)

        # instantiate from csv file
        with tempfile.NamedTemporaryFile(suffix=".csv", mode='w') as tmpCSV:
            tmpCSV.write("\"1,ONE\",\"2;TWO\",\"3\t'EE'\",\"4f\"\n")
            tmpCSV.write("1,2,3,four\n")
            tmpCSV.write("5,6,7,H8\n")
            tmpCSV.flush()

            fromCSV = nimble.data(
                returnType=t, source=tmpCSV.name, featureNames=True,
                ignoreNonNumericalFeatures=True)

            assert fromList == fromCSV


def test_CSVformatting_emptyAndCommentLines():
    for t in returnTypes:
        data = [['1', 2, 3, 4], ['#11', 22, 33, 44], ['5', 6, 7, 8]]

        fromList = nimble.data(returnType=t, source=data)

        # instantiate from csv file
        with tempfile.NamedTemporaryFile(suffix=".csv", mode='w') as tmpCSV:
            tmpCSV.write("#stuff\n")
            tmpCSV.write("\n")
            tmpCSV.write("\n")
            tmpCSV.write("#1,2,3,4\n")
            tmpCSV.write("\n")
            tmpCSV.write("1,2,3,4\n")
            tmpCSV.write("#11,22,33, 44\n")
            tmpCSV.write("\n")
            tmpCSV.write("5,6,7,8\n")
            tmpCSV.write("\n")
            tmpCSV.flush()

            fromCSV = nimble.data(
                returnType=t, source=tmpCSV.name, featureNames=False)

            assert fromList == fromCSV


def test_CSVformatting_scientificNotation():
    for t in returnTypes:
        data = [[1., 2., 3.], [11., 22., 33.], [111., 222., 333.]]
        fromRaw = nimble.data(returnType=t, source=data)

        # instantiate from csv file
        with tempfile.NamedTemporaryFile(suffix=".csv", mode='w') as tmpCSV:
            tmpCSV.write("1.000000000e+00,2.000000000e+00,3.000000000e+00\n")
            tmpCSV.write("1.100000000e+01,2.200000000e+01,3.300000000e+01\n")
            tmpCSV.write("1.110000000e+02,2.220000000e+02,3.330000000e+02\n")
            tmpCSV.flush()

            fromCSV = nimble.data(returnType=t, source=tmpCSV.name)

            assert fromRaw == fromCSV


################################
# keepPoints, keepFeatures #
################################

def test_data_keepPF_AllPossibleNatOrder():
    filesForms = ['csv', 'mtx']
    for (t, f) in itertools.product(returnTypes, filesForms):
        data = [[1, 2, 3], [11, 22, 33], [111, 222, 333]]
        orig = nimble.data(returnType=t, source=data)
        with tempfile.NamedTemporaryFile(suffix="." + f) as tmpF:
            orig.writeFile(tmpF.name, fileFormat=f, includeNames=False)
            tmpF.flush()

            poss = [[0], [1], [2], [0, 1], [0, 2], [1, 2], 'all']
            for (pSel, fSel) in itertools.product(poss, poss):
                ret = nimble.data(
                    t, tmpF.name, keepPoints=pSel, keepFeatures=fSel)
                fromOrig = nimble.data(
                    t, orig._data, keepPoints=pSel, keepFeatures=fSel)

                assert ret == fromOrig


def test_data_keepPF_AllPossibleReverseOrder():
    filesForms = ['csv', 'mtx']
    for (t, f) in itertools.product(returnTypes, filesForms):
        data = [[1, 2, 3], [11, 22, 33], [111, 222, 333]]
        orig = nimble.data(returnType=t, source=data)
        with tempfile.NamedTemporaryFile(suffix="." + f) as tmpF:
            orig.writeFile(tmpF.name, fileFormat=f, includeNames=False)
            tmpF.flush()

            poss = [[0, 1], [0, 2], [1, 2]]
            for (pSel, fSel) in itertools.product(poss, poss):
                ret = nimble.data(
                    t, tmpF.name, keepPoints=pSel, keepFeatures=fSel)
                fromOrig = nimble.data(
                    t, orig._data, keepPoints=pSel, keepFeatures=fSel)

                assert ret == fromOrig

                pSelR = copy.copy(pSel)
                pSelR.reverse()
                fSelR = copy.copy(fSel)
                fSelR.reverse()

                retT = nimble.data(
                    t, tmpF.name, keepPoints=pSelR, keepFeatures=fSelR)
                fromOrigT = nimble.data(
                    t, orig._data, keepPoints=pSelR, keepFeatures=fSelR)

                assert retT != ret
                assert retT == fromOrigT
                assert fromOrigT != fromOrig


def test_data_keepPF_AllPossibleWithNames_extracted():
    data = [[1., 2., 3.], [11., 22., 33.], [111., 222., 333.]]
    orig = nimble.data(returnType="List", source=data)
    filesForms = ['csv', 'mtx']
    for (t, f) in itertools.product(returnTypes, filesForms):
        with tempfile.NamedTemporaryFile(suffix="." + f) as tmpF:
            orig.writeFile(tmpF.name, fileFormat=f, includeNames=False)
            tmpF.flush()

            poss = [[0], [1], [0, 1], [1, 0], 'all']
            for (pSel, fSel) in itertools.product(poss, poss):
                toUse = orig.copy(to="pythonlist")
                fromOrig = nimble.data(
                    t, toUse, keepPoints=pSel, keepFeatures=fSel,
                    pointNames=True, featureNames=True)

                ret = nimble.data(
                    t, tmpF.name, keepPoints=pSel, keepFeatures=fSel,
                    pointNames=True, featureNames=True)

                pSelUse = copy.copy(pSel)
                fSelUse = copy.copy(fSel)
                if pSel != 'all':
                    for i in range(len(pSel)):
                        pSelUse[i] = ret.points.getName(i)

                if fSel != 'all':
                    for i in range(len(fSel)):
                        fSelUse[i] = ret.features.getName(i)

                retN = nimble.data(
                    t, tmpF.name, keepPoints=pSelUse,
                    keepFeatures=fSelUse, pointNames=True,
                    featureNames=True)

                assert ret == fromOrig
                assert retN == fromOrig


def test_data_keepPF_AllPossibleWithNames_fullNamesListProvided():
    pnames = ["11.", "111.", "1111"]
    fnames = ["2.", "3.", "4."]
    data = [[22., 33., 44.], [222., 333., 444.], [2222., 3333., 4444.]]
    orig = nimble.data(
        returnType="List", source=data, pointNames=pnames, featureNames=fnames)

    filesForms = ['csv', 'mtx']
    for (t, f) in itertools.product(returnTypes, filesForms):
        with tempfile.NamedTemporaryFile(suffix="." + f) as tmpF:
            orig.writeFile(tmpF.name, fileFormat=f, includeNames=False)
            tmpF.flush()

            poss = [[0], [1], [0, 1], [1, 0], [0, 2], [2, 0], [1, 2], [2, 1], 'all']
            for (pSel, fSel) in itertools.product(poss, poss):
                toUseData = orig.copy(to="pythonlist")

                fromOrig = nimble.data(
                    t, toUseData, keepPoints=pSel, keepFeatures=fSel,
                    pointNames=pnames, featureNames=fnames)

                ret = nimble.data(
                    t, tmpF.name, keepPoints=pSel, keepFeatures=fSel,
                    pointNames=pnames, featureNames=fnames)

                pSelUse = copy.copy(pSel)
                fSelUse = copy.copy(fSel)
                if pSel != 'all':
                    for i in range(len(pSel)):
                        pSelUse[i] = ret.points.getName(i)

                if fSel != 'all':
                    for i in range(len(fSel)):
                        fSelUse[i] = ret.features.getName(i)

                retN = nimble.data(
                    t, tmpF.name, keepPoints=pSelUse,
                    keepFeatures=fSelUse, pointNames=pnames,
                    featureNames=fnames)

                assert ret == fromOrig
                assert retN == fromOrig


def test_data_keepPF_AllPossibleWithNames_fullNamesDictProvided():
    pnames = {"11.": 0, "111.": 1, "1111.": 2}
    fnames = {"2.": 0, "3.": 1, "4.": 2}
    data = [[22., 33., 44.], [222., 333., 444.], [2222., 3333., 4444.]]
    orig = nimble.data(
        returnType="List", source=data, pointNames=pnames, featureNames=fnames)

    filesForms = ['csv', 'mtx']
    for (t, f) in itertools.product(returnTypes, filesForms):
        with tempfile.NamedTemporaryFile(suffix="." + f) as tmpF:
            orig.writeFile(tmpF.name, fileFormat=f, includeNames=False)
            tmpF.flush()

            poss = [[0], [1], [0, 1], [1, 0], [0, 2], [2, 0], [1, 2], [2, 1], 'all']
            for (pSel, fSel) in itertools.product(poss, poss):
                toUseData = orig.copy(to="pythonlist")

                fromOrig = nimble.data(
                    t, toUseData, keepPoints=pSel, keepFeatures=fSel,
                    pointNames=pnames, featureNames=fnames)

                ret = nimble.data(
                    t, tmpF.name, keepPoints=pSel, keepFeatures=fSel,
                    pointNames=pnames, featureNames=fnames)

                pSelUse = copy.copy(pSel)
                fSelUse = copy.copy(fSel)
                if pSel != 'all':
                    for i in range(len(pSel)):
                        pSelUse[i] = ret.points.getName(i)

                if fSel != 'all':
                    for i in range(len(fSel)):
                        fSelUse[i] = ret.features.getName(i)

                retN = nimble.data(
                    t, tmpF.name, keepPoints=pSelUse,
                    keepFeatures=fSelUse, pointNames=pnames,
                    featureNames=fnames)

                assert ret == fromOrig
                assert retN == fromOrig


def test_data_keepPF_AllCombosWithExactNamesProvided():
    pnames = ["11.", "111.", "1111."]
    fnames = ["2.", "3.", "4."]
    data = [[22., 33., 44.], [222., 333., 444.], [2222., 3333., 4444.]]
    orig = nimble.data(
        returnType="List", source=data, pointNames=pnames, featureNames=fnames)

    filesForms = ['csv', 'mtx']
    for (t, f) in itertools.product(returnTypes, filesForms):
        with tempfile.NamedTemporaryFile(suffix="." + f) as tmpF:
            orig.writeFile(tmpF.name, fileFormat=f, includeNames=False)
            tmpF.flush()

            toUseData = orig.copy(to="pythonlist")
            pSel = [0, 1]
            fSel = [1, 0]
            pNameSel = ["11.", "111."]
            fNameSel = ["3.", "2."]

            fromOrig = nimble.data(
                t, toUseData, keepPoints=pSel, keepFeatures=fSel,
                pointNames=pNameSel, featureNames=fNameSel)

            ret = nimble.data(
                t, tmpF.name, keepPoints=pSel, keepFeatures=fSel,
                pointNames=pNameSel, featureNames=fNameSel)

            assert ret == fromOrig

            pSel = ["11.", "111."]
            # using names should fail because we do not have full
            # access to the names for every data point
            try:
                retN = nimble.data(
                    t, tmpF.name, keepPoints=pSel, pointNames=pNameSel,
                    featureNames=fNameSel)
                assert False # expected InvalidArgumentValue
            except InvalidArgumentValue:
                pass

            fSel = ["3.", "2."]
            # using names should fail because we do not have full
            # access to the names for every data point
            try:
                retN = nimble.data(
                    t, tmpF.name, keepFeatures=fSel, pointNames=pNameSel,
                    featureNames=fNameSel)
                assert False # expected InvalidArgumentValue
            except InvalidArgumentValue:
                pass

            # keepPoints/Features is not permitted to be the same length
            # as its respective axis when names are not extracted
            pSel = [1, 0, 2]
            try:
                ret = nimble.data(
                    t, tmpF.name, keepPoints=pSel, pointNames=pnames,
                    featureNames=fnames)
                assert False # expected InvalidArgumentValue
            except InvalidArgumentValue:
                pass

            pSel = ["111.", "11.", "1111."]
            try:
                retN = nimble.data(
                    t, tmpF.name, keepPoints=pSel, pointNames=pnames,
                    featureNames=fnames)
                assert False # expected InvalidArgumentValue
            except InvalidArgumentValue:
                pass

            fSel = [2, 1, 0]
            try:
                ret = nimble.data(
                    t, tmpF.name, keepFeatures=fSel, pointNames=pnames,
                    featureNames=fnames)
                assert False # expected InvalidArgumentValue
            except InvalidArgumentValue:
                pass

            fSel = ["3.", "2.", "4."]
            try:
                retN = nimble.data(
                    t, tmpF.name, keepFeatures=fSel, pointNames=pnames,
                    featureNames=fnames)
                assert False # expected InvalidArgumentValue
            except InvalidArgumentValue:
                pass

def test_data_keepPF_exception_sameNameAndIndex():
    pnames = {"11.": 0, "111.": 1, "1111.": 2}
    fnames = {"2.": 0, "3.": 1, "4.": 2}
    data = [[22., 33., 44.], [222., 333., 444.], [2222., 3333., 4444.]]

    for t in returnTypes:
        try:
            toTest = nimble.data(t, source=data, pointNames=pnames,
                                 featureNames=fnames, keepPoints=[0, "11."])
            assert False
        except InvalidArgumentValue: # expected InvalidArgumentValue
            pass

        try:
            toTest = nimble.data(t, source=data, pointNames=pnames,
                                 featureNames=fnames, keepFeatures=[0, "2."])
            assert False
        except InvalidArgumentValue: # expected InvalidArgumentValue
            pass


def test_data_csv_keepPoints_IndexingGivenFeatureNames():
    data = [[111, 222, 333]]
    fnames = ['1', '2', '3']
    wanted = nimble.data("Matrix", source=data, featureNames=fnames)
    # instantiate from csv file
    with tempfile.NamedTemporaryFile(suffix=".csv", mode='w') as tmpCSV:
        tmpCSV.write("1,2,3\n")
        tmpCSV.write("11,22,33\n")
        tmpCSV.write("111,222,333\n")
        tmpCSV.flush()

        fromCSV = nimble.data(
            "Matrix", source=tmpCSV.name, keepPoints=[1], featureNames=True)

        raw = [[1, 2, 3], [11, 22, 33], [111, 222, 333]]
        fromRaw = nimble.data(
            "Matrix", source=raw, keepPoints=[1], featureNames=True)

        assert fromRaw == wanted
        assert fromCSV == wanted


# since the data helper for raw data is chained onto the
# helper for file input, we need tests to show that we don't
# just read all of the data into an object and then remove the
# stuff we don't want in the raw data helper. If these pass,
# unwanted data could still be stored in memory, but it limits
# that mistake to the file input helpers only.

def test_data_keepPF_csv_noUncessaryStorage():
    wanted = nimble.data("List", source=[[22], [222]])
    backup = nimble.core._createHelpers.initDataObject

    try:
        def fakeinitDataObject(
                returnType, rawData, pointNames, featureNames, name, path,
                keepPoints, keepFeatures, convertToType, treatAsMissing,
                replaceMissingWith, reuseData=False, extracted=(None, None)):
            assert len(rawData) == 2
            assert len(rawData[0]) == 1
            return nimble.core.data.List(rawData)

        nimble.core._createHelpers.initDataObject = fakeinitDataObject

        # instantiate from csv file
        with tempfile.NamedTemporaryFile(suffix=".csv", mode='w') as tmpCSV:
            tmpCSV.write("1,2,3\n")
            tmpCSV.write("11,22,33\n")
            tmpCSV.write("111,222,333\n")
            tmpCSV.flush()

            fromCSV = nimble.data(
                "List", source=tmpCSV.name, keepPoints=[1, 2], keepFeatures=[1])
            assert fromCSV == wanted
    finally:
        nimble.core._createHelpers.initDataObject = backup

#def TODOtest_data_keepPF_mtxArr_noUncessaryStorage():
#	fromList = nimble.data(returnType='Matrix', source=[[2]])
#	backup = nimble.core._createHelpers.initDataObject
#
#	try:
#		def fakeinitDataObject(
#				returnType, rawData, pointNames, featureNames, name, path,
#				keepPoints, keepFeatures):
#			assert len(rawData) == 1
#			assert len(rawData[0]) == 1
#			return nimble.core.data.List(rawData)
#
#		nimble.core._createHelpers.initDataObject = fakeinitDataObject
#
#		# instantiate from mtx array file
#		with tempfile.NamedTemporaryFile(suffix=".mtx", mode='w') as tmpMTXArr:
#			tmpMTXArr.write("%%MatrixMarket matrix array integer general\n")
#			tmpMTXArr.write("1 3\n")
#			tmpMTXArr.write("1\n")
#			tmpMTXArr.write("2\n")
#			tmpMTXArr.write("3\n")
#			tmpMTXArr.flush()
#			fromMTXArr = nimble.data(
#				returnType='Matrix', source=tmpMTXArr.name, keepPoints=[0],
#				keepFeatures=[1])
#
#			assert fromList == fromMTXArr
#	finally:
#		nimble.core._createHelpers.initDataObject = backup


#def TODOtest_data_keepPF_mtxCoo_noUncessaryStorage():
#	fromList = nimble.data(returnType='Matrix', source=[[2]])
#	backup = nimble.core._createHelpers.initDataObject
#
#	try:
#		def fakeinitDataObject(
#				returnType, rawData, pointNames, featureNames, name, path,
#				keepPoints, keepFeatures):
#			assert rawData.shape == (1,1)
#			return nimble.core.data.List(rawData)
#
#		nimble.core._createHelpers.initDataObject = fakeinitDataObject
#
#		# instantiate from mtx coordinate file
#		with tempfile.NamedTemporaryFile(suffix=".mtx", mode='w') as tmpMTXCoo:
#			tmpMTXCoo.write("%%MatrixMarket matrix coordinate integer general\n")
#			tmpMTXCoo.write("1 3 3\n")
#			tmpMTXCoo.write("1 1 1\n")
#			tmpMTXCoo.write("1 2 2\n")
#			tmpMTXCoo.write("1 3 3\n")
#			tmpMTXCoo.flush()
#			fromMTXCoo = nimble.data(
#				returnType='Matrix', source=tmpMTXCoo.name, keepPoints=[0],
#				keepFeatures=[1])
#
#			assert fromList == fromMTXCoo
#
#	finally:
#		nimble.core._createHelpers.initDataObject = backup


def test_data_keepPF_csv_simple():
    wanted = nimble.data("Matrix", source=[[222], [22]])
    # instantiate from csv file
    with tempfile.NamedTemporaryFile(suffix=".csv", mode='w') as tmpCSV:
        tmpCSV.write("1,2,3\n")
        tmpCSV.write("11,22,33\n")
        tmpCSV.write("111,222,333\n")
        tmpCSV.flush()

        fromCSV = nimble.data(
            "Matrix", source=tmpCSV.name, keepPoints=[2, 1], keepFeatures=[1])
        assert fromCSV == wanted


def test_data_keepPF_mtxArr_simple():
    fromList = nimble.data(returnType='Matrix', source=[[3]])

    # instantiate from mtx array file
    with tempfile.NamedTemporaryFile(suffix=".mtx", mode='w') as tmpMTXArr:
        tmpMTXArr.write("%%MatrixMarket matrix array integer general\n")
        tmpMTXArr.write("2 2\n")
        tmpMTXArr.write("1\n")
        tmpMTXArr.write("2\n")
        tmpMTXArr.write("3\n")
        tmpMTXArr.write("4\n")
        tmpMTXArr.flush()
        fromMTXArr = nimble.data(
            returnType='Matrix', source=tmpMTXArr.name, keepPoints=[0],
            keepFeatures=[1])

        assert fromList == fromMTXArr


def test_data_keepPF_mtxCoo_simple():
    fromList = nimble.data(returnType='Matrix', source=[[2]])

    # instantiate from mtx coordinate file
    with tempfile.NamedTemporaryFile(suffix=".mtx", mode='w') as tmpMTXCoo:
        tmpMTXCoo.write("%%MatrixMarket matrix coordinate integer general\n")
        tmpMTXCoo.write("2 3 3\n")
        tmpMTXCoo.write("1 1 1\n")
        tmpMTXCoo.write("1 2 2\n")
        tmpMTXCoo.write("2 3 3\n")
        tmpMTXCoo.flush()
        fromMTXCoo = nimble.data(
            returnType='Matrix', source=tmpMTXCoo.name, keepPoints=[0],
            keepFeatures=[1])

        assert fromList == fromMTXCoo


def test_data_keepPF_pythonList_simple():
    wanted = nimble.data("Matrix", source=[[22, 33], [222, 333]])
    raw = [[1, 2, 3], [11, 22, 33], [111, 222, 333]]

    fromList = nimble.data(
        "Matrix", source=raw, keepPoints=[1, 2], keepFeatures=[1, 2])
    assert fromList == wanted

    wanted = nimble.data("Matrix", source=[[333, 222], [33, 22]])
    fromList = nimble.data(
        "Matrix", source=raw, keepPoints=[2, 1], keepFeatures=[2, 1])
    assert fromList == wanted


def test_data_keepPF_npArray_simple():
    wanted = nimble.data("Matrix", source=[[22, 33], [222, 333]])
    rawList = [[1, 2, 3], [11, 22, 33], [111, 222, 333]]
    raw = numpy.array(rawList)

    fromNPArr = nimble.data(
        "Matrix", source=raw, keepPoints=[1, 2], keepFeatures=[1, 2])
    assert fromNPArr == wanted

    wanted = nimble.data("Matrix", source=[[333, 222], [33, 22]])
    fromNPArr = nimble.data(
        "Matrix", source=raw, keepPoints=[2, 1], keepFeatures=[2, 1])
    assert fromNPArr == wanted


def test_data_keepPF_npMatrix_simple():
    wanted = nimble.data("Matrix", source=[[22, 33], [222, 333]])
    rawList = [[1, 2, 3], [11, 22, 33], [111, 222, 333]]
    raw = numpy.matrix(rawList)

    fromList = nimble.data(
        "Matrix", source=raw, keepPoints=[1, 2], keepFeatures=[1, 2])
    assert fromList == wanted

    wanted = nimble.data("Matrix", source=[[333, 222], [33, 22]])
    fromList = nimble.data(
        "Matrix", source=raw, keepPoints=[2, 1], keepFeatures=[2, 1])
    assert fromList == wanted


def test_data_keepPF_spCoo_simple():
    wanted = nimble.data("Matrix", source=[[22, 33], [222, 333]])
    rawList = [[1, 2, 3], [11, 22, 33], [111, 222, 333]]
    raw = scipy.sparse.coo_matrix(rawList)

    fromCOO = nimble.data(
        "Matrix", source=raw, keepPoints=[1, 2], keepFeatures=[1, 2])
    assert fromCOO == wanted

    wanted = nimble.data("Matrix", source=[[333, 222], [33, 22]])
    fromCOO = nimble.data(
        "Matrix", source=raw, keepPoints=[2, 1], keepFeatures=[2, 1])
    assert fromCOO == wanted


def test_data_keepPF_spCsc_simple():
    wanted = nimble.data("Matrix", source=[[22, 33], [222, 333]])
    rawList = [[1, 2, 3], [11, 22, 33], [111, 222, 333]]
    raw = scipy.sparse.csc_matrix(rawList)

    fromCSC = nimble.data(
        "Matrix", source=raw, keepPoints=[1, 2], keepFeatures=[1, 2])
    assert fromCSC == wanted

    wanted = nimble.data("Matrix", source=[[333, 222], [33, 22]])
    fromCSC = nimble.data(
        "Matrix", source=raw, keepPoints=[2, 1], keepFeatures=[2, 1])
    assert fromCSC == wanted


@raises(InvalidArgumentValue)
def test_keepPF_csv_ExceptionUnknownFeatureName_Extracted():
    # instantiate from csv file
    with tempfile.NamedTemporaryFile(suffix=".csv", mode='w') as tmpCSV:
        tmpCSV.write("pns,ones,twos,threes\n")
        tmpCSV.write("single,1,2,3\n")
        tmpCSV.write("dubs,11,22,33\n")
        tmpCSV.write("trips,111,222,333\n")
        tmpCSV.flush()

        nimble.data(
            returnType='List', source=tmpCSV.name, pointNames=True,
            featureNames=True, keepFeatures=[0, "fours"])


@raises(InvalidArgumentValue)
def test_keepPF_csv_ExceptionUnknownFeatureName_Provided():
    # instantiate from csv file
    with tempfile.NamedTemporaryFile(suffix=".csv", mode='w') as tmpCSV:
        tmpCSV.write("1,2,3\n")
        tmpCSV.write("11,22,33\n")
        tmpCSV.write("111,222,333\n")
        tmpCSV.flush()

        nimble.data(
            returnType='List', source=tmpCSV.name,
            featureNames=['ones', 'twos', 'threes'], keepFeatures=[0, "fours"])


@raises(InvalidArgumentValue)
def test_csv_keepFeatures_indexNotInFile():
    with tempfile.NamedTemporaryFile(suffix=".csv", mode='w') as tmpCSV:
        tmpCSV.write("pns,ones,twos,threes\n")
        tmpCSV.write("single,1,2,3\n")
        tmpCSV.write("dubs,11,22,33\n")
        tmpCSV.write("trips,111,222,333\n")
        tmpCSV.flush()

        nimble.data(
            returnType='List', source=tmpCSV.name, pointNames=False,
            featureNames=False, keepPoints=[1, 2], keepFeatures=[1, 42])


@raises(InvalidArgumentValue)
def test_csv_keepPoints_indexNotInFile():
    with tempfile.NamedTemporaryFile(suffix=".csv", mode='w') as tmpCSV:
        tmpCSV.write("pns,ones,twos,threes\n")
        tmpCSV.write("single,1,2,3\n")
        tmpCSV.write("dubs,11,22,33\n")
        tmpCSV.write("trips,111,222,333\n")
        tmpCSV.flush()

        nimble.data(
            returnType='List', source=tmpCSV.name, pointNames=False,
            featureNames=False, keepPoints=[12, 2, 3], keepFeatures=[1, 2])


@raises(InvalidArgumentValue)
def test_keepPF_csv_ExceptionUnknownPointName_extracted():
    # instantiate from csv file
    with tempfile.NamedTemporaryFile(suffix=".csv", mode='w') as tmpCSV:
        tmpCSV.write("pns,ones,twos,threes\n")
        tmpCSV.write("single,1,2,3\n")
        tmpCSV.write("dubs,11,22,33\n")
        tmpCSV.write("trips,111,222,333\n")
        tmpCSV.flush()

        nimble.data(
            returnType='List', source=tmpCSV.name, pointNames=True,
            featureNames=True, keepPoints=[1, "quads"])


@raises(InvalidArgumentValue)
def test_keepPF_csv_ExceptionUnknownPointName_provided():
    # instantiate from csv file
    with tempfile.NamedTemporaryFile(suffix=".csv", mode='w') as tmpCSV:
        tmpCSV.write("1,2,3\n")
        tmpCSV.write("11,22,33\n")
        tmpCSV.write("111,222,333\n")
        tmpCSV.flush()

        nimble.data(
            returnType='List', source=tmpCSV.name,
            pointNames=['single', 'dubs', 'trips'], keepPoints=[1, "quads"])


@raises(InvalidArgumentValue)
def test_csv_keepPoints_noNamesButNameSpecified():
    with tempfile.NamedTemporaryFile(suffix=".csv", mode='w') as tmpCSV:
        tmpCSV.write("pns,ones,twos,threes\n")
        tmpCSV.write("single,1,2,3\n")
        tmpCSV.write("dubs,11,22,33\n")
        tmpCSV.write("trips,111,222,333\n")
        tmpCSV.flush()

        nimble.data(
            returnType='List', source=tmpCSV.name, pointNames=False,
            featureNames=False, keepPoints=['dubs', 1], keepFeatures=[2])


@raises(InvalidArgumentValue)
def test_csv_keepFeatures_noNamesButNameSpecified():
    with tempfile.NamedTemporaryFile(suffix=".csv", mode='w') as tmpCSV:
        tmpCSV.write("pns,ones,twos,threes\n")
        tmpCSV.write("single,1,2,3\n")
        tmpCSV.write("dubs,11,22,33\n")
        tmpCSV.write("trips,111,222,333\n")
        tmpCSV.flush()

        nimble.data(
            returnType='List', source=tmpCSV.name, pointNames=False,
            featureNames=False, keepFeatures=["threes"])


def test_csv_keepFeatures_duplicatesInList():
    with tempfile.NamedTemporaryFile(suffix=".csv", mode='w') as tmpCSV:
        tmpCSV.write("pns,ones,twos,threes\n")
        tmpCSV.write("single,1,2,3\n")
        tmpCSV.write("dubs,11,22,33\n")
        tmpCSV.write("trips,111,222,333\n")
        tmpCSV.flush()

        try:
            nimble.data(
                returnType='List', source=tmpCSV.name, pointNames=True,
                featureNames=True, keepFeatures=[1, 1])
            assert False
        except InvalidArgumentValue:
            pass
        try:
            nimble.data(
                returnType='List', source=tmpCSV.name, pointNames=True,
                featureNames=True, keepFeatures=[1, 'twos'])
            assert False
        except InvalidArgumentValue:
            pass
        try:
            nimble.data(
                returnType='List', source=tmpCSV.name, pointNames=True,
                featureNames=True, keepFeatures=['threes', 'threes'])
            assert False
        except InvalidArgumentValue:
            pass
        try:
            nimble.data(
                returnType='List', source=tmpCSV.name, pointNames=True,
                featureNames=['ones', 'twos', 'threes'], keepFeatures=[1, 'twos'])
            assert False
        except InvalidArgumentValue:
            pass
        try:
            nimble.data(
                returnType='List', source=tmpCSV.name, pointNames=True,
                featureNames=['ones', 'twos', 'threes'],
                keepFeatures=['threes', 'threes'])
            assert False
        except InvalidArgumentValue:
            pass


def test_csv_keepPoints_duplicatesInList():
    with tempfile.NamedTemporaryFile(suffix=".csv", mode='w') as tmpCSV:
        tmpCSV.write("pns,ones,twos,threes\n")
        tmpCSV.write("single,1,2,3\n")
        tmpCSV.write("dubs,11,22,33\n")
        tmpCSV.write("trips,111,222,333\n")
        tmpCSV.flush()

        try:
            nimble.data(
                returnType='List', source=tmpCSV.name, pointNames=True,
                featureNames=True, keepPoints=[1, 1])
            assert False
        except InvalidArgumentValue:
            pass
        try:
            nimble.data(
                returnType='List', source=tmpCSV.name, pointNames=True,
                featureNames=True, keepPoints=[1, 'dubs'])
            assert False
        except InvalidArgumentValue:
            pass
        try:
            nimble.data(
                returnType='List', source=tmpCSV.name, pointNames=True,
                featureNames=True, keepPoints=['trips', 'trips'])
            assert False
        except InvalidArgumentValue:
            pass
        try:
            nimble.data(
                returnType='List', source=tmpCSV.name,
                pointNames=['single', 'dubs', 'trips'], featureNames=True,
                keepPoints=[1, 'dubs'])
            assert False
        except InvalidArgumentValue:
            pass
        try:
            nimble.data(
                returnType='List', source=tmpCSV.name,
                pointNames=['single', 'dubs', 'trips'], featureNames=True,
                keepPoints=['trips', 'trips'])
            assert False
        except InvalidArgumentValue:
            pass


def test_data_csv_keepPF_and_ignoreFlag():
    for t in returnTypes:
        fnames = ['threes']
        pnames = ['trips', 'dubs']
        data = [[333], [33]]
        fromList = nimble.data(
            returnType=t, source=data, pointNames=pnames, featureNames=fnames)

        # instantiate from csv file
        with tempfile.NamedTemporaryFile(suffix=".csv", mode='w') as tmpCSV:
            tmpCSV.write("pns,ones,twos,threes\n")
            tmpCSV.write("single,1,2,3A\n")
            tmpCSV.write("dubs,11,22A,33\n")
            tmpCSV.write("trips,111,222,333\n")
            tmpCSV.flush()

            fromCSV = nimble.data(
                returnType=t, source=tmpCSV.name, pointNames=True,
                featureNames=True, keepPoints=[2, 'dubs'],
                keepFeatures=[1, 'threes'], ignoreNonNumericalFeatures=True)

            assert fromList == fromCSV


def test_data_keepPoints_csv_endAfterAllFound():
    wanted = nimble.data("Matrix", source=[[11, 22, 33], [1, 2, 3]])
    # instantiate from csv file
    with tempfile.NamedTemporaryFile(suffix=".csv", mode='w') as tmpCSV:
        tmpCSV.write("1,2,3\n")
        tmpCSV.write("11,22,33\n")
        # This line has an extra value - if it was actually read by the
        # csv input helper, it would cause an exception to be raised.
        tmpCSV.write("111,222,333,444\n")
        tmpCSV.flush()

        fromCSV = nimble.data("Matrix", source=tmpCSV.name, keepPoints=[1, 0])
        assert fromCSV == wanted


def test_data_keepPF_csv_nameAlignment_allNames():
    for t in nimble.core.data.available:
        # instantiate from csv file
        with tempfile.NamedTemporaryFile(suffix=".csv", mode='w') as tmpCSV:
            tmpCSV.write("1,2,3\n")
            tmpCSV.write("11,22,33\n")
            tmpCSV.write("111,222,333\n")
            tmpCSV.flush()

            # names includes all names for point/features in csv,
            # even though we are not keeping all of them
            pNamesL = ['first', 'second', 'third']
            fNamesL = ['one', 'two', 'three']
            pNamesD = {'first': 0, 'second': 1, 'third': 2}
            fNamesD = {'one': 0, 'two': 1, 'three': 2}

            fromCSVL = nimble.data(t, source=tmpCSV.name, pointNames=pNamesL,
                                   featureNames=fNamesL, keepPoints=[2, 1],
                                   keepFeatures=[1, 0])
            fromCSVD = nimble.data(t, source=tmpCSV.name, pointNames=pNamesD,
                                   featureNames=fNamesD, keepPoints=[2, 1],
                                   keepFeatures=[1, 0])

        keptPNames = ['third', 'second']
        keptFNames = ['two', 'one']
        keptData = [[222, 111], [22, 11]]
        expected = nimble.data(t, keptData, keptPNames, keptFNames)

        assert fromCSVL == expected
        assert fromCSVD == expected


def test_data_keepPF_csv_nameAlignment_keptNames():
    for t in nimble.core.data.available:
        # instantiate from csv file
        keptPNames = ['third', 'second']
        keptFNames = ['two', 'one']
        with tempfile.NamedTemporaryFile(suffix=".csv", mode='w') as tmpCSV:
            tmpCSV.write("1,2,3\n")
            tmpCSV.write("11,22,33\n")
            tmpCSV.write("111,222,333\n")
            tmpCSV.flush()

            fromCSVL = nimble.data(t, source=tmpCSV.name, pointNames=keptPNames,
                                   featureNames=keptFNames, keepPoints=[2, 1],
                                   keepFeatures=[1, 0])
            fromCSVD = nimble.data(t, source=tmpCSV.name, pointNames=keptPNames,
                                   featureNames=keptFNames, keepPoints=[2, 1],
                                   keepFeatures=[1, 0])

        keptPNames = ['third', 'second']
        keptFNames = ['two', 'one']
        keptData = [[222, 111], [22, 11]]
        expected = nimble.data(t, keptData, keptPNames, keptFNames)

        assert fromCSVL == expected
        assert fromCSVD == expected


@raises(InvalidArgumentValue)
def test_data_csv_keepPoints_keepingAllPointNames_index():
    data = [[111, 222, 333], [11, 22, 33], [1, 2, 3]]
    pnames = ['1', '2', '3']
    wanted = nimble.data("Matrix", source=data, pointNames=pnames)
    # instantiate from csv file
    with tempfile.NamedTemporaryFile(suffix=".csv", mode='w') as tmpCSV:
        tmpCSV.write("1,2,3\n")
        tmpCSV.write("11,22,33\n")
        tmpCSV.write("111,222,333\n")
        tmpCSV.flush()

        # cannot assume that pnames contains all pointNames for data
        fromCSV = nimble.data(
            "Matrix", source=tmpCSV.name, pointNames=pnames, keepPoints=[2, 1, 0])


@raises(InvalidArgumentValue)
def test_data_csv_keepPoints_keepingAllPointNames_names():
    data = [[1, 2, 3], [11, 22, 33], [111, 222, 333]]
    pnames = ['1', '2', '3']
    wanted = nimble.data("Matrix", source=data, pointNames=pnames)
    # instantiate from csv file
    with tempfile.NamedTemporaryFile(suffix=".csv", mode='w') as tmpCSV:
        tmpCSV.write("1,2,3\n")
        tmpCSV.write("11,22,33\n")
        tmpCSV.write("111,222,333\n")
        tmpCSV.flush()

        # cannot assume that pnames contains all pointNames for data
        fromCSV = nimble.data(
            "Matrix", source=tmpCSV.name, pointNames=pnames, keepPoints=['3', '2', '1'])


@raises(InvalidArgumentValue)
def test_data_csv_keepFeatures_keepingAllFeatureNames_index():
    data = [[2, 3, 1], [22, 33, 11], [222, 333, 111]]
    fnames = ['2', '3', '1']
    wanted = nimble.data("Matrix", source=data, featureNames=fnames)
    # instantiate from csv file
    with tempfile.NamedTemporaryFile(suffix=".csv", mode='w') as tmpCSV:
        tmpCSV.write("1,2,3\n")
        tmpCSV.write("11,22,33\n")
        tmpCSV.write("111,222,333\n")
        tmpCSV.flush()

        # assume featureNames passed aligns with order of keepFeatures
        fromCSV = nimble.data(
            "Matrix", source=tmpCSV.name, featureNames=fnames, keepFeatures=[1, 2, 0])


@raises(InvalidArgumentValue)
def test_data_csv_keepFeatures_keepingAllFeatureNames_names():
    data = [[2, 3, 1], [22, 33, 11], [222, 333, 111]]
    fnames = ['b', 'c', 'a']
    wanted = nimble.data("Matrix", source=data, featureNames=fnames)
    # instantiate from csv file
    with tempfile.NamedTemporaryFile(suffix=".csv", mode='w') as tmpCSV:
        tmpCSV.write("1,2,3\n")
        tmpCSV.write("11,22,33\n")
        tmpCSV.write("111,222,333\n")
        tmpCSV.flush()

        # assume featureNames passed aligns with order of keepFeatures
        fromCSV = nimble.data(
            "Matrix", source=tmpCSV.name, featureNames=['a', 'b', 'c'], keepFeatures=['b', 'c' ,'a'])


def test_data_csv_keepFeatures_reordersFeatureNames_fnamesTrue():
    data = [[22, 33, 11], [222, 333, 111]]
    fnames = ['2', '3', '1']
    wanted = nimble.data("Matrix", source=data, featureNames=fnames)
    # instantiate from csv file
    with tempfile.NamedTemporaryFile(suffix=".csv", mode='w') as tmpCSV:
        tmpCSV.write("1,2,3\n")
        tmpCSV.write("11,22,33\n")
        tmpCSV.write("111,222,333\n")
        tmpCSV.flush()

        # reordered based on keepFeatures since featureNames extracted
        fromCSVNames = nimble.data(
            "Matrix", source=tmpCSV.name, featureNames=True, keepFeatures=fnames)
        assert fromCSVNames == wanted

        # reordered based on keepFeatures since featureNames extracted
        fromCSVIndex = nimble.data(
            "Matrix", source=tmpCSV.name, featureNames=True, keepFeatures=[1, 2, 0])
        assert fromCSVIndex == wanted

######################
### inputSeparator ###
######################

def test_data_csv_inputSeparatorAutomatic():
    wanted = nimble.data("Matrix", source=[[1,2,3], [4,5,6]])
    # instantiate from csv file
    for delimiter in [',', '\t', ' ', ':', ';', '|']:
        with tempfile.NamedTemporaryFile(mode='w') as tmpCSV:
            tmpCSV.write("1{0}2{0}3\n".format(delimiter))
            tmpCSV.write("4{0}5{0}6\n".format(delimiter))
            tmpCSV.flush()

            fromCSV = nimble.data("Matrix", source=tmpCSV.name)
            assert fromCSV == wanted

def test_data_csv_inputSeparatorSpecified():
    wanted = nimble.data("Matrix", source=[[1,2,3], [4,5,6]])
    # instantiate from csv file
    for delimiter in [',', '\t', ' ', ':', ';', '|']:
        with tempfile.NamedTemporaryFile(mode='w') as tmpCSV:
            tmpCSV.write("1{0}2{0}3\n".format(delimiter))
            tmpCSV.write("4{0}5{0}6\n".format(delimiter))
            tmpCSV.flush()

            fromCSV = nimble.data("Matrix", source=tmpCSV.name, inputSeparator=delimiter)
            assert fromCSV == wanted

@raises(FileFormatException)
def test_data_csv_inputSeparatorConfusion():
    with tempfile.NamedTemporaryFile(mode='w') as tmpCSV:
        tmpCSV.write("1,2;3\n")
        tmpCSV.write("4,5,6\n")
        tmpCSV.flush()

        fromCSV = nimble.data("Matrix", source=tmpCSV.name)

@raises(InvalidArgumentValue)
def test_data_csv_inputSeparatorNot1Character():
    with tempfile.NamedTemporaryFile(mode='w') as tmpCSV:
        tmpCSV.write("1,,2,,3\n")
        tmpCSV.write("4,,5,,6\n")
        tmpCSV.flush()

        fromCSV = nimble.data("Matrix", source=tmpCSV.name, inputSeparator=',,')


#########################################
# treatAsMissing and replaceMissingWith #
#########################################

def test_missingDefaults():
    for t in returnTypes:
        nan = numpy.nan
        data = [[1, 2, float('nan')], [numpy.nan, 5, 6], [7, None, 9], ["", "nan", "None"]]
        toTest = nimble.data(t, data)
        expData = [[1, 2, nan], [nan, 5, 6], [7, nan, 9], [nan, nan, nan]]
        expRet = nimble.data(t, expData)
        assert toTest == expRet

def test_handmadeReplaceMissingWith():
    for t in returnTypes:
        data = [[1, 2, float('nan')], [numpy.nan, 5, 6], [7, None, 9], ["", "nan", "None"]]
        toTest = nimble.data(t, data, replaceMissingWith=0)
        expData = [[1, 2, 0], [0, 5, 6], [7, 0, 9], [0, 0, 0]]
        expRet = nimble.data(t, expData)
        assert toTest == expRet

def test_numericalReplaceMissingWithNonNumeric():
    for t in returnTypes:
        data = [[1, 2, None], [None, 5, 6], [7, None, 9], [None, None, None]]
        toTest = nimble.data(t, data, replaceMissingWith="Missing")
        expData = [[1, 2, "Missing"], ["Missing", 5, 6], [7, "Missing", 9], ["Missing", "Missing", "Missing"]]
        expRet = nimble.data(t, expData)
        assert toTest == expRet

def test_handmadeTreatAsMissing():
    for t in returnTypes:
        nan = numpy.nan
        data = [[1, 2, ""], [nan, 5, 6], [7, "", 9], [nan, "nan", "None"]]
        missingList = [nan, "", 5]
        assert numpy.array(missingList).dtype != numpy.object_
        toTest = nimble.data(t, data, treatAsMissing=missingList)
        expData = [[1, 2, nan], [nan, nan, 6], [7, nan, 9], [nan, "nan", "None"]]
        expRet = nimble.data(t, expData, treatAsMissing=None)
        assert toTest == expRet

def test_handmadeConsiderAndReplaceMissingWith():
    for t in returnTypes:
        data = [[1, 2, "NA"], ["NA", 5, 6], [7, "NA", 9], ["NA", "NA", "NA"]]
        toTest = nimble.data(t, data, treatAsMissing=["NA"], replaceMissingWith=0)
        expData = [[1, 2, 0], [0, 5, 6], [7, 0, 9], [0, 0, 0]]
        expRet = nimble.data(t, expData)
        assert toTest == expRet

def test_replaceDataTypeMismatch():
    for t in returnTypes:
        data = [[1, 2, 99], [99, 5, 6], [7, 99, 9], [99, 99, 99]]
        toTest = nimble.data(t, data, treatAsMissing=[99], replaceMissingWith="")
        expData = [[1, 2, ""], ["", 5, 6], [7, "", 9], ["", "", ""]]
        expRet = nimble.data(t, expData, treatAsMissing=None)
        assert toTest == expRet

def test_keepNanAndReplaceAlternateMissing():
    for t in returnTypes:
        nan = numpy.nan
        data = [[1, 2, "NA"], [numpy.nan, 5, 6], [7, "NA", 9], ["NA", numpy.nan, "NA"]]
        toTest = nimble.data(t, data, treatAsMissing=["NA"], replaceMissingWith=-1)
        expData = [[1, 2, -1], [nan, 5, 6], [7, -1, 9], [-1, nan, -1]]
        expRet = nimble.data(t, expData, treatAsMissing=None)
        assert toTest == expRet

def test_treatAsMissingIsNone():
    for t in returnTypes:
        nan = numpy.nan
        data = [[1, 2, None], [None, 5, 6], [7, None, 9], ["", numpy.nan, ""]]
        toTest = nimble.data(t, data, treatAsMissing=None)
        notExpData = [[1,2, nan], [nan, 5, 6], [7, nan, 9], [nan, nan, nan]]
        notExpRet = nimble.data(t, notExpData, treatAsMissing=None)
        assert toTest != notExpRet

def test_DataOutputWithMissingDataTypes1D():
    for t in returnTypes:
        nan = numpy.nan
        expListOutput = [[1.0, 2.0, nan]]
        expMatrixOutput = numpy.array(expListOutput)
        expDataFrameOutput = pd.DataFrame(expListOutput)
        expSparseOutput = scipy.sparse.coo_matrix(expListOutput)

        orig1 = nimble.data(t, [1,2,"None"])
        orig2 = nimble.data(t, (1,2,"None"))
        orig3 = nimble.data(t, {'a':1, 'b':2, 'c':"None"})
        orig3.features.sort()
        orig4 = nimble.data(t, [{'a':1, 'b':2, 'c':"None"}])
        orig4.features.sort()
        orig5 = nimble.data(t, numpy.array([1,2,"None"], dtype=object))
        orig6 = nimble.data(t, numpy.matrix([1,2,"None"], dtype=object))
        orig7 = nimble.data(t, pd.DataFrame([[1,2,"None"]]))
        orig8 = nimble.data(t, pd.Series([1,2,"None"]))
        orig9 = nimble.data(t, scipy.sparse.coo_matrix(numpy.array([1,2,"None"], dtype=object)))
        orig10 = nimble.data(t, scipy.sparse.csc_matrix(numpy.array([1,2,float('nan')])))
        orig11 = nimble.data(t, scipy.sparse.csr_matrix(numpy.array([1,2,float('nan')])))
        try:
            orig12 = nimble.data(t, pd.DataFrame([[1,2,"None"]], dtype='Sparse[object]'))
        except TypeError:
            orig12 = nimble.data(t, pd.SparseDataFrame([[1,2,"None"]]))

        originals = [orig1, orig2, orig3, orig4, orig5, orig6, orig7, orig8, orig9, orig10, orig11, orig12]

        for orig in originals:
            if orig.getTypeString() == "List":
                assert orig._data[0][0] == expListOutput[0][0]
                assert orig._data[0][1] == expListOutput[0][1]
                assert numpy.isnan(orig._data[0][2])
            elif orig.getTypeString() == "Matrix":
                assert numpy.array_equal(orig._data[0, :2], expMatrixOutput[0, :2])
                assert numpy.isnan(orig._data[0, 2])
            elif orig.getTypeString() == "DataFrame":
                assert numpy.array_equal(orig._data.values[0, :2], expDataFrameOutput.values[0, :2])
                assert numpy.isnan(orig._data.values[0, 2])
            else:
                orig._sortInternal('point')
                assert numpy.array_equal(orig._data.data[:2], expSparseOutput.data[:2])
                assert numpy.isnan(orig._data.data[2])

def test_DataOutputWithMissingDataTypes2D():
    for t in returnTypes:
        nan = numpy.nan
        expListOutput = [[1, 2, nan], [3,4,'b']]
        expMatrixOutput = numpy.array(expListOutput, dtype=object)
        expDataFrameOutput = pd.DataFrame(expMatrixOutput)
        expSparseOutput = scipy.sparse.coo_matrix(expMatrixOutput)

        orig1 = nimble.data(t, [[1,2,'None'], [3,4,'b']])
        orig2 = nimble.data(t, ((1,2,'None'), (3,4,'b')))
        orig3 = nimble.data(t, {'a':[1,3], 'b':[2,4], 'c':['None', 'b']})
        orig3.features.sort()
        orig4 = nimble.data(t, [{'a':1, 'b':2, 'c':'None'}, {'a':3, 'b':4, 'c':'b'}])
        orig4.features.sort()
        orig5 = nimble.data(t, numpy.array([[1,2,'None'], [3,4,'b']], dtype=object))
        orig6 = nimble.data(t, numpy.matrix([[1,2,'None'], [3,4,'b']], dtype=object))
        orig7 = nimble.data(t, pd.DataFrame([[1,2,'None'], [3,4,'b']]))
        orig8 = nimble.data(t, scipy.sparse.coo_matrix(numpy.array([[1,2,'None'], [3,4,'b']], dtype=object)))
        try:
            orig9 = nimble.data(t, pd.DataFrame([[1,2,'None'], [3,4,'b']], dtype='Sparse[object]'))
        except TypeError:
            orig9 = nimble.data(t, pd.SparseDataFrame([[1,2,'None'], [3,4,'b']]))

        originals = [orig1, orig2, orig3, orig4, orig5, orig6, orig7, orig8, orig9]

        for orig in originals:
            if orig.getTypeString() == "List":
                assert orig._data[0][0] == expListOutput[0][0]
                assert orig._data[0][1] == expListOutput[0][1]
                assert numpy.isnan(orig._data[0][2])
                assert orig._data[1] == expListOutput[1]
            elif orig.getTypeString() == "Matrix":
                assert numpy.array_equal(orig._data[0, :2], expMatrixOutput[0, :2])
                assert numpy.isnan(orig._data[0, 2])
                assert numpy.array_equal(orig._data[1,:], expMatrixOutput[1,:])
            elif orig.getTypeString() == "DataFrame":
                assert numpy.array_equal(orig._data.values[0, :2], expDataFrameOutput.values[0, :2])
                assert numpy.isnan(orig._data.values[0, 2])
                assert numpy.array_equal(orig._data.values[1,:], expDataFrameOutput.values[1,:])
            else:
                orig._sortInternal('point')
                assert numpy.array_equal(orig._data.data[:2], expSparseOutput.data[:2])
                assert numpy.isnan(orig._data.data[2])
                assert numpy.array_equal(orig._data.data[3:], expSparseOutput.data[3:])

def test_replaceNumpyValues_dtypePreservation():
    for t in returnTypes:
        data = numpy.array([[True, False, True], [False, True, False]])
        toTest = nimble.data(t, data, replaceMissingWith=2,
                             treatAsMissing=[False])
        # should upcast to int, since replaceMissingWith is int
        if hasattr(toTest._data, 'dtype'):
            assert toTest._data.dtype == int
        assert toTest[0, 0] == True # could be 1 or True depending on type
        assert toTest[0, 1] == 2

        data = numpy.array([[1, 0, 1], [0, 1, 0]])
        toTest = nimble.data(t, data, replaceMissingWith=numpy.nan,
                             treatAsMissing=[None])
        # should skip attempted replacement because no treatAsMissing values
        if hasattr(toTest._data, 'dtype'):
            assert toTest._data.dtype == int
        ints = (int, numpy.integer)
        assert all(isinstance(val, ints) for val in toTest.iterateElements())

        toTest = nimble.data(t, data, replaceMissingWith=numpy.nan,
                             treatAsMissing=[0])
        # should upcast to float, since replaceMissingWith is float
        if hasattr(toTest._data, 'dtype'):
            assert toTest._data.dtype == float
        assert toTest[0, 0] == True # could be 1.0 or True depending on type
        assert numpy.isnan(toTest[0, 1])


        toTest = nimble.data(t, data, replaceMissingWith='x',
                             treatAsMissing=[0])
        # should upcast to object, since replaceMissingWith is a string
        if hasattr(toTest._data, 'dtype'):
            assert toTest._data.dtype == numpy.object_
        assert toTest[0, 0] == True
        assert toTest[0, 1] == 'x'

#################
# Logging count #
#################
def test_data_logCount():
    """Test data adds one entry to the log for each return type"""

    @oneLogEntryExpected
    def byType(rType):
        toTest = nimble.data(rType, [[1,2,3], [4,5,6], [7,8,9]])

    for t in returnTypes:
        byType(t)

def makeTensorData(matrix):
    rank3List = [matrix, matrix, matrix]
    rank4List = [rank3List, rank3List, rank3List]
    rank5List = [rank4List, rank4List, rank4List]
    rank3Array = numpy.array(rank3List)
    rank4Array = numpy.array(rank4List)
    rank5Array = numpy.array(rank5List)
    rank3Array2D = numpy.empty((3, 3), dtype='O')
    for i, lst in enumerate(rank3List):
        rank3Array2D[i] = lst
    rank4Array2D = numpy.empty((3, 3), dtype='O')
    for i, lst in enumerate(rank4List):
        rank4Array2D[i] = lst
    rank5Array2D = numpy.empty((3, 3), dtype='O')
    for i, lst in enumerate(rank5List):
        rank5Array2D[i] = lst
    rank3DF = pd.DataFrame(rank3Array2D)
    rank4DF = pd.DataFrame(rank4Array2D)
    rank5DF = pd.DataFrame(rank5Array2D)
    rank3COO = scipy.sparse.coo_matrix(rank3Array2D)
    rank4COO = scipy.sparse.coo_matrix(rank4Array2D)
    rank5COO = scipy.sparse.coo_matrix(rank5Array2D)

    tensors = [rank3List, rank4List, rank5List, rank3Array, rank4Array, rank5Array,
               rank3Array2D, rank4Array2D, rank5Array2D, rank3DF, rank4DF, rank5DF]
    # cannot construct high dimension empty tensors for sparse
    if rank3Array.shape[-1] > 0:
        tensors.extend([rank3COO, rank4COO, rank5COO])

    return tensors


def test_data_multidimensionalData():
    vector1 = [0, 1, 2, 3, 0]
    vector2 = [4, 5, 0, 6, 7]
    vector3 = [8, 0, 9, 0, 8]
    matrix = [vector1, vector2, vector3]

    tensors = makeTensorData(matrix)

    emptyTensors = makeTensorData([[], [], []])

    expPoints = 3
    for retType in returnTypes:
        for idx, tensor in enumerate(tensors):
            toTest = nimble.data(retType, tensor)
            expShape = [3, 3, 5]
            for i in range(idx % 3):
                expShape.insert(0, 3)
            expFeatures = numpy.prod(expShape[1:])
            assert toTest._shape == expShape
            assert toTest._pointCount == expPoints
            assert toTest._featureCount == expFeatures

        for idx, tensor in enumerate(emptyTensors):
            toTest = nimble.data(retType, tensor)
            expShape = [3, 3, 0]
            for i in range(idx % 3):
                expShape.insert(0, 3)
            expFeatures = numpy.prod(expShape[1:])
            assert toTest._shape == expShape
            assert toTest._pointCount == expPoints
            assert toTest._featureCount == expFeatures

def test_data_multidimensionalData_pointNames():
    vector1 = [0, 1, 2, 3, 0]
    vector2 = [4, 5, 0, 6, 7]
    vector3 = [8, 0, 9, 0, 8]
    matrix = [vector1, vector2, vector3]

    tensors = makeTensorData(matrix)

    ptNames = ['a', 'b', 'c']
    for retType in returnTypes:
        for tensor in tensors:
            toTest = nimble.data(retType, tensor, pointNames=ptNames)
            assert toTest.points.getNames() == ptNames

def test_data_multidimensionalData_featureNames():
    vector1 = [0, 1, 2, 3, 0]
    vector2 = [4, 5, 0, 6, 7]
    vector3 = [8, 0, 9, 0, 8]
    matrix = [vector1, vector2, vector3]

    tensors = makeTensorData(matrix)

    for retType in returnTypes:
        for idx, tensor in enumerate(tensors):
            flattenedLen = 15
            for i in range(idx % 3):
                flattenedLen *= 3
            ftNames = ['ft' + str(x) for x in range(flattenedLen)]
            toTest = nimble.data(retType, tensor, featureNames=ftNames)
            assert toTest.features.getNames() == ftNames

def test_data_multidimensionalData_listsOfMultiDimensionalObjects():
    for (rType1, rType2) in itertools.product(returnTypes, returnTypes):
        arr1D = numpy.array([1, 2, 3, 0])
        nim1D = nimble.data(rType1, [1, 2, 3, 0])

        fromListArr1D = nimble.data(rType2, [arr1D, arr1D, arr1D])
        assert fromListArr1D._shape == [3, 4]
        fromListNim1D = nimble.data(rType2, [nim1D, nim1D, nim1D])
        assert fromListNim1D._shape == [3, 4]

        arr2D = fromListArr1D._data
        coo2D = scipy.sparse.coo_matrix([[1, 2, 3, 0], [1, 2, 3, 0], [1, 2, 3, 0]])
        df2D = pd.DataFrame([[1, 2, 3, 0], [1, 2, 3, 0], [1, 2, 3, 0]])
        nim2D = fromListNim1D

        fromListArr2D = nimble.data(rType2, [arr2D, arr2D, arr2D])
        assert fromListArr2D._shape == [3, 3, 4]
        fromListCoo2D = nimble.data(rType2, [coo2D, coo2D, coo2D])

        assert fromListCoo2D._shape == [3, 3, 4]
        fromListDF2D = nimble.data(rType2, [df2D, df2D, df2D])
        assert fromListDF2D._shape == [3, 3, 4]
        fromListNim2D = nimble.data(rType2, [nim2D, nim2D, nim2D])
        assert fromListNim2D._shape == [3, 3, 4]

        nim3D = fromListNim2D
        fromListNim3D = nimble.data(rType2, [nim3D, nim3D])
        assert fromListNim3D._shape == [2, 3, 3, 4]

# tests for combination of one name set being specified and one set being
# in data.


# test that if both in comment and specified names are present, the
# specified names win out.


# unit tests demonstrating our file loaders can handle arbitrarly placed blank lines


# comment lines<|MERGE_RESOLUTION|>--- conflicted
+++ resolved
@@ -1043,21 +1043,6 @@
     availableRaw = ['csv', 'pythonlist', 'numpyarray', 'numpymatrix', 'scipycoo']
     for (rawT, retT) in itertools.product(availableRaw, returnTypes):
         # example which triggers automatic removal
-<<<<<<< HEAD
-        correctRaw = "fname0,fname1,fname2\n1,2,3\n"
-        correct = helper_auto(correctRaw, rawT, retT, pointNames='automatic', featureNames='automatic')
-        assert correct.features.getNames() == ['fname0','fname1','fname2']
-
-        # example where first line contains a non-string interpretable value
-        nonStringFail1Raw = "fname0,1.0,fname2\n1,2,3"
-        fail1 = helper_auto(nonStringFail1Raw, rawT, retT, pointNames='automatic', featureNames='automatic')
-        assert all(map(lambda x: isDefaultName(x), fail1.features.getNames()))
-
-        # example where the first line contains all strings, but second line also contains strings
-        sameTypeFail2Raw = "fname0,fname1,fname2\n1,data2,3"
-        fail2 = helper_auto(sameTypeFail2Raw, rawT, retT, pointNames='automatic', featureNames='automatic')
-        assert all(map(lambda x: isDefaultName(x), fail2.features.getNames()))
-=======
         simpleRaw = "fname0,fname1,fname2\n1,2,3\n"
         simple = helper_auto(simpleRaw, rawT, retT, pointNames='automatic',
                               featureNames='automatic')
@@ -1080,7 +1065,6 @@
         fail2 = helper_auto(allStringRaw, rawT, retT,
                             pointNames='automatic', featureNames='automatic')
         assert fail2.features._getNamesNoGeneration() is None
->>>>>>> 549229e3
 
 
 def test_userOverrideOfAutomaticByType_fnames_rawAndCSV():
