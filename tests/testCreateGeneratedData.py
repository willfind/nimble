--- conflicted
+++ resolved
@@ -377,13 +377,8 @@
         ret = nimble.identity(makeT, size)
 
         for matchT in returnTypes:
-<<<<<<< HEAD
-            convertedRet = ret.copyAs(matchT)
+            convertedRet = ret.copy(to=matchT)
             toMatch = nimble.identity(matchT, size)
-=======
-            convertedRet = ret.copy(to=matchT)
-            toMatch = UML.identity(matchT, size)
->>>>>>> 14e88065
 
             assert convertedRet == toMatch
 
