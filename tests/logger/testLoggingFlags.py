"""
Group of tests which checks that use controlled local and global
mechanisms for controlling logging are functioning as expected.
"""

from __future__ import absolute_import
import os
import tempfile

from nose.plugins.attrib import attr
import numpy

import UML as nimble
from UML.helpers import generateClassificationData
from UML.calculate import fractionIncorrect
from UML.configuration import configSafetyWrapper

learnerName = 'custom.KNNClassifier'

def logEntryCount(logger):
    entryCount = logger.extractFromLog("SELECT COUNT(entry) FROM logger;")
    return entryCount[0][0]

@configSafetyWrapper
def back_load(toCall, *args, **kwargs):
    logger = nimble.logger.active

    # count number of starting log entries
    nimble.settings.set('logger', 'enabledByDefault', 'True')

    start, end = loadAndCheck(toCall, True, *args)
    assert start + 1 == end

    start, end = loadAndCheck(toCall, None, *args)
    assert start + 1 == end

    start, end = loadAndCheck(toCall, False, *args)
    assert start == end

    nimble.settings.set('logger', 'enabledByDefault', 'False')

    start, end = loadAndCheck(toCall, True, *args)
    assert start + 1 == end

    start, end = loadAndCheck(toCall, None, *args)
    assert start == end

    start, end = loadAndCheck(toCall, False, *args)
    assert start == end

def loadAndCheck(toCall, useLog, *args):
    logger = nimble.logger.active
    # count number of starting log entries
    startCount = logEntryCount(logger)
    # call the function we're testing for log control
    toCall(*args, useLog=useLog)
    # make sure it has the expected effect on the count
    endCount = logEntryCount(logger)
    return (startCount, endCount)

def test_createData():
    back_load(nimble.createData, 'Matrix', [[1, 2, 3], [4, 5, 6]])

def test_createRandomData():
    back_load(nimble.createRandomData, 'Sparse', 5, 5, 0.99)

def test_loadData():
    obj = nimble.createData('Matrix', [[1, 2, 3], [4, 5, 6]], useLog=False)
    with tempfile.NamedTemporaryFile(suffix='.umld') as tmpFile:
        obj.save(tmpFile.name)
        back_load(nimble.loadData, tmpFile.name)

def test_loadTrainedLearner():
    train = nimble.createData('Matrix', [[0, 0, 1], [0, 1, 0], [1, 0, 0]], useLog=False)
    test = nimble.createData('Matrix', [[3], [2], [1]], useLog=False)
    tl = nimble.train('custom.KNNClassifier', train, test)
    with tempfile.NamedTemporaryFile(suffix='.umlm') as tmpFile:
        tl.save(tmpFile.name)
        back_load(nimble.loadTrainedLearner, tmpFile.name)

def test_setRandomSeed():
    nimble.randomness.startAlternateControl()
    back_load(nimble.setRandomSeed, 1337)
    nimble.randomness.endAlternateControl()

# helper function which checks log status for runs
def runAndCheck(toCall, useLog):
    # generate data
    cData = generateClassificationData(2, 10, 2)
    ((trainX, trainY), (testX, testY)) = cData
    logger = nimble.logger.active
    # count number of starting log entries
    startCount = logEntryCount(logger)

    # call the function we're testing for log control
    toCall(trainX, trainY, testX, testY, useLog)
    # make sure it has the expected effect on the count
    endCount = logEntryCount(logger)

    return (startCount, endCount)

@configSafetyWrapper
def backend(toCall, validator):
    # for each combination of local and global, call and check

    nimble.settings.set('logger', 'enabledByDefault', 'True')

    (start, end) = validator(toCall, useLog=True)
    assert start + 1 == end

    (start, end) = validator(toCall, useLog=None)
    assert start + 1 == end

    (start, end) = validator(toCall, useLog=False)
    assert start == end

    nimble.settings.set('logger', 'enabledByDefault', 'False')

    (start, end) = validator(toCall, useLog=True)
    assert start + 1 == end

    (start, end) = validator(toCall, useLog=None)
    assert start == end

    (start, end) = validator(toCall, useLog=False)
    assert start == end

def test_train():
    def wrapped(trainX, trainY, testX, testY, useLog):
        return nimble.train(learnerName, trainX, trainY, useLog=useLog)

    backend(wrapped, runAndCheck)

def test_trainAndApply():
    def wrapped(trainX, trainY, testX, testY, useLog):
        return nimble.trainAndApply(learnerName, trainX, trainY, testX, useLog=useLog)

    backend(wrapped, runAndCheck)

def test_trainAndTest():
    def wrapped(trainX, trainY, testX, testY, useLog):
        return nimble.trainAndTest(
            learnerName, trainX, trainY, testX, testY,
            performanceFunction=fractionIncorrect, useLog=useLog)

    backend(wrapped, runAndCheck)

def test_trainAndTestOnTrainingData_trainError():
    def wrapped(trainX, trainY, testX, testY, useLog):
        return nimble.trainAndTestOnTrainingData(
            learnerName, trainX, trainY, performanceFunction=fractionIncorrect,
            crossValidationError=False, useLog=useLog)

    backend(wrapped, runAndCheck)

def test_normalizeData():
    def wrapped(trainX, trainY, testX, testY, useLog):
        return nimble.normalizeData('mlpy.PCA', trainX, testX=testX,
                                  arguments={'k': 1}, useLog=useLog)

    backend(wrapped, runAndCheck)

#def test_trainAndTestOvO():
#	def wrapped(trainX, trainY, testX, testY, useLog):
#		return nimble.helpers.trainAndTestOneVsOne(learnerName, trainX, trainY, testX, testY, performanceFunction=fractionIncorrect, useLog=useLog)

#	backend(wrapped, runAndCheck)

#def test_trainAndTestOvA():
#	def wrapped(trainX, trainY, testX, testY, useLog):
#		return nimble.helpers.trainAndTestOneVsAll(learnerName, trainX, trainY, testX, testY, performanceFunction=fractionIncorrect, useLog=useLog)

#	backend(wrapped, runAndCheck)

def test_TrainedLearner_apply():
    cData = generateClassificationData(2, 10, 2)
    ((trainX, trainY), (testX, testY)) = cData
    # get a trained learner
    tl = nimble.train(learnerName, trainX, trainY, useLog=False)

    def wrapped(trainX, trainY, testX, testY, useLog):
        return tl.apply(testX, useLog=useLog)

    backend(wrapped, runAndCheck)

def test_TrainedLearner_test():
    cData = generateClassificationData(2, 10, 2)
    ((trainX, trainY), (testX, testY)) = cData
    # get a trained learner
    tl = nimble.train(learnerName, trainX, trainY, useLog=False)

    def wrapped(trainX, trainY, testX, testY, useLog):
        return tl.test(testX, testY, performanceFunction=fractionIncorrect,
                       useLog=useLog)

    backend(wrapped, runAndCheck)

@configSafetyWrapper
def backendDeep(toCall, validator):
    if toCall.__name__.startswith("crossValidate"):
        expectedLogChangeTrue = 1
        expectedLogChangeFalse = 0
    elif toCall.__name__.startswith("train"):
        expectedLogChangeTrue = 2 # cross val entry and train entry
        expectedLogChangeFalse = 1 # only train entry
    else:
        msg = "The function name for this test is not recognized. "
        msg += "Functions using this backend must have the wrapped 'toCall' "
        msg += "function renamed to the tested function so it can be "
        msg += "determined how many log entries should be added"
        raise TypeError(msg)
    nimble.settings.set('logger', 'enabledByDefault', 'True')
    nimble.settings.set('logger', 'enableCrossValidationDeepLogging', 'True')

    # the deep logging flag is continget on global and local
    # control, so we confirm that in those instances where
    # logging should be disable, it is still disabled
    (startT1, endT1) = validator(toCall, useLog=True)
    (startT2, endT2) = validator(toCall, useLog=None)
    (startT3, endT3) = validator(toCall, useLog=False) # 0 logs added
    assert startT1 + expectedLogChangeTrue == endT1
    assert startT2 + expectedLogChangeTrue == endT2
    assert startT3 == endT3

    nimble.settings.set('logger', 'enableCrossValidationDeepLogging', 'False')

    (startF1, endF1) = validator(toCall, useLog=True)
    (startF2, endF2) = validator(toCall, useLog=None)
    (startF3, endF3) = validator(toCall, useLog=False) # 0 logs added
    assert startF1 + expectedLogChangeFalse == endF1
    assert startF2 + expectedLogChangeFalse == endF2
    assert startF3 == endF3

    # next we compare the differences between the calls when
    # the deep flag is different
    assert (endT1 - startT1) - 1 == (endF1 - startF1)
    assert (endT2 - startT2) - 1 == (endF2 - startF2)

    nimble.settings.set('logger', 'enabledByDefault', 'False')
    nimble.settings.set('logger', 'enableCrossValidationDeepLogging', 'True')

    # the deep logging flag is contingent on global and local
    # control, so we confirm that logging is called or
    # not appropriately
    (startT1, endT1) = validator(toCall, useLog=True) # 2 logs added
    (startT2, endT2) = validator(toCall, useLog=None) # 0 logs added
    assert startT2 == endT2
    (startT3, endT3) = validator(toCall, useLog=False) # 0 logs added
    assert startT3 == endT3

    nimble.settings.set('logger', 'enableCrossValidationDeepLogging', 'False')

    (startF1, endF1) = validator(toCall, useLog=True) # 1 logs added
    (startF2, endF2) = validator(toCall, useLog=None) # 0 logs added
    assert startF2 == endF2
    (startF3, endF3) = validator(toCall, useLog=False) # 0 logs added
    assert startF3 == endF3

    # next we compare the differences between the calls when
    # the deep flag is different
    assert (endT1 - startT1) - 1 == (endF1 - startF1)

def test_Deep_crossValidate():
    def wrapped(trainX, trainY, testX, testY, useLog):
        return nimble.crossValidate(learnerName, trainX, trainY,
                                 performanceFunction=fractionIncorrect,
                                 useLog=useLog)
    wrapped.__name__ = 'crossValidate'
    backendDeep(wrapped, runAndCheck)

<<<<<<< HEAD
def test_Deep_crossValidateReturnAll():
    def wrapped(trainX, trainY, testX, testY, useLog):
        return nimble.crossValidateReturnAll(
            learnerName, trainX, trainY, performanceFunction=fractionIncorrect,
            useLog=useLog)
    wrapped.__name__ = 'crossValidateReturnAll'
    backendDeep(wrapped, runAndCheck)

def test_Deep_crossValidateReturnBest():
    def wrapped(trainX, trainY, testX, testY, useLog):
        return nimble.crossValidateReturnBest(
            learnerName, trainX, trainY, performanceFunction=fractionIncorrect,
            useLog=useLog)
    wrapped.__name__ = 'crossValidateReturnBest'
    backendDeep(wrapped, runAndCheck)

=======
>>>>>>> a9a89f81
def test_Deep_train():
    def wrapped(trainX, trainY, testX, testY, useLog):
        k = nimble.CV([2, 3])  # we are not calling CV directly, we need to trigger it
        return nimble.train(learnerName, trainX, trainY,
                         performanceFunction=fractionIncorrect, useLog=useLog,
                         k=k)
    wrapped.__name__ = 'train'
    backendDeep(wrapped, runAndCheck)

def test_Deep_trainAndApply():
    def wrapped(trainX, trainY, testX, testY, useLog):
        k = nimble.CV([2, 3])  # we are not calling CV directly, we need to trigger it
        return nimble.trainAndApply(learnerName, trainX, trainY, testX,
                                 performanceFunction=fractionIncorrect,
                                 useLog=useLog, k=k)
    wrapped.__name__ = 'trainAndApply'
    backendDeep(wrapped, runAndCheck)

def test_Deep_trainAndTest():
    def wrapped(trainX, trainY, testX, testY, useLog):
        k = nimble.CV([2, 3])  # we are not calling CV directly, we need to trigger it
        return nimble.trainAndTest(learnerName, trainX, trainY, testX, testY,
                                performanceFunction=fractionIncorrect,
                                useLog=useLog, k=k)
    wrapped.__name__ = 'trainAndTest'
    backendDeep(wrapped, runAndCheck)

def test_Deep_trainAndTestOnTrainingData_CVError():
    def wrapped(trainX, trainY, testX, testY, useLog):
        return nimble.trainAndTestOnTrainingData(
            learnerName, trainX, trainY, performanceFunction=fractionIncorrect,
            crossValidationError=True, useLog=useLog)
    wrapped.__name__ = 'trainAndTestOnTrainingData'
    backendDeep(wrapped, runAndCheck)

def prepAndCheck(toCall, useLog):
    data = [["a", 1, 1], ["a", 1, 1], ["a", 1, 1], ["a", 1, 1], ["a", 1, 1], ["a", 1, 1],
            ["b", 2, 2], ["b", 2, 2], ["b", 2, 2], ["b", 2, 2], ["b", 2, 2], ["b", 2, 2],
            ["c", 3, 3], ["c", 3, 3], ["c", 3, 3], ["c", 3, 3], ["c", 3, 3], ["c", 3, 3]]
    pNames = ['p' + str(i) for i in range(18)]
    fNames = ['f0', 'f1', 'f2']
    # createData not logged
    dataObj = nimble.createData("Matrix", data, pointNames=pNames,
                             featureNames=fNames, useLog=False)

    logger = nimble.logger.active
    # count number of starting log entries
    startCount = logEntryCount(logger)

    toCall(dataObj, useLog)
    # make sure it has the expected effect on the count
    endCount = logEntryCount(logger)

    return (startCount, endCount)

########
# Base #
########

def test_replaceFeatureWithBinaryFeatures():
    def wrapped(obj, useLog):
        return obj.replaceFeatureWithBinaryFeatures(0, useLog=useLog)

    backend(wrapped, prepAndCheck)

def test_transformFeatureToIntegers():
    def wrapped(obj, useLog):
        return obj.transformFeatureToIntegers(0, useLog=useLog)

    backend(wrapped, prepAndCheck)

def test_trainAndTestSets():
    def wrapped(obj, useLog):
        return obj.trainAndTestSets(testFraction=0.5, useLog=useLog)

    backend(wrapped, prepAndCheck)

def test_groupByFeature():
    def wrapped(obj, useLog):
        return obj.groupByFeature(by=0, useLog=useLog)

    backend(wrapped, prepAndCheck)

def test_referenceDataFrom():
    def wrapped(obj, useLog):
        obj.referenceDataFrom(obj, useLog=useLog)

    backend(wrapped, prepAndCheck)

def test_transpose():
    def wrapped(obj, useLog):
        obj.transpose(useLog=useLog)

    backend(wrapped, prepAndCheck)

def test_fillWith():
    def wrapped(obj, useLog):
        obj.fillWith(1, 2, 0, 4, 0, useLog=useLog)

    backend(wrapped, prepAndCheck)

def test_fillUsingAllData():
    def simpleFiller(obj, match):
        return nimble.createData('Matrix', numpy.zeros((18, 3)), useLog=False)
    def wrapped(obj, useLog):
        obj.fillUsingAllData('a', fill=simpleFiller, useLog=useLog)

    backend(wrapped, prepAndCheck)

def test_featureReport():
    def wrapped(obj, useLog):
        obj[:, 1].featureReport(useLog=useLog)

    backend(wrapped, prepAndCheck)

def test_summaryReport():
    def wrapped(obj, useLog):
        obj.summaryReport(useLog=useLog)

    backend(wrapped, prepAndCheck)

@configSafetyWrapper
def flattenUnflattenBackend(toCall, validator):
    # for each combination of local and global, call and check

    nimble.settings.set('logger', 'enabledByDefault', 'True')

    (start, end) = validator(toCall, useLog=True)
    assert start + 2 == end

    (start, end) = validator(toCall, useLog=None)
    assert start + 2 == end

    (start, end) = validator(toCall, useLog=False)
    assert start == end

    nimble.settings.set('logger', 'enabledByDefault', 'False')

    (start, end) = validator(toCall, useLog=True)
    assert start + 2 == end

    (start, end) = validator(toCall, useLog=None)
    assert start == end

    (start, end) = validator(toCall, useLog=False)
    assert start == end

def test_flattenUnflatten_pointAxis():
    def wrapped_Flatten_UnFlatten(obj, useLog):
        obj.flattenToOnePoint(useLog=useLog)
        obj.unflattenFromOnePoint(18, useLog=useLog)

    flattenUnflattenBackend(wrapped_Flatten_UnFlatten, prepAndCheck)

def test_flattenUnflatten_featureAxis():
    def wrapped_Flatten_UnFlatten(obj, useLog):
        obj.flattenToOneFeature(useLog=useLog)
        obj.unflattenFromOneFeature(3, useLog=useLog)

    flattenUnflattenBackend(wrapped_Flatten_UnFlatten, prepAndCheck)

def test_merge():
    mData = [[1, 4], [2, 5], [3, 6]]
    mPtNames = ['p0', 'p6', 'p12']
    mFtNames = ['f2', 'f3']
    mergeObj = nimble.createData('Matrix', mData, pointNames=mPtNames,
                              featureNames=mFtNames)
    def wrapped(obj, useLog):
        obj.merge(mergeObj, point='intersection', feature='union', useLog=useLog)

    backend(wrapped, prepAndCheck)

############################
# Points/Features/Elements #
############################

def simpleMapper(vector):
    vID = vector[0]
    intList = []
    for i in range(1, len(vector)):
        intList.append(vector[i])
    ret = []
    for value in intList:
        ret.append((vID, value))
    return ret

def simpleReducer(identifier, valuesList):
    total = 0
    for value in valuesList:
        total += value
    return (identifier, total)

def test_point_mapReduce():
    def wrapped(obj, useLog):
        return obj.points.mapReduce(simpleMapper, simpleReducer, useLog=useLog)

    backend(wrapped, prepAndCheck)

def test_features_mapReduce():
    def wrapped(obj, useLog):
        # transpose data to make use of same mapper and reducer
        obj.transpose(useLog=False)
        return obj.features.mapReduce(simpleMapper, simpleReducer, useLog=useLog)

    backend(wrapped, prepAndCheck)

def test_elements_calculate():
    def wrapped(obj, useLog):
        return obj.elements.calculate(lambda x: len(x), features=0, useLog=useLog)

    backend(wrapped, prepAndCheck)

def test_points_calculate():
    def wrapped(obj, useLog):
        return obj.points.calculate(lambda x: len(x), useLog=useLog)

    backend(wrapped, prepAndCheck)

def test_features_calculate():
    def wrapped(obj, useLog):
        return obj.features.calculate(lambda x: len(x), features=0, useLog=useLog)

    backend(wrapped, prepAndCheck)

def test_points_shuffle():
    def wrapped(obj, useLog):
        return obj.points.shuffle(useLog=useLog)

    backend(wrapped, prepAndCheck)

def test_features_shuffle():
    def wrapped(obj, useLog):
        return obj.features.shuffle(useLog=useLog)

    backend(wrapped, prepAndCheck)

def test_points_normalize():
    def wrapped(obj, useLog):
        return obj.points.normalize(subtract=0, divide=1, useLog=useLog)

    backend(wrapped, prepAndCheck)

def test_features_normalize():
    def wrapped(obj, useLog):
        return obj.features.normalize(subtract=0, divide=1, useLog=useLog)

    backend(wrapped, prepAndCheck)

def test_points_sort():
    def wrapped(obj, useLog):
        return obj.points.sort(sortBy="f0", useLog=useLog)

    backend(wrapped, prepAndCheck)

def test_features_sort():
    def wrapped(obj, useLog):
        return obj.features.sort(sortBy="p0", useLog=useLog)

    backend(wrapped, prepAndCheck)

def test_points_extract():
    def wrapped(obj, useLog):
        return obj.points.extract(toExtract=0, useLog=useLog)

    backend(wrapped, prepAndCheck)

def test_features_extract():
    def wrapped(obj, useLog):
        return obj.features.extract(toExtract=0, useLog=useLog)

    backend(wrapped, prepAndCheck)

def test_points_delete():
    def wrapped(obj, useLog):
        return obj.points.delete(toDelete=0, useLog=useLog)

    backend(wrapped, prepAndCheck)

def test_features_delete():
    def wrapped(obj, useLog):
        return obj.features.delete(toDelete=0, useLog=useLog)

    backend(wrapped, prepAndCheck)

def test_points_retain():
    def wrapped(obj, useLog):
        return obj.points.retain(toRetain=0, useLog=useLog)

    backend(wrapped, prepAndCheck)

def test_features_retain():
    def wrapped(obj, useLog):
        return obj.features.retain(toRetain=0, useLog=useLog)

    backend(wrapped, prepAndCheck)

def test_points_copy():
    def wrapped(obj, useLog):
        return obj.points.copy(toCopy=0, useLog=useLog)

    backend(wrapped, prepAndCheck)

def test_features_copy():
    def wrapped(obj, useLog):
        return obj.features.copy(toCopy=0, useLog=useLog)

    backend(wrapped, prepAndCheck)

def test_points_fill():
    def wrapped(obj, useLog):
        return obj.points.fill(match=1, fill=11, useLog=useLog)

    backend(wrapped, prepAndCheck)

def test_features_fill():
    def wrapped(obj, useLog):
        return obj.features.fill(match=1, fill=11, useLog=useLog)

    backend(wrapped, prepAndCheck)


def test_points_transform():
    def wrapped(obj, useLog):
        return obj.points.transform(lambda x: [point for point in x], useLog=useLog)

    backend(wrapped, prepAndCheck)

def test_features_transform():
    def wrapped(obj, useLog):
        return obj.features.transform(lambda x: [point for point in x], features=0, useLog=useLog)

    backend(wrapped, prepAndCheck)

def test_elements_transform():
    def wrapped(obj, useLog):
        return obj.elements.transform(lambda x: [point for point in x], features=0, useLog=useLog)

    backend(wrapped, prepAndCheck)

def test_points_add():
    def wrapped(obj, useLog):
        appendData = [["d", 4, 4], ["d", 4, 4], ["d", 4, 4], ["d", 4, 4], ["d", 4, 4], ["d", 4, 4]]
        toAppend = nimble.createData("Matrix", appendData, useLog=False)
        return obj.points.add(toAppend, useLog=useLog)

    backend(wrapped, prepAndCheck)

def test_features_add():
    def wrapped(obj, useLog):
        appendData = numpy.zeros((18,1))
        toAppend = nimble.createData("Matrix", appendData, useLog=False)
        return obj.features.add(toAppend, useLog=useLog)

    backend(wrapped, prepAndCheck)

def test_features_splitByParsing():
    def customParser(val):
        if val == 1:
            return ['a', 1]
        elif val == 2:
            return ['b', 2]
        else:
            return ['c', 3]
    def wrapped(obj, useLog):
        return obj.features.splitByParsing(1, customParser, ['str', 'int'], useLog=useLog)

    backend(wrapped, prepAndCheck)

def test_points_splitByCollapsingFeatures():
    def wrapped(obj, useLog):
        return obj.points.splitByCollapsingFeatures(['f0', 'f1', 'f2'],
                                                    'featureNames', 'values',
                                                    useLog = useLog)
    backend(wrapped, prepAndCheck)

def test_points_combineByExpandingFeatures():
    def wrapped(obj, useLog):
        newData = [['Bolt', '100m', 9.81],
                   ['Bolt', '200m', 19.78],
                   ['Gatlin', '100m', 9.89],
                   ['de Grasse', '200m', 20.02],
                   ['de Grasse', '100m', 9.91]]
        fNames = ['athlete', 'dist', 'time']
        newObj = nimble.createData('Matrix', newData, featureNames=fNames, useLog=False)
        return newObj.points.combineByExpandingFeatures('dist', 'time', useLog=useLog)

    backend(wrapped, prepAndCheck)

def test_points_setName():
    def wrapped(obj, useLog):
        return obj.points.setName(0, 'newPointName', useLog=useLog)

    backend(wrapped, prepAndCheck)

def test_features_setName():
    def wrapped(obj, useLog):
        return obj.features.setName(0, 'newFeatureName', useLog=useLog)

    backend(wrapped, prepAndCheck)

def test_points_setNames():
    def wrapped(obj, useLog):
        newNames = ['new_pt' + str(i) for i in range(18)]
        return obj.points.setNames(newNames, useLog=useLog)

    backend(wrapped, prepAndCheck)

def test_features_setNames():
    def wrapped(obj, useLog):
        newNames = ['new_ft' + str(i) for i in range(3)]
        return obj.features.setNames(newNames, useLog=useLog)

    backend(wrapped, prepAndCheck)<|MERGE_RESOLUTION|>--- conflicted
+++ resolved
@@ -268,25 +268,6 @@
     wrapped.__name__ = 'crossValidate'
     backendDeep(wrapped, runAndCheck)
 
-<<<<<<< HEAD
-def test_Deep_crossValidateReturnAll():
-    def wrapped(trainX, trainY, testX, testY, useLog):
-        return nimble.crossValidateReturnAll(
-            learnerName, trainX, trainY, performanceFunction=fractionIncorrect,
-            useLog=useLog)
-    wrapped.__name__ = 'crossValidateReturnAll'
-    backendDeep(wrapped, runAndCheck)
-
-def test_Deep_crossValidateReturnBest():
-    def wrapped(trainX, trainY, testX, testY, useLog):
-        return nimble.crossValidateReturnBest(
-            learnerName, trainX, trainY, performanceFunction=fractionIncorrect,
-            useLog=useLog)
-    wrapped.__name__ = 'crossValidateReturnBest'
-    backendDeep(wrapped, runAndCheck)
-
-=======
->>>>>>> a9a89f81
 def test_Deep_train():
     def wrapped(trainX, trainY, testX, testY, useLog):
         k = nimble.CV([2, 3])  # we are not calling CV directly, we need to trigger it
