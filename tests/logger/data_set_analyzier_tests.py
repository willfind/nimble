<<<<<<< HEAD

from __future__ import absolute_import
from six.moves import range
=======
try:
    import scipy.spatial

    scipyImported = True
except ImportError:
    scipyImported = False
>>>>>>> a188eee5

import numpy as np

from nose.tools import assert_almost_equal, assert_equal

from nimble import createData
from nimble.utility import scipy
from nimble.logger.data_set_analyzer import *


def testMatrix():
    """
        Test the functionality of calculating statistical/informational
        funcs on a Matrix object using the produceInfoTable.
    """
    data1 = np.array([[1, 2, 3, 1], [3, 3, 1, 5], [1, 1, 5, 2]])
    names1 = ['var1', 'var2', 'var3', 'var4']

    trainObj = createData('Matrix', data=data1, featureNames=names1)
    funcs = featurewiseFunctionGenerator()
    rawTable = produceFeaturewiseInfoTable(trainObj, funcs)
    funcNames = rawTable[0]
    for i in range(len(funcNames)):
        funcName = funcNames[i]
        if funcName == "mean":
            assert_almost_equal(rawTable[1][i], 1.6667, 3)
            assert_almost_equal(rawTable[2][i], 2.000, 3)
            assert_almost_equal(rawTable[3][i], 3.000, 3)
            assert_almost_equal(rawTable[4][i], 2.6667, 3)
        elif funcName == "minimum":
            assert_equal(rawTable[1][i], 1)
            assert_equal(rawTable[2][i], 1)
            assert_equal(rawTable[3][i], 1)
            assert_equal(rawTable[4][i], 1)
        elif funcName == "maximum":
            assert_equal(rawTable[1][i], 3)
            assert_equal(rawTable[2][i], 3)
            assert_equal(rawTable[3][i], 5)
            assert_equal(rawTable[4][i], 5)
        elif funcName == "uniqueCount":
            assert_equal(rawTable[1][i], 2)
            assert_equal(rawTable[2][i], 3)
            assert_equal(rawTable[3][i], 3)
            assert_equal(rawTable[4][i], 3)
        elif funcName == "standardDeviation":
            assert_almost_equal(rawTable[1][i], 0.9428, 3)
            assert_almost_equal(rawTable[2][i], 0.8165, 3)
            assert_almost_equal(rawTable[3][i], 1.633, 3)
            assert_almost_equal(rawTable[4][i], 1.6997, 3)
        elif funcName == "median":
            assert_equal(rawTable[1][i], 1.0)
            assert_equal(rawTable[2][i], 2.0)
            assert_equal(rawTable[3][i], 3.0)
            assert_equal(rawTable[4][i], 2.0)


def testSparse():
    """
        Test the functionality of calculating statistical/informational
        funcs on a Matrix object using the produceInfoTable.

        Testing matrix is 6 x 6, with 11 non-zero values, 1 None/Missing value,
        and 24 zero values.
    """
    row = np.array([0, 0, 1, 1, 2, 2, 2, 3, 4, 4, 4, 5])
    col = np.array([0, 4, 2, 3, 1, 3, 4, 0, 1, 3, 4, 5])
    vals = np.array([1, 1, 1, 1, 1, None, 1, 1, 1, 1, 1, 1])

    raw = scipy.sparse.coo_matrix((vals, (row, col)))
    testObj = createData('Sparse', data=raw)
    funcs = featurewiseFunctionGenerator()
    rawTable = produceFeaturewiseInfoTable(testObj, funcs)

    funcNames = rawTable[0]
    for i in range(len(funcNames)):
        funcName = funcNames[i]
        if funcName == "mean":
            assert_almost_equal(rawTable[1][i], 0.3333, 3)
            assert_almost_equal(rawTable[2][i], 0.3333, 3)
            assert_almost_equal(rawTable[3][i], 0.1667, 3)
            assert_almost_equal(rawTable[4][i], 0.4000, 3)
            assert_almost_equal(rawTable[5][i], 0.5000, 3)
            assert_almost_equal(rawTable[6][i], 0.1667, 3)
        elif funcName == "minimum":
            assert_equal(rawTable[1][i], 0)
            assert_equal(rawTable[2][i], 0)
            assert_equal(rawTable[3][i], 0)
            assert_equal(rawTable[4][i], 0)
            assert_equal(rawTable[5][i], 0)
            assert_equal(rawTable[6][i], 0)
        elif funcName == "maximum":
            assert_equal(rawTable[1][i], 1)
            assert_equal(rawTable[2][i], 1)
            assert_equal(rawTable[3][i], 1)
            assert_equal(rawTable[4][i], 1)
            assert_equal(rawTable[5][i], 1)
            assert_equal(rawTable[6][i], 1)
        elif funcName == "uniqueCount":
            assert_equal(rawTable[1][i], 2)
            assert_equal(rawTable[2][i], 2)
            assert_equal(rawTable[3][i], 2)
            assert_equal(rawTable[4][i], 2)
            assert_equal(rawTable[5][i], 2)
            assert_equal(rawTable[6][i], 2)
        elif funcName == "standardDeviation":
            assert_almost_equal(rawTable[1][i], 0.4714, 3)
            assert_almost_equal(rawTable[2][i], 0.4714, 3)
            assert_almost_equal(rawTable[3][i], 0.3727, 3)
            assert_almost_equal(rawTable[4][i], 0.4899, 3)
            assert_almost_equal(rawTable[5][i], 0.500, 3)
            assert_almost_equal(rawTable[6][i], 0.3727, 3)
        elif funcName == "median":
            assert_equal(rawTable[1][i], 0)
            assert_equal(rawTable[2][i], 0)
            assert_equal(rawTable[3][i], 0)
            assert_equal(rawTable[4][i], 0)
            assert_equal(rawTable[5][i], 0.5)
            assert_equal(rawTable[6][i], 0)


def testList():
    data1 = np.array([[1, 2, 3, 1], [3, 3, 1, 5], [1, 1, 5, 2]])
    names1 = ['var1', 'var2', 'var3', 'var4']

    trainObj = createData('List', data=data1, featureNames=names1)
    funcs = featurewiseFunctionGenerator()
    rawTable = produceFeaturewiseInfoTable(trainObj, funcs)
    funcNames = rawTable[0]
    for i in range(len(funcNames)):
        funcName = funcNames[i]
        if funcName == "mean":
            assert_almost_equal(rawTable[1][i], 1.6667, 3)
            assert_almost_equal(rawTable[2][i], 2.000, 3)
            assert_almost_equal(rawTable[3][i], 3.000, 3)
            assert_almost_equal(rawTable[4][i], 2.6667, 3)
        elif funcName == "minimum":
            assert_equal(rawTable[1][i], 1)
            assert_equal(rawTable[2][i], 1)
            assert_equal(rawTable[3][i], 1)
            assert_equal(rawTable[4][i], 1)
        elif funcName == "maximum":
            assert_equal(rawTable[1][i], 3)
            assert_equal(rawTable[2][i], 3)
            assert_equal(rawTable[3][i], 5)
            assert_equal(rawTable[4][i], 5)
        elif funcName == "uniqueCount":
            assert_equal(rawTable[1][i], 2)
            assert_equal(rawTable[2][i], 3)
            assert_equal(rawTable[3][i], 3)
            assert_equal(rawTable[4][i], 3)
        elif funcName == "standardDeviation":
            assert_almost_equal(rawTable[1][i], 0.9428, 3)
            assert_almost_equal(rawTable[2][i], 0.8165, 3)
            assert_almost_equal(rawTable[3][i], 1.633, 3)
            assert_almost_equal(rawTable[4][i], 1.6997, 3)
        elif funcName == "median":
            assert_equal(rawTable[1][i], 1.0)
            assert_equal(rawTable[2][i], 2.0)
            assert_equal(rawTable[3][i], 3.0)
            assert_equal(rawTable[4][i], 2.0)


def testAppendColumns():
    """
        Unit test for appendColumns function in data_set_analyzer
    """
    table1 = [[1, 2, 3], [7, 8, 9]]
    table2 = [[4, 5, 6], [10, 11, 12]]

    table3 = [[1], [2], [3], [4]]
    table4 = [[5], [6], [7], [8]]

    table5 = [["one"], ["two"], ["three"], ["four"]]
    table6 = [[1], [2], [3], [4]]

    appendColumns(table1, table2)
    appendColumns(table3, table4)
    appendColumns(table5, table6)

    assert len(table1) == 2
    assert len(table1[0]) == 6
    assert table1[0][2] == 3
    assert table1[0][3] == 4
    assert table1[1][2] == 9
    assert table1[1][3] == 10

    assert len(table3) == 4
    assert len(table3[0]) == 2
    assert table3[0][0] == 1
    assert table3[0][1] == 5
    assert table3[1][0] == 2
    assert table3[1][1] == 6
    assert table3[2][0] == 3
    assert table3[2][1] == 7
    assert table3[3][0] == 4
    assert table3[3][1] == 8

    assert len(table5) == 4
    assert len(table5[0]) == 2
    assert table5[0][0] == 'one'
    assert table5[0][1] == 1
    assert table5[1][0] == 'two'
    assert table5[1][1] == 2
    assert table5[2][0] == 'three'
    assert table5[2][1] == 3
    assert table5[3][0] == 'four'
    assert table5[3][1] == 4


def testProduceAggregateTable():
    """
    TODO: add docstring
    """
    data1 = np.array([[1, 2, 3, 1], [3, 3, 1, 5], [1, 1, 5, 2]])
    names1 = ['var1', 'var2', 'var3', 'var4']

    trainObj = createData('List', data=data1, featureNames=names1)
    rawTable = produceAggregateTable(trainObj)

    for i in range(len(rawTable[0])):
        funcName = rawTable[0][i]
        if funcName == "proportionZero":
            assert rawTable[1][i] == 0.0
        elif funcName == "proportionMissing":
            assert rawTable[1][i] == 0.0
        elif funcName == "Values":
            assert rawTable[1][i] == 12
        elif funcName == "Features":
            assert rawTable[1][i] == 4
        elif funcName == "points":
            assert rawTable[1][i] == 3









<|MERGE_RESOLUTION|>--- conflicted
+++ resolved
@@ -1,15 +1,3 @@
-<<<<<<< HEAD
-
-from __future__ import absolute_import
-from six.moves import range
-=======
-try:
-    import scipy.spatial
-
-    scipyImported = True
-except ImportError:
-    scipyImported = False
->>>>>>> a188eee5
 
 import numpy as np
 
