"""
Tests for the user facing functions for cross validation and
the backend helpers they rely on.
"""

from __future__ import absolute_import
from __future__ import print_function
import math
import sys
from unittest import mock

import numpy
import nose
from nose.tools import *
from nose.plugins.attrib import attr
from six.moves import range

<<<<<<< HEAD
import UML as nimble
=======
import UML
>>>>>>> a9a89f81
from UML import crossValidate
from UML import createData
<<<<<<< HEAD
=======
from UML.exceptions import InvalidArgumentValue
>>>>>>> a9a89f81
from UML.exceptions import InvalidArgumentValueCombination
from UML.exceptions import ImproperObjectAction
from UML.calculate import *
from UML.randomness import pythonRandom
from UML.helpers import computeMetrics
from UML.helpers import generateClassificationData
from UML.helpers import KFoldCrossValidator
from UML.helpers import CV
from UML.customLearners import CustomLearner
from UML.configuration import configSafetyWrapper
from .assertionHelpers import oneLogEntryExpected


def _randomLabeledDataSet(dataType='Matrix', numPoints=50, numFeatures=5, numLabels=3):
    """returns a tuple of two data objects of type dataType
    the first object in the tuple contains the feature information ('X' in nimble language)
    the second object in the tuple contains the labels for each feature ('Y' in nimble language)
    """
    if numLabels is None:
        labelsRaw = [[pythonRandom.random()] for _x in range(numPoints)]
    else:  # labels data set
        labelsRaw = [[int(pythonRandom.random() * numLabels)] for _x in range(numPoints)]

    rawFeatures = [[pythonRandom.random() for _x in range(numFeatures)] for _y in range(numPoints)]

    return (createData(dataType, rawFeatures, useLog=False), createData(dataType, labelsRaw, useLog=False))


def test_crossValidate_XY_unchanged():
    """assert that after running cross validate on datasets passed to
    X and Y, the original data is unchanged

    """
    classifierAlgo = 'Custom.KNNClassifier'
    X, Y = _randomLabeledDataSet(numLabels=5)
    copyX = X.copy()
    copyY = Y.copy()
    crossValidator = crossValidate(classifierAlgo, X, Y, fractionIncorrect, {}, numFolds=5)
    assert X == copyX
    assert Y == copyY


def test_crossValidate_callable():
    """tests that crossValidate is callable on different learners with
    different nimble data types

    """
    #just scrap data to make sure it doesn't crash
    numLabels = 3
    numPoints = 10

    for dType in nimble.data.available:
        X, Y = _randomLabeledDataSet(numPoints=numPoints, numLabels=numLabels, dataType=dType)

        classifierAlgos = ['Custom.KNNClassifier']
        for curAlgo in classifierAlgos:
            crossValidator = crossValidate(curAlgo, X, Y, fractionIncorrect, {}, numFolds=3)
            assert isinstance(crossValidator.bestResult, float)

            #With regression dataset (no repeated labels)
            X, Y = _randomLabeledDataSet(numPoints=numPoints, numLabels=None, dataType=dType)
            classifierAlgos = ['Custom.RidgeRegression']
            for curAlgo in classifierAlgos:
                crossValidator = crossValidate(curAlgo, X, Y, meanAbsoluteError, {}, numFolds=3)
                assert isinstance(crossValidator.bestResult, float)


def _assertClassifierErrorOnRandomDataPlausible(actualError, numLabels, tolerance=.1):
    """assert the actual error on a labeled data set (for a classifier)
    is plausible, given the number of (evenly distributed) labels in hte data set
    """
    idealFractionIncorrect = 1.0 - 1.0 / numLabels
    error = abs(actualError - idealFractionIncorrect)
    assert error <= tolerance


@attr('slow')
def test_crossValidate_reasonable_results():
    """Assert that crossValidate returns reasonable errors for known algorithms
    on cooked data sets:
    crossValidate should do the following:
    classifiers:
        have no error when there is only one label in the data set
        classify random data at roughly the accuracy of 1/numLabels
    regressors:
        LinearRegression - have no error when the dataset all lies on one plane
    """
    classifierAlgo = 'Custom.KNNClassifier'
    #assert that when whole dataset has the same label, crossValidated score
    #reflects 100% accruacy (with a classifier)
    X, Y = _randomLabeledDataSet(numLabels=1)
    crossValidator = crossValidate(classifierAlgo, X, Y, fractionIncorrect, {}, numFolds=5)
    assert crossValidator.bestResult < 0.000001  # 0 incorrect ever

    #assert that a random dataset will have accuracy roughly equal to 1/numLabels
    numLabelsList = [2, 3, 5]
    for curNumLabels in numLabelsList:
        X, Y = _randomLabeledDataSet(numPoints=50, numLabels=curNumLabels)
        crossValidator = crossValidate(classifierAlgo, X, Y, fractionIncorrect, {}, numFolds=5)
        _assertClassifierErrorOnRandomDataPlausible(
            crossValidator.bestResult, curNumLabels, tolerance=(1.0 / curNumLabels))

    #assert that for an easy dataset (no noise, overdetermined linear hyperplane!),
    #crossValidated error is perfect
    #for all folds, with simple LinearRegression
    regressionAlgo = 'Custom.RidgeRegression'

    #make random data set where all points lie on a linear hyperplane
    numFeats = 3
    numPoints = 50
    points = [[pythonRandom.gauss(0, 1) for _x in range(numFeats)] for _y in range(numPoints)]
    labels = [[sum(featVector)] for featVector in points]
    X = createData('Matrix', points)
    Y = createData('Matrix', labels)

    #run in crossValidate
    crossValidator = crossValidate(regressionAlgo, X, Y, meanAbsoluteError, {}, numFolds=5)
    #assert error essentially zero since there's no noise
    assert crossValidator.bestResult < .001

    index = len(X.features)
    X.features.add(Y)
    crossValidator = crossValidate(regressionAlgo, X, index, meanAbsoluteError, {}, numFolds=5)
    #assert error essentially zero since there's no noise
    assert crossValidator.bestResult < .001

    # ensures nonmodification of X data object when getting Y data
    assert len(X.features) == 4
    X.features.setNames(['X1', 'X2', 'X3', 'Y'])
    crossValidator = crossValidate(regressionAlgo, X, 'Y', meanAbsoluteError, {}, numFolds=5)
    assert len(X.features) == 4
    #assert error essentially zero since there's no noise
    assert crossValidator.bestResult < .001


def test_crossValidate_2d_api_check():
    """Check that crossValidate is callable with 2d data given to the Y argument

    """
    # using an easy dataset (no noise, overdetermined linear hyperplane!),
    # check that crossValidated error is perfect for all folds, with simple
    # LinearRegression
    regressionAlgo = 'Custom.RidgeRegression'

    #make random data set where all points lie on a linear hyperplane
    numFeats = 3
    numPoints = 50
    points = [[pythonRandom.gauss(0, 1) for _x in range(numFeats)] for _y in range(numPoints)]
    labels = [[sum(featVector), sum(featVector)] for featVector in points]
    X = createData('Matrix', points)
    Y = createData('Matrix', labels)

    # crossValidate.bestResult
    metric = meanFeaturewiseRootMeanSquareError
    crossValidator = crossValidate(regressionAlgo, X, Y, metric, {}, numFolds=5)
    #assert error essentially zero since there's no noise
    assert isinstance(crossValidator.bestResult, float)
    assert crossValidator.bestResult < .001

    index = len(X.features)
    combined = X.copy()
    combined.features.add(Y)
    combined.features.setNames(['X1', 'X2', 'X3', 'Y1', 'Y2'])
    crossValidator = crossValidate(regressionAlgo, combined, [index, 'Y2'], metric, {}, numFolds=5)
    #assert error essentially zero since there's no noise
    assert isinstance(crossValidator.bestResult, float)
    assert crossValidator.bestResult < .001

    # repeat for crossValidate.allResults
    crossValidator = crossValidate(regressionAlgo, X, Y, metric, {}, numFolds=5)
    resultsList = crossValidator.allResults
    assert len(resultsList) == 1
    assert isinstance(resultsList[0], dict) and len(resultsList[0]) == 1
    assert metric.__name__ in resultsList[0]
    performance = resultsList[0][metric.__name__]
    assert isinstance(performance, float) and performance < .001

    crossValidator = crossValidate(regressionAlgo, combined, [index, 'Y2'], metric, {}, numFolds=5)
    resultsList = crossValidator.allResults
    assert len(resultsList) == 1
    assert isinstance(resultsList[0], dict) and len(resultsList[0]) == 1
    assert metric.__name__ in resultsList[0]
    performance = resultsList[0][metric.__name__]
    assert isinstance(performance, float) and performance < .001

    # repeat for crossValidate.bestArgument
    crossValidator = crossValidate(regressionAlgo, X, Y, metric, {}, numFolds=5)
    assert isinstance(crossValidator.bestArguments, dict) and crossValidator.bestArguments == {}


def test_crossValidate_2d_Non_label_scoremodes_disallowed():
    """
    Cross validation methods on 2d label data disallow non-default scoreModes

    """
    #assert that for an easy dataset (no noise, overdetermined linear hyperplane!),
    #crossValidated error is perfect
    #for all folds, with simple LinearRegression
    regressionAlgo = 'Custom.RidgeRegression'

    #make random data set where all points lie on a linear hyperplane
    numFeats = 3
    numPoints = 50
    points = [[pythonRandom.gauss(0, 1) for _x in range(numFeats)] for _y in range(numPoints)]
    labels = [[sum(featVector), sum(featVector)] for featVector in points]
    X = createData('Matrix', points)
    Y = createData('Matrix', labels)

    #run in crossValidate
    metric = meanFeaturewiseRootMeanSquareError
    try:
        crossValidate(regressionAlgo, X, Y, metric, {}, numFolds=5, scoreMode='bestScore')
        assert False
    except InvalidArgumentValueCombination:
        pass

    try:
        crossValidate(regressionAlgo, X, Y, metric, {}, numFolds=5, scoreMode='allScores')
        assert False
    except InvalidArgumentValueCombination:
        pass


@attr('slow')
@nose.with_setup(nimble.randomness.startAlternateControl, nimble.randomness.endAlternateControl)
def test_crossValidate_foldingRandomness():
    """Assert that for a dataset, the same algorithm will generate the same model
    (and have the same accuracy) when presented with identical random state (and
    therefore identical folds).
    Assert that the model is different when the random state is different

    """
    numTrials = 5
    for _ in range(numTrials):
        X, Y = _randomLabeledDataSet(numPoints=50, numFeatures=10, numLabels=5)
<<<<<<< HEAD
        seed = nimble.randomness.pythonRandom.randint(0, 2**32 - 1)
        print(seed)
        nimble.setRandomSeed(seed)
=======
        seed = UML.randomness.pythonRandom.randint(0, 2**32 - 1)
        UML.setRandomSeed(seed)
>>>>>>> a9a89f81
        resultOne = crossValidate('Custom.KNNClassifier', X, Y, fractionIncorrect, {}, numFolds=3)
        nimble.setRandomSeed(seed)
        resultTwo = crossValidate('Custom.KNNClassifier', X, Y, fractionIncorrect, {}, numFolds=3)
        assert resultOne.bestResult == resultTwo.bestResult

@attr('slow')
<<<<<<< HEAD
@nose.with_setup(nimble.randomness.startAlternateControl, nimble.randomness.endAlternateControl)
def test_crossValidateReturnAll():
    """Check basic properties of crossValidateReturnAll
=======
@nose.with_setup(UML.randomness.startAlternateControl, UML.randomness.endAlternateControl)
def test_crossValidateResults():
    """Check basic properties of crossValidate.allResults
>>>>>>> a9a89f81

    assert that default arguments will be filled in by the function
    assert that having the same function arguments yields the same results.
    assert that return all gives a cross validated performance for all of its
    parameter permutations
    """
    X, Y = _randomLabeledDataSet(numPoints=50, numFeatures=10, numLabels=5)
    #try with no extra arguments at all; yet we know an argument exists (k):
    crossValidator = crossValidate('Custom.KNNClassifier', X, Y, fractionIncorrect)
    resultsList = crossValidator.allResults
    assert resultsList
    assert 1 == len(resultsList)
    assert len(resultsList[0]) == 1 and 'fractionIncorrect' in resultsList[0]
    #try with some extra elements, including the default
<<<<<<< HEAD
    result = crossValidateReturnAll('Custom.KNNClassifier', X, Y, fractionIncorrect, k=nimble.CV([1, 2, 3]))
    assert result
    assert 3 == len(result)
=======
    crossValidator = crossValidate('Custom.KNNClassifier', X, Y, fractionIncorrect, k=UML.CV([1, 2, 3]))
    resultsList = crossValidator.allResults
    assert resultsList
    assert 3 == len(resultsList)
>>>>>>> a9a89f81

    # since the same seed is used, and these calls are effectively building the
    # same arguments, the scores in results list should be the same, though
    # ordered differently
<<<<<<< HEAD
    seed = nimble.randomness.pythonRandom.randint(0, 2**32 - 1)
    nimble.setRandomSeed(seed)
    result1 = crossValidateReturnAll('Custom.KNNClassifier', X, Y, fractionIncorrect, k=nimble.CV([1, 2, 3, 4, 5]))
    nimble.setRandomSeed(seed)
    result2 = crossValidateReturnAll('Custom.KNNClassifier', X, Y, fractionIncorrect, k=nimble.CV([1, 5, 4, 3, 2]))
=======
    seed = UML.randomness.pythonRandom.randint(0, 2**32 - 1)
    UML.setRandomSeed(seed)
    result1 = crossValidate('Custom.KNNClassifier', X, Y, fractionIncorrect, k=UML.CV([1, 2, 3, 4, 5]))
    UML.setRandomSeed(seed)
    result2 = crossValidate('Custom.KNNClassifier', X, Y, fractionIncorrect, k=UML.CV([1, 5, 4, 3, 2]))
>>>>>>> a9a89f81
    #assert the the resulting SCORES are identical
    #uncertain about the order
    resultOneScores = [curEntry['fractionIncorrect'] for curEntry in result1.allResults]
    resultTwoScores = [curEntry['fractionIncorrect'] for curEntry in result2.allResults]
    resultsOneSet = set(resultOneScores)
    resultsTwoSet = set(resultTwoScores)
    assert resultsOneSet == resultsTwoSet

    #assert results have the expected data structure:
    #a list of tuples where the first entry is the argument dict
    #and second entry is the score (float)
    assert isinstance(result1.allResults, list)
    for curResult in result1.allResults:
        assert isinstance(curResult, dict)
        assert isinstance(curResult['fractionIncorrect'], float)


@attr('slow')
@configSafetyWrapper
<<<<<<< HEAD
@nose.with_setup(nimble.randomness.startAlternateControl, nimble.randomness.endAlternateControl)
def test_crossValidateReturnBest():
=======
@nose.with_setup(UML.randomness.startAlternateControl, UML.randomness.endAlternateControl)
def test_crossValidateBestArguments():
>>>>>>> a9a89f81
    """Check that the best / fittest argument set is returned.

    """
    # needs to be binary: FlipWrapper only works on binary classification
    # data
    ((X, Y), (testX, testY)) = generateClassificationData(2, 20, 5)

    # need to setup a situation where we guarantee certain returns
    # from the performanceMetric fractionIncorrect. Thus, we generate
    # obvious data, that custom.KNNClassifer will predict with 100%
    # accuracy, and FlipWrapper messes up a specified percentage
    # of the returns
    class FlipWrapper(CustomLearner):
        learnerType = "classification"

        def train(self, trainX, trainY, wrapped, flip, **args):
            self.trained = nimble.train(wrapped, trainX, trainY, **args)
            self.flip = flip

        def apply(self, testX):
            num = int(math.floor(len(testX.points) * self.flip))
            ret = self.trained.apply(testX).copy(to='pythonList')
            for i in range(num):
                if ret[i][0] == 0:
                    ret[i][0] = 1
                else:
                    ret[i][0] = 0
            return ret

    nimble.registerCustomLearner('custom', FlipWrapper)

    # want to have a predictable random state in order to control folding
    seed = nimble.randomness.pythonRandom.randint(0, 2**32 - 1)

    def trial(metric, maximize):
        # get a baseline result
<<<<<<< HEAD
        nimble.setRandomSeed(seed)
        resultTuple = crossValidateReturnBest('custom.FlipWrapper', X, Y,
                                              metric, flip=nimble.CV([0, .5, .9]), wrapped="custom.KNNClassifier")
        assert resultTuple

        # Confirm that the best result is also returned in the 'returnAll' results
        nimble.setRandomSeed(seed)
        allResultsList = crossValidateReturnAll('custom.FlipWrapper', X, Y,
                                                metric, flip=nimble.CV([0, .5, .9]), wrapped="custom.KNNClassifier")
=======
        UML.setRandomSeed(seed)
        crossValidator = crossValidate('custom.FlipWrapper', X, Y,
                                   metric, flip=UML.CV([0, .5, .9]),
                                   wrapped="custom.KNNClassifier")
        resultTuple = (crossValidator.bestArguments, crossValidator.bestResult)
        assert resultTuple

        # Confirm that the best result is also returned in the 'returnAll' results
        UML.setRandomSeed(seed)
        crossValidator = crossValidate('custom.FlipWrapper', X, Y,
                                   metric, flip=UML.CV([0, .5, .9]),
                                   wrapped="custom.KNNClassifier")
        allResultsList = crossValidator.allResults
>>>>>>> a9a89f81
        #since same args were used, the best tuple should be in allResultsList
        allArguments = []
        allScores = []
        for result in allResultsList:
            score = result.pop(metric.__name__)
            allArguments.append(result)
            allScores.append(score)
        assert resultTuple[0] in allArguments
        assert resultTuple[1] in allScores

        # confirm that we have actually tested something: ie, that there is a difference
        # in the results and the ordering therefore matters
        for i in range(len(allScores)):
            for j in range(i + 1, len(allScores)):
                assert allScores[i] != allScores[j]

        # verify that resultTuple was in fact the best in allResultsList
        for curError in allScores:
            #assert that the error is not 'better' than our best error:
            if maximize:
                assert curError <= resultTuple[1]
            else:
                assert curError >= resultTuple[1]


    trial(fractionIncorrect, False)
    trial(fractionCorrect, True)

    nimble.deregisterCustomLearner('custom', 'FlipWrapper')


def test_crossValidate_attributes_withDefaultArgs():
    """Assert that return best and return all work with default arguments as predicted
    ie generating scores for '{}' as the arguments
    """
    X, Y = _randomLabeledDataSet(numPoints=20, numFeatures=5, numLabels=5)
    #run with default arguments
    crossValidator = crossValidate('Custom.KNNClassifier', X, Y, fractionIncorrect)
    bestTuple = (crossValidator.bestArguments, crossValidator.bestResult)
    assert bestTuple
    assert isinstance(bestTuple, tuple)
    assert bestTuple[0] == {}
    #run return all with default arguments
    crossValidator = crossValidate('Custom.KNNClassifier', X, Y, fractionIncorrect)
    allResultsList = crossValidator.allResults
    assert allResultsList
    assert 1 == len(allResultsList)
    assert len(allResultsList[0]) == 1 and 'fractionIncorrect' in allResultsList[0]


@attr('slow')
def test_crossValidate_sameResults_avgfold_vs_allcollected():
    # When whole dataset has the same label, crossValidated score
    #reflects 100% accruacy (with a classifier)
    classifierAlgo = 'Custom.KNNClassifier'
    X, Y = _randomLabeledDataSet(numLabels=1)

    def copiedPerfFunc(knowns, predicted):
        return fractionIncorrect(knowns, predicted)

    copiedPerfFunc.optimal = fractionIncorrect.optimal

    copiedPerfFunc.avgFolds = False
    crossValidator = crossValidate(classifierAlgo, X, Y, copiedPerfFunc, {}, numFolds=5)
    nonAvgResult = crossValidator.bestResult

    copiedPerfFunc.avgFolds = True
    crossValidator = crossValidate(classifierAlgo, X, Y, copiedPerfFunc, {}, numFolds=5)
    avgResult = crossValidator.bestResult

    # 0 incorrect ever
    assert nonAvgResult < 0.000001
    # For this metric, the result should be the same either way; helps confirm that
    # both methods are correctly implemented if they agree
    assert nonAvgResult == avgResult

    #For an easy dataset (no noise, overdetermined linear hyperplane!),
    #crossValidated error is perfect
    regressionAlgo = 'Custom.RidgeRegression'

    #make random data set where all points lie on a linear hyperplane
    numFeats = 3
    numPoints = 50
    points = [[pythonRandom.gauss(0, 1) for _x in range(numFeats)] for _y in range(numPoints)]
    labels = [[sum(featVector)] for featVector in points]
    X = createData('Matrix', points)
    Y = createData('Matrix', labels)

    def copiedPerfFunc(knowns, predicted):
        return meanAbsoluteError(knowns, predicted)

    copiedPerfFunc.optimal = fractionIncorrect.optimal

    copiedPerfFunc.avgFolds = False
    crossValidator = crossValidate(regressionAlgo, X, Y, copiedPerfFunc, {}, numFolds=5)
    nonAvgResult = crossValidator.bestResult

    copiedPerfFunc.avgFolds = True
    crossValidator = crossValidate(regressionAlgo, X, Y, copiedPerfFunc, {}, numFolds=5)
    avgResult = crossValidator.bestResult

    #assert error essentially zero since there's no noise
    assert nonAvgResult < .0000001
    # For this metric, the result should be the same either way; helps confirm that
    # both methods are correctly implemented if they agree
    assert abs(nonAvgResult - avgResult) < .0000001


@configSafetyWrapper
def test_crossValidate_sameResults_avgfold_vs_allcollected_orderReliant():
    # To dispel concerns relating to correctly collecting the Y data with
    # respect to the ordering of the X data in the non-average CV code.

    class UnitPredictor(CustomLearner):
        learnerType = "classification"

        def train(self, trainX, trainY, bozoArg):
            return

        def apply(self, testX):
            return testX.copy()

    def copiedPerfFunc(knowns, predicted):
        return fractionIncorrect(knowns, predicted)

    copiedPerfFunc.optimal = fractionIncorrect.optimal

    nimble.registerCustomLearner('custom', UnitPredictor)

    data = [1, 3, 5, 6, 8, 4, 10, -12, -2, 22]
    X = nimble.createData("Matrix", data)
    X.transpose()
    Y = nimble.createData("Matrix", data)
    Y.transpose()

    copiedPerfFunc.avgFolds = False
    crossValidator = crossValidate('custom.UnitPredictor', X, Y, copiedPerfFunc, {'bozoArg': (1, 2)}, numFolds=5)
    nonAvgResult = crossValidator.bestResult

    copiedPerfFunc.avgFolds = True
    crossValidator = crossValidate('custom.UnitPredictor', X, Y, copiedPerfFunc, {'bozoArg': (1, 2)}, numFolds=5)
    avgResult = crossValidator.bestResult

    # should have 100 percent accuracy, so these results should be the same
    assert nonAvgResult == avgResult

class MockedKFoldCrossValidator(KFoldCrossValidator):
    def _crossValidate(self, X, Y, useLog):
        pass

@mock.patch('tests.testCrossValidate.KFoldCrossValidator', MockedKFoldCrossValidator)
def test_KFoldCrossValidator():
    # we have mocked the object so it will not actually perform crossValidation
    # instead we will pass our own dummy data to the backend so we can check
    # the outputs match our expectations
    learnerName = 'Dummy.learner'
    X, Y = None, None # not actually used when not crossValidating
    performanceFunction = rootMeanSquareError
    aVals = UML.CV([1, 2])
    arguments = {'a': aVals}
    bVals = UML.CV([1, 2]) # will be passed as kwarguments
    numFolds = 3
    scoreMode = 'label'

    crossValidator = KFoldCrossValidator(
        learnerName, X, Y, performanceFunction, arguments, numFolds, scoreMode,
        useLog=False, b=bVals)
    assert crossValidator.learnerName == learnerName
    assert crossValidator.numFolds == numFolds
    assert crossValidator.performanceFunction == performanceFunction
    assert crossValidator.arguments == {'a': aVals, 'b': bVals}
    assert crossValidator.scoreMode == 'label'

    # add dummy results
    results = [({'a': 1, 'b': 1}, .25), ({'a': 1, 'b': 2}, .5),
               ({'a': 2, 'b': 1}, .75), ({'a': 2, 'b': 2}, 1.0)]
    crossValidator._allResults = results
    assert crossValidator.allResults != results
    retResults = [{'a': 1, 'b': 1, 'rootMeanSquareError': .25},
                  {'a': 1, 'b': 2, 'rootMeanSquareError': .5},
                  {'a': 2, 'b': 1, 'rootMeanSquareError': .75},
                  {'a': 2, 'b': 2, 'rootMeanSquareError': 1.0}]
    assert crossValidator.allResults == retResults
    # best arguments/score should not be calculated until requested
    assert crossValidator._bestArguments is None
    assert crossValidator._bestResult is None
    assert crossValidator.bestArguments == {'a': 1, 'b': 1}
    # accessing bestArguments property will also set bestScore
    assert crossValidator._bestResult is not None
    assert crossValidator.bestResult == .25
    assert crossValidator.getResult(crossValidator.bestArguments) == .25
    assert crossValidator.getResult(a=2, b=1) == .75
    assert crossValidator.getResult({'a': 1}, b=2) == .5

    # add some dummy fold results
    fold_results = ([({'a': 1, 'b': 1}, .25), ({'a': 1, 'b': 2}, .5),
                     ({'a': 2, 'b': 1}, .75), ({'a': 2, 'b': 2}, 1.0)] * numFolds)
    crossValidator._resultsByFold = fold_results
    assert crossValidator.getFoldResults({'a': 1, 'b': 1}) == [.25] * numFolds
    assert crossValidator.getFoldResults(a=2, b=2) == [1.0] * numFolds
    assert crossValidator.getFoldResults({'a': 1}, b=2) == [.5] * numFolds

    # test allResults for lambda or unnamed function
    retResults = [{'a': 1, 'b': 1, 'performance': .25},
                  {'a': 1, 'b': 2, 'performance': .5},
                  {'a': 2, 'b': 1, 'performance': .75},
                  {'a': 2, 'b': 2, 'performance': 1.0}]
    # these performanceFunction are invalid, but since we have already
    # instantiated this object this is acceptable because allResults only
    # attempts to access the __name__ attribute of a performanceFunction
    crossValidator.performanceFunction = None
    assert crossValidator.allResults == retResults
    crossValidator.performanceFunction = lambda y, yPred: None
    assert crossValidator.allResults == retResults

@raises(InvalidArgumentValue)
def test_KFoldCrossValidator_invalidPerformanceFunction():
    def noOptimal(yActual, yPred):
        return 100

    xRaw = [[1, 0, 0], [0, 1, 0], [0, 0, 1],
            [1, 0, 0], [0, 1, 0], [0, 0, 1],
            [1, 0, 1], [1, 1, 0], [0, 1, 1]]
    yRaw = [[1], [2], [3],
            [1], [2], [3],
            [1], [2], [3]]
    X = UML.createData('Matrix', xRaw)
    Y = UML.createData('Matrix', yRaw)
    crossValidator = KFoldCrossValidator(
        'Custom.KNNClassifier', X, Y, arguments={'k': 3},
        performanceFunction=noOptimal, numFolds=3)

@raises(InvalidArgumentValue)
def test_KFoldCrossValidator_zeroFolds():
    xRaw = [[1, 0, 0], [0, 1, 0], [0, 0, 1],
            [1, 0, 0], [0, 1, 0], [0, 0, 1],
            [1, 0, 1], [1, 1, 0], [0, 1, 1]]
    yRaw = [[1], [2], [3],
            [1], [2], [3],
            [1], [2], [3]]
    X = UML.createData('Matrix', xRaw)
    Y = UML.createData('Matrix', yRaw)
    crossValidator = KFoldCrossValidator(
        'Custom.KNNClassifier', X, Y, arguments={'k': 3},
        performanceFunction=UML.calculate.fractionIncorrect, numFolds=0)

def test_CV():
    crossVal = CV([1, 2, 3])
    assert len(crossVal) == 3
    assert crossVal[1] == 2
    assert str(crossVal) == "(1, 2, 3)"
    assert repr(crossVal) == "CV([1, 2, 3])"

@raises(ImproperObjectAction)
def test_CV_immutable():
    crossVal = CV([1, 2, 3])
    # can get
    assert crossVal[1] == 2
    # cannot set
    crossVal[1] = 0

@oneLogEntryExpected
def back_crossValidate_logCount(toCall):
    classifierAlgo = 'Custom.KNNClassifier'
    X, Y = _randomLabeledDataSet(numLabels=5)
    copyX = X.copy()
    copyY = Y.copy()
    result = toCall(classifierAlgo, X, Y, fractionIncorrect, {}, numFolds=5)

@oneLogEntryExpected
def test_crossValidate_logCount():
    back_crossValidate_logCount(crossValidate)<|MERGE_RESOLUTION|>--- conflicted
+++ resolved
@@ -15,17 +15,10 @@
 from nose.plugins.attrib import attr
 from six.moves import range
 
-<<<<<<< HEAD
 import UML as nimble
-=======
-import UML
->>>>>>> a9a89f81
 from UML import crossValidate
 from UML import createData
-<<<<<<< HEAD
-=======
 from UML.exceptions import InvalidArgumentValue
->>>>>>> a9a89f81
 from UML.exceptions import InvalidArgumentValueCombination
 from UML.exceptions import ImproperObjectAction
 from UML.calculate import *
@@ -261,29 +254,17 @@
     numTrials = 5
     for _ in range(numTrials):
         X, Y = _randomLabeledDataSet(numPoints=50, numFeatures=10, numLabels=5)
-<<<<<<< HEAD
         seed = nimble.randomness.pythonRandom.randint(0, 2**32 - 1)
-        print(seed)
         nimble.setRandomSeed(seed)
-=======
-        seed = UML.randomness.pythonRandom.randint(0, 2**32 - 1)
-        UML.setRandomSeed(seed)
->>>>>>> a9a89f81
         resultOne = crossValidate('Custom.KNNClassifier', X, Y, fractionIncorrect, {}, numFolds=3)
         nimble.setRandomSeed(seed)
         resultTwo = crossValidate('Custom.KNNClassifier', X, Y, fractionIncorrect, {}, numFolds=3)
         assert resultOne.bestResult == resultTwo.bestResult
 
 @attr('slow')
-<<<<<<< HEAD
 @nose.with_setup(nimble.randomness.startAlternateControl, nimble.randomness.endAlternateControl)
-def test_crossValidateReturnAll():
-    """Check basic properties of crossValidateReturnAll
-=======
-@nose.with_setup(UML.randomness.startAlternateControl, UML.randomness.endAlternateControl)
 def test_crossValidateResults():
     """Check basic properties of crossValidate.allResults
->>>>>>> a9a89f81
 
     assert that default arguments will be filled in by the function
     assert that having the same function arguments yields the same results.
@@ -298,33 +279,19 @@
     assert 1 == len(resultsList)
     assert len(resultsList[0]) == 1 and 'fractionIncorrect' in resultsList[0]
     #try with some extra elements, including the default
-<<<<<<< HEAD
-    result = crossValidateReturnAll('Custom.KNNClassifier', X, Y, fractionIncorrect, k=nimble.CV([1, 2, 3]))
-    assert result
-    assert 3 == len(result)
-=======
-    crossValidator = crossValidate('Custom.KNNClassifier', X, Y, fractionIncorrect, k=UML.CV([1, 2, 3]))
+    crossValidator = crossValidate('Custom.KNNClassifier', X, Y, fractionIncorrect, k=nimble.CV([1, 2, 3]))
     resultsList = crossValidator.allResults
     assert resultsList
     assert 3 == len(resultsList)
->>>>>>> a9a89f81
 
     # since the same seed is used, and these calls are effectively building the
     # same arguments, the scores in results list should be the same, though
     # ordered differently
-<<<<<<< HEAD
     seed = nimble.randomness.pythonRandom.randint(0, 2**32 - 1)
     nimble.setRandomSeed(seed)
-    result1 = crossValidateReturnAll('Custom.KNNClassifier', X, Y, fractionIncorrect, k=nimble.CV([1, 2, 3, 4, 5]))
+    result1 = crossValidate('Custom.KNNClassifier', X, Y, fractionIncorrect, k=nimble.CV([1, 2, 3, 4, 5]))
     nimble.setRandomSeed(seed)
-    result2 = crossValidateReturnAll('Custom.KNNClassifier', X, Y, fractionIncorrect, k=nimble.CV([1, 5, 4, 3, 2]))
-=======
-    seed = UML.randomness.pythonRandom.randint(0, 2**32 - 1)
-    UML.setRandomSeed(seed)
-    result1 = crossValidate('Custom.KNNClassifier', X, Y, fractionIncorrect, k=UML.CV([1, 2, 3, 4, 5]))
-    UML.setRandomSeed(seed)
-    result2 = crossValidate('Custom.KNNClassifier', X, Y, fractionIncorrect, k=UML.CV([1, 5, 4, 3, 2]))
->>>>>>> a9a89f81
+    result2 = crossValidate('Custom.KNNClassifier', X, Y, fractionIncorrect, k=nimble.CV([1, 5, 4, 3, 2]))
     #assert the the resulting SCORES are identical
     #uncertain about the order
     resultOneScores = [curEntry['fractionIncorrect'] for curEntry in result1.allResults]
@@ -344,13 +311,8 @@
 
 @attr('slow')
 @configSafetyWrapper
-<<<<<<< HEAD
 @nose.with_setup(nimble.randomness.startAlternateControl, nimble.randomness.endAlternateControl)
-def test_crossValidateReturnBest():
-=======
-@nose.with_setup(UML.randomness.startAlternateControl, UML.randomness.endAlternateControl)
 def test_crossValidateBestArguments():
->>>>>>> a9a89f81
     """Check that the best / fittest argument set is returned.
 
     """
@@ -387,31 +349,19 @@
 
     def trial(metric, maximize):
         # get a baseline result
-<<<<<<< HEAD
         nimble.setRandomSeed(seed)
-        resultTuple = crossValidateReturnBest('custom.FlipWrapper', X, Y,
-                                              metric, flip=nimble.CV([0, .5, .9]), wrapped="custom.KNNClassifier")
-        assert resultTuple
-
-        # Confirm that the best result is also returned in the 'returnAll' results
-        nimble.setRandomSeed(seed)
-        allResultsList = crossValidateReturnAll('custom.FlipWrapper', X, Y,
-                                                metric, flip=nimble.CV([0, .5, .9]), wrapped="custom.KNNClassifier")
-=======
-        UML.setRandomSeed(seed)
         crossValidator = crossValidate('custom.FlipWrapper', X, Y,
-                                   metric, flip=UML.CV([0, .5, .9]),
+                                   metric, flip=nimble.CV([0, .5, .9]),
                                    wrapped="custom.KNNClassifier")
         resultTuple = (crossValidator.bestArguments, crossValidator.bestResult)
         assert resultTuple
 
         # Confirm that the best result is also returned in the 'returnAll' results
-        UML.setRandomSeed(seed)
+        nimble.setRandomSeed(seed)
         crossValidator = crossValidate('custom.FlipWrapper', X, Y,
-                                   metric, flip=UML.CV([0, .5, .9]),
+                                   metric, flip=nimble.CV([0, .5, .9]),
                                    wrapped="custom.KNNClassifier")
         allResultsList = crossValidator.allResults
->>>>>>> a9a89f81
         #since same args were used, the best tuple should be in allResultsList
         allArguments = []
         allScores = []
@@ -570,9 +520,9 @@
     learnerName = 'Dummy.learner'
     X, Y = None, None # not actually used when not crossValidating
     performanceFunction = rootMeanSquareError
-    aVals = UML.CV([1, 2])
+    aVals = nimble.CV([1, 2])
     arguments = {'a': aVals}
-    bVals = UML.CV([1, 2]) # will be passed as kwarguments
+    bVals = nimble.CV([1, 2]) # will be passed as kwarguments
     numFolds = 3
     scoreMode = 'label'
 
@@ -638,8 +588,8 @@
     yRaw = [[1], [2], [3],
             [1], [2], [3],
             [1], [2], [3]]
-    X = UML.createData('Matrix', xRaw)
-    Y = UML.createData('Matrix', yRaw)
+    X = nimble.createData('Matrix', xRaw)
+    Y = nimble.createData('Matrix', yRaw)
     crossValidator = KFoldCrossValidator(
         'Custom.KNNClassifier', X, Y, arguments={'k': 3},
         performanceFunction=noOptimal, numFolds=3)
@@ -652,11 +602,11 @@
     yRaw = [[1], [2], [3],
             [1], [2], [3],
             [1], [2], [3]]
-    X = UML.createData('Matrix', xRaw)
-    Y = UML.createData('Matrix', yRaw)
+    X = nimble.createData('Matrix', xRaw)
+    Y = nimble.createData('Matrix', yRaw)
     crossValidator = KFoldCrossValidator(
         'Custom.KNNClassifier', X, Y, arguments={'k': 3},
-        performanceFunction=UML.calculate.fractionIncorrect, numFolds=0)
+        performanceFunction=nimble.calculate.fractionIncorrect, numFolds=0)
 
 def test_CV():
     crossVal = CV([1, 2, 3])
