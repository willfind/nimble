--- conflicted
+++ resolved
@@ -3108,32 +3108,8 @@
         selection = ['minimum', 'Q1', 'meedian', 'Q3', 'maximum', 'mean']
 
         ret = obj.features.report(selection)
-<<<<<<< HEAD
-
-    ##########  
-=======
-        
-    def test_features_report_unifyingType(self):
-        fnames = ['one', 'two', 'three']
-        obj = self.constructor([[1,'6', 9.1], [2,'Oslo', 9.2], [3, 'Kyoto', 8.8]],
-                               featureNames=fnames)
-        
-        ret = obj.features.report(dtypes=True)
-        assert 'dataType' in ret.features.getNames()
-        reportDtypes = list(ret.features['dataType']) 
-        expDtypes = [np.integer, np.object_, np.float]
-        
-        if type(obj) in [nimble.core.data.matrix.Matrix, nimble.core.data.sparse.Sparse, 
-                         nimble.core.data.list.List]:
-            for i in range(len(reportDtypes)):
-              assert np.issubdtype(reportDtypes[i], np.object_) 
-        elif type(obj) is nimble.core.data.dataframe.DataFrame:
-            for i in range(len(reportDtypes)):
-              assert np.issubdtype(reportDtypes[i], expDtypes[i]) 
-        
-        
-    ##########
->>>>>>> 0c355806
+
+    ########## 
     # report #
     ##########
 
