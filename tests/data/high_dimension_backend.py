--- conflicted
+++ resolved
@@ -4,10 +4,6 @@
 import sys
 from io import StringIO
 import tempfile
-<<<<<<< HEAD
-=======
-import shutil
->>>>>>> 0ba42946
 import re
 
 import numpy as np
