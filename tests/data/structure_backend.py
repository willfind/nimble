"""

Methods tested in this file:

In object StructureDataSafe:
copy, points.copy, features.copy

In object StructureModifying:
__init__,  transpose, T, points.insert, features.insert, points.sort,
features.sort, points.extract, features.extract, points.delete,
features.delete, points.retain, features.retain, _referenceFrom,
points.transform, features.transform, transformElements, replaceRectangle,
flatten, merge, unflatten, points.append, features.append,
"""

import tempfile
import os
import os.path
import copy
from operator import itemgetter
from functools import cmp_to_key
import datetime

import numpy as np

import nimble
from nimble import match
from nimble.core.data import List
from nimble.core.data import Matrix
from nimble.core.data import DataFrame
from nimble.core.data import Sparse
from nimble.core.data import BaseView
from nimble.exceptions import InvalidArgumentType, InvalidArgumentValue
from nimble.exceptions import InvalidArgumentValueCombination
from nimble.exceptions import ImproperObjectAction
from nimble.random import numpyRandom
from nimble._utility import sparseMatrixToArray
from nimble._utility import scipy, pd

from tests.helpers import raises
from tests.helpers import logCountAssertionFactory
from tests.helpers import noLogEntryExpected, oneLogEntryExpected
from tests.helpers import assertNoNamesGenerated
from tests.helpers import assertCalled
from tests.helpers import getDataConstructors
from .baseObject import DataTestObject

### Helpers used by tests in the test class ###

twoLogEntriesExpected = logCountAssertionFactory(2)

TEST_REL_PATH = 'testPath'
TEST_ABS_PATH = os.path.abspath(TEST_REL_PATH)

def passThrough(value):
    return value


def plusOne(value):
    return (value + 1)


def plusOneOnlyEven(value):
    if value % 2 == 0:
        return (value + 1)
    else:
        return None

def noChange(value):
    return value

def allTrue(value):
    return True

def allFalse(value):
    return False

def oneOrFour(point):
    if 1 in point or 4 in point:
        return True
    return False

def absoluteOne(feature):
    if 1 in feature or -1 in feature:
        return True
    return False

def evenOnly(feature):
    return feature[0] % 2 == 0


class StructureShared(DataTestObject):
    """
    Test backends shared between the data safe and data modifying subobject
    test sets.

    """

    ###################################################################
    # common backend for exceptions extract, delete, retain, and copy #
    ###################################################################

    def back_structural_randomizeNoNumber(self, structure, axis):
        if axis == 'point':
            toCall = 'points'
        else:
            toCall = 'features'
        featureNames = ["one", "two", "three"]
        pointNames = ['1', '4', '7']
        data = [[1, 2, 3], [4, 5, 6], [7, 8, 9]]

        toTest = self.constructor(data, pointNames=pointNames, featureNames=featureNames)
        callAxis = getattr(toTest, toCall)
        ret = getattr(callAxis, structure)([0,1,2], randomize=True)

    def back_structural_list_numberGreaterThanTargeted(self, structure, axis):
        if axis == 'point':
            toCall = 'points'
        else:
            toCall = 'features'
        featureNames = ["one", "two", "three"]
        pointNames = ['1', '4', '7']
        data = [[1, 2, 3], [4, 5, 6], [7, 8, 9]]

        toTest = self.constructor(data, pointNames=pointNames, featureNames=featureNames)
        callAxis = getattr(toTest, toCall)
        ret = getattr(callAxis, structure)([0,1], number=3)

    def back_structural_function_numberGreaterThanTargeted(self, structure, axis):
        featureNames = ["one", "two", "three"]
        pointNames = ['1', '4', '7']

        if axis == 'point':
            toCall = 'points'
            def selTwo(p):
                return p.points.getName(0) in pointNames[:2]
        else:
            toCall = 'features'
            def selTwo(f):
                return f.features.getName(0) in featureNames[:2]

        data = [[1, 2, 3], [4, 5, 6], [7, 8, 9]]

        toTest = self.constructor(data, pointNames=pointNames, featureNames=featureNames)
        callAxis = getattr(toTest, toCall)
        ret = getattr(callAxis, structure)(selTwo, number=3)

    def back_structural_range_numberGreaterThanTargeted(self, structure, axis):
        if axis == 'point':
            toCall = 'points'
        else:
            toCall = 'features'
        featureNames = ["one", "two", "three"]
        pointNames = ['1', '4', '7']
        data = [[1, 2, 3], [4, 5, 6], [7, 8, 9]]

        toTest = self.constructor(data, pointNames=pointNames, featureNames=featureNames)
        callAxis = getattr(toTest, toCall)
        ret = getattr(callAxis, structure)(start=0, end=1, number=3)


    
class StructureDataSafeSparseUnsafe(StructureShared):
    
    def test_points_copy_handmadeString_multipleOperators_success(self):
        featureNames = ["one", "two", "<three>"]
        pointNames = ['1', '4', '7']
        data = [[1, 2, '<3'], [4, 5, '>3'], [7, 8, '=3']]

        toTest = self.constructor(data, pointNames=pointNames, featureNames=featureNames)
        ret = toTest.points.copy('<three> == <3')
        expectedRet = self.constructor([[1, 2, '<3']], pointNames=pointNames[:1],
                                       featureNames=featureNames)
        expectedTest = self.constructor(data, pointNames=pointNames,
                                        featureNames=featureNames)
        assert expectedRet.isIdentical(ret)
        assert expectedTest.isIdentical(toTest)
    
    @noLogEntryExpected
    def test_copy_rightTypeTrueCopy(self):
        """ Test copy() will return all of the right type and do not show each other's modifications"""

        data = [[1, 2, 3], [1, 0, 3], [2, 4, 6], [0, 0, 0], ['a', 'b', 'c']]
        featureNames = ['one', 'two', 'three']
        pointNames = ['1', 'one', '2', '0', 'str']
        orig = self.constructor(data, pointNames=pointNames, featureNames=featureNames)
        sparseObj = nimble.data(data, pointNames=pointNames, featureNames=featureNames,
                                returnType="Sparse", useLog=False)
        listObj = nimble.data(data, pointNames=pointNames, featureNames=featureNames,
                                returnType="List", useLog=False)
        matrixObj = nimble.data(data, pointNames=pointNames, featureNames=featureNames,
                                returnType="Matrix", useLog=False)
        dataframeObj = nimble.data(data, pointNames=pointNames, featureNames=featureNames,
                                returnType="DataFrame", useLog=False)

        pointsShuffleIndices = [4, 3, 1, 2, 0]
        featuresShuffleIndices = [1, 2, 0]

        copySparse = orig.copy(to='Sparse')
        assert copySparse.isIdentical(sparseObj)
        assert sparseObj.isIdentical(copySparse)
        assert type(copySparse) == Sparse
        copySparse.features.setName('two', '2', useLog=False)
        copySparse.points.setName('one', 'WHAT', useLog=False)
        assert 'two' in orig.features.getNames()
        assert 'one' in orig.points.getNames()
        copySparse.points.permute(pointsShuffleIndices, useLog=False)
        copySparse.features.permute(featuresShuffleIndices, useLog=False)
        assert orig[0, 0] == 1

        copyList = orig.copy(to='List')
        assert copyList.isIdentical(listObj)
        assert listObj.isIdentical(copyList)
        assert type(copyList) == List
        copyList.features.setName('two', '2', useLog=False)
        copyList.points.setName('one', 'WHAT', useLog=False)
        assert 'two' in orig.features.getNames()
        assert 'one' in orig.points.getNames()
        copyList.points.permute(pointsShuffleIndices, useLog=False)
        copyList.features.permute(featuresShuffleIndices, useLog=False)
        assert orig[0, 0] == 1

        copyMatrix = orig.copy(to='Matrix')
        assert copyMatrix.isIdentical(matrixObj)
        assert matrixObj.isIdentical(copyMatrix)
        assert type(copyMatrix) == Matrix
        copyMatrix.features.setName('two', '2', useLog=False)
        copyMatrix.points.setName('one', 'WHAT', useLog=False)
        assert 'two' in orig.features.getNames()
        assert 'one' in orig.points.getNames()
        copyMatrix.points.permute(pointsShuffleIndices, useLog=False)
        copyMatrix.features.permute(featuresShuffleIndices, useLog=False)
        assert orig[0, 0] == 1

        copyDataFrame = orig.copy(to='DataFrame')
        assert copyDataFrame.isIdentical(dataframeObj)
        assert dataframeObj.isIdentical(copyDataFrame)
        assert type(copyDataFrame) == DataFrame
        copyDataFrame.features.setName('two', '2', useLog=False)
        copyDataFrame.points.setName('one', 'WHAT', useLog=False)
        assert 'two' in orig.features.getNames()
        assert 'one' in orig.points.getNames()
        copyDataFrame.points.permute(pointsShuffleIndices, useLog=False)
        copyDataFrame.features.permute(featuresShuffleIndices, useLog=False)
        assert orig[0, 0] == 1

        pyList = orig.copy(to='python list')
        assert type(pyList) == list
        pyList[0][0] = 5
        assert orig[0, 0] == 1

        numpyArray = orig.copy(to='numpy array')
        assert type(numpyArray) == type(np.array([]))
        numpyArray[0, 0] = 5
        assert orig[0, 0] == 1

        numpyMatrix = orig.copy(to='numpy matrix')
        assert type(numpyMatrix) == type(np.matrix([]))
        numpyMatrix[0, 0] = 5
        assert orig[0, 0] == 1

        # copying to scipy requires numeric values only
        numeric = self.constructor(data[:4], pointNames=pointNames[:4],
                                   featureNames=featureNames)
        spcsc = numeric.copy(to='scipy csc')
        assert type(spcsc) == type(scipy.sparse.csc_matrix([]))
        spcsc[0, 0] = 5
        assert numeric[0, 0] == 1

        spcsr = numeric.copy(to='scipy csr')
        assert type(spcsr) == type(scipy.sparse.csr_matrix([]))
        spcsr[0, 0] = 5
        assert numeric[0, 0] == 1

        spcoo = numeric.copy(to='scipy coo')
        assert type(spcoo) == type(scipy.sparse.coo_matrix([]))
        spcoo.data[(spcoo.row == 0) & (spcoo.col == 0)] = 5
        assert numeric[0, 0] == 1

        pandasDF = orig.copy(to='pandas dataframe')
        assert type(pandasDF) == type(pd.DataFrame([]))
        assert np.array_equal(pandasDF.columns, featureNames)
        assert np.array_equal(pandasDF.index, pointNames)
        pandasDF.iloc[0, 0] = 5
        assert orig[0, 0] == 1

        listOfDict = orig.copy(to='list of dict')
        assert type(listOfDict) == list
        assert type(listOfDict[0]) == dict
        listOfDict[0]['one'] = 5
        assert orig[0, 0] == 1

        dictOfList = orig.copy(to='dict of list')
        assert type(dictOfList) == dict
        assert type(dictOfList['one']) == list
        dictOfList['one'][0] = 5
        assert orig[0, 0] == 1
    
    @raises(InvalidArgumentValue)
    def test_points_copy_handmadeString_multipleOperators_valueException(self):
        featureNames = ["one", "two", "three"]
        pointNames = ['1', '4', '7']
        data = [[1, 2, '> 3'], [4, 5, '< 3'], [7, 8, '= 3']]

        toTest = self.constructor(data, pointNames=pointNames,
                                  featureNames=featureNames)
        ret = toTest.points.copy('three == < 3')
    
    def test_points_copy_match_nonNumeric(self):
        data = [[1, 2, 3], ['a', 11, 'c'], [7, 11, 'c'], [7, 8, 9]]
        toTest = self.constructor(data, featureNames=['a', 'b', 'c'])
        expTest = self.constructor(data, featureNames=['a', 'b', 'c'])
        ret = toTest.points.copy(match.anyNonNumeric)
        expRet = self.constructor([['a', 11, 'c'], [7, 11, 'c']], featureNames=['a', 'b', 'c'])
        assert toTest == expTest
        assert ret == expRet

        data = [['a', 'x', 'c'], ['a', 11, 'c'], [7, 11, 'c'], [7, 8, 9]]
        toTest = self.constructor(data, featureNames=['a', 'b', 'c'])
        expTest = self.constructor(data, featureNames=['a', 'b', 'c'])
        ret = toTest.points.copy(match.allNonNumeric)
        expRet = self.constructor([['a', 'x', 'c']], featureNames=['a', 'b', 'c'])
        assert toTest == expTest
        assert ret == expRet
    
    def test_features_copy_match_nonNumeric(self):
        toTest = self.constructor([[1, 2, 3], ['a', 11, 'c'], [7, 11, 'c'], [7, 8, 9]], featureNames=['a', 'b', 'c'])
        expTest = toTest.copy()
        ret = toTest.features.copy(match.anyNonNumeric)
        expRet = self.constructor([[1, 3], ['a', 'c'], [7, 'c'], [7, 9]], featureNames=['a', 'c'])
        assert toTest == expTest
        assert ret == expRet

        toTest = self.constructor([[1, 2, 'c'], ['a', 11, 'c'], [7, 11, 'c'], [7, 8, 'c']], featureNames=['a', 'b', 'c'])
        expTest = toTest.copy()
        ret = toTest.features.copy(match.allNonNumeric)
        expRet = self.constructor([['c'], ['c'], ['c'], ['c']], featureNames=['c'])
        assert toTest == expTest
        assert ret == expRet
        
    def test_features_copy_match_list(self):
        toTest = self.constructor([[1, 2, 3], ['a', 11, 'c'], ['x', 11, 'c'], [7, 8, 9]], featureNames=['a', 'b', 'c'])
        expTest = toTest.copy()
        ret = toTest.features.copy(match.anyValues(['a', 'c', 'x']))
        expRet = self.constructor([[1, 3], ['a', 'c'], ['x', 'c'], [7, 9]], featureNames=['a', 'c'])
        assert toTest == expTest
        assert ret == expRet

        toTest = self.constructor([[1, 2, 'c'], ['a', 11, 'c'], ['x', 11, 'c'], [7, 8, 'c']], featureNames=['a', 'b', 'c'])
        expTest = toTest.copy()
        ret = toTest.features.copy(match.allValues(['a', 'c', 'x']))
        expRet = self.constructor([['c'], ['c'], ['c'], ['c']], featureNames=['c'])
        assert toTest == expTest
        assert ret == expRet
    
    def test_points_copy_match_list(self):
        data = [[1, 2, 3], ['a', 11, 'c'], [7, 11, 'c'], [7, 8, 9]]
        toTest = self.constructor(data, featureNames=['a', 'b', 'c'])
        expTest = self.constructor(data, featureNames=['a', 'b', 'c'])
        ret = toTest.points.copy(match.anyValues(['a', 'c', 'x']))
        expRet = self.constructor([['a', 11, 'c'], [7, 11, 'c']], featureNames=['a', 'b', 'c'])
        assert toTest == expTest
        assert ret == expRet

        data = [['a', 'x', 'c'], ['a', 11, 'c'], [7, 11, 'c'], [7, 8, 9]]
        toTest = self.constructor(data, featureNames=['a', 'b', 'c'])
        expTest = self.constructor(data, featureNames=['a', 'b', 'c'])
        ret = toTest.points.copy(match.allValues(['a', 'c', 'x']))
        expRet = self.constructor([['a', 'x', 'c']], featureNames=['a', 'b', 'c'])
        assert toTest == expTest
        assert ret == expRet

class StructureDataSafeSparseSafe(StructureShared):
    
    def test_objectValidationSetup(self):
        """ Test that object validation has been setup """
        assert hasattr(nimble.core.data.Base, 'objectValidation')
        assert hasattr(nimble.core.data.Features, 'objectValidation')
        assert hasattr(nimble.core.data.Points, 'objectValidation')

    ##########################
    # T (transpose property) #
    ##########################

    def test_T_empty(self):
        """ Test T property on different kinds of emptiness """
        data = [[], []]
        data = np.array(data).T
        toTest = self.constructor(data)
        orig = toTest.copy()

        exp1 = [[], []]
        exp1 = np.array(exp1)
        ret1 = self.constructor(exp1)
        assert ret1.isIdentical(toTest.T)
        assert toTest.isIdentical(orig)


    @logCountAssertionFactory(0)
    def test_T_handmade(self):
        """ Test T property function against handmade output """
        data = [[1, 2, 3], [4, 5, 6], [7, 8, 9]]
        dataTrans = [[1, 4, 7], [2, 5, 8], [3, 6, 9]]

        toTest = self.constructor(copy.deepcopy(data))
        dataObjOrig = toTest.copy()
        dataObjT = self.constructor(copy.deepcopy(dataTrans))

        assert toTest.T is not None
        assert dataObjT.isIdentical(toTest.T)
        assert toTest.isIdentical(dataObjOrig)

        assertNoNamesGenerated(toTest)

    def test_T_handmadeWithZeros(self):
        """ Test T property function against handmade output """
        data = [[1, 2, 3], [4, 5, 6], [7, 8, 9], [0, 0, 0], [11, 12, 13]]
        dataTrans = [[1, 4, 7, 0, 11], [2, 5, 8, 0, 12], [3, 6, 9, 0, 13]]

        toTest = self.constructor(copy.deepcopy(data))
        dataObjOrig = toTest.copy()
        dataObjT = self.constructor(copy.deepcopy(dataTrans))

        assert dataObjT.isIdentical(toTest.T)
        assert toTest.isIdentical(dataObjOrig)


    def test_T_handmadeWithAxisNames(self):
        data = [[1, 2, 3], [4, 5, 6], [7, 8, 9], [0, 0, 0]]
        dataTrans = [[1, 4, 7, 0], [2, 5, 8, 0], [3, 6, 9, 0]]

        origPointNames = ['1','2','3','4']
        origFeatureNames = ['a','b','c']
        transPointNames = origFeatureNames
        transFeatureNames = origPointNames

        toTest = self.constructor(copy.deepcopy(data), pointNames=origPointNames,
                                  featureNames=origFeatureNames)
        dataObjOrig = toTest.copy()
        dataObjT = self.constructor(copy.deepcopy(dataTrans), pointNames=transPointNames,
                                    featureNames=transFeatureNames)

        dotT = toTest.T
        assert dotT.points.getNames() == transPointNames
        assert dotT.features.getNames() == transFeatureNames
        assert dotT.isIdentical(dataObjT)
        assert toTest.isIdentical(dataObjOrig)


    def test_T_NamePath_preservation(self):
        data = [[1, 2, 3], [4, 5, 6], [7, 8, 9], [0, 0, 0], [11, 12, 13]]

        dataObj = self.constructor(copy.deepcopy(data))
        dataObj._name = "TestName"
        if isinstance(dataObj, BaseView):
            dataObj._source._absPath = "TestAbsPath"
            dataObj._source._relPath = "TestRelPath"
        else:
            dataObj._absPath = "TestAbsPath"
            dataObj._relPath = "TestRelPath"

        dotT = dataObj.T
        assert dotT.name == "TestName"
        assert dotT.absolutePath == "TestAbsPath"
        assert dotT.relativePath == 'TestRelPath'

    ########
    # copy #
    ########
    @noLogEntryExpected
    def test_copy_withZeros(self):
        """ Test copy() produces an equal object and doesn't just copy the references """
        data1 = [[1, 2, 3, 0], [1, 0, 3, 0], [2, 4, 6, 0], [0, 0, 0, 0]]
        featureNames = ['one', 'two', 'three', 'four']
        pointNames = ['1', 'one', '2', '0']
        orig = self.constructor(data1, pointNames=pointNames, featureNames=featureNames)

        dup1 = orig.copy()
        dup2 = orig.copy(to=orig.getTypeString())

        assert orig.isIdentical(dup1)
        assert dup1.isIdentical(orig)

        assert orig._data is not dup1._data

        assert orig.isIdentical(dup2)
        assert dup2.isIdentical(orig)

        assert orig._data is not dup2._data

    @noLogEntryExpected
    def test_copy_Pempty(self):
        """ test copy() produces the correct outputs when given an point empty object """
        data = [[], []]
        data = np.array(data).T

        orig = self.constructor(data)
        sparseObj = nimble.data(data, returnType="Sparse", useLog=False)
        listObj = nimble.data(data, returnType="List", useLog=False)
        matrixObj = nimble.data(data, returnType="Matrix", useLog=False)
        dataframeObj = nimble.data(data, returnType="DataFrame", useLog=False)

        copySparse = orig.copy(to='Sparse')
        assert copySparse.isIdentical(sparseObj)
        assert sparseObj.isIdentical(copySparse)

        copyList = orig.copy(to='List')
        assert copyList.isIdentical(listObj)
        assert listObj.isIdentical(copyList)

        copyMatrix = orig.copy(to='Matrix')
        assert copyMatrix.isIdentical(matrixObj)
        assert matrixObj.isIdentical(copyMatrix)

        copyDataFrame = orig.copy(to='DataFrame')
        assert copyDataFrame.isIdentical(copyDataFrame)
        assert dataframeObj.isIdentical(copyDataFrame)

        pyList = orig.copy(to='python list')
        assert pyList == []

        numpyArray = orig.copy(to='numpy array')
        assert np.array_equal(numpyArray, data)

        numpyMatrix = orig.copy(to='numpy matrix')
        assert np.array_equal(numpyMatrix, np.matrix(data))

        scipyCsr = orig.copy(to='scipy csr')
        assert np.array_equal(sparseMatrixToArray(scipyCsr), data)

        scipyCsc = orig.copy(to='scipy csc')
        assert np.array_equal(sparseMatrixToArray(scipyCsc), data)

        scipyCoo = orig.copy(to='scipy coo')
        assert np.array_equal(sparseMatrixToArray(scipyCoo), data)

        pandasDF = orig.copy(to='pandas dataframe')
        assert np.array_equal(pandasDF, data)

        listOfDict = orig.copy(to='list of dict')
        assert listOfDict == []

        dictOfList = orig.copy(to='dict of list')
        assert all(key is None for key in dictOfList.keys())
        assert all(val == [] for val in dictOfList.values())

    @noLogEntryExpected
    def test_copy_Fempty(self):
        """ test copy() produces the correct outputs when given an feature empty object """
        data = [[], []]
        data = np.array(data)

        orig = self.constructor(data)
        sparseObj = nimble.data(data, returnType="Sparse", useLog=False)
        listObj = nimble.data(data, returnType="List", useLog=False)
        matrixObj = nimble.data(data, returnType="Matrix", useLog=False)
        dataframeObj = nimble.data(data, returnType="DataFrame", useLog=False)

        copySparse = orig.copy(to='Sparse')
        assert copySparse.isIdentical(sparseObj)
        assert sparseObj.isIdentical(copySparse)

        copyList = orig.copy(to='List')
        assert copyList.isIdentical(listObj)
        assert listObj.isIdentical(copyList)

        copyMatrix = orig.copy(to='Matrix')
        assert copyMatrix.isIdentical(matrixObj)
        assert matrixObj.isIdentical(copyMatrix)

        copyDataFrame = orig.copy(to='DataFrame')
        assert copyDataFrame.isIdentical(copyDataFrame)
        assert dataframeObj.isIdentical(copyDataFrame)

        pyList = orig.copy(to='python list')
        assert pyList == [[], []]

        numpyArray = orig.copy(to='numpy array')
        assert np.array_equal(numpyArray, data)

        numpyMatrix = orig.copy(to='numpy matrix')
        assert np.array_equal(numpyMatrix, np.matrix(data))

        scipyCsr = orig.copy(to='scipy csr')
        assert np.array_equal(sparseMatrixToArray(scipyCsr), data)

        scipyCsc = orig.copy(to='scipy csc')
        assert np.array_equal(sparseMatrixToArray(scipyCsc), data)

        scipyCoo = orig.copy(to='scipy coo')
        assert np.array_equal(sparseMatrixToArray(scipyCoo), data)


        pandasDF = orig.copy(to='pandas dataframe')
        assert np.array_equal(pandasDF, data)

        listOfDict = orig.copy(to='list of dict')
        assert listOfDict == [{}, {}]

        dictOfList = orig.copy(to='dict of list')
        assert dictOfList == {}

    @noLogEntryExpected
    def test_copy_Trueempty(self):
        """ test copy() produces the correct outputs when given a point and feature empty object """
        data = np.empty(shape=(0, 0))

        orig = self.constructor(data)
        sparseObj = nimble.data(data, returnType="Sparse", useLog=False)
        listObj = nimble.data(data, returnType="List", useLog=False)
        matrixObj = nimble.data(data, returnType="Matrix", useLog=False)
        dataframeObj = nimble.data(data, returnType="DataFrame", useLog=False)

        copySparse = orig.copy(to='Sparse')
        assert copySparse.isIdentical(sparseObj)
        assert sparseObj.isIdentical(copySparse)

        copyList = orig.copy(to='List')
        assert copyList.isIdentical(listObj)
        assert listObj.isIdentical(copyList)

        copyMatrix = orig.copy(to='Matrix')
        assert copyMatrix.isIdentical(matrixObj)
        assert matrixObj.isIdentical(copyMatrix)

        copyDataFrame = orig.copy(to='DataFrame')
        assert copyDataFrame.isIdentical(copyDataFrame)
        assert dataframeObj.isIdentical(copyDataFrame)

        pyList = orig.copy(to='python list')
        assert pyList == []

        numpyArray = orig.copy(to='numpy array')
        assert np.array_equal(numpyArray, data)

        numpyMatrix = orig.copy(to='numpy matrix')
        assert np.array_equal(numpyMatrix, np.matrix(data))

        scipyCsr = orig.copy(to='scipy csr')
        assert np.array_equal(sparseMatrixToArray(scipyCsr), data)

        scipyCsc = orig.copy(to='scipy csc')
        assert np.array_equal(sparseMatrixToArray(scipyCsc), data)

        scipyCoo = orig.copy(to='scipy coo')
        assert np.array_equal(sparseMatrixToArray(scipyCoo), data)

        pandasDF = orig.copy(to='pandas dataframe')
        assert np.array_equal(pandasDF, data)

        listOfDict = orig.copy(to='list of dict')
        assert listOfDict == []

        dictOfList = orig.copy(to='dict of list')
        assert dictOfList == {}

    @noLogEntryExpected
    def test_copy_rightTypeTrueCopy(self):
        """ Test copy() will return all of the right type and do not show each other's modifications"""

        data = [[1, 2, 3], [1, 0, 3], [2, 4, 6], [0, 0, 0], ['a', 'b', 'c']]
        featureNames = ['one', 'two', 'three']
        pointNames = ['1', 'one', '2', '0', 'str']
        orig = self.constructor(data, pointNames=pointNames, featureNames=featureNames)
        sparseObj = nimble.data(data, pointNames=pointNames, featureNames=featureNames,
                                returnType="Sparse", useLog=False)
        listObj = nimble.data(data, pointNames=pointNames, featureNames=featureNames,
                                returnType="List", useLog=False)
        matrixObj = nimble.data(data, pointNames=pointNames, featureNames=featureNames,
                                returnType="Matrix", useLog=False)
        dataframeObj = nimble.data(data, pointNames=pointNames, featureNames=featureNames,
                                returnType="DataFrame", useLog=False)

        pointsShuffleIndices = [4, 3, 1, 2, 0]
        featuresShuffleIndices = [1, 2, 0]

        copySparse = orig.copy(to='Sparse')
        assert copySparse.isIdentical(sparseObj)
        assert sparseObj.isIdentical(copySparse)
        assert type(copySparse) == Sparse
        copySparse.features.setNames('2', oldIdentifiers='two', useLog=False)
        copySparse.points.setNames('WHAT', oldIdentifiers='one', useLog=False)
        assert 'two' in orig.features.getNames()
        assert 'one' in orig.points.getNames()
        copySparse.points.permute(pointsShuffleIndices, useLog=False)
        copySparse.features.permute(featuresShuffleIndices, useLog=False)
        assert orig[0, 0] == 1

        copyList = orig.copy(to='List')
        assert copyList.isIdentical(listObj)
        assert listObj.isIdentical(copyList)
        assert type(copyList) == List
        copyList.features.setNames( '2', oldIdentifiers='two', useLog=False)
        copyList.points.setNames('WHAT', oldIdentifiers='one',  useLog=False)
        assert 'two' in orig.features.getNames()
        assert 'one' in orig.points.getNames()
        copyList.points.permute(pointsShuffleIndices, useLog=False)
        copyList.features.permute(featuresShuffleIndices, useLog=False)
        assert orig[0, 0] == 1

        copyMatrix = orig.copy(to='Matrix')
        assert copyMatrix.isIdentical(matrixObj)
        assert matrixObj.isIdentical(copyMatrix)
        assert type(copyMatrix) == Matrix
        copyMatrix.features.setNames('2', oldIdentifiers='two', useLog=False)
        copyMatrix.points.setNames('WHAT', oldIdentifiers='one', useLog=False)
        assert 'two' in orig.features.getNames()
        assert 'one' in orig.points.getNames()
        copyMatrix.points.permute(pointsShuffleIndices, useLog=False)
        copyMatrix.features.permute(featuresShuffleIndices, useLog=False)
        assert orig[0, 0] == 1

        copyDataFrame = orig.copy(to='DataFrame')
        assert copyDataFrame.isIdentical(dataframeObj)
        assert dataframeObj.isIdentical(copyDataFrame)
        assert type(copyDataFrame) == DataFrame
        copyDataFrame.features.setNames('2', oldIdentifiers='two', useLog=False)
        copyDataFrame.points.setNames('WHAT', oldIdentifiers='one', useLog=False)
        assert 'two' in orig.features.getNames()
        assert 'one' in orig.points.getNames()
        copyDataFrame.points.permute(pointsShuffleIndices, useLog=False)
        copyDataFrame.features.permute(featuresShuffleIndices, useLog=False)
        assert orig[0, 0] == 1

        pyList = orig.copy(to='python list')
        assert type(pyList) == list
        pyList[0][0] = 5
        assert orig[0, 0] == 1

        numpyArray = orig.copy(to='numpy array')
        assert type(numpyArray) == type(np.array([]))
        numpyArray[0, 0] = 5
        assert orig[0, 0] == 1

        numpyMatrix = orig.copy(to='numpy matrix')
        assert type(numpyMatrix) == type(np.matrix([]))
        numpyMatrix[0, 0] = 5
        assert orig[0, 0] == 1

        # copying to scipy requires numeric values only
        numeric = self.constructor(data[:4], pointNames=pointNames[:4],
                                   featureNames=featureNames)
        spcsc = numeric.copy(to='scipy csc')
        assert type(spcsc) == type(scipy.sparse.csc_matrix([]))
        spcsc[0, 0] = 5
        assert numeric[0, 0] == 1

        spcsr = numeric.copy(to='scipy csr')
        assert type(spcsr) == type(scipy.sparse.csr_matrix([]))
        spcsr[0, 0] = 5
        assert numeric[0, 0] == 1

        spcoo = numeric.copy(to='scipy coo')
        assert type(spcoo) == type(scipy.sparse.coo_matrix([]))
        spcoo.data[(spcoo.row == 0) & (spcoo.col == 0)] = 5
        assert numeric[0, 0] == 1

        pandasDF = orig.copy(to='pandas dataframe')
        assert type(pandasDF) == type(pd.DataFrame([]))
        assert np.array_equal(pandasDF.columns, featureNames)
        assert np.array_equal(pandasDF.index, pointNames)
        pandasDF.iloc[0, 0] = 5
        assert orig[0, 0] == 1

        listOfDict = orig.copy(to='list of dict')
        assert type(listOfDict) == list
        assert type(listOfDict[0]) == dict
        listOfDict[0]['one'] = 5
        assert orig[0, 0] == 1

        dictOfList = orig.copy(to='dict of list')
        assert type(dictOfList) == dict
        assert type(dictOfList['one']) == list
        dictOfList['one'][0] = 5
        assert orig[0, 0] == 1

    @noLogEntryExpected
    def test_copy_rowsArePointsFalse(self):
        """ Test copy() will return data in the right places when rowsArePoints is False"""
        data = [[1, 2, 3], [1, 0, 3], [2, 4, 6], [0, 0, 0]]
        dataT = np.array(data).T

        featureNames = ['one', 'two', 'three']
        pointNames = ['1', 'one', '2', '0']
        orig = self.constructor(data, pointNames=pointNames, featureNames=featureNames)

        for retType in nimble.core.data.available:

            out = orig.copy(to=retType, rowsArePoints=False)
            desired = nimble.data(dataT, pointNames=featureNames,
                                  featureNames=pointNames, returnType=retType,
                                  useLog=False)
            assert out == desired

        out = orig.copy(to='pythonlist', rowsArePoints=False)
        assert out == dataT.tolist()

        out = orig.copy(to='numpyarray', rowsArePoints=False)
        assert np.array_equal(out, dataT)

        out = orig.copy(to='numpymatrix', rowsArePoints=False)
        assert np.array_equal(out, dataT)

        out = orig.copy(to='scipycsr', rowsArePoints=False)
        assert np.array_equal(sparseMatrixToArray(out), dataT)

        out = orig.copy(to='scipycsc', rowsArePoints=False)
        assert np.array_equal(sparseMatrixToArray(out), dataT)

        out = out = orig.copy(to='scipycoo', rowsArePoints=False)
        assert np.array_equal(sparseMatrixToArray(out), dataT)

        out = orig.copy(to='pandasdataframe', rowsArePoints=False)
        assert np.array_equal(out, dataT)
        assert np.array_equal(out.columns, pointNames)
        assert np.array_equal(out.index, featureNames)

        out = orig.copy(to='list of dict', rowsArePoints=False)

        desired = self.constructor(dataT, pointNames=featureNames, featureNames=pointNames)
        desired = desired.copy(to='list of dict')

        assert out == desired

        out = orig.copy(to='dict of list', rowsArePoints=False)

        desired = self.constructor(dataT, pointNames=featureNames, featureNames=pointNames)
        desired = desired.copy(to='dict of list')

        assert out == desired

    def test_copy_outputAs1DWrongFormat(self):
        """ Test copy will raise exception when given an unallowed format """
        data = [[1, 2, 3], [1, 0, 3], [2, 4, 6], [0, 0, 0]]
        featureNames = ['one', 'two', 'three']
        pointNames = ['1', 'one', '2', '0']
        orig = self.constructor(data, pointNames=pointNames, featureNames=featureNames)

        with raises(InvalidArgumentValueCombination):
            orig.copy(to="List", outputAs1D=True)
        with raises(InvalidArgumentValueCombination):
            orig.copy(to="Matrix", outputAs1D=True)
        with raises(InvalidArgumentValueCombination):
            orig.copy(to="Sparse", outputAs1D=True)
        with raises(InvalidArgumentValueCombination):
            orig.copy(to="numpy matrix", outputAs1D=True)

        with raises(InvalidArgumentValueCombination):
            orig.copy(to="scipy csr", outputAs1D=True)
        with raises(InvalidArgumentValueCombination):
            orig.copy(to="scipy csc", outputAs1D=True)
        with raises(InvalidArgumentValueCombination):
            orig.copy(to="scipy coo", outputAs1D=True)

        with raises(InvalidArgumentValueCombination):
            orig.copy(to='pandas dataframe', outputAs1D=True)

        with raises(InvalidArgumentValueCombination):
            orig.copy(to="list of dict", outputAs1D=True)
        with raises(InvalidArgumentValueCombination):
            orig.copy(to="dict of list", outputAs1D=True)

    @raises(ImproperObjectAction)
    def test_copy_outputAs1DWrongShape(self):
        """ Test copy will raise exception when given an unallowed shape """
        data = [[1, 2, 3], [1, 0, 3], [2, 4, 6], [0, 0, 0]]
        featureNames = ['one', 'two', 'three']
        pointNames = ['1', 'one', '2', '0']
        orig = self.constructor(data, pointNames=pointNames, featureNames=featureNames)

        orig.copy(to="numpy array", outputAs1D=True)

    @noLogEntryExpected
    def test_copy_outputAs1DTrue(self):
        """ Test copy() will return successfully output 1d for all allowable possibilities"""
        dataPv = [[1, 2, 0, 3]]
        dataFV = [[1], [2], [3], [0]]
        origPV = self.constructor(dataPv)
        origFV = self.constructor(dataFV)

        outPV = origPV.copy(to='python list', outputAs1D=True)
        assert outPV == [1, 2, 0, 3]

        outFV = origFV.copy(to='numpy array', outputAs1D=True)
        assert np.array_equal(outFV, np.array([1, 2, 3, 0]))

    def test_copy_NameAndPath(self):
        """ Test copy() will preserve name and path attributes"""

        data = [[1, 2, 3], [1, 0, 3], [2, 4, 6], [0, 0, 0]]
        name = 'copyTestName'
        orig = self.constructor(data)
        with tempfile.NamedTemporaryFile(suffix=".csv") as source:
            orig.save(source.name, 'csv', includeNames=False)
            orig = self.constructor(source.name, name=name)
            path = source.name

        assert orig.name == name
        assert orig.path == path
        assert orig.absolutePath == path
        assert orig.relativePath == os.path.relpath(path)

        copySparse = orig.copy(to='Sparse')
        assert copySparse.name == orig.name
        assert copySparse.path == orig.path
        assert copySparse.absolutePath == path
        assert copySparse.relativePath == os.path.relpath(path)

        copyList = orig.copy(to='List')
        assert copyList.name == orig.name
        assert copyList.path == orig.path
        assert copyList.absolutePath == path
        assert copyList.relativePath == os.path.relpath(path)

        copyMatrix = orig.copy(to='Matrix')
        assert copyMatrix.name == orig.name
        assert copyMatrix.path == orig.path
        assert copyMatrix.absolutePath == path
        assert copyMatrix.relativePath == os.path.relpath(path)

        copyDataFrame = orig.copy(to='DataFrame')
        assert copyDataFrame.name == orig.name
        assert copyDataFrame.path == orig.path
        assert copyDataFrame.absolutePath == path
        assert copyDataFrame.relativePath == os.path.relpath(path)

    @assertCalled(nimble.core.data.Base, 'copy')
    def test_copy__copy__(self):
        toTest = self.constructor([[1,2,],[3,4]], pointNames=['a', 'b'])
        ret = copy.copy(toTest)

    @assertCalled(nimble.core.data.Base, 'copy')
    def test_copy__deepcopy__(self):
        toTest = self.constructor([[1,2,],[3,4]], pointNames=['a', 'b'])
        ret = copy.deepcopy(toTest)

    ###############
    # points.copy #
    ###############

    @assertCalled(nimble.core.data.axis, 'constructIndicesList')
    def test_points_copy_calls_constructIndicesList(self):
        toTest = self.constructor([[1,2,],[3,4]], pointNames=['a', 'b'])

        ret = toTest.points.copy(['a', 'b'])

    @oneLogEntryExpected
    def test_points_copy_handmadeSingle(self):
        """ Test points.copy() against handmade output when copying one point """
        data = [[1, 2, 3], [4, 5, 6], [7, 8, 9]]
        toTest = self.constructor(data)
        copy1 = toTest.points.copy(0)
        exp1 = self.constructor([[1, 2, 3]])
        assert copy1.isIdentical(exp1)
        expEnd = self.constructor(data)
        assert toTest.isIdentical(expEnd)

        # Check that names have not been generated unnecessarily
        assertNoNamesGenerated(toTest)
        assertNoNamesGenerated(copy1)

    def test_points_copy_index_NamePath_Preserve(self):
        data = [[1, 2, 3], [4, 5, 6], [7, 8, 9]]
        toTest = self.constructor(data)
        # need to set source paths for view objects
        if isinstance(toTest, nimble.core.data.BaseView):
            toTest._source._absPath = TEST_ABS_PATH
            toTest._source._relPath = TEST_REL_PATH
        else:
            toTest._absPath = TEST_ABS_PATH
            toTest._relPath = TEST_REL_PATH
        toTest._name = 'testName'

        ext1 = toTest.points.copy(0)

        assert ext1.name is None
        assert ext1.path == TEST_ABS_PATH
        assert ext1.absolutePath == TEST_ABS_PATH
        assert ext1.relativePath == TEST_REL_PATH

        assert toTest.name == "testName"
        assert toTest.absolutePath == TEST_ABS_PATH
        assert toTest.relativePath == TEST_REL_PATH

    def test_points_copy_ListIntoPEmpty(self):
        """ Test points.copy() by copying a list of all points """
        data = [[1, 2, 3], [4, 5, 6], [7, 8, 9], [10, 11, 12]]
        toTest = self.constructor(data)
        expRet = self.constructor(data)
        expTest = toTest.copy()
        ret = toTest.points.copy([0, 1, 2, 3])

        assert ret.isIdentical(expRet)
        assert toTest.isIdentical(expTest)

    @twoLogEntriesExpected
    def test_points_copy_handmadeListSequence(self):
        """ Test points.copy() against handmade output for multiple copies """
        data = [[1, 2, 3], [4, 5, 6], [7, 8, 9], [10, 11, 12]]
        names = ['1', '4', '7', '10']
        toTest = self.constructor(data, pointNames=names)
        ext1 = toTest.points.copy('1')
        exp1 = self.constructor([[1, 2, 3]], pointNames=['1'])
        assert ext1.isIdentical(exp1)
        ext2 = toTest.points.copy([1, 2])
        exp2 = self.constructor([[4, 5, 6], [7, 8, 9]], pointNames=['4', '7'])
        assert ext2.isIdentical(exp2)
        expEnd = self.constructor(data, pointNames=names)
        assert toTest.isIdentical(expEnd)

    def test_points_copy_handmadeListOrdering(self):
        """ Test points.copy() against handmade output for out of order copying """
        data = [[1, 2, 3], [4, 5, 6], [7, 8, 9], [10, 11, 12], [13, 14, 15]]
        names = ['1', '4', '7', '10', '13']
        toTest = self.constructor(data, pointNames=names)
        ext1 = toTest.points.copy([3, 4, 1])
        exp1 = self.constructor([[10, 11, 12], [13, 14, 15], [4, 5, 6]], pointNames=['10', '13', '4'])
        assert ext1.isIdentical(exp1)
        expEnd = self.constructor(data, pointNames=names)
        assert toTest.isIdentical(expEnd)

    def test_points_copy_List_trickyOrdering(self):
        data = [[0], [2], [2], [2], [0], [0], [0], [0], [2], [0]]
        toCopy = [6, 5, 3, 9]

        toTest = self.constructor(data)

        ret = toTest.points.copy(toCopy)

        expRaw = [[0], [0], [2], [0]]
        expRet = self.constructor(expRaw)

        expTest = self.constructor(data)

        assert ret == expRet
        assert toTest == expTest

    def test_points_copy_function_selectionGap(self):
        data = [[0], [2], [2], [2], [0], [0], [0], [0], [2], [0]]
        copyIndices = [3, 5, 6, 9]
        pnames = ['0', '1', '2', '3', '4', '5', '6', '7', '8', '9']

        def sel(point):
            if int(point.points.getName(0)) in copyIndices:
                return True
            else:
                return False

        toTest = self.constructor(data, pointNames=pnames)
        ret = toTest.points.copy(sel)

        expRaw = [[2], [0], [0], [0]]
        expNames = ['3', '5', '6', '9']
        expRet = self.constructor(expRaw, pointNames=expNames)
        expTest = self.constructor(data, pointNames=pnames)
        assert ret == expRet
        assert toTest == expTest


    def test_points_copy_functionIntoPEmpty(self):
        """ Test points.copy() by copying all points using a function """
        data = [[1, 2, 3], [4, 5, 6], [7, 8, 9]]
        toTest = self.constructor(data)
        expRet = self.constructor(data)

        ret = toTest.points.copy(allTrue)
        expTest = self.constructor(data)

        assert ret.isIdentical(expRet)
        assert toTest.isIdentical(expTest)

    def test_points_copy_function_returnPointEmpty(self):
        data = [[1, 2, 3], [4, 5, 6], [7, 8, 9]]
        toTest = self.constructor(data)
        expTest = self.constructor(data)

        ret = toTest.points.copy(allFalse)

        data = [[], [], []]
        data = np.array(data).T
        expRet = self.constructor(data)

        assert ret.isIdentical(expRet)
        assert toTest.isIdentical(expTest)

    def test_points_copy_handmadeFunction(self):
        """ Test points.copy() against handmade output for function copying """
        data = [[1, 2, 3], [4, 5, 6], [7, 8, 9]]
        toTest = self.constructor(data)

        ext = toTest.points.copy(oneOrFour)
        exp = self.constructor([[1, 2, 3], [4, 5, 6]])
        assert ext.isIdentical(exp)
        expEnd = self.constructor(data)
        assert toTest.isIdentical(expEnd)

    def test_points_copy_func_NamePath_preservation(self):
        data = [[1, 2, 3], [4, 5, 6], [7, 8, 9]]
        toTest = self.constructor(data)

        # need to set source paths for view objects
        if isinstance(toTest, nimble.core.data.BaseView):
            toTest._source._absPath = TEST_ABS_PATH
            toTest._source._relPath = TEST_REL_PATH
        else:
            toTest._absPath = TEST_ABS_PATH
            toTest._relPath = TEST_REL_PATH
        toTest._name = 'testName'

        ext = toTest.points.copy(oneOrFour)

        assert toTest.name == "testName"
        assert toTest.absolutePath == TEST_ABS_PATH
        assert toTest.relativePath == TEST_REL_PATH

        assert ext.name is None
        assert ext.absolutePath == TEST_ABS_PATH
        assert ext.relativePath == TEST_REL_PATH

    def test_points_copy_handmadeFuncionWithFeatureNames(self):
        """ Test points.copy() against handmade output for function copying with featureNames"""
        featureNames = ["one", "two", "three"]
        data = [[1, 2, 3], [4, 5, 6], [7, 8, 9]]
        toTest = self.constructor(data, featureNames=featureNames)

        ext = toTest.points.copy(oneOrFour)
        exp = self.constructor([[1, 2, 3], [4, 5, 6]], featureNames=featureNames)
        assert ext.isIdentical(exp)
        expEnd = self.constructor(data, featureNames=featureNames)
        assert toTest.isIdentical(expEnd)

    @raises(InvalidArgumentType)
    def test_points_copy_exceptionStartInvalidType(self):
        """ Test points.copy() for InvalidArgumentType when start is not a valid ID type"""
        featureNames = ["one", "two", "three"]
        data = [[1, 2, 3], [4, 5, 6], [7, 8, 9]]
        toTest = self.constructor(data, featureNames=featureNames)
        toTest.points.copy(start=1.1, end=2)

    @raises(IndexError)
    def test_points_copy_exceptionEndInvalid(self):
        """ Test points.copy() for IndexError when end is not a valid Point index """
        featureNames = ["one", "two", "three"]
        data = [[1, 2, 3], [4, 5, 6], [7, 8, 9]]
        toTest = self.constructor(data, featureNames=featureNames)
        toTest.points.copy(start=1, end=5)

    @raises(InvalidArgumentValueCombination)
    def test_points_copy_exceptionInversion(self):
        """ Test points.copy() for InvalidArgumentValueCombination when start comes after end """
        featureNames = ["one", "two", "three"]
        data = [[1, 2, 3], [4, 5, 6], [7, 8, 9]]
        toTest = self.constructor(data, featureNames=featureNames)
        toTest.points.copy(start=2, end=0)

    @raises(InvalidArgumentValueCombination)
    def test_points_copy_exceptionInversionPointName(self):
        """ Test points.copy() for InvalidArgumentValueCombination when start comes after end as FeatureNames"""
        pointNames = ["one", "two", "three"]
        data = [[1, 2, 3], [4, 5, 6], [7, 8, 9]]
        toTest = self.constructor(data, pointNames=pointNames)
        toTest.points.copy(start="two", end="one")

    @raises(InvalidArgumentValue)
    def test_points_copy_exceptionDuplicates(self):
        """ Test points.copy() for InvalidArgumentValueCombination when toCopy contains duplicates """
        data = [[1, 2, 3], [4, 5, 6], [7, 8, 9]]
        toTest = self.constructor(data)
        toTest.points.copy([0, 1, 0])

    def test_points_copy_handmadeRange(self):
        """ Test points.copy() against handmade output for range copying """
        data = [[1, 2, 3], [4, 5, 6], [7, 8, 9]]
        toTest = self.constructor(data)
        ret = toTest.points.copy(start=1, end=2)

        expectedRet = self.constructor([[4, 5, 6], [7, 8, 9]])
        expectedTest = self.constructor(data)

        assert expectedRet.isIdentical(ret)
        assert expectedTest.isIdentical(toTest)

    def test_points_copy_range_NamePath_preservation(self):
        data = [[1, 2, 3], [4, 5, 6], [7, 8, 9]]
        toTest = self.constructor(data)
        # need to set source paths for view objects
        if isinstance(toTest, nimble.core.data.BaseView):
            toTest._source._absPath = TEST_ABS_PATH
            toTest._source._relPath = TEST_REL_PATH
        else:
            toTest._absPath = TEST_ABS_PATH
            toTest._relPath = TEST_REL_PATH
        toTest._name = 'testName'

        ret = toTest.points.copy(start=1, end=2)

        assert toTest.name == "testName"
        assert toTest.absolutePath == TEST_ABS_PATH
        assert toTest.relativePath == TEST_REL_PATH

        assert ret.name is None
        assert ret.absolutePath == TEST_ABS_PATH
        assert ret.relativePath == TEST_REL_PATH


    def test_points_copy_rangeIntoPEmpty(self):
        """ Test points.copy() copies all points using ranges """
        featureNames = ["one", "two", "three"]
        pointNames = ['1', '4', '7']
        data = [[1, 2, 3], [4, 5, 6], [7, 8, 9]]
        toTest = self.constructor(data, pointNames=pointNames, featureNames=featureNames)
        expRet = self.constructor(data, pointNames=pointNames, featureNames=featureNames)
        ret = toTest.points.copy(start=0, end=2)

        assert ret.isIdentical(expRet)

        expTest = self.constructor(data)

        toTest.isIdentical(expTest)


    def test_points_copy_handmadeRangeWithFeatureNames(self):
        """ Test points.copy() against handmade output for range copying with featureNames """
        featureNames = ["one", "two", "three"]
        pointNames = ['1', '4', '7']
        data = [[1, 2, 3], [4, 5, 6], [7, 8, 9]]
        toTest = self.constructor(data, pointNames=pointNames, featureNames=featureNames)
        ret = toTest.points.copy(start=1, end=2)

        expectedRet = self.constructor([[4, 5, 6], [7, 8, 9]], pointNames=['4', '7'], featureNames=featureNames)
        expectedTest = self.constructor(data, pointNames=pointNames, featureNames=featureNames)

        assert expectedRet.isIdentical(ret)
        assert expectedTest.isIdentical(toTest)


    def test_points_copy_handmadeRangeRand_FM(self):
        """ Test points.copy() for correct sizes when using randomized range and featureNames """
        featureNames = ["one", "two", "three"]
        data = [[1, 2, 3], [4, 5, 6], [7, 8, 9]]
        toTest = self.constructor(data, featureNames=featureNames)
        ret = toTest.points.copy(start=0, end=2, number=2, randomize=True)

        assert len(ret.points) == 2
        assert len(toTest.points) == 3


    def test_points_copy_handmadeRangeDefaults(self):
        """ Test points.copy() uses the correct defaults in the case of range based copy """
        featureNames = ["one", "two", "three"]
        pointNames = ['1', '4', '7']
        data = [[1, 2, 3], [4, 5, 6], [7, 8, 9]]
        toTest = self.constructor(data, pointNames=pointNames, featureNames=featureNames)
        ret = toTest.points.copy(end=1)

        expectedRet = self.constructor([[1, 2, 3], [4, 5, 6]], pointNames=['1', '4'], featureNames=featureNames)
        expectedTest = self.constructor(data, pointNames=pointNames, featureNames=featureNames)

        assert expectedRet.isIdentical(ret)
        assert expectedTest.isIdentical(toTest)

        toTest = self.constructor(data, pointNames=pointNames, featureNames=featureNames)
        ret = toTest.points.copy(start=1)

        expectedTest = self.constructor(data, pointNames=pointNames, featureNames=featureNames)
        expectedRet = self.constructor([[4, 5, 6], [7, 8, 9]], pointNames=['4', '7'], featureNames=featureNames)

        assert expectedRet.isIdentical(ret)
        assert expectedTest.isIdentical(toTest)

    def test_points_copy_handmade_calling_pointNames(self):
        featureNames = ["one", "two", "three"]
        pointNames = ['1', '4', '7']
        data = [[1, 2, 3], [4, 5, 6], [7, 8, 9]]

        toTest = self.constructor(data, pointNames=pointNames, featureNames=featureNames)
        ret = toTest.points.copy(start='4', end='7')

        expectedRet = self.constructor([[4, 5, 6], [7, 8, 9]], pointNames=pointNames[1:], featureNames=featureNames)
        expectedTest = self.constructor(data, pointNames=pointNames, featureNames=featureNames)

        assert expectedRet.isIdentical(ret)
        assert expectedTest.isIdentical(toTest)


    def test_points_copy_handmadeString(self):
        featureNames = ["one", "two", "three"]
        pointNames = ['1', '4', '7']
        data = [[1, 2, 3], [4, 5, 6], [7, 8, 9]]

        #test featureName==value
        toTest = self.constructor(data, pointNames=pointNames, featureNames=featureNames)
        ret = toTest.points.copy('one == 1')
        expectedRet = self.constructor([[1, 2, 3]], pointNames=pointNames[:1], featureNames=featureNames)
        expectedTest = self.constructor(data, pointNames=pointNames, featureNames=featureNames)
        assert expectedRet.isIdentical(ret)
        assert expectedTest.isIdentical(toTest)

        #test featureName<value
        toTest = self.constructor(data, pointNames=pointNames, featureNames=featureNames)
        ret = toTest.points.copy('one < 2')
        expectedRet = self.constructor([[1, 2, 3]], pointNames=pointNames[:1], featureNames=featureNames)
        expectedTest = self.constructor(data, pointNames=pointNames, featureNames=featureNames)
        assert expectedRet.isIdentical(ret)
        assert expectedTest.isIdentical(toTest)

        #test featureName<=value
        toTest = self.constructor(data, pointNames=pointNames, featureNames=featureNames)
        ret = toTest.points.copy('one <= 1')
        expectedRet = self.constructor([[1, 2, 3]], pointNames=pointNames[:1], featureNames=featureNames)
        expectedTest = self.constructor(data, pointNames=pointNames, featureNames=featureNames)
        assert expectedRet.isIdentical(ret)
        assert expectedTest.isIdentical(toTest)

        #test featureName>value
        toTest = self.constructor(data, pointNames=pointNames, featureNames=featureNames)
        ret = toTest.points.copy('one > 4')
        expectedRet = self.constructor([[7, 8, 9]], pointNames=pointNames[-1:], featureNames=featureNames)
        expectedTest = self.constructor(data, pointNames=pointNames, featureNames=featureNames)
        assert expectedRet.isIdentical(ret)
        assert expectedTest.isIdentical(toTest)

        #test featureName>=value
        toTest = self.constructor(data, pointNames=pointNames, featureNames=featureNames)
        ret = toTest.points.copy('one >= 7')
        expectedRet = self.constructor([[7, 8, 9]], pointNames=pointNames[-1:], featureNames=featureNames)
        expectedTest = self.constructor(data, pointNames=pointNames, featureNames=featureNames)
        assert expectedRet.isIdentical(ret)
        assert expectedTest.isIdentical(toTest)

        #test featureName!=value
        toTest = self.constructor(data, pointNames=pointNames, featureNames=featureNames)
        ret = toTest.points.copy('one != 4')
        expectedRet = self.constructor([[1, 2, 3], [7, 8, 9]], pointNames=[pointNames[0], pointNames[-1]],
                                       featureNames=featureNames)
        expectedTest = self.constructor(data, pointNames=pointNames, featureNames=featureNames)
        assert expectedRet.isIdentical(ret)
        assert expectedTest.isIdentical(toTest)

        #test featureName<value and return back an empty
        assert expectedTest.isIdentical(toTest)
        toTest = self.constructor(data, pointNames=pointNames, featureNames=featureNames)
        ret = toTest.points.copy('one < 1')
        expectedRet = self.constructor([], featureNames=featureNames)
        expectedTest = self.constructor(data, pointNames=pointNames, featureNames=featureNames)
        assert expectedRet.isIdentical(ret)
        assert expectedTest.isIdentical(toTest)

        #test featureName<value and return back all data
        assert expectedTest.isIdentical(toTest)
        toTest = self.constructor(data, pointNames=pointNames, featureNames=featureNames)
        ret = toTest.points.copy('one > 0')
        expectedRet = self.constructor(data, pointNames=pointNames, featureNames=featureNames)
        expectedTest = self.constructor(data, pointNames=pointNames, featureNames=featureNames)
        assert expectedRet.isIdentical(ret)
        assert expectedTest.isIdentical(toTest)

    def test_points_copy_handmadeStringWithFeatureWhitespace(self):
        featureNames = ["feature one", "feature two", "feature three"]
        pointNames = ['1', '4', '7']
        data = [[1, 2, 3], [4, 5, 6], [7, 8, 9]]

        #test featureName=value with operator whitespace
        toTest = self.constructor(data, pointNames=pointNames, featureNames=featureNames)
        ret = toTest.points.copy('feature one == 1')
        expectedRet = self.constructor([[1, 2, 3]], pointNames=pointNames[:1], featureNames=featureNames)
        expectedTest = self.constructor(data, pointNames=pointNames, featureNames=featureNames)
        assert expectedRet.isIdentical(ret)
        assert expectedTest.isIdentical(toTest)

    def test_points_copy_list_mixed(self):
        """ Test points.copy() list input with mixed names and indices """
        data = [[1, 2, 3], [4, 5, 6], [7, 8, 9], [10, 11, 12]]
        names = ['1', '4', '7', '10']
        toTest = self.constructor(data, pointNames=names)
        ret = toTest.points.copy(['1',1,-1])
        expRet = self.constructor([[1, 2, 3], [4, 5, 6], [10, 11, 12]], pointNames=['1','4','10'])
        expTest = self.constructor(data, pointNames=names)
        assert ret.isIdentical(expRet)
        assert toTest.isIdentical(expTest)

    @raises(InvalidArgumentValue)
    def test_points_copy_handmadeString_featureNotExist(self):
        featureNames = ["one", "two", "three"]
        pointNames = ['1', '4', '7']
        data = [[1, 2, 3], [4, 5, 6], [7, 8, 9]]

        toTest = self.constructor(data, pointNames=pointNames, featureNames=featureNames)
        ret = toTest.points.copy('four == 1')

    def test_points_copy_handmadeString_multipleOperators_success(self):
        featureNames = ["one", "two", "<three>"]
        pointNames = ['1', '4', '7']
        data = [[1, 2, '<3'], [4, 5, '>3'], [7, 8, '=3']]

        toTest = self.constructor(data, pointNames=pointNames, featureNames=featureNames)
        ret = toTest.points.copy('<three> == <3')
        expectedRet = self.constructor([[1, 2, '<3']], pointNames=pointNames[:1],
                                       featureNames=featureNames)
        expectedTest = self.constructor(data, pointNames=pointNames,
                                        featureNames=featureNames)
        assert expectedRet.isIdentical(ret)
        assert expectedTest.isIdentical(toTest)

    @raises(InvalidArgumentValue)
    def test_points_copy_handmadeString_multipleOperators_nameException(self):
        featureNames = ["one", "two", "three >"]
        pointNames = ['1', '4', '7']
        data = [[1, 2, 3], [4, 5, 6], [7, 8, 9]]

        toTest = self.constructor(data, pointNames=pointNames,
                                  featureNames=featureNames)
        ret = toTest.points.copy('three > == 3')

    

    def test_points_copy_numberOnly(self):
        self.back_copy_numberOnly('point')

    def test_points_copy_functionAndNumber(self):
        self.back_copy_functionAndNumber('point')

    def test_points_copy_numberAndRandomizeAllData(self):
        self.back_copy_numberAndRandomizeAllData('point')

    def test_points_copy_numberAndRandomizeSelectedData(self):
        self.back_copy_numberAndRandomizeSelectedData('point')

    @raises(InvalidArgumentValueCombination)
    def test_points_copy_randomizeNoNumber(self):
        self.back_structural_randomizeNoNumber('copy', 'point')

    @raises(InvalidArgumentValue)
    def test_points_copy_list_numberGreaterThanTargeted(self):
        self.back_structural_list_numberGreaterThanTargeted('copy', 'point')

    @raises(InvalidArgumentValue)
    def test_points_copy_function_numberGreaterThanTargeted(self):
        self.back_structural_function_numberGreaterThanTargeted('copy', 'point')

    @raises(InvalidArgumentValue)
    def test_points_copy_range_numberGreaterThanTargeted(self):
        self.back_structural_range_numberGreaterThanTargeted('copy', 'point')

    def test_points_copy_featureLimited(self):
        data = [[1, 2, 3], [None, 11, None], [None, 11, 15], [7, 8, None]]
        ftNames = ['a', 'b', 'c']
        toTest = self.constructor(data, featureNames=ftNames)
        expTest = self.constructor(data, featureNames=ftNames)
        ret = toTest.points.copy(match.anyMissing, features=['c', 'b'])
        expRet = self.constructor([[None, 11, None], [7, 8, None]],
                                  featureNames=ftNames)
        assert toTest == expTest
        assert ret == expRet

        data = [[11, 2, 3], [None, 11, None], [None, 11, 15], [7, 8, None]]
        toTest = self.constructor(data, featureNames=ftNames)
        expTest = self.constructor(data, featureNames=ftNames)
        ret = toTest.points.copy(lambda pt: 11 in pt, features=['c', 'b'])
        expRet = self.constructor([[None, 11, None], [None, 11, 15]],
                                  featureNames=ftNames)
        assert toTest == expTest
        assert ret == expRet

    ### using match module ###

    def test_points_copy_match_missing(self):
        data = [[1, 2, 3], [None, 11, None], [7, 11, None], [7, 8, 9]]
        toTest = self.constructor(data, featureNames=['a', 'b', 'c'])
        expTest = self.constructor(data, featureNames=['a', 'b', 'c'])
        ret = toTest.points.copy(match.anyMissing)
        expRet = self.constructor([[None, 11, None], [7, 11, None]], featureNames=['a', 'b', 'c'])
        assert toTest == expTest
        assert ret == expRet

        data = [[None, None, None], [None, 11, None], [7, 11, None], [7, 8, 9]]
        toTest = self.constructor(data, featureNames=['a', 'b', 'c'])
        expTest = self.constructor(data, featureNames=['a', 'b', 'c'])
        ret = toTest.points.copy(match.allMissing)
        expRet = self.constructor([[None, None, None]], featureNames=['a', 'b', 'c'])
        assert toTest == expTest
        assert ret == expRet

    

    

    def test_points_copy_match_function(self):
        data = [[1, 2, 3], [-1, 11, -3], [7, 11, -3], [7, 8, 9]]
        toTest = self.constructor(data, featureNames=['a', 'b', 'c'])
        expTest = self.constructor(data, featureNames=['a', 'b', 'c'])
        ret = toTest.points.copy(match.anyValues(lambda x: x < 0))
        expRet = self.constructor([[-1, 11, -3], [7, 11, -3]], featureNames=['a', 'b', 'c'])
        assert toTest == expTest
        assert ret == expRet

        data = [[-1, -2, -3], [-1, 11, -3], [7, 11, -3], [7, 8, 9]]
        toTest = self.constructor(data, featureNames=['a', 'b', 'c'])
        expTest = self.constructor(data, featureNames=['a', 'b', 'c'])
        ret = toTest.points.copy(match.allValues(lambda x: x < 0))
        expRet = self.constructor([[-1, -2, -3]], featureNames=['a', 'b', 'c'])
        assert toTest == expTest
        assert ret == expRet

    #######################
    # copy common backend #
    #######################

    def back_copy_numberOnly(self, axis):
        if axis == 'point':
            toCall = "points"
        else:
            toCall = "features"

        data = [[1, 2, 3, 33], [4, 5, 6, 66], [7, 8, 9, 99], [10, 11, 12, 14]]
        pnames = ['1', '4', '7', '10']
        fnames = ['a', 'b', 'd', 'gg']
        toTest = self.constructor(data, pointNames=pnames, featureNames=fnames)
        ret = getattr(toTest, toCall).copy(number=3)
        if axis == 'point':
            exp = self.constructor(data[:3], pointNames=pnames[:3], featureNames=fnames)
            rem = self.constructor(data, pointNames=pnames, featureNames=fnames)
        else:
            exp = self.constructor([p[:3] for p in data], pointNames=pnames, featureNames=fnames[:3])
            rem = self.constructor(data, pointNames=pnames, featureNames=fnames)

        assert exp.isIdentical(ret)
        assert rem.isIdentical(toTest)

    def back_copy_functionAndNumber(self, axis):
        if axis == 'point':
            toCall = "points"
        else:
            toCall = "features"

        data = [[1, 2, 3, 33], [4, 5, 6, 66], [7, 8, 9, 99], [10, 11, 12, 14]]
        pnames = ['1', '4', '7', '10']
        fnames = ['a', 'b', 'd', 'gg']
        toTest = self.constructor(data, pointNames=pnames, featureNames=fnames)
        ret = getattr(toTest, toCall).copy(allTrue, number=2)
        if axis == 'point':
            exp = self.constructor(data[:2], pointNames=pnames[:2], featureNames=fnames)
            rem = self.constructor(data, pointNames=pnames, featureNames=fnames)
        else:
            exp = self.constructor([p[:2] for p in data], pointNames=pnames, featureNames=fnames[:2])
            rem = self.constructor(data, pointNames=pnames, featureNames=fnames)

        assert exp.isIdentical(ret)
        assert rem.isIdentical(toTest)

    def back_copy_numberAndRandomizeAllData(self, axis):
        """test that randomizing (with same randomly chosen seed) and limiting to a
        given number provides the same result for all input types if using all the data
        """
        if axis == 'point':
            toCall = "points"
        else:
            toCall = "features"

        data = [[1, 2, 3, 33], [4, 5, 6, 66], [7, 8, 9, 99], [10, 11, 12, 14]]
        pnames = ['1', '4', '7', '10']
        fnames = ['a', 'b', 'd', 'gg']
        toTest1 = self.constructor(data, pointNames=pnames, featureNames=fnames)
        toTest2 = toTest1.copy()
        toTest3 = toTest1.copy()
        toTest4 = toTest1.copy()
        expTest = toTest1.copy()

        seed = nimble.random.generateSubsidiarySeed()
        with nimble.random.alternateControl(seed):
            ret = getattr(toTest1, toCall).copy(number=3, randomize=True)

        with nimble.random.alternateControl(seed):
            retList = getattr(toTest2, toCall).copy([0, 1, 2, 3], number=3,
                                                    randomize=True)

        with nimble.random.alternateControl(seed):
            retRange = getattr(toTest3, toCall).copy(start=0, end=3, number=3,
                                                     randomize=True)

        with nimble.random.alternateControl(seed):
            retFunc = getattr(toTest4, toCall).copy(allTrue, number=3,
                                                    randomize=True)

        if axis == 'point':
            assert len(ret.points) == 3
        else:
            assert len(ret.features) == 3

        assert ret.isIdentical(retList)
        assert ret.isIdentical(retRange)
        assert ret.isIdentical(retFunc)

        assert toTest1.isIdentical(expTest)
        assert toTest2.isIdentical(expTest)
        assert toTest3.isIdentical(expTest)
        assert toTest4.isIdentical(expTest)

    def back_copy_numberAndRandomizeSelectedData(self, axis):
        """test that randomization occurs after the data has been selected from the user inputs """
        if axis == 'point':
            toCall = "points"
        else:
            toCall = "features"

        data = [[1, 2, 3, 33], [4, 5, 6, 66], [7, 8, 9, 99], [10, 11, 12, 14]]
        pnames = ['1', '4', '7', '10']
        fnames = ['a', 'b', 'd', 'gg']
        toTest1 = self.constructor(data, pointNames=pnames, featureNames=fnames)
        toTest2 = toTest1.copy()
        toTest3 = toTest1.copy()
        if axis == 'point':
            exp1 = toTest1[1, :]
            exp2 = toTest1[2, :]
        else:
            exp1 = toTest1[:, 1]
            exp2 = toTest1[:, 2]

        seed = nimble.random.generateSubsidiarySeed()
        with nimble.random.alternateControl(seed):
            retList = getattr(toTest1, toCall).copy([1, 2], number=1,
                                                    randomize=True)

        with nimble.random.alternateControl(seed):
            retRange = getattr(toTest2, toCall).copy(start=1, end=2, number=1,
                                                     randomize=True)

        def middleRowsOrCols(value):
            return value[0] in [2, 4, 5, 7]

        with nimble.random.alternateControl(seed):
            retFunc = getattr(toTest3, toCall).copy(middleRowsOrCols, number=1,
                                                    randomize=True)

        assert retList.isIdentical(exp1) or retList.isIdentical(exp2)
        assert retRange.isIdentical(exp1) or retList.isIdentical(exp2)
        assert retFunc.isIdentical(exp1) or retList.isIdentical(exp2)

    #####################
    # features_copy #
    #####################

    @assertCalled(nimble.core.data.axis, 'constructIndicesList')
    def test_features_copy_calls_constructIndicesList(self):
        toTest = self.constructor([[1,2,],[3,4]], featureNames=['a', 'b'])

        ret = toTest.features.copy(['a', 'b'])

    @oneLogEntryExpected
    def test_features_copy_handmadeSingle(self):
        """ Test features.copy() against handmade output when copying one feature """
        data = [[1, 2, 3], [4, 5, 6], [7, 8, 9]]
        toTest = self.constructor(data)
        copy1 = toTest.features.copy(0)
        exp1 = self.constructor([[1], [4], [7]])

        assert copy1.isIdentical(exp1)
        expEnd = self.constructor(data)
        assert toTest.isIdentical(expEnd)

        # Check that names have not been generated unnecessarily
        assertNoNamesGenerated(toTest)
        assertNoNamesGenerated(copy1)

    def test_features_copy_List_NamePath_Preserve(self):
        data = [[1, 2, 3], [4, 5, 6], [7, 8, 9]]
        toTest = self.constructor(data)
        # need to set source paths for view objects
        if isinstance(toTest, nimble.core.data.BaseView):
            toTest._source._absPath = TEST_ABS_PATH
            toTest._source._relPath = TEST_REL_PATH
        else:
            toTest._absPath = TEST_ABS_PATH
            toTest._relPath = TEST_REL_PATH
        toTest._name = 'testName'

        ext1 = toTest.features.copy(0)

        assert toTest.path == TEST_ABS_PATH
        assert toTest.absolutePath == TEST_ABS_PATH
        assert toTest.relativePath == TEST_REL_PATH

        assert ext1.name is None
        assert ext1.absolutePath == TEST_ABS_PATH
        assert ext1.relativePath == TEST_REL_PATH

    def test_features_copy_ListIntoFEmpty(self):
        """ Test features.copy() by copying a list of all features """
        data = [[1, 2, 3], [4, 5, 6], [7, 8, 9], [10, 11, 12]]
        toTest = self.constructor(data)
        expRet = self.constructor(data)
        ret = toTest.features.copy([0, 1, 2])

        assert ret.isIdentical(expRet)
        expEnd = self.constructor(data)
        assert toTest.isIdentical(expEnd)

    def test_features_copy_ListIntoFEmptyOutOfOrder(self):
        """ Test features.copy() by copying a list of all features """
        data = [[1, 2, 3], [4, 5, 6], [7, 8, 9], [10, 11, 12]]
        toTest = self.constructor(data)
        expData = [[3, 1, 2], [6, 4, 5], [9, 7, 8], [12, 10, 11]]
        expRet = self.constructor(expData)
        ret = toTest.features.copy([2, 0, 1])

        assert ret.isIdentical(expRet)
        expEnd = self.constructor(data)
        assert toTest.isIdentical(expEnd)

    @twoLogEntriesExpected
    def test_features_copy_handmadeListSequence(self):
        """ Test features.copy() against handmade output for several copies by list """
        pointNames = ['1', '4', '7']
        data = [[1, 2, 3, -1], [4, 5, 6, -2], [7, 8, 9, -3]]
        toTest = self.constructor(data, pointNames=pointNames)
        ext1 = toTest.features.copy([0])
        exp1 = self.constructor([[1], [4], [7]], pointNames=pointNames)
        assert ext1.isIdentical(exp1)
        ext2 = toTest.features.copy([3, 2])
        exp2 = self.constructor([[-1, 3], [-2, 6], [-3, 9]], pointNames=pointNames)
        assert ext2.isIdentical(exp2)
        expEnd = self.constructor(data, pointNames=pointNames)
        assert toTest.isIdentical(expEnd)

    def test_features_copy_handmadeListWithFeatureName(self):
        """ Test features.copy() against handmade output for list copies when specifying featureNames """
        data = [[1, 2, 3, -1], [4, 5, 6, -2], [7, 8, 9, -3]]
        featureNames = ["one", "two", "three", "neg"]
        toTest = self.constructor(data, featureNames=featureNames)
        ext1 = toTest.features.copy(["one"])
        exp1 = self.constructor([[1], [4], [7]], featureNames=["one"])
        assert ext1.isIdentical(exp1)
        ext2 = toTest.features.copy(["three", "neg"])
        exp2 = self.constructor([[3, -1], [6, -2], [9, -3]], featureNames=["three", "neg"])
        assert ext2.isIdentical(exp2)
        expEnd = self.constructor(data, featureNames=featureNames)
        assert toTest.isIdentical(expEnd)


    def test_features_copy_List_trickyOrdering(self):
        data = [0, 1, 1, 1, 0, 0, 0, 0, 1, 0]
        toCopy = [6, 5, 3, 9]
        #		toCopy = [3,5,6,9]

        toTest = self.constructor(data)

        ret = toTest.features.copy(toCopy)

        expRaw = [0, 0, 1, 0]
        expRet = self.constructor(expRaw)

        expRem = self.constructor(data)

        assert ret == expRet
        assert toTest == expRem

    def test_features_copy_List_reorderingWithFeatureNames(self):
        data = [[1, 2, 3, 10], [4, 5, 6, 11], [7, 8, 9, 12]]
        fnames = ['a', 'b', 'c', 'd']
        test = self.constructor(data, featureNames=fnames)

        expRetRaw = [[1, 3, 2], [4, 6, 5], [7, 9, 8]]
        expRetNames = ['a', 'c', 'b']
        expRet = self.constructor(expRetRaw, featureNames=expRetNames)

        expTestRaw = [[10], [11], [12]]
        expTestNames = ['d']
        expTest = self.constructor(data, featureNames=fnames)

        ret = test.features.copy(expRetNames)
        assert ret == expRet
        assert test == expTest


    def test_features_copy_function_selectionGap(self):
        data = [0, 1, 1, 1, 0, 0, 0, 0, 1, 0]
        fnames = ['0', '1', '2', '3', '4', '5', '6', '7', '8', '9']

        copyIndices = [3, 5, 6, 9]

        def sel(feature):
            if int(feature.features.getName(0)) in copyIndices:
                return True
            else:
                return False

        toTest = self.constructor(data, featureNames=fnames)

        ret = toTest.features.copy(sel)

        expRaw = [1, 0, 0, 0]
        expNames = ['3', '5', '6', '9']
        expRet = self.constructor(expRaw, featureNames=expNames)

        expRaw = [0, 1, 1, 0, 0, 1]
        expNames = ['0', '1', '2', '4', '7', '8']
        expRem = self.constructor(data, featureNames=fnames)

        assert ret == expRet
        assert toTest == expRem


    def test_features_copy_functionIntoFEmpty(self):
        """ Test features.copy() by copying all featuress using a function """
        data = [[1, 2, 3], [4, 5, 6], [7, 8, 9]]
        toTest = self.constructor(data)
        expRet = self.constructor(data)

        ret = toTest.features.copy(allTrue)
        assert ret.isIdentical(expRet)
        expEnd = self.constructor(data)
        assert toTest.isIdentical(expEnd)

    def test_features_copy_function_returnPointEmpty(self):
        data = [[1, 2, 3], [4, 5, 6], [7, 8, 9]]
        toTest = self.constructor(data)
        exp = self.constructor(data)

        ret = toTest.features.copy(allFalse)
        expRet = self.constructor([[],[],[]])
        assert ret.isIdentical(expRet)
        assert toTest.isIdentical(exp)


    def test_features_copy_handmadeFunction(self):
        """ Test features.copy() against handmade output for function copies """
        data = [[1, 2, 3, -1], [4, 5, 6, -2], [7, 8, 9, -3]]
        toTest = self.constructor(data)

        ext = toTest.features.copy(absoluteOne)
        exp = self.constructor([[1, -1], [4, -2], [7, -3]])
        assert ext.isIdentical(exp)
        expEnd = self.constructor(data)
        assert toTest.isIdentical(expEnd)


    def test_features_copy_func_NamePath_preservation(self):
        data = [[1, 2, 3, -1], [4, 5, 6, -2], [7, 8, 9, -3]]
        toTest = self.constructor(data)

        # need to set source paths for view objects
        if isinstance(toTest, nimble.core.data.BaseView):
            toTest._source._absPath = TEST_ABS_PATH
            toTest._source._relPath = TEST_REL_PATH
        else:
            toTest._absPath = TEST_ABS_PATH
            toTest._relPath = TEST_REL_PATH
        toTest._name = 'testName'

        ext = toTest.features.copy(absoluteOne)

        assert toTest.name == "testName"
        assert toTest.absolutePath == TEST_ABS_PATH
        assert toTest.relativePath == TEST_REL_PATH

        assert ext.name is None
        assert ext.absolutePath == TEST_ABS_PATH
        assert ext.relativePath == TEST_REL_PATH

    def test_features_copy_handmadeFunctionWithFeatureName(self):
        """ Test features.copy() against handmade output for function copies with featureNames """
        data = [[1, 2, 3, -1], [4, 5, 6, -2], [7, 8, 9, -3]]
        featureNames = ["one", "two", "three", "neg"]
        pointNames = ['1', '4', '7']
        toTest = self.constructor(data, pointNames=pointNames, featureNames=featureNames)

        ext = toTest.features.copy(absoluteOne)
        exp = self.constructor([[1, -1], [4, -2], [7, -3]], pointNames=pointNames, featureNames=['one', 'neg'])
        assert ext.isIdentical(exp)
        expEnd = self.constructor(data, pointNames=pointNames, featureNames=featureNames)
        assert toTest.isIdentical(expEnd)

    @raises(InvalidArgumentType)
    def test_features_copy_exceptionStartInvalidType(self):
        """ Test features.copy() for InvalidArgumentType when start is not a valid ID type"""
        featureNames = ["one", "two", "three"]
        data = [[1, 2, 3], [4, 5, 6], [7, 8, 9]]
        toTest = self.constructor(data, featureNames=featureNames)
        toTest.features.copy(start=1.1, end=2)

    @raises(KeyError)
    def test_features_copy_exceptionStartInvalidFeatureName(self):
        """ Test features.copy() for KeyError when start is not a valid feature FeatureName """
        featureNames = ["one", "two", "three"]
        data = [[1, 2, 3], [4, 5, 6], [7, 8, 9]]
        toTest = self.constructor(data, featureNames=featureNames)
        toTest.features.copy(start="wrong", end=2)

    @raises(IndexError)
    def test_features_copy_exceptionEndInvalid(self):
        """ Test features.copy() for IndexError when end is not a valid feature index """
        featureNames = ["one", "two", "three"]
        data = [[1, 2, 3], [4, 5, 6], [7, 8, 9]]
        toTest = self.constructor(data, featureNames=featureNames)
        toTest.features.copy(start=0, end=5)

    @raises(KeyError)
    def test_features_copy_exceptionEndInvalidFeatureName(self):
        """ Test features.copy() for KeyError when end is not a valid featureName """
        featureNames = ["one", "two", "three"]
        data = [[1, 2, 3], [4, 5, 6], [7, 8, 9]]
        toTest = self.constructor(data, featureNames=featureNames)
        toTest.features.copy(start="two", end="five")

    @raises(InvalidArgumentValueCombination)
    def test_features_copy_exceptionInversion(self):
        """ Test features.copy() for InvalidArgumentValueCombination when start comes after end """
        featureNames = ["one", "two", "three"]
        data = [[1, 2, 3], [4, 5, 6], [7, 8, 9]]
        toTest = self.constructor(data, featureNames=featureNames)
        toTest.features.copy(start=2, end=0)

    @raises(InvalidArgumentValueCombination)
    def test_features_copy_exceptionInversionFeatureName(self):
        """ Test features.copy() for InvalidArgumentValueCombination when start comes after end as FeatureNames"""
        featureNames = ["one", "two", "three"]
        data = [[1, 2, 3], [4, 5, 6], [7, 8, 9]]
        toTest = self.constructor(data, featureNames=featureNames)
        toTest.features.copy(start="two", end="one")

    @raises(InvalidArgumentValue)
    def test_features_copy_exceptionDuplicates(self):
        """ Test points.copy() for InvalidArgumentValueCombination when toCopy contains duplicates """
        data = [[1, 2, 3], [4, 5, 6], [7, 8, 9]]
        toTest = self.constructor(data)
        toTest.features.copy([0, 1, 0])

    def test_features_copy_rangeIntoFEmpty(self):
        """ Test features.copy() copies all Featuress using ranges """
        featureNames = ["one", "two", "three"]
        data = [[1, 2, 3], [4, 5, 6], [7, 8, 9]]
        toTest = self.constructor(data, featureNames=featureNames)
        expRet = self.constructor(data, featureNames=featureNames)
        ret = toTest.features.copy(start=0, end=2)

        assert ret.isIdentical(expRet)
        exp = self.constructor(data, featureNames=featureNames)
        toTest.isIdentical(exp)

    def test_features_copy_handmadeRange(self):
        """ Test features.copy() against handmade output for range copies """
        data = [[1, 2, 3], [4, 5, 6], [7, 8, 9]]
        toTest = self.constructor(data)
        ret = toTest.features.copy(start=1, end=2)

        expectedRet = self.constructor([[2, 3], [5, 6], [8, 9]])
        expectedTest = self.constructor(data)

        assert expectedRet.isIdentical(ret)
        assert expectedTest.isIdentical(toTest)

    def test_features_copy_range_NamePath_preservation(self):
        data = [[1, 2, 3], [4, 5, 6], [7, 8, 9]]
        toTest = self.constructor(data)
        # need to set source paths for view objects
        if isinstance(toTest, nimble.core.data.BaseView):
            toTest._source._absPath = TEST_ABS_PATH
            toTest._source._relPath = TEST_REL_PATH
        else:
            toTest._absPath = TEST_ABS_PATH
            toTest._relPath = TEST_REL_PATH
        toTest._name = 'testName'

        ret = toTest.features.copy(start=1, end=2)

        assert toTest.name == "testName"
        assert toTest.absolutePath == TEST_ABS_PATH
        assert toTest.relativePath == TEST_REL_PATH

        assert ret.name is None
        assert ret.absolutePath == TEST_ABS_PATH
        assert ret.relativePath == TEST_REL_PATH


    def test_features_copy_handmadeWithFeatureNames(self):
        """ Test features.copy() against handmade output for range copies with FeatureNames """
        featureNames = ["one", "two", "three"]
        pointNames = ['1', '4', '7']
        data = [[1, 2, 3], [4, 5, 6], [7, 8, 9]]

        toTest = self.constructor(data, pointNames=pointNames, featureNames=featureNames)
        ret = toTest.features.copy(start=1, end=2)

        expectedRet = self.constructor([[2, 3], [5, 6], [8, 9]], pointNames=pointNames, featureNames=["two", "three"])
        expectedTest = self.constructor(data, pointNames=pointNames, featureNames=featureNames)

        assert expectedRet.isIdentical(ret)
        assert expectedTest.isIdentical(toTest)

    def test_features_copy_handmade_calling_featureNames(self):
        featureNames = ["one", "two", "three"]
        pointNames = ['1', '4', '7']
        data = [[1, 2, 3], [4, 5, 6], [7, 8, 9]]

        toTest = self.constructor(data, pointNames=pointNames, featureNames=featureNames)
        ret = toTest.features.copy(start="two", end="three")

        expectedRet = self.constructor([[2, 3], [5, 6], [8, 9]], pointNames=pointNames, featureNames=["two", "three"])
        expectedTest = self.constructor(data, pointNames=pointNames, featureNames=featureNames)

        assert expectedRet.isIdentical(ret)
        assert expectedTest.isIdentical(toTest)

    def test_features_copy_handmadeString(self):
        featureNames = ["one", "two", "three"]
        pointNames = ['p1', 'p2', 'p3']
        data = [[1, 2, 3], [4, 5, 6], [7, 8, 9]]

        #test pointName==value
        toTest = self.constructor(data, pointNames=pointNames, featureNames=featureNames)
        ret = toTest.features.copy('p1 == 1')
        expectedRet = self.constructor([[1], [4], [7]], pointNames=pointNames, featureNames=[featureNames[0]])
        expectedTest = self.constructor(data, pointNames=pointNames, featureNames=featureNames)
        assert expectedRet.isIdentical(ret)
        assert expectedTest.isIdentical(toTest)

        #test pointName<value
        toTest = self.constructor(data, pointNames=pointNames, featureNames=featureNames)
        ret = toTest.features.copy('p3 < 9')
        expectedRet = self.constructor([[1, 2], [4, 5], [7, 8]], pointNames=pointNames, featureNames=featureNames[:-1])
        expectedTest = self.constructor(data, pointNames=pointNames, featureNames=featureNames)
        assert expectedRet.isIdentical(ret)
        assert expectedTest.isIdentical(toTest)

        #test pointName<=value
        toTest = self.constructor(data, pointNames=pointNames, featureNames=featureNames)
        ret = toTest.features.copy('p3 <= 8')
        expectedRet = self.constructor([[1, 2], [4, 5], [7, 8]], pointNames=pointNames, featureNames=featureNames[:-1])
        expectedTest = self.constructor(data, pointNames=pointNames, featureNames=featureNames)
        assert expectedRet.isIdentical(ret)
        assert expectedTest.isIdentical(toTest)

        #test pointName>value
        toTest = self.constructor(data, pointNames=pointNames, featureNames=featureNames)
        ret = toTest.features.copy('p3 > 8')
        expectedRet = self.constructor([[3], [6], [9]], pointNames=pointNames, featureNames=[featureNames[-1]])
        expectedTest = self.constructor(data, pointNames=pointNames, featureNames=featureNames)
        assert expectedRet.isIdentical(ret)
        assert expectedTest.isIdentical(toTest)

        #test pointName>=value
        toTest = self.constructor(data, pointNames=pointNames, featureNames=featureNames)
        ret = toTest.features.copy('p3 > 8.5')
        expectedRet = self.constructor([[3], [6], [9]], pointNames=pointNames, featureNames=[featureNames[-1]])
        expectedTest = self.constructor(data, pointNames=pointNames, featureNames=featureNames)
        assert expectedRet.isIdentical(ret)
        assert expectedTest.isIdentical(toTest)

        #test pointName!=value
        toTest = self.constructor(data, pointNames=pointNames, featureNames=featureNames)
        ret = toTest.features.copy('p1 != 1.0')
        expectedRet = self.constructor([[2, 3], [5, 6], [8, 9]], pointNames=pointNames, featureNames=featureNames[1:])
        expectedTest = self.constructor(data, pointNames=pointNames, featureNames=featureNames)
        assert expectedRet.isIdentical(ret)
        assert expectedTest.isIdentical(toTest)

        #test pointName<value and return back an empty
        toTest = self.constructor(data, pointNames=pointNames, featureNames=featureNames)
        ret = toTest.features.copy('p1 < 1')
        expectedRet = self.constructor([], pointNames=pointNames)
        expectedTest = self.constructor(data, pointNames=pointNames, featureNames=featureNames)
        assert expectedRet.isIdentical(ret)
        assert expectedTest.isIdentical(toTest)

        #test pointName<value and return back all data
        toTest = self.constructor(data, pointNames=pointNames, featureNames=featureNames)
        ret = toTest.features.copy('p1 > 0')
        expectedRet = self.constructor(data, pointNames=pointNames, featureNames=featureNames)
        expectedTest = self.constructor(data, pointNames=pointNames, featureNames=featureNames)
        assert expectedRet.isIdentical(ret)
        assert expectedTest.isIdentical(toTest)

    def test_features_copy_handmadeStringWithPointWhitespace(self):
        featureNames = ["one", "two", "three"]
        pointNames = ['pt 1', 'pt 2', 'pt 3']
        data = [[1, 2, 3], [4, 5, 6], [7, 8, 9]]

        #test pointName=value with operator whitespace
        toTest = self.constructor(data, pointNames=pointNames, featureNames=featureNames)
        ret = toTest.features.copy('pt 2 == 5')
        expectedRet = self.constructor([[2], [5], [8]], pointNames=pointNames, featureNames=[featureNames[1]])
        expectedTest = self.constructor(data, pointNames=pointNames, featureNames=featureNames)
        assert expectedRet.isIdentical(ret)
        assert expectedTest.isIdentical(toTest)

    def test_features_copy_list_mixed(self):
        """ Test features.copy() list input with mixed names and indices """
        data = [[1, 2, 3, -1], [4, 5, 6, -2], [7, 8, 9, -3]]
        featureNames = ["one", "two", "three", "neg"]
        toTest = self.constructor(data, featureNames=featureNames)
        ret = toTest.features.copy([1, "three", -1])
        expRet = self.constructor([[2, 3, -1], [5, 6, -2], [8, 9, -3]], featureNames=["two", "three", "neg"])
        expTest = self.constructor(data, featureNames=featureNames)
        assert ret.isIdentical(expRet)
        assert toTest.isIdentical(expTest)

    @raises(InvalidArgumentValue)
    def test_features_copy_handmadeString_pointNotExist(self):
        featureNames = ["one", "two", "three"]
        pointNames = ['1', '4', '7']
        data = [[1, 2, 3], [4, 5, 6], [7, 8, 9]]

        toTest = self.constructor(data, pointNames=pointNames, featureNames=featureNames)
        ret = toTest.features.copy('5 == 1')

    def test_features_copy_numberOnly(self):
        self.back_copy_numberOnly('feature')

    def test_features_copy_functionAndNumber(self):
        self.back_copy_functionAndNumber('feature')

    def test_features_copy_numberAndRandomizeAllData(self):
        self.back_copy_numberAndRandomizeAllData('feature')

    def test_features_copy_numberAndRandomizeSelectedData(self):
        self.back_copy_numberAndRandomizeSelectedData('feature')

    @raises(InvalidArgumentValueCombination)
    def test_features_copy_randomizeNoNumber(self):
        self.back_structural_randomizeNoNumber('copy', 'feature')

    @raises(InvalidArgumentValue)
    def test_features_copy_list_numberGreaterThanTargeted(self):
        self.back_structural_list_numberGreaterThanTargeted('copy', 'feature')

    @raises(InvalidArgumentValue)
    def test_features_copy_function_numberGreaterThanTargeted(self):
        self.back_structural_function_numberGreaterThanTargeted('copy', 'feature')

    @raises(InvalidArgumentValue)
    def test_features_copy_range_numberGreaterThanTargeted(self):
        self.back_structural_range_numberGreaterThanTargeted('copy', 'feature')

    def test_features_copy_pointLimited(self):
        data = [[1, 2, 3], [None, 11, None], [None, 11, 15], [7, None, 9]]
        ptNames = ['a', 'b', 'c', 'd']
        toTest = self.constructor(data, pointNames=ptNames)
        expTest = toTest.copy()
        ret = toTest.features.copy(match.anyMissing, points=[1, 2])
        expRet = self.constructor([[1, 3], [None, None], [None, 15], [7, 9]],
                                  pointNames=ptNames)
        assert toTest == expTest
        assert ret == expRet

        data = [[11, 2, 3], [None, 11, None], [None, 11, 15], [7, None, 9]]
        toTest = self.constructor(data, pointNames=ptNames)
        expTest = toTest.copy()
        ret = toTest.features.copy(lambda ft: 11 in ft, points=['b', 'c'])
        expRet = self.constructor([[2], [11], [11], [None]], pointNames=ptNames)
        assert toTest == expTest
        assert ret == expRet

    ### using match module ###

    def test_features_copy_match_missing(self):
        toTest = self.constructor([[1, 2, 3], [None, 11, None], [7, 11, None], [7, 8, 9]], featureNames=['a', 'b', 'c'])
        expTest = toTest.copy()
        ret = toTest.features.copy(match.anyMissing)
        expRet = self.constructor([[1, 3], [None, None], [7, None], [7, 9]], featureNames=['a', 'c'])
        assert toTest == expTest
        assert ret == expRet

        toTest = self.constructor([[1, 2, None], [None, 11, None], [7, 11, None], [7, 8, None]], featureNames=['a', 'b', 'c'])
        expTest = toTest.copy()
        ret = toTest.features.copy(match.allMissing)
        expRet = self.constructor([[None], [None], [None], [None]], featureNames=['c'])
        assert toTest == expTest
        assert ret == expRet

    

    

    def test_features_copy_match_function(self):
        toTest = self.constructor([[1, 2, 3], [-1, 11, -3], [-1, 11, -1], [7, 8, 9]], featureNames=['a', 'b', 'c'])
        expTest = toTest.copy()
        ret = toTest.features.copy(match.anyValues(lambda x: x < 0))
        expRet = self.constructor([[1, 3], [-1, -3], [-1, -1], [7, 9]], featureNames=['a', 'c'])
        assert toTest == expTest
        assert ret == expRet

        toTest = self.constructor([[1, 2, -3], [-1, 11, -3], [-1, 11, -3], [7, 8, -3]], featureNames=['a', 'b', 'c'])
        expTest = toTest.copy()
        ret = toTest.features.copy(match.allValues(lambda x: x < 0))
        expRet = self.constructor([[-3], [-3], [-3], [-3]], featureNames=['c'])
        assert toTest == expTest
        assert ret == expRet

class StructureModifyingSparseUnsafe(StructureShared):
    
    def test_create1DData(self):
        """
        create data object using tuple, list,
        dict, np.ndarray, np.matrix, pd.DataFrame,
        pd.Series, pd.SparseDataFrame, scipy sparse matrix
        as input type.
        """
        orig1 = self.constructor([1,2,3], featureNames=['a', 'b', 'c'])
        orig2 = self.constructor((1,2,3), featureNames=['a', 'b', 'c'])
        orig3 = self.constructor({'a':1, 'b':2, 'c':3}, rowsArePoints=False)
        orig3.features.sort()
        orig4 = self.constructor([{'a':1, 'b':2, 'c':3}])
        orig4.features.sort()
        orig5 = self.constructor(np.array([1,2,3]), featureNames=['a', 'b', 'c'])
        orig6 = self.constructor(np.matrix([1,2,3]), featureNames=['a', 'b', 'c'])
        orig7 = self.constructor(pd.DataFrame([[1,2,3]]), featureNames=['a', 'b', 'c'])
        orig8 = self.constructor(pd.Series([1,2,3]), featureNames=['a', 'b', 'c'])
        orig9 = self.constructor(scipy.sparse.coo_matrix([1,2,3]), featureNames=['a', 'b', 'c'])
        try: # SparseDataFrame removed in 1.0 in favor of using SparseDType
            orig10 = self.constructor(pd.DataFrame([[1,2,3]], dtype='Sparse[int]'),
                                      featureNames=['a', 'b', 'c'])
        except TypeError:
            orig10 = self.constructor(pd.SparseDataFrame([[1,2,3]]),
                                      featureNames=['a', 'b', 'c'])

        assert orig1.isIdentical(orig2)
        assert orig1.isIdentical(orig3)
        assert orig1.isIdentical(orig4)
        assert orig1.isIdentical(orig5)
        assert orig1.isIdentical(orig6)
        assert orig1.isIdentical(orig7)
        assert orig1.isIdentical(orig8)
        assert orig1.isIdentical(orig9)
        assert orig1.isIdentical(orig10)
    
    def test_points_transform_fromDatetime(self):
        data = [[datetime.datetime(2020, 1, 1)],
                [datetime.datetime(2020, 1, 2)],
                [datetime.datetime(2020, 1, 3)]]
        toTest = self.constructor(data)

        def fromDatetime(pt):
            return ['-'.join(map(str, [pt[0].month, pt[0].day, pt[0].year]))]

        expData = [['1-1-2020'], ['1-2-2020'], ['1-3-2020']]

        exp = self.constructor(expData)

        toTest.points.transform(fromDatetime)
    
    def test_features_transform_fromDatetime(self):
        data = [[datetime.datetime(2020, 1, 1)],
                [datetime.datetime(2020, 1, 2)],
                [datetime.datetime(2020, 1, 3)]]
        toTest = self.constructor(data)

        def fromDatetime(ft):
            return ['-'.join(map(str, [d.year, d.month, d.day])) for d in ft]

        expData = [['2020-1-1'], ['2020-1-2'], ['2020-1-3']]

        exp = self.constructor(expData)

        toTest.features.transform(fromDatetime)

        assert toTest == exp

        assert toTest == exp
        
    def test_flatten_pointOrder_handMade_valuesOnly(self):
        dataRaw = [["p1,f1", "p1,f2"], ["p2,f1", "p2,f2"]]
        expRaw = [["p1,f1", "p1,f2", "p2,f1", "p2,f2"]]
        testObj = self.constructor(dataRaw)

        testObj.flatten()

        expObj = self.constructor(expRaw, pointNames=["Flattened"])
        assert testObj == expObj
        
    def test_flatten_featureOrder_handMade_valuesOnly(self):
        dataRaw = [["p1,f1", "p1,f2"], ["p2,f1", "p2,f2"]]
        expRaw = ["p1,f1", "p2,f1", "p1,f2", "p2,f2"]
        testObj = self.constructor(dataRaw)

        testObj.flatten(order='feature')

        expObj = self.constructor(expRaw, pointNames=["Flattened"])

        assert testObj == expObj
        
    def test_unflatten_pointOrder_handmadeFormattedNames(self):
        self.backend_unflatten_handmadeFormattedNames('point')

    def test_unflatten_featureOrder_handmadeFormattedNames(self):
        self.backend_unflatten_handmadeFormattedNames('feature')

    def test_create2DData(self):
        """
        create data object using tuple, list,
        dict, np.ndarray, np.matrix, pd.DataFrame,
        pd.Series, pd.SparseDataFrame, scipy sparse matrix
        as input type.
        """
        orig1 = self.constructor([[1,2,'a'], [3,4,'b']], featureNames=['a', 'b', 'c'])
        orig2 = self.constructor(((1,2,'a'), (3,4,'b')), featureNames=['a', 'b', 'c'])
        orig3 = self.constructor({'a':[1,3], 'b':[2,4], 'c':['a', 'b']}, rowsArePoints=False)
        orig3.features.sort()
        orig4 = self.constructor([{'a':1, 'b':2, 'c':'a'}, {'a':3, 'b':4, 'c':'b'}])
        orig4.features.sort()
        orig5 = self.constructor(np.array([[1,2,'a'], [3,4,'b']], dtype=object), featureNames=['a', 'b', 'c'])
        orig6 = self.constructor(np.matrix([[1,2,'a'], [3,4,'b']], dtype=object), featureNames=['a', 'b', 'c'])
        orig7 = self.constructor(pd.DataFrame([[1,2,'a'], [3,4,'b']]), featureNames=['a', 'b', 'c'])
        orig8 = self.constructor(scipy.sparse.coo_matrix(np.matrix([[1,2,'a'], [3,4,'b']], dtype=object)),
                                 featureNames=['a', 'b', 'c'])
        try: # SparseDataFrame removed in 1.0 in favor of using SparseDtype
            orig9 = self.constructor(pd.DataFrame([[1,2,'a'], [3,4,'b']],
                                                  dtype=pd.SparseDtype(object, 0)),
                                     featureNames=['a', 'b', 'c'])
        except TypeError:
            orig9 = self.constructor(pd.SparseDataFrame([[1,2,'a'], [3,4,'b']]),
                                      featureNames=['a', 'b', 'c'])

        assert orig1.isIdentical(orig2)
        assert orig1.isIdentical(orig3)
        assert orig1.isIdentical(orig4)
        assert orig1.isIdentical(orig5)
        assert orig1.isIdentical(orig6)
        assert orig1.isIdentical(orig7)
        assert orig1.isIdentical(orig8)
        assert orig1.isIdentical(orig9)
    
    def test_init_coo_matrix_duplicateswithNoDupStrings(self):
        # Constructing a matrix with duplicate indices
        # with String, but not in duplicate entry
        row  = np.array([0, 0, 1, 3, 1, 0, 0])
        col  = np.array([0, 2, 1, 3, 1, 0, 0])
        # need to specify object dtype, otherwise it will generate a all string object
        data = np.array([1, 7, 1, 'AAA', 4, 2, 1], dtype='O')
        coo_str = scipy.sparse.coo_matrix((data, (row, col)),shape=(4,4))
        ret = self.constructor(coo_str)
        # Expected coo_matrix duplicates sum
        # with String, but not in duplicate entry
        row  = np.array([0, 0, 1, 3])
        col  = np.array([0, 2, 1, 3])
        data = np.array([4, 7, 5, 'AAA'], dtype='O')
        coo = scipy.sparse.coo_matrix((data, (row, col)),shape=(4,4))
        exp = self.constructor(coo_str)

        assert ret.isIdentical(exp)
        assert ret[0,0] == exp[0,0]
        assert ret[3,3] == exp[3,3]
        assert ret[1,1] == exp[1,1]
    
    @raises(InvalidArgumentValue)
    def test_merge_exception_featureStrictNameMismatch(self):
        dataL = [['a', 1, 2], ['c', 5, 6], ['c', -1, -2]]
        dataR = [['a', 3, 4], ['b', 7, 8], ['c', -3, -4]]
        pNamesL = ['a', 'b', 'c']
        pNamesR = ['a', 'b', 'c']
        fNamesL = ['id', 'f1', 'f2']
        fNamesR = ['id', 'f1', 'f99']
        leftObj = self.constructor(dataL, pointNames=pNamesL, featureNames=fNamesL)
        rightObj = self.constructor(dataR, pointNames=pNamesR, featureNames=fNamesR)
        leftObj.merge(rightObj, point='union', feature='strict', force=True)

    @raises(InvalidArgumentValueCombination)
    def test_merge_exception_pointStrictOnFeatureNotUnique(self):
        dataL = [['a', 1, 2], ['c', 5, 6], ['c', -1, -2]]
        dataR = [['a', 3, 4], ['b', 7, 8], ['c', -3, -4]]
        fNamesL = ['id', 'f1', 'f2']
        fNamesR = ['id', 'f3', 'f4']
        pNamesL = ['a', 'b', 'c']
        pNamesR = ['a', 'b', 'c']
        leftObj = self.constructor(dataL, pointNames=pNamesL, featureNames=fNamesL)
        rightObj = self.constructor(dataR, pointNames=pNamesR, featureNames=fNamesR)
        leftObj.merge(rightObj, point='strict', feature='union', onFeature='id')

    def test_merge_onPtNames_samePointNames_sameFeatureNames(self):
        dataL = [["a", 1], ["b", 2], ["c", 3]]
        fNamesL = ["f1", "f2"]
        pNamesL = ["p1", "p2", "p3"]
        left = self.constructor(dataL, pointNames=pNamesL, featureNames=fNamesL)
        dataR = [["a", 1], ["b", 2], ["c", 3]]
        fNamesR = ["f1", "f2"]
        pNamesR = ["p1", "p2", "p3"]
        right = self.constructor(dataR, pointNames=pNamesR, featureNames=fNamesR)

        pUnion_fUnion = right
        pUnion_fIntersection = right
        pUnion_fLeft = right
        pIntersection_fUnion = right
        pIntersection_fIntersection = right
        pIntersection_fLeft = right
        pLeft_fUnion = right
        pLeft_fIntersection = right
        pStrict_fUnion = right
        pStrict_fIntersection = right
        pUnion_fStrict = right
        pIntersection_fStrict = right

        expected = [
            pUnion_fUnion, pUnion_fIntersection, pUnion_fLeft,
            pIntersection_fUnion, pIntersection_fIntersection, pIntersection_fLeft,
            pLeft_fUnion, pLeft_fIntersection,
            pStrict_fUnion, pStrict_fIntersection,
            pUnion_fStrict, pIntersection_fStrict
        ]

        self.merge_backend(left, right, expected, includeStrict=True)

    def test_merge_onPtNames_samePointNames_newFeatureNames(self):
        dataL = [["a", 1], ["b", 2], ["c", 3]]
        fNamesL = ["f1", "f2"]
        pNamesL = ["p1", "p2", "p3"]
        left = self.constructor(dataL, pointNames=pNamesL, featureNames=fNamesL)
        dataR = [["d", 4], ["e", 5], ["f", 6]]
        fNamesR = ["f3", "f4"]
        pNamesR = ["p1", "p2", "p3"]
        right = self.constructor(dataR, pointNames=pNamesR, featureNames=fNamesR)

        mData = [["a", 1, "d", 4], ["b", 2, "e", 5], ["c", 3, "f", 6]]
        mFtNames = ["f1", "f2", "f3", "f4"]
        mPtNames = ["p1", "p2", "p3"]
        mLargest = self.constructor(mData, pointNames=mPtNames, featureNames=mFtNames)

        pUnion_fUnion = mLargest
        pUnion_fIntersection = mLargest[:,[]]
        pUnion_fLeft = mLargest[:, ["f1", "f2"]]
        pIntersection_fUnion = mLargest
        pIntersection_fIntersection = mLargest[:,[]]
        pIntersection_fLeft = mLargest[:, ["f1", "f2"]]
        pLeft_fUnion = mLargest
        pLeft_fIntersection = mLargest[:,[]]
        pStrict_fUnion = mLargest
        pStrict_fIntersection = mLargest[:,[]]
        pUnion_fStrict = InvalidArgumentValue
        pIntersection_fStrict = InvalidArgumentValue

        expected = [
            pUnion_fUnion, pUnion_fIntersection, pUnion_fLeft,
            pIntersection_fUnion, pIntersection_fIntersection, pIntersection_fLeft,
            pLeft_fUnion, pLeft_fIntersection,
            pStrict_fUnion, pStrict_fIntersection,
            pUnion_fStrict, pIntersection_fStrict
        ]

        self.merge_backend(left, right, expected, includeStrict=True)

    def test_merge_onPtNames_newPointNames_sameFeatureNames(self):
        dataL = [["a", 1], ["b", 2], ["c", 3]]
        fNamesL = ["f1", "f2"]
        pNamesL = ["p1", "p2", "p3"]
        left = self.constructor(dataL, pointNames=pNamesL, featureNames=fNamesL)
        dataR = [["d", 4], ["e", 5], ["f", 6]]
        fNamesR = ["f1", "f2"]
        pNamesR = ["p4", "p5", "p6"]
        right = self.constructor(dataR, pointNames=pNamesR, featureNames=fNamesR)

        mData = [["a", 1], ["b", 2], ["c", 3], ["d", 4], ["e", 5], ["f", 6]]
        mFtNames = ["f1", "f2"]
        mPtNames = ["p1", "p2", "p3", "p4", "p5", "p6"]
        mLargest = self.constructor(mData, pointNames=mPtNames, featureNames=mFtNames)

        pUnion_fUnion = mLargest
        pUnion_fIntersection = mLargest
        pUnion_fLeft = mLargest[:, ["f1", "f2"]]
        pIntersection_fUnion = mLargest[[], :]
        pIntersection_fIntersection = mLargest[[], :]
        pIntersection_fLeft = mLargest[[], ["f1", "f2"]]
        pLeft_fUnion = mLargest[["p1", "p2", "p3"], :]
        pLeft_fIntersection = mLargest[["p1", "p2", "p3"],["f1", "f2"]]
        pStrict_fUnion = InvalidArgumentValue
        pStrict_fIntersection = InvalidArgumentValue
        pUnion_fStrict = mLargest
        pIntersection_fStrict = mLargest[[], :]

        expected = [
            pUnion_fUnion, pUnion_fIntersection, pUnion_fLeft,
            pIntersection_fUnion, pIntersection_fIntersection, pIntersection_fLeft,
            pLeft_fUnion, pLeft_fIntersection,
            pStrict_fUnion, pStrict_fIntersection,
            pUnion_fStrict, pIntersection_fStrict
        ]

        self.merge_backend(left, right, expected, includeStrict=True)

    def test_merge_onPtNames_noPointNames_newFeatureNames(self):
        dataL = [["a", 1], ["b", 2], ["c", 3]]
        fNamesL = ["f1", "f2"]
        pNamesL = ["p1", "p2", "p3"]
        left = self.constructor(dataL, pointNames=pNamesL, featureNames=fNamesL)
        dataR = [["d", 4], ["e", 5], ["f", 6]]
        fNamesR = ["f3", "f4"]
        right = self.constructor(dataR, featureNames=fNamesR)
        mFtNames = ["f1", "f2", "f3", "f4"]

        mDataStrict = [["a", 1, "d", 4], ["b", 2, "e", 5], ["c", 3, "f", 6]]
        mLargestStrict = self.constructor(mDataStrict, pointNames=["p1", "p2", "p3"],
                                          featureNames=mFtNames)

        pUnion_fUnion = InvalidArgumentValueCombination
        pUnion_fIntersection = InvalidArgumentValueCombination
        pUnion_fLeft = InvalidArgumentValueCombination
        pIntersection_fUnion = InvalidArgumentValueCombination
        pIntersection_fIntersection = InvalidArgumentValueCombination
        pIntersection_fLeft = InvalidArgumentValueCombination
        pLeft_fUnion = InvalidArgumentValueCombination
        pLeft_fIntersection = InvalidArgumentValueCombination
        pStrict_fUnion = mLargestStrict
        pStrict_fIntersection = mLargestStrict[:, []]
        pUnion_fStrict = InvalidArgumentValue
        pIntersection_fStrict = InvalidArgumentValue

        expected = [
            pUnion_fUnion, pUnion_fIntersection, pUnion_fLeft,
            pIntersection_fUnion, pIntersection_fIntersection, pIntersection_fLeft,
            pLeft_fUnion, pLeft_fIntersection,
            pStrict_fUnion, pStrict_fIntersection,
            pUnion_fStrict, pIntersection_fStrict
        ]

        self.merge_backend(left, right, expected, includeStrict=True)

    def test_merge_onPtNames_newPointNames_noFeatureNames(self):
        dataL = [["a", 1], ["b", 2], ["c", 3]]
        fNamesL = ["f1", "f2"]
        pNamesL = ["p1", "p2", "p3"]
        left = self.constructor(dataL, pointNames=pNamesL, featureNames=fNamesL)
        dataR = [["d", 4], ["e", 5], ["f", 6]]
        pNamesR = ["p4", "p5", "p6"]
        right = self.constructor(dataR, pointNames=pNamesR)
        mPointNames = ["p1", "p2", "p3", "p4", "p5", "p6"]

        mDataStrict = [["a", 1], ["b", 2], ["c", 3], ["d", 4], ["e", 5], ["f", 6]]
        mLargestStrict = self.constructor(mDataStrict, pointNames=mPointNames,
                                          featureNames=["f1", "f2"])

        pUnion_fUnion = InvalidArgumentValueCombination
        pUnion_fIntersection = InvalidArgumentValueCombination
        pUnion_fLeft = InvalidArgumentValueCombination
        pIntersection_fUnion = InvalidArgumentValueCombination
        pIntersection_fIntersection = InvalidArgumentValueCombination
        pIntersection_fLeft = InvalidArgumentValueCombination
        pLeft_fUnion = InvalidArgumentValueCombination
        pLeft_fIntersection = InvalidArgumentValueCombination
        pStrict_fUnion = InvalidArgumentValue
        pStrict_fIntersection = InvalidArgumentValue
        pUnion_fStrict = mLargestStrict
        pIntersection_fStrict = mLargestStrict[[], :]

        expected = [
            pUnion_fUnion, pUnion_fIntersection, pUnion_fLeft,
            pIntersection_fUnion, pIntersection_fIntersection, pIntersection_fLeft,
            pLeft_fUnion, pLeft_fIntersection,
            pStrict_fUnion, pStrict_fIntersection,
            pUnion_fStrict, pIntersection_fStrict
        ]

        self.merge_backend(left, right, expected, includeStrict=True)

    def test_merge_onPtNames_noPointNames_noFeatureNames(self):
        dataL = [["a", 1], ["b", 2], ["c", 3]]
        fNamesL = ["f1", "f2"]
        pNamesL = ["p1", "p2", "p3"]
        left = self.constructor(dataL, pointNames=pNamesL, featureNames=fNamesL)
        dataR = [["d", 4], ["e", 5], ["f", 6]]
        right = self.constructor(dataR)

        pUnion_fUnion = InvalidArgumentValueCombination
        pUnion_fIntersection = InvalidArgumentValueCombination
        pUnion_fLeft = InvalidArgumentValueCombination
        pIntersection_fUnion = InvalidArgumentValueCombination
        pIntersection_fIntersection = InvalidArgumentValueCombination
        pIntersection_fLeft = InvalidArgumentValueCombination
        pLeft_fUnion = InvalidArgumentValueCombination
        pLeft_fIntersection = InvalidArgumentValueCombination
        pStrict_fUnion = InvalidArgumentValueCombination
        pStrict_fIntersection = InvalidArgumentValueCombination
        pUnion_fStrict = InvalidArgumentValueCombination
        pIntersection_fStrict = InvalidArgumentValueCombination

        expected = [
            pUnion_fUnion, pUnion_fIntersection, pUnion_fLeft,
            pIntersection_fUnion, pIntersection_fIntersection, pIntersection_fLeft,
            pLeft_fUnion, pLeft_fIntersection,
            pStrict_fUnion, pStrict_fIntersection,
            pUnion_fStrict, pIntersection_fStrict
        ]

        self.merge_backend(left, right, expected, includeStrict=True)

    def test_merge_onPtNames_samePointNames_noFeatureNames(self):
        dataL = [["a", 1], ["b", 2], ["c", 3]]
        fNamesL = ["f1", "f2"]
        pNamesL = ["p1", "p2", "p3"]
        left = self.constructor(dataL, pointNames=pNamesL, featureNames=fNamesL)
        dataR = [["d", 4], ["e", 5], ["f", 6]]
        pNamesR = ["p1", "p2", "p3"]
        right = self.constructor(dataR, pointNames=pNamesR)

        pUnion_fUnion = InvalidArgumentValueCombination
        pUnion_fIntersection = InvalidArgumentValueCombination
        pUnion_fLeft = InvalidArgumentValueCombination
        pIntersection_fUnion = InvalidArgumentValueCombination
        pIntersection_fIntersection = InvalidArgumentValueCombination
        pIntersection_fLeft = InvalidArgumentValueCombination
        pLeft_fUnion = InvalidArgumentValueCombination
        pLeft_fIntersection = InvalidArgumentValueCombination
        pStrict_fUnion = InvalidArgumentValueCombination
        pStrict_fIntersection = InvalidArgumentValueCombination
        pUnion_fStrict = InvalidArgumentValue
        pIntersection_fStrict = InvalidArgumentValue

        expected = [
            pUnion_fUnion, pUnion_fIntersection, pUnion_fLeft,
            pIntersection_fUnion, pIntersection_fIntersection, pIntersection_fLeft,
            pLeft_fUnion, pLeft_fIntersection,
            pStrict_fUnion, pStrict_fIntersection,
            pUnion_fStrict, pIntersection_fStrict
        ]

        self.merge_backend(left, right, expected, includeStrict=True)

    def test_merge_onPtNames_noPointNames_sameFeatureNames(self):
        dataL = [["a", 1], ["b", 2], ["c", 3]]
        fNamesL = ["f1", "f2"]
        pNamesL = ["p1", "p2", "p3"]
        left = self.constructor(dataL, pointNames=pNamesL, featureNames=fNamesL)
        dataR = [["d", 4], ["e", 5], ["f", 6]]
        fNamesR = ["f1", "f2"]
        right = self.constructor(dataR, featureNames=fNamesR)

        pUnion_fUnion = InvalidArgumentValueCombination
        pUnion_fIntersection = InvalidArgumentValueCombination
        pUnion_fLeft = InvalidArgumentValueCombination
        pIntersection_fUnion = InvalidArgumentValueCombination
        pIntersection_fIntersection = InvalidArgumentValueCombination
        pIntersection_fLeft = InvalidArgumentValueCombination
        pLeft_fUnion = InvalidArgumentValueCombination
        pLeft_fIntersection = InvalidArgumentValueCombination
        pStrict_fUnion = InvalidArgumentValue
        pStrict_fIntersection = InvalidArgumentValue
        pUnion_fStrict = InvalidArgumentValueCombination
        pIntersection_fStrict = InvalidArgumentValueCombination

        expected = [
            pUnion_fUnion, pUnion_fIntersection, pUnion_fLeft,
            pIntersection_fUnion, pIntersection_fIntersection, pIntersection_fLeft,
            pLeft_fUnion, pLeft_fIntersection,
            pStrict_fUnion, pStrict_fIntersection,
            pUnion_fStrict, pIntersection_fStrict
        ]

        self.merge_backend(left, right, expected, includeStrict=True)

    def test_merge_onPtNames_newPointNames_newFeatureNames(self):
        dataL = [["a", 1], ["b", 2], ["c", 3]]
        fNamesL = ["f1", "f2"]
        pNamesL = ["p1", "p2", "p3"]
        left = self.constructor(dataL, pointNames=pNamesL, featureNames=fNamesL)
        dataR = [["d", 4], ["e", 5], ["f", 6]]
        fNamesR = ["f3", "f4"]
        pNamesR = ["p4", "p5", "p6"]
        right = self.constructor(dataR, pointNames=pNamesR, featureNames=fNamesR)

        mData = [["a", 1, None, None], ["b", 2, None, None], ["c", 3, None, None],
                 [None, None, "d", 4], [None, None, "e", 5], [None, None, "f", 6]]
        mFtNames = ["f1", "f2", "f3", "f4"]
        mPtNames = ["p1", "p2", "p3", "p4", "p5", "p6"]
        mLargest = self.constructor(mData, pointNames=mPtNames, featureNames=mFtNames)

        pUnion_fUnion = mLargest
        pUnion_fIntersection = mLargest[:, []]
        pUnion_fLeft = mLargest[:, ["f1", "f2"]]
        pIntersection_fUnion = mLargest[[], :]
        pIntersection_fIntersection = mLargest[[], []]
        pIntersection_fLeft = mLargest[[], ["f1", "f2"]]
        pLeft_fUnion = mLargest[["p1", "p2", "p3"], :]
        pLeft_fIntersection = mLargest[["p1", "p2", "p3"], []]

        expected = [
            pUnion_fUnion, pUnion_fIntersection, pUnion_fLeft,
            pIntersection_fUnion, pIntersection_fIntersection, pIntersection_fLeft,
            pLeft_fUnion, pLeft_fIntersection
        ]

        self.merge_backend(left, right, expected)
    
    def test_points_extract_match_nonNumeric(self):
        toTest = self.constructor([[1, 2, 3], ['a', 11, 'c'], [7, 11, 'c'], [7, 8, 9]], featureNames=['a', 'b', 'c'])
        ret = toTest.points.extract(match.anyNonNumeric)
        expTest = self.constructor([[1, 2, 3], [7, 8, 9]])
        expRet = self.constructor([['a', 11, 'c'], [7, 11, 'c']])
        expTest.features.setNames(['a', 'b', 'c'])
        expRet.features.setNames(['a', 'b', 'c'])
        assert toTest == expTest
        assert ret == expRet

        toTest = self.constructor([['a', 'x', 'c'], ['a', 11, 'c'], [7, 11, 'c'], [7, 8, 9]], featureNames=['a', 'b', 'c'])
        ret = toTest.points.extract(match.allNonNumeric)
        expTest = self.constructor([['a', 11, 'c'], [7, 11, 'c'], [7, 8, 9]])
        expRet = self.constructor([['a', 'x', 'c']])
        expTest.features.setNames(['a', 'b', 'c'])
        expRet.features.setNames(['a', 'b', 'c'])
        assert toTest == expTest
        assert ret == expRet
    
    def test_points_extract_match_list(self):
        toTest = self.constructor([[1, 2, 3], ['a', 11, 'c'], [7, 11, 'c'], [7, 8, 9]], featureNames=['a', 'b', 'c'])
        ret = toTest.points.extract(match.anyValues(['a', 'c', 'x']))
        expTest = self.constructor([[1, 2, 3], [7, 8, 9]])
        expRet = self.constructor([['a', 11, 'c'], [7, 11, 'c']])
        expTest.features.setNames(['a', 'b', 'c'])
        expRet.features.setNames(['a', 'b', 'c'])
        assert toTest == expTest
        assert ret == expRet

        toTest = self.constructor([['a', 'x', 'c'], ['a', 11, 'c'], [7, 11, 'c'], [7, 8, 9]], featureNames=['a', 'b', 'c'])
        ret = toTest.points.extract(match.allValues(['a', 'c', 'x']))
        expTest = self.constructor([['a', 11, 'c'], [7, 11, 'c'], [7, 8, 9]])
        expRet = self.constructor([['a', 'x', 'c']])
        expTest.features.setNames(['a', 'b', 'c'])
        expRet.features.setNames(['a', 'b', 'c'])
        assert toTest == expTest
        assert ret == expRet

    def test_features_extract_match_nonNumeric(self):
        toTest = self.constructor([[1, 2, 3], ['a', 11, 'c'], [7, 11, 'c'], [7, 8, 9]], featureNames=['a', 'b', 'c'])
        ret = toTest.features.extract(match.anyNonNumeric)
        expTest = self.constructor([[2], [11], [11], [8]])
        expRet = self.constructor([[1, 3], ['a', 'c'], [7, 'c'], [7, 9]])
        expTest.features.setNames(['b'])
        expRet.features.setNames(['a', 'c'])
        assert toTest == expTest
        assert ret == expRet

        toTest = self.constructor([[1, 2, 'c'], ['a', 11, 'c'], [7, 11, 'c'], [7, 8, 'c']], featureNames=['a', 'b', 'c'])
        ret = toTest.features.extract(match.allNonNumeric)
        expTest = self.constructor([[1, 2], ['a', 11], [7, 11], [7, 8]])
        expRet = self.constructor([['c'], ['c'], ['c'], ['c']])
        expTest.features.setNames(['a', 'b'])
        expRet.features.setNames(['c'])
        assert toTest == expTest
        assert ret == expRet

    def test_features_extract_match_list(self):
        toTest = self.constructor([[1, 2, 3], ['a', 11, 'c'], ['x', 11, 'c'], [7, 8, 9]], featureNames=['a', 'b', 'c'])
        ret = toTest.features.extract(match.anyValues(['a', 'c', 'x']))
        expTest = self.constructor([[2], [11], [11], [8]])
        expRet = self.constructor([[1, 3], ['a', 'c'], ['x', 'c'], [7, 9]])
        expTest.features.setNames(['b'])
        expRet.features.setNames(['a', 'c'])
        assert toTest == expTest
        assert ret == expRet

        toTest = self.constructor([[1, 2, 'c'], ['a', 11, 'c'], ['x', 11, 'c'], [7, 8, 'c']], featureNames=['a', 'b', 'c'])
        ret = toTest.features.extract(match.allValues(['a', 'c', 'x']))
        expTest = self.constructor([[1, 2], ['a', 11], ['x', 11], [7, 8]])
        expRet = self.constructor([['c'], ['c'], ['c'], ['c']])
        expTest.features.setNames(['a', 'b'])
        expRet.features.setNames(['c'])
        assert toTest == expTest
        assert ret == expRet
    
    def test_points_delete_match_nonNumeric(self):
        toTest = self.constructor([[1, 2, 3], ['a', 11, 'c'], [7, 11, 'c'], [7, 8, 9]], featureNames=['a', 'b', 'c'])
        toTest.points.delete(match.anyNonNumeric)
        exp = self.constructor([[1, 2, 3], [7, 8, 9]])
        exp.features.setNames(['a', 'b', 'c'])
        assert toTest == exp

        toTest = self.constructor([['a', 'x', 'c'], ['a', 11, 'c'], [7, 11, 'c'], [7, 8, 9]], featureNames=['a', 'b', 'c'])
        toTest.points.delete(match.allNonNumeric)
        exp = self.constructor([['a', 11, 'c'], [7, 11, 'c'], [7, 8, 9]])
        exp.features.setNames(['a', 'b', 'c'])
        assert toTest == exp

    def test_points_delete_match_list(self):
        toTest = self.constructor([[1, 2, 3], ['a', 11, 'c'], [7, 11, 'c'], [7, 8, 9]], featureNames=['a', 'b', 'c'])
        toTest.points.delete(match.anyValues(['a', 'c', 'x']))
        exp = self.constructor([[1, 2, 3], [7, 8, 9]])
        exp.features.setNames(['a', 'b', 'c'])
        assert toTest == exp

        toTest = self.constructor([['a', 'x', 'c'], ['a', 11, 'c'], [7, 11, 'c'], [7, 8, 9]], featureNames=['a', 'b', 'c'])
        toTest.points.delete(match.allValues(['a', 'c', 'x']))
        exp = self.constructor([['a', 11, 'c'], [7, 11, 'c'], [7, 8, 9]])
        exp.features.setNames(['a', 'b', 'c'])
        assert toTest == exp
    
    def test_features_delete_match_nonNumeric(self):
        toTest = self.constructor([[1, 2, 3], ['a', 11, 'c'], [7, 11, 'c'], [7, 8, 9]], featureNames=['a', 'b', 'c'])
        toTest.features.delete(match.anyNonNumeric)
        exp = self.constructor([[2], [11], [11], [8]])
        exp.features.setNames(['b'])
        assert toTest == exp

        toTest = self.constructor([[1, 2, 'c'], ['a', 11, 'c'], [7, 11, 'c'], [7, 8, 'c']], featureNames=['a', 'b', 'c'])
        toTest.features.delete(match.allNonNumeric)
        exp = self.constructor([[1, 2], ['a', 11], [7, 11], [7, 8]])
        exp.features.setNames(['a', 'b'])
        assert toTest == exp

    def test_features_delete_match_list(self):
        toTest = self.constructor([[1, 2, 3], ['a', 11, 'c'], ['x', 11, 'c'], [7, 8, 9]], featureNames=['a', 'b', 'c'])
        toTest.features.delete(match.anyValues(['a', 'c', 'x']))
        exp = self.constructor([[2], [11], [11], [8]])
        exp.features.setNames(['b'])
        assert toTest == exp

        toTest = self.constructor([[1, 2, 'c'], ['a', 11, 'c'], ['x', 11, 'c'], [7, 8, 'c']], featureNames=['a', 'b', 'c'])
        toTest.features.delete(match.allValues(['a', 'c', 'x']))
        exp = self.constructor([[1, 2], ['a', 11], ['x', 11], [7, 8]])
        exp.features.setNames(['a', 'b'])
        assert toTest == exp

    def test_points_retain_match_nonNumeric(self):
        toTest = self.constructor([[1, 2, 3], ['a', 11, 'c'], [7, 11, 'c'], [7, 8, 9]], featureNames=['a', 'b', 'c'])
        ret = toTest.points.retain(match.anyNonNumeric)
        expTest = self.constructor([['a', 11, 'c'], [7, 11, 'c']])
        expTest.features.setNames(['a', 'b', 'c'])
        assert toTest == expTest

        toTest = self.constructor([['a', 'x', 'c'], ['a', 11, 'c'], [7, 11, 'c'], [7, 8, 9]], featureNames=['a', 'b', 'c'])
        ret = toTest.points.retain(match.allNonNumeric)
        expTest = self.constructor([['a', 'x', 'c']])
        expTest.features.setNames(['a', 'b', 'c'])
        assert toTest == expTest

    def test_points_retain_match_list(self):
        toTest = self.constructor([[1, 2, 3], ['a', 11, 'c'], [7, 11, 'c'], [7, 8, 9]], featureNames=['a', 'b', 'c'])
        ret = toTest.points.retain(match.anyValues(['a', 'c', 'x']))
        expTest = self.constructor([['a', 11, 'c'], [7, 11, 'c']])
        expTest.features.setNames(['a', 'b', 'c'])
        assert toTest == expTest

        toTest = self.constructor([['a', 'x', 'c'], ['a', 11, 'c'], [7, 11, 'c'], [7, 8, 9]], featureNames=['a', 'b', 'c'])
        ret = toTest.points.retain(match.allValues(['a', 'c', 'x']))
        expTest = self.constructor([['a', 'x', 'c']])
        expTest.features.setNames(['a', 'b', 'c'])
        assert toTest == expTest
    
    def test_features_retain_match_nonNumeric(self):
        toTest = self.constructor([[1, 2, 3], ['a', 11, 'c'], [7, 11, 'c'], [7, 8, 9]], featureNames=['a', 'b', 'c'])
        ret = toTest.features.retain(match.anyNonNumeric)
        expTest = self.constructor([[1, 3], ['a', 'c'], [7, 'c'], [7, 9]])
        expTest.features.setNames(['a', 'c'])
        assert toTest == expTest

        toTest = self.constructor([[1, 2, 'c'], ['a', 11, 'c'], [7, 11, 'c'], [7, 8, 'c']], featureNames=['a', 'b', 'c'])
        ret = toTest.features.retain(match.allNonNumeric)
        expTest = self.constructor([['c'], ['c'], ['c'], ['c']])
        expTest.features.setNames(['c'])
        assert toTest == expTest

    def test_features_retain_match_list(self):
        toTest = self.constructor([[1, 2, 3], ['a', 11, 'c'], ['x', 11, 'c'], [7, 8, 9]], featureNames=['a', 'b', 'c'])
        ret = toTest.features.retain(match.anyValues(['a', 'c', 'x']))
        expTest = self.constructor([[1, 3], ['a', 'c'], ['x', 'c'], [7, 9]])
        expTest.features.setNames(['a', 'c'])
        assert toTest == expTest

        toTest = self.constructor([[1, 2, 'c'], ['a', 11, 'c'], ['x', 11, 'c'], [7, 8, 'c']], featureNames=['a', 'b', 'c'])
        ret = toTest.features.retain(match.allValues(['a', 'c', 'x']))
        expTest = self.constructor([['c'], ['c'], ['c'], ['c']])
        expTest.features.setNames(['c'])
        assert toTest == expTest

    def test_points_transform_stringReturnsPreserved(self):
  
        def toString(pt):
            return [str(v) for v in pt]

        orig = self.constructor([[1, 2, 3], [4, 5, 6], [0, 0, 0]])
        exp = self.constructor([['1', '2', '3'], ['4', '5', '6'], ['0', '0', '0']])

        orig.points.transform(toString)
        assert orig == exp

    def test_points_transform_toDatetime(self):
        data = [['1-1-2020'], ['1-2-2020'], ['1-3-2020']]
        fnames = ['date']
        toTest = self.constructor(data, featureNames=fnames)

        def toDatetime(pt):
            month, day, year = pt[0].split('-')
            return [datetime.datetime(int(year), int(month), int(day))]

        expData = [[datetime.datetime(2020, 1, 1)],
                   [datetime.datetime(2020, 1, 2)],
                   [datetime.datetime(2020, 1, 3)]]

        exp = self.constructor(expData, featureNames=fnames)

        toTest.points.transform(toDatetime)

        assert toTest == exp
        
    def test_features_transform_stringReturnsPreserved(self):
  
        def toString(ft):
            return [str(v) for v in ft]

        orig = self.constructor([[1, 2, 3], [4, 5, 6], [0, 0, 0]])
        exp = self.constructor([['1', '2', '3'], ['4', '5', '6'], ['0', '0', '0']])

        orig.features.transform(toString)
        assert orig == exp


    def test_features_transform_toDatetime(self):
        data = [['2020-01-01'], ['2020-01-02'], ['2020-01-03']]
        toTest = self.constructor(data)

        def toDatetime(ft):
            return [datetime.datetime.strptime(dt, '%Y-%m-%d') for dt in ft]

        expData = [[datetime.datetime(2020, 1, 1)],
                   [datetime.datetime(2020, 1, 2)],
                   [datetime.datetime(2020, 1, 3)]]

        exp = self.constructor(expData)

        toTest.features.transform(toDatetime)

        assert toTest == exp
    
    @raises(InvalidArgumentValue)
    def test_merge_exception_strictDifferentPointCount(self):
        dataL = [['a', 1, 2], ['c', 5, 6], ['c', -1, -2], ['d', 99, 99]]
        dataR = [['a', 3, 4], ['b', 7, 8], ['c', -3, -4]]
        pNames = ['a', 'b', 'c']
        fNamesL = ['id', 'f1', 'f2']
        fNamesR = ['id', 'f3', 'f4']
        leftObj = self.constructor(dataL, pointNames=pNames + ['d'], featureNames=fNamesL)
        rightObj = self.constructor(dataR, pointNames=pNames, featureNames=fNamesR)
        leftObj.merge(rightObj, point='strict', feature='union')

    @raises(InvalidArgumentValue)
    def test_merge_exception_pointStrictNameMismatch(self):
        dataL = [['a', 1, 2], ['c', 5, 6], ['c', -1, -2]]
        dataR = [['a', 3, 4], ['b', 7, 8], ['c', -3, -4]]
        pNamesL = ['a', 'b', 'c']
        pNamesR = ['a', 'b', 'z']
        fNamesL = ['id', 'f1', 'f2']
        fNamesR = ['id', 'f3', 'f4']
        leftObj = self.constructor(dataL, pointNames=pNamesL, featureNames=fNamesL)
        rightObj = self.constructor(dataR, pointNames=pNamesR, featureNames=fNamesR)
        leftObj.merge(rightObj, point='strict', feature='union', force=True)

    @raises(InvalidArgumentValue)
    def test_merge_exception_onFeaturebothNonUnique(self):
        dataL = [['a', 1, 2], ['c', 5, 6], ['c', -1, -2]]
        dataR = [['a', 3, 4], ['c', 7, 8], ['c', -3, -4]]
        pNames = ['a', 'b', 'c']
        fNamesL = ['id', 'f1', 'f2']
        fNamesR = ['id', 'f3', 'f4']
        leftObj = self.constructor(dataL, pointNames=pNames, featureNames=fNamesL)
        rightObj = self.constructor(dataR, pointNames=pNames, featureNames=fNamesR)
        leftObj.merge(rightObj, point='union', feature='union', onFeature='id')

    def test_merge_onPtNames_ftStrictNoFtNames(self):
        dataL = [['a', 1, 2], ['b', 5, 6], ['c', 0, -2]]
        dataR = [['b', 5, 6], ['a', 3, 0], ['c', -3, -4]]
        leftObj = self.constructor(dataL, pointNames=['a', 'b', 'c'])
        rightObj = self.constructor(dataR, pointNames=['b', 'd', 'e'])

        expData = [['a', 1, 2], ['b', 5, 6], ['c', 0, -2],
                   ['a', 3, 0], ['c', -3, -4]]
        exp = self.constructor(expData, pointNames=['a', 'b', 'c', 'd', 'e'])

        leftObj.merge(rightObj, point='union', feature='strict', force=True)

    def test_merge_onPtNames_sharedPointNames_sameFeatureNames_match(self):
        dataL = [["a", 1], ["b", 2], ["c", 3]]
        fNamesL = ["f1", "f2"]
        pNamesL = ["p1", "p2", "p3"]
        left = self.constructor(dataL, pointNames=pNamesL, featureNames=fNamesL)
        dataR = [["c", 3], ["d", 4], ["e", 5]]
        fNamesR = ["f1", "f2"]
        pNamesR = ["p3", "p4", "p5"]
        right = self.constructor(dataR, pointNames=pNamesR, featureNames=fNamesR)

        mData = [["a", 1], ["b", 2], ["c", 3], ["d", 4], ["e", 5]]
        mFtNames = ["f1", "f2"]
        mPtNames = ["p1", "p2", "p3", "p4", "p5"]
        mLargest = self.constructor(mData, pointNames=mPtNames, featureNames=mFtNames)

        pUnion_fUnion = mLargest
        pUnion_fIntersection = mLargest
        pUnion_fLeft = mLargest[:, ["f1", "f2"]]
        pIntersection_fUnion = mLargest["p3", :]
        pIntersection_fIntersection = mLargest["p3", :]
        pIntersection_fLeft = mLargest["p3", ["f1", "f2"]]
        pLeft_fUnion = mLargest[["p1", "p2", "p3"], :]
        pLeft_fIntersection = mLargest[["p1", "p2", "p3"], ["f1", "f2"]]

        expected = [
            pUnion_fUnion, pUnion_fIntersection, pUnion_fLeft,
            pIntersection_fUnion, pIntersection_fIntersection, pIntersection_fLeft,
            pLeft_fUnion, pLeft_fIntersection
        ]

        self.merge_backend(left, right, expected)
    
    def test_merge_onPtNames_sharedPointNames_sameFeatureNames_mismatch(self):
        dataL = [["a", 1], ["b", 2], ["c", 3]]
        fNamesL = ["f1", "f2"]
        pNamesL = ["p1", "p2", "p3"]
        left = self.constructor(dataL, pointNames=pNamesL, featureNames=fNamesL)
        dataR = [["d", 4], ["e", 5], ["f", 6]]
        fNamesR = ["f1", "f2"]
        pNamesR = ["p3", "p4", "p5"]
        right = self.constructor(dataR, pointNames=pNamesR, featureNames=fNamesR)

        pUnion_fUnion = InvalidArgumentValue
        pUnion_fIntersection = InvalidArgumentValue
        pUnion_fLeft = InvalidArgumentValue
        pIntersection_fUnion = InvalidArgumentValue
        pIntersection_fIntersection = InvalidArgumentValue
        pIntersection_fLeft = InvalidArgumentValue
        pLeft_fUnion = InvalidArgumentValue
        pLeft_fIntersection = InvalidArgumentValue

        expected = [
            pUnion_fUnion, pUnion_fIntersection, pUnion_fLeft,
            pIntersection_fUnion, pIntersection_fIntersection, pIntersection_fLeft,
            pLeft_fUnion, pLeft_fIntersection
        ]

        self.merge_backend(left, right, expected)
    
    def test_merge_onPtNames_samePointNames_sharedFeatureNames_match(self):
        dataL = [["a", 1], ["b", 2], ["c", 3]]
        fNamesL = ["f1", "f2"]
        pNamesL = ["p1", "p2", "p3"]
        left = self.constructor(dataL, pointNames=pNamesL, featureNames=fNamesL)
        dataR = [["a", 9], ["b", 8], ["c", 7]]
        fNamesR = ["f1", "f3"]
        pNamesR = ["p1", "p2", "p3"]
        right = self.constructor(dataR, pointNames=pNamesR, featureNames=fNamesR)

        mData = [["a", 1, 9], ["b", 2, 8], ["c", 3, 7]]
        mFtNames = ["f1", "f2", "f3"]
        mPtNames = ["p1", "p2", "p3"]
        mLargest = self.constructor(mData, pointNames=mPtNames, featureNames=mFtNames)

        pUnion_fUnion = mLargest
        pUnion_fIntersection = mLargest[:, "f1"]
        pUnion_fLeft = mLargest[:, ["f1", "f2"]]
        pIntersection_fUnion = mLargest
        pIntersection_fIntersection = mLargest[:, "f1"]
        pIntersection_fLeft = mLargest[["p1", "p2", "p3"], ["f1", "f2"]]
        pLeft_fUnion = mLargest[["p1", "p2", "p3"], :]
        pLeft_fIntersection = mLargest[["p1", "p2", "p3"], ["f1"]]

<<<<<<< HEAD
        expected = [
            pUnion_fUnion, pUnion_fIntersection, pUnion_fLeft,
            pIntersection_fUnion, pIntersection_fIntersection, pIntersection_fLeft,
            pLeft_fUnion, pLeft_fIntersection
        ]
=======
        toTest1.features.setNames('2', oldIdentifiers=1)
        toTest1.features.setNames('3', oldIdentifiers=2)
        toTest2.features.setNames('3', oldIdentifiers=1)
        toTest2.features.setNames('2', oldIdentifiers=2)
>>>>>>> 0c355806

        self.merge_backend(left, right, expected)
    
    def test_merge_onPtNames_samePointNames_sharedFeatureNames_mismatch(self):
        dataL = [["a", 1], ["b", 2], ["c", 3]]
        fNamesL = ["f1", "f2"]
        pNamesL = ["p1", "p2", "p3"]
        left = self.constructor(dataL, pointNames=pNamesL, featureNames=fNamesL)
        dataR = [["d", 9], ["e", 8], ["f", 7]]
        fNamesR = ["f1", "f3"]
        pNamesR = ["p1", "p2", "p3"]
        right = self.constructor(dataR, pointNames=pNamesR, featureNames=fNamesR)

        pUnion_fUnion = InvalidArgumentValue
        pUnion_fIntersection = InvalidArgumentValue
        pUnion_fLeft = InvalidArgumentValue
        pIntersection_fUnion = InvalidArgumentValue
        pIntersection_fIntersection = InvalidArgumentValue
        pIntersection_fLeft = InvalidArgumentValue
        pLeft_fUnion = InvalidArgumentValue
        pLeft_fIntersection = InvalidArgumentValue

        expected = [
            pUnion_fUnion, pUnion_fIntersection, pUnion_fLeft,
            pIntersection_fUnion, pIntersection_fIntersection, pIntersection_fLeft,
            pLeft_fUnion, pLeft_fIntersection
        ]

        self.merge_backend(left, right, expected)

    def test_merge_onPtNames_sharedPointNames_sharedFeatureNames_noConflict(self):
        dataL = [["a", 1], ["b", 2], ["c", 3]]
        fNamesL = ["f1", "f2"]
        pNamesL = ["p1", "p2", "p3"]
        left = self.constructor(dataL, pointNames=pNamesL, featureNames=fNamesL)
        dataR = [["c", 9], ["d", 8], ["e", 7]]
        fNamesR = ["f1", "f3"]
        pNamesR = ["p3", "p4", "p5"]
        right = self.constructor(dataR, pointNames=pNamesR, featureNames=fNamesR)

        mData = [["a", 1, None], ["b", 2, None], ["c", 3, 9],
                 ["d", None, 8], ["e", None, 7]]
        mFtNames = ["f1", "f2", "f3"]
        mPtNames = ["p1", "p2", "p3", "p4", "p5"]
        mLargest = self.constructor(mData, pointNames=mPtNames, featureNames=mFtNames)

        pUnion_fUnion = mLargest
        pUnion_fIntersection = mLargest[:, "f1"]
        pUnion_fLeft = mLargest[:, ["f1", "f2"]]
        pIntersection_fUnion = mLargest["p3", :]
        pIntersection_fIntersection = mLargest[["p3"], ["f1"]]
        pIntersection_fLeft = mLargest[["p3"], ["f1", "f2"]]
        pLeft_fUnion = mLargest[["p1", "p2", "p3"], :]
        pLeft_fIntersection = mLargest[["p1", "p2", "p3"], ["f1"]]

        expected = [
            pUnion_fUnion, pUnion_fIntersection, pUnion_fLeft,
            pIntersection_fUnion, pIntersection_fIntersection, pIntersection_fLeft,
            pLeft_fUnion, pLeft_fIntersection
        ]

        self.merge_backend(left, right, expected)

    def test_merge_onPtNames_newPointNames_subsetFeatureNames(self):
        dataL = [["a", 1], ["b", 2], ["c", 3]]
        fNamesL = ["f1", "f2"]
        pNamesL = ["p1", "p2", "p3"]
        left = self.constructor(dataL, pointNames=pNamesL, featureNames=fNamesL)
        dataR = [["d"], ["e"], ["f"]]
        fNamesR = ["f1"]
        pNamesR = ["p4", "p5", "p6"]
        right = self.constructor(dataR, pointNames=pNamesR, featureNames=fNamesR)

        mData = [["a", 1], ["b", 2], ["c", 3], ["d", None], ["e", None], ["f", None]]
        mFtNames = ["f1", "f2"]
        mPtNames = ["p1", "p2", "p3", "p4", "p5", "p6"]
        mLargest = self.constructor(mData, pointNames=mPtNames, featureNames=mFtNames)

        pUnion_fUnion = mLargest
        pUnion_fIntersection = mLargest[:, "f1"]
        pUnion_fLeft = mLargest[:, ["f1", "f2"]]
        pIntersection_fUnion = mLargest[[], :]
        pIntersection_fIntersection = mLargest[[], "f1"]
        pIntersection_fLeft = mLargest[[], ["f1", "f2"]]
        pLeft_fUnion = mLargest[["p1", "p2", "p3"], :]
        pLeft_fIntersection = mLargest[["p1", "p2", "p3"], ["f1"]]

        expected = [
            pUnion_fUnion, pUnion_fIntersection, pUnion_fLeft,
            pIntersection_fUnion, pIntersection_fIntersection, pIntersection_fLeft,
            pLeft_fUnion, pLeft_fIntersection
        ]

        self.merge_backend(left, right, expected)
    
    def test_merge_onPtNames_subsetPointNames_sharedFeatureNames(self):
        dataL = [["a", 1], ["b", 2], ["c", 3]]
        fNamesL = ["f1", "f2"]
        pNamesL = ["p1", "p2", "p3"]
        left = self.constructor(dataL, pointNames=pNamesL, featureNames=fNamesL)
        dataR = [["b", 6], ["d", 8], ["e", 9]]
        fNamesR = ["f1", "f3"]
        pNamesR = ["p2", "p4", "p5"]
        right = self.constructor(dataR, pointNames=pNamesR, featureNames=fNamesR)

        mData = [["a", 1, None], ["b", 2, 6], ["c", 3, None], ["d", None, 8], ["e", None, 9]]
        mFtNames = ["f1", "f2", "f3"]
        mPtNames = ["p1", "p2", "p3", "p4", "p5"]
        mLargest = self.constructor(mData, pointNames=mPtNames, featureNames=mFtNames)

        pUnion_fUnion = mLargest
        pUnion_fIntersection = mLargest[:, "f1"]
        pUnion_fLeft = mLargest[:, ["f1", "f2"]]
        pIntersection_fUnion = mLargest["p2", :]
        pIntersection_fIntersection = mLargest[["p2"], ["f1"]]
        pIntersection_fLeft = mLargest["p2", ["f1", "f2"]]
        pLeft_fUnion = mLargest[["p1", "p2", "p3"], :]
        pLeft_fIntersection = mLargest[["p1", "p2", "p3"], ["f1"]]

        expected = [
            pUnion_fUnion, pUnion_fIntersection, pUnion_fLeft,
            pIntersection_fUnion, pIntersection_fIntersection, pIntersection_fLeft,
            pLeft_fUnion, pLeft_fIntersection
        ]

        self.merge_backend(left, right, expected)
    
    def test_merge_onPtNames_sharedPointNames_noFeatureNames(self):
        dataL = [["a", 1], ["b", 2], ["c", 3]]
        fNamesL = ["f1", "f2"]
        pNamesL = ["p1", "p2", "p3"]
        left = self.constructor(dataL, pointNames=pNamesL, featureNames=fNamesL)
        dataR = [["c", 3], ["d", 4], ["e", 5]]
        pNamesR = ["p3", "p4", "p5"]
        right = self.constructor(dataR, pointNames=pNamesR)

        pUnion_fUnion = InvalidArgumentValueCombination
        pUnion_fIntersection = InvalidArgumentValueCombination
        pUnion_fLeft = InvalidArgumentValueCombination
        pIntersection_fUnion = InvalidArgumentValueCombination
        pIntersection_fIntersection = InvalidArgumentValueCombination
        pIntersection_fLeft = InvalidArgumentValueCombination
        pLeft_fUnion = InvalidArgumentValueCombination
        pLeft_fIntersection = InvalidArgumentValueCombination

        expected = [
            pUnion_fUnion, pUnion_fIntersection, pUnion_fLeft,
            pIntersection_fUnion, pIntersection_fIntersection, pIntersection_fLeft,
            pLeft_fUnion, pLeft_fIntersection
        ]

        self.merge_backend(left, right, expected)
    
    def test_merge_onPtNames_noPointNames_sharedFeatureNames(self):
        dataL = [["a", 1], ["b", 2], ["c", 3]]
        fNamesL = ["f1", "f2"]
        pNamesL = ["p1", "p2", "p3"]
        left = self.constructor(dataL, pointNames=pNamesL, featureNames=fNamesL)
        dataR = [["a", 4], ["b", 5], ["c", 6]]
        fNamesR = ["f1", "f3"]
        right = self.constructor(dataR, featureNames=fNamesR)

        pUnion_fUnion = InvalidArgumentValueCombination
        pUnion_fIntersection = InvalidArgumentValueCombination
        pUnion_fLeft = InvalidArgumentValueCombination
        pIntersection_fUnion = InvalidArgumentValueCombination
        pIntersection_fIntersection = InvalidArgumentValueCombination
        pIntersection_fLeft = InvalidArgumentValueCombination
        pLeft_fUnion = InvalidArgumentValueCombination
        pLeft_fIntersection = InvalidArgumentValueCombination

        expected = [
            pUnion_fUnion, pUnion_fIntersection, pUnion_fLeft,
            pIntersection_fUnion, pIntersection_fIntersection, pIntersection_fLeft,
            pLeft_fUnion, pLeft_fIntersection
        ]

        self.merge_backend(left, right, expected)
        
        #############
        # onFeature #
        #############

    def test_merge_onFeature_sameIds_newFeatures_nonDuplicate(self):
        dataL = [["id1", "a", 1], ["id2", "b", 2], ["id3", "c", 3]]
        fNamesL = ["id", "f1", "f2"]
        pNamesL = ["p1", "p2", "p3"]
        left = self.constructor(dataL, pointNames=pNamesL, featureNames=fNamesL)
        dataR = [["id1", "x", 9], ["id2", "y", 8], ["id3", "z", 9]]
        fNamesR = ["id", "f3", "f4"]
        right = self.constructor(dataR, featureNames=fNamesR)

        mData = [["id1", "a", 1, "x", 9], ["id2", "b", 2, "y", 8], ["id3", "c", 3, "z", 9]]
        mFtNames = ["id", "f1", "f2", "f3", "f4"]
        mLargest = self.constructor(mData, featureNames=mFtNames)

        pUnion_fUnion = mLargest
        pUnion_fIntersection = mLargest[:, "id"]
        pUnion_fLeft = mLargest[:, ["id", "f1", "f2"]]
        pIntersection_fUnion = mLargest
        pIntersection_fIntersection = mLargest[:, "id"]
        pIntersection_fLeft = mLargest[:, ["id", "f1", "f2"]]
        pLeft_fUnion = mLargest
        pLeft_fIntersection = mLargest[:, ["id"]]
        mLargestStrict = mLargest.copy()
        pStrict_fUnion = mLargestStrict
        pStrict_fIntersection = mLargestStrict[:, "id"]
        pUnion_fStrict = InvalidArgumentValue
        pIntersection_fStrict = InvalidArgumentValue

        expected = [
            pUnion_fUnion, pUnion_fIntersection, pUnion_fLeft,
            pIntersection_fUnion, pIntersection_fIntersection, pIntersection_fLeft,
            pLeft_fUnion, pLeft_fIntersection,
            pStrict_fUnion, pStrict_fIntersection,
            pUnion_fStrict, pIntersection_fStrict
        ]

        self.merge_backend(left, right, expected, on="id", includeStrict=True)

        # no strict

    def test_merge_onFeature_newIds_newFeatures_nonDuplicate(self):
        dataL = [["id1", "a", 1], ["id2", "b", 2], ["id3", "c", 3]]
        fNamesL = ["id", "f1", "f2"]
        pNamesL = ["p1", "p2", "p3"]
        left = self.constructor(dataL, pointNames=pNamesL, featureNames=fNamesL)
        dataR = [["id4", "x", 9], ["id5", "y", 8], ["id6", "z", 7]]
        fNamesR = ["id", "f3", "f4"]
        right = self.constructor(dataR, featureNames=fNamesR)

        mData = [["id1", "a", 1, None, None], ["id2", "b", 2, None, None], ["id3", "c", 3, None, None],
                 ["id4", None, None, "x", 9], ["id5", None, None, "y", 8], ["id6", None, None, "z", 7]]
        mFtNames = ["id", "f1", "f2", "f3", "f4"]
        mLargest = self.constructor(mData, featureNames=mFtNames)

        pUnion_fUnion = mLargest
        pUnion_fIntersection = mLargest[:, "id"]
        pUnion_fLeft = mLargest[:, ["id", "f1", "f2"]]
        pIntersection_fUnion = mLargest[[], :]
        pIntersection_fIntersection = mLargest[[], "id"]
        pIntersection_fLeft = mLargest[[], ["id", "f1", "f2"]]
        pLeft_fUnion = mLargest[[0,1,2], :]
        pLeft_fIntersection = mLargest[[0,1,2], "id"]

        expected = [
            pUnion_fUnion, pUnion_fIntersection, pUnion_fLeft,
            pIntersection_fUnion, pIntersection_fIntersection, pIntersection_fLeft,
            pLeft_fUnion, pLeft_fIntersection,
        ]

        self.merge_backend(left, right, expected, on="id")

    def test_merge_onFeature_sharedIds_newFeatures_nonDuplicate(self):
        dataL = [["id1", "a", 0], ["id2", "b", 0], ["id3", "c", 0]]
        fNamesL = ["id", "f1", "f2"]
        pNamesL = ["p1", "p2", "p3"]
        left = self.constructor(dataL, pointNames=pNamesL, featureNames=fNamesL)
        dataR = [["id2", "x", 9], ["id3", "y", 8], ["id4", "z", 7]]
        fNamesR = ["id", "f3", "f4"]
        right = self.constructor(dataR, featureNames=fNamesR)

        mData = [["id1", "a", 0, None, None], ["id2", "b", 0, "x", 9], ["id3", "c", 0, "y", 8],
                 ["id4", None, None, "z", 7]]
        mFtNames = ["id", "f1", "f2", "f3", "f4"]
        mLargest = self.constructor(mData, featureNames=mFtNames)

        pUnion_fUnion = mLargest
        pUnion_fIntersection = mLargest[:, "id"]
        pUnion_fLeft = mLargest[:, ["id", "f1", "f2"]]
        pIntersection_fUnion = mLargest[1:2, :]
        pIntersection_fIntersection = mLargest[1:2, "id"]
        pIntersection_fLeft = mLargest[1:2, ["id", "f1", "f2"]]
        pLeft_fUnion = mLargest[[0,1,2], :]
        pLeft_fIntersection = mLargest[[0,1,2], "id"]

        expected = [
            pUnion_fUnion, pUnion_fIntersection, pUnion_fLeft,
            pIntersection_fUnion, pIntersection_fIntersection, pIntersection_fLeft,
            pLeft_fUnion, pLeft_fIntersection,
        ]

        self.merge_backend(left, right, expected, on="id")

    def test_merge_onFeature_newIds_sharedFeatures_nonDuplicate(self):
        dataL = [["id1", "a", 1], ["id2", "b", 2], ["id3", "c", 3]]
        fNamesL = ["id", "f1", "f2"]
        pNamesL = ["p1", "p2", "p3"]
        left = self.constructor(dataL, pointNames=pNamesL, featureNames=fNamesL)
        dataR = [[4, "id4", "x"], [5, "id5", "y"], [6, "id6", "z"]]
        fNamesR = ["f2","id", "f3"]
        right = self.constructor(dataR, featureNames=fNamesR)

        mData = [["id1", "a", 1, None], ["id2", "b", 2, None], ["id3", "c", 3, None],
                 ["id4", None, 4, "x"], ["id5", None, 5, "y"], ["id6", None, 6, "z"]]
        mFtNames = ["id", "f1", "f2", "f3"]
        mLargest = self.constructor(mData, featureNames=mFtNames)

        pUnion_fUnion = mLargest
        pUnion_fIntersection = mLargest[:, ["id", "f2"]]
        pUnion_fLeft = mLargest[:, ["id", "f1", "f2"]]
        pIntersection_fUnion = mLargest[[], :]
        pIntersection_fIntersection = mLargest[[], ["id", "f2"]]
        pIntersection_fLeft = mLargest[[], ["id", "f1", "f2"]]
        pLeft_fUnion = mLargest[[0,1,2], :]
        pLeft_fIntersection = mLargest[[0,1,2], ["id", "f2"]]

        expected = [
            pUnion_fUnion, pUnion_fIntersection, pUnion_fLeft,
            pIntersection_fUnion, pIntersection_fIntersection, pIntersection_fLeft,
            pLeft_fUnion, pLeft_fIntersection,
        ]

        self.merge_backend(left, right, expected, on="id")

    def test_merge_onFeature_sharedIds_sharedFeatures_nonDuplicate_noConflict(self):
        dataL = [["id1", "a", 1], ["id2", "b", 2], ["id3", "c", 3]]
        fNamesL = ["id", "f1", "f2"]
        pNamesL = ["p1", "p2", "p3"]
        left = self.constructor(dataL, pointNames=pNamesL, featureNames=fNamesL)
        dataR = [["id1", 1, "x"], ["id3", 3, "y"], ["id4", 4, "z"]]
        fNamesR = ["id", "f2", "f3"]
        right = self.constructor(dataR, featureNames=fNamesR)

        mData = [["id1", "a", 1, "x"], ["id2", "b", 2, None], ["id3", "c", 3, "y"],
                 ["id4", None, 4, "z"]]
        mFtNames = ["id", "f1", "f2", "f3"]
        mLargest = self.constructor(mData, featureNames=mFtNames)

        pUnion_fUnion = mLargest
        pUnion_fIntersection = mLargest[:, ["id", "f2"]]
        pUnion_fLeft = mLargest[:, ["id", "f1", "f2"]]
        pIntersection_fUnion = mLargest[[0, 2], :]
        pIntersection_fIntersection = mLargest[[0, 2], ["id", "f2"]]
        pIntersection_fLeft = mLargest[[0, 2], ["id", "f1", "f2"]]
        pLeft_fUnion = mLargest[[0,1,2], :]
        pLeft_fIntersection = mLargest[[0,1,2], ["id", "f2"]]

        expected = [
            pUnion_fUnion, pUnion_fIntersection, pUnion_fLeft,
            pIntersection_fUnion, pIntersection_fIntersection, pIntersection_fLeft,
            pLeft_fUnion, pLeft_fIntersection,
        ]

<<<<<<< HEAD
        self.merge_backend(left, right, expected, on="id")
=======
            exp = self.constructor([[1, 2, 3], [4, 5, 6], [7, 8, 9], [-1, -2, -3]])
            exp.features.setNames(fNames)
            exp.points.setNames('1', oldIdentifiers=0)
            exp.points.setNames('4', oldIdentifiers=1)
            exp.points.setNames('7', oldIdentifiers=2)
            toTest.points.insert(len(toTest.points), toInsert)
>>>>>>> 0c355806

    def test_merge_onFeature_sharedIds_sharedFeatures_nonDuplicate_withConflict(self):
        dataL = [["id1", "a", 1], ["id2", "b", 2], ["id3", "c", 3]]
        fNamesL = ["id", "f1", "f2"]
        pNamesL = ["p1", "p2", "p3"]
        left = self.constructor(dataL, pointNames=pNamesL, featureNames=fNamesL)
        dataR = [["id1", 1, "x"], ["id3", 99, "y"], ["id4", 4, "z"]]
        fNamesR = ["id", "f2", "f3"]
        right = self.constructor(dataR, featureNames=fNamesR)

<<<<<<< HEAD
        pUnion_fUnion = InvalidArgumentValue
        pUnion_fIntersection = InvalidArgumentValue
        pUnion_fLeft = InvalidArgumentValue
        pIntersection_fUnion = InvalidArgumentValue
        pIntersection_fIntersection = InvalidArgumentValue
        pIntersection_fLeft = InvalidArgumentValue
        pLeft_fUnion = InvalidArgumentValue
        pLeft_fIntersection = InvalidArgumentValue
=======
            exp = self.constructor([[1, 2, 3, -1], [4, 5, 6, -2], [7, 8, 9, -3]])
            exp.points.setNames(pNames)
            exp.features.setNames('a', oldIdentifiers=0,)
            exp.features.setNames('b', oldIdentifiers=1)
            exp.features.setNames('c', oldIdentifiers=2)
            toTest.features.insert(len(toTest.features), toInsert)
>>>>>>> 0c355806

        expected = [
            pUnion_fUnion, pUnion_fIntersection, pUnion_fLeft,
            pIntersection_fUnion, pIntersection_fIntersection, pIntersection_fLeft,
            pLeft_fUnion, pLeft_fIntersection,
        ]

        self.merge_backend(left, right, expected, on="id")

    def test_merge_onFeature_sameIds_newFeatures_duplicate(self):
        dataL = [["id1", "a", 1], ["id2", "b", 2], ["id3", "c", 3]]
        fNamesL = ["id", "f1", "f2"]
        pNamesL = ["p1", "p2", "p3"]
        left = self.constructor(dataL, pointNames=pNamesL, featureNames=fNamesL)
        dataR = [["id1", "w", 9], ["id1", "v", 8], ["id2", "x", 7], ["id3", "y", 6], ["id3", "z", 5]]
        fNamesR = ["id", "f3", "f4"]
        right = self.constructor(dataR, featureNames=fNamesR)

        mData = [["id1", "a", 1, "w", 9], ["id1", "a", 1, "v", 8], ["id2", "b", 2, "x", 7],
                 ["id3", "c", 3, "y", 6], ["id3", "c", 3, "z", 5]]
        mFtNames = ["id", "f1", "f2", "f3", "f4"]
        mLargest = self.constructor(mData, featureNames=mFtNames)

        pUnion_fUnion = mLargest
        pUnion_fIntersection = mLargest[:, "id"]
        pUnion_fLeft = mLargest[:, ["id", "f1", "f2"]]
        pIntersection_fUnion = mLargest
        pIntersection_fIntersection = mLargest[:, "id"]
        pIntersection_fLeft = mLargest[:, ["id", "f1", "f2"]]
        pLeft_fUnion = mLargest
        pLeft_fIntersection = mLargest[:, "id"]

        expected = [
            pUnion_fUnion, pUnion_fIntersection, pUnion_fLeft,
            pIntersection_fUnion, pIntersection_fIntersection, pIntersection_fLeft,
            pLeft_fUnion, pLeft_fIntersection,
        ]

        self.merge_backend(left, right, expected, on="id")

    def test_merge_onFeature_sharedIds_newFeatures_duplicate(self):
        dataL = [["id1", "a", 1], ["id2", "b", 2], ["id3", "c", 3]]
        fNamesL = ["id", "f1", "f2"]
        pNamesL = ["p1", "p2", "p3"]
        left = self.constructor(dataL, pointNames=pNamesL, featureNames=fNamesL)
        dataR = [["id1", "w", 9], ["id1", "v", 8], ["id2", "x", 7], ["id2", "y", 6], ["id4", "z", 5]]
        fNamesR = ["id", "f3", "f4"]
        right = self.constructor(dataR, featureNames=fNamesR)

        mData = [["id1", "a", 1, "w", 9], ["id1", "a", 1, "v", 8], ["id2", "b", 2, "x", 7],
                 ["id2", "b", 2, "y", 6], ["id3", "c", 3, None, None], ["id4", None, None, "z", 5]]
        mFtNames = ["id", "f1", "f2", "f3", "f4"]
        mLargest = self.constructor(mData, featureNames=mFtNames)

        pUnion_fUnion = mLargest
        pUnion_fIntersection = mLargest[:, "id"]
        pUnion_fLeft = mLargest[:, ["id", "f1", "f2"]]
        pIntersection_fUnion = mLargest[:3, :]
        pIntersection_fIntersection = mLargest[:3, "id"]
        pIntersection_fLeft = mLargest[:3, ["id", "f1", "f2"]]
        pLeft_fUnion = mLargest[:4, :]
        pLeft_fIntersection = mLargest[:4, "id"]

        expected = [
            pUnion_fUnion, pUnion_fIntersection, pUnion_fLeft,
            pIntersection_fUnion, pIntersection_fIntersection, pIntersection_fLeft,
            pLeft_fUnion, pLeft_fIntersection,
        ]

        self.merge_backend(left, right, expected, on="id")

    def test_merge_onFeature_newIds_newFeatures_duplicate(self):
        dataL = [["id1", "a", 1], ["id2", "b", 2], ["id3", "c", 3]]
        fNamesL = ["id", "f1", "f2"]
        pNamesL = ["p1", "p2", "p3"]
        left = self.constructor(dataL, pointNames=pNamesL, featureNames=fNamesL)
        dataR = [["id4", "w", 9], ["id4", "v", 8], ["id5", "x", 7], ["id5", "y", 6], ["id5", "z", 5]]
        fNamesR = ["id", "f3", "f4"]
        right = self.constructor(dataR, featureNames=fNamesR)

        mData = [["id1", "a", 1, None, None], ["id2", "b", 2, None, None],
                 ["id3", "c", 3, None, None], ["id4", None, None, "w", 9],
                 ["id4", None, None, "v", 8], ["id5", None, None, "x", 7],
                 ["id5", None, None, "y", 6], ["id5", None, None, "z", 5]]
        mFtNames = ["id", "f1", "f2", "f3", "f4"]
        mLargest = self.constructor(mData, featureNames=mFtNames)

        pUnion_fUnion = mLargest
        pUnion_fIntersection = mLargest[:, "id"]
        pUnion_fLeft = mLargest[:, ["id", "f1", "f2"]]
        pIntersection_fUnion = mLargest[[], :]
        pIntersection_fIntersection = mLargest[[], "id"]
        pIntersection_fLeft = mLargest[[], ["id", "f1", "f2"]]
        pLeft_fUnion = mLargest[:2, :]
        pLeft_fIntersection = mLargest[:2, "id"]

        expected = [
            pUnion_fUnion, pUnion_fIntersection, pUnion_fLeft,
            pIntersection_fUnion, pIntersection_fIntersection, pIntersection_fLeft,
            pLeft_fUnion, pLeft_fIntersection,
        ]

        self.merge_backend(left, right, expected, on="id")

    def test_merge_onFeature_sharedIds_newFeatures_duplicate_mixedOrder(self):
        dataL = [["id1", "a", 1], ["id3", "c", 3], ["id6", "f", 6]]
        dataR = [["id2", "w", 9], ["id3", "v", 8], ["id4", "x", 7], ["id4", "y", 6], ["id5", "z", 5]]
        fNamesR = ["id", "f3", "f4"]
        left = self.constructor(dataL, featureNames=["id", "f1", "f2"])
        right = self.constructor(dataR, featureNames=fNamesR)

        mData = [["id1", "a", 1, None, None], ["id3", "c", 3, "v", 8],
                 ["id6", "f", 6, None, None],["id2", None, None, "w", 9],
                 ["id4", None, None, "x", 7], ["id4", None, None, "y", 6], ["id5", None, None, "z", 5]]
        mFtNames = ["id", "f1", "f2", "f3", "f4"]
        mLargest = self.constructor(mData, featureNames=mFtNames)

        left.merge(right, point='union', feature='union', onFeature="id")
        assert left == mLargest

    def test_merge_onFeature_sharedIds_newFeatures_duplicate_differentMatchIdx(self):
        dataL = [["id1", "a", 1], ["id3", "c", 3], ["id6", "f", 6], ["id7", "g", 7]]
        dataR = [["id3", "v", 8], ["id4", "x", 7], ["id4", "y", 6]]
        fNamesR = ["id", "f3", "f4"]
        left = self.constructor(dataL, featureNames=["id", "f1", "f2"])
        right = self.constructor(dataR, featureNames=fNamesR)

        mData = [["id1", "a", 1, None, None], ["id3", "c", 3, "v", 8],
                 ["id6", "f", 6, None, None],["id7", "g", 7, None, None],
                 ["id4", None, None, "x", 7], ["id4", None, None, "y", 6]]
        mFtNames = ["id", "f1", "f2", "f3", "f4"]
        mLargest = self.constructor(mData, featureNames=mFtNames)

        left.merge(right, point='union', feature='union', onFeature="id")
        assert left == mLargest

    def test_merge_onFeature_sameIds_sameFeatures_duplicate(self):
        dataL = [["id1", "a", 1], ["id2", "b", 2], ["id3", "c", 3]]
        fNamesL = ["id", "f1", "f2"]
        pNamesL = ["p1", "p2", "p3"]
        left = self.constructor(dataL, pointNames=pNamesL, featureNames=fNamesL)
        dataR = [["id1", "w", 9], ["id1", "v", 8], ["id2", "x", 7], ["id3", "y", 6], ["id3", "z", 5]]
        fNamesR = ["id", "f1", "f2"]
        right = self.constructor(dataR, featureNames=fNamesR)

        pUnion_fUnion = InvalidArgumentValue
        pUnion_fIntersection = InvalidArgumentValue
        pUnion_fLeft = InvalidArgumentValue
        pIntersection_fUnion = InvalidArgumentValue
        pIntersection_fIntersection = InvalidArgumentValue
        pIntersection_fLeft = InvalidArgumentValue
        pLeft_fUnion = InvalidArgumentValue
        pLeft_fIntersection = InvalidArgumentValue

        expected = [
            pUnion_fUnion, pUnion_fIntersection, pUnion_fLeft,
            pIntersection_fUnion, pIntersection_fIntersection, pIntersection_fLeft,
            pLeft_fUnion, pLeft_fIntersection,
        ]

        self.merge_backend(left, right, expected, on="id")

    def test_merge_onFeature_sameIds_sharedFeatures_duplicate(self):
        dataL = [["id1", "a", 1], ["id2", "b", 2], ["id3", "c", 3]]
        fNamesL = ["id", "f1", "f2"]
        pNamesL = ["p1", "p2", "p3"]
        left = self.constructor(dataL, pointNames=pNamesL, featureNames=fNamesL)
        dataR = [["id1", 1, "v"], ["id1", 1, "w"], ["id2", 2, "x"], ["id3", 3, "y"], ["id3", 3, "z"]]
        fNamesR = ["id", "f2", "f3"]
        right = self.constructor(dataR, featureNames=fNamesR)

        mData = [["id1", "a", 1, "v"], ["id1", "a", 1, "w"], ["id2", "b", 2, "x"],
                 ["id3", "c", 3, "y"], ["id3", "c", 3, "z"]]
        mFtNames = ["id", "f1", "f2", "f3"]
        mLargest = self.constructor(mData, featureNames=mFtNames)

        pUnion_fUnion = mLargest
        pUnion_fIntersection = mLargest[:, ["id", "f2"]]
        pUnion_fLeft = mLargest[:, ["id", "f1", "f2"]]
        pIntersection_fUnion = mLargest
        pIntersection_fIntersection = mLargest[:, ["id", "f2"]]
        pIntersection_fLeft = mLargest[:, ["id", "f1", "f2"]]
        pLeft_fUnion = mLargest
        pLeft_fIntersection = mLargest[:, ["id", "f2"]]

        expected = [
            pUnion_fUnion, pUnion_fIntersection, pUnion_fLeft,
            pIntersection_fUnion, pIntersection_fIntersection, pIntersection_fLeft,
            pLeft_fUnion, pLeft_fIntersection,
        ]

        self.merge_backend(left, right, expected, on="id")

    def test_merge_onFeature_newIds_sharedFeatures_duplicate_noConflict(self):
        dataL = [["id1", "a", 1], ["id2", "b", 2], ["id3", "c", 3]]
        fNamesL = ["id", "f1", "f2"]
        pNamesL = ["p1", "p2", "p3"]
        left = self.constructor(dataL, pointNames=pNamesL, featureNames=fNamesL)
        dataR = [["id4", 99, "v"], ["id4", 99, "w"], ["id5", 99, "x"], ["id5", 99, "y"], ["id6", 99, "z"]]
        fNamesR = ["id", "f2", "f3"]
        right = self.constructor(dataR, featureNames=fNamesR)

        mData = [["id1", "a", 1, None], ["id2", "b", 2, None], ["id3", "c", 3, None],
                 ["id4", None, 99, "v"], ["id4", None, 99, "w"], ["id5", None, 99, "x"],
                 ["id5", None, 99, "y"], ["id6", None, 99, "z"]]
        mFtNames = ["id", "f1", "f2", "f3"]
        mLargest = self.constructor(mData, featureNames=mFtNames)

        pUnion_fUnion = mLargest
        pUnion_fIntersection = mLargest[:, ["id", "f2"]]
        pUnion_fLeft = mLargest[:, ["id", "f1", "f2"]]
        pIntersection_fUnion = mLargest[[], :]
        pIntersection_fIntersection = mLargest[[], ["id", "f2"]]
        pIntersection_fLeft = mLargest[[], ["id", "f1", "f2"]]
        pLeft_fUnion = mLargest[[0,1,2], :]
        pLeft_fIntersection = mLargest[[0,1,2], ["id", "f2"]]

        expected = [
            pUnion_fUnion, pUnion_fIntersection, pUnion_fLeft,
            pIntersection_fUnion, pIntersection_fIntersection, pIntersection_fLeft,
            pLeft_fUnion, pLeft_fIntersection,
        ]

        self.merge_backend(left, right, expected, on="id")

    def test_merge_onFeature_newIds_sharedFeatures_duplicate_withConflict(self):
        dataL = [["id1", "a", 1], ["id2", "b", 2], ["id3", "c", 3]]
        fNamesL = ["id", "f1", "f2"]
        pNamesL = ["p1", "p2", "p3"]
        left = self.constructor(dataL, pointNames=pNamesL, featureNames=fNamesL)
        dataR = [["id1", 1, "v"], ["id1", 1, "w"], ["id2", 99, "x"], ["id3", 3, "y"], ["id3", 3, "z"]]
        fNamesR = ["id", "f2", "f3"]
        right = self.constructor(dataR, featureNames=fNamesR)

        pUnion_fUnion = InvalidArgumentValue
        pUnion_fIntersection = InvalidArgumentValue
        pUnion_fLeft = InvalidArgumentValue
        pIntersection_fUnion = InvalidArgumentValue
        pIntersection_fIntersection = InvalidArgumentValue
        pIntersection_fLeft = InvalidArgumentValue
        pLeft_fUnion = InvalidArgumentValue
        pLeft_fIntersection = InvalidArgumentValue

        expected = [
            pUnion_fUnion, pUnion_fIntersection, pUnion_fLeft,
            pIntersection_fUnion, pIntersection_fIntersection, pIntersection_fLeft,
            pLeft_fUnion, pLeft_fIntersection,
        ]

        self.merge_backend(left, right, expected, on="id")

    def test_merge_pointNamesWithDefaults(self):
        dataL = [['a', 1, 2], ['b', 5, 6], ['c', -1, -2]]
        dataR = [[3, 4], [7, 8], [-3, -4]]
        fNamesL = ['id', 'f1', 'f2']
        fNamesR = ['f3', 'f4']
        leftObj = self.constructor(dataL, featureNames=fNamesL)
        rightObj = self.constructor(dataR, featureNames=fNamesR)
        leftObj.points.setName(0, 'a')
        rightObj.points.setName(0, 'a')
        assert leftObj.points.getName(1) is None
        assert rightObj.points.getName(1) is None


        leftObj.merge(rightObj, point='union', feature='union')
        
    def test_merge_ptUnion_ftUnion_pointNames_exactMatch(self):
        dataL = [['a', 1, 2], ['b', 5, 6], ['c', -1, -2]]
        dataR = [[3, 4], [7, 8], [-3, -4]]
        pNames = ['a', 'b', 'c']
        fNamesL = ['id', 'f1', 'f2']
        fNamesR = ['f3', 'f4']
        leftObj = self.constructor(dataL, pointNames=pNames, featureNames=fNamesL)
        rightObj = self.constructor(dataR, pointNames=pNames, featureNames=fNamesR)
        expData = [['a', 1, 2, 3, 4], ['b', 5, 6, 7, 8], ['c', -1, -2, -3, -4]]
        fNamesExp = ['id', 'f1', 'f2', 'f3', 'f4']
        exp = self.constructor(expData, pointNames=pNames, featureNames=fNamesExp)
        leftObj.merge(rightObj, point='union', feature='union')
        assert leftObj == exp   

    def test_merge_ptUnion_ftUnion_pointNames_exactMatch_sharedFt(self):
        dataL = [['a', 1, 2], ['b', 5, 6], ['c', -1, -2]]
        dataR = [[3, 4, 'a'], [7, 8, 'b'], [-3, -4, 'c']]
        pNames = ['a', 'b', 'c']
        fNamesL = ['id', 'f1', 'f2']
        fNamesR = ['f3', 'f4', 'id']
        leftObj = self.constructor(dataL, pointNames=pNames, featureNames=fNamesL)
        rightObj = self.constructor(dataR, pointNames=pNames, featureNames=fNamesR)
        expData = [['a', 1, 2, 3, 4], ['b', 5, 6, 7, 8], ['c', -1, -2, -3, -4]]
        fNamesExp = ['id', 'f1', 'f2', 'f3', 'f4']
        exp = self.constructor(expData, pointNames=pNames, featureNames=fNamesExp)
        leftObj.merge(rightObj, point='union', feature='union')
        assert leftObj == exp

    def test_merge_ptUnion_ftUnion_pointNames_allRightInLeft(self):
        dataL = [['a', 1, 2], ['b', 5, 6], ['c', -1, -2], ['d', -5, -6]]
        dataR = [[3, 4], [-3, -4]]
        fNamesL = ['id', 'f1', 'f2']
        fNamesR = ['f3', 'f4']
        leftObj = self.constructor(dataL, pointNames=['a', 'b', 'c', 'd'], featureNames=fNamesL)
        rightObj = self.constructor(dataR, pointNames=['a', 'c'], featureNames=fNamesR)
        expData = [['a', 1, 2, 3, 4], ['b', 5, 6, None, None], ['c', -1, -2, -3, -4], ['d', -5, -6, None, None]]
        fNamesExp = ['id', 'f1', 'f2', 'f3', 'f4']
        exp = self.constructor(expData, pointNames=['a', 'b', 'c', 'd'], featureNames=fNamesExp)
        leftObj.merge(rightObj, point='union', feature='union')
        assert leftObj == exp
    
    def test_merge_ptUnion_ftUnion_pointNames_rightNotAlwaysInLeft(self):
        dataL = [['a', 1, 2], ['b', 5, 6], ['c', -1, -2], ['d', -5, -6]]
        dataR = [[3, 4], [0, 0], [-3, -4], [9, 9]]
        fNamesL = ['id', 'f1', 'f2']
        fNamesR = ['f3', 'f4']
        leftObj = self.constructor(dataL, pointNames=['a', 'b', 'c', 'd'], featureNames=fNamesL)
        rightObj = self.constructor(dataR, pointNames=['a', 'x', 'c', 'y'], featureNames=fNamesR)
        expData = [['a', 1, 2, 3, 4], ['b', 5, 6, None, None], ['c', -1, -2, -3, -4],
                   ['d', -5, -6, None, None], [None, None, None, 0, 0], [None, None, None, 9, 9]]
        fNamesExp = ['id', 'f1', 'f2', 'f3', 'f4']
        exp = self.constructor(expData, pointNames=['a', 'b', 'c', 'd', 'x', 'y'], featureNames=fNamesExp)
        leftObj.merge(rightObj, point='union', feature='union')
        assert leftObj == exp

    def test_merge_ptUnion_ftUnion_onFeature_exactMatch(self):
        dataL = [['a', 1, 2], ['b', 5, 6], ['c', -1, -2]]
        dataR = [['a', 3, 4], ['b', 7, 8], ['c', -3, -4]]
        pNames = ['a', 'b', 'c']
        fNamesL = ['id', 'f1', 'f2']
        fNamesR = ['id', 'f3', 'f4']
        leftObj = self.constructor(dataL, pointNames=pNames, featureNames=fNamesL)
        rightObj = self.constructor(dataR, pointNames=pNames, featureNames=fNamesR)
        expData = [['a', 1, 2, 3, 4], ['b', 5, 6, 7, 8], ['c', -1, -2, -3, -4]]
        fNamesExp = ['id', 'f1', 'f2', 'f3', 'f4']
        exp = self.constructor(expData, featureNames=fNamesExp)
        leftObj.merge(rightObj, point='union', feature='union', onFeature='id')
        assert leftObj == exp
    
    def test_merge_ptUnion_ftUnion_onFeature_exactMatch_indexOnFeature(self):
        dataL = [['a', 1, 2], ['b', 5, 6], ['c', -1, -2]]
        dataR = [['a', 3, 4], ['b', 7, 8], ['c', -3, -4]]
        pNames = ['a', 'b', 'c']
        fNamesL = ['id', 'f1', 'f2']
        fNamesR = ['id', 'f3', 'f4']
        leftObj = self.constructor(dataL, pointNames=pNames, featureNames=fNamesL)
        rightObj = self.constructor(dataR, pointNames=pNames, featureNames=fNamesR)
        expData = [['a', 1, 2, 3, 4], ['b', 5, 6, 7, 8], ['c', -1, -2, -3, -4]]
        fNamesExp = ['id', 'f1', 'f2', 'f3', 'f4']
        exp = self.constructor(expData, featureNames=fNamesExp)
        leftObj.merge(rightObj, point='union', feature='union', onFeature=0)
        assert leftObj == exp
        
    def test_merge_ptUnion_ftUnion_onFeature_exactMatch_withDefaultFtNames(self):
        dataL = [['a', 1, 2], ['b', 5, 6], ['c', -1, -2]]
        dataR = [['a', 3, 4], ['b', 7, 8], ['c', -3, -4]]
        pNames = ['a', 'b', 'c']
        leftObj = self.constructor(dataL, pointNames=pNames)
        rightObj = self.constructor(dataR, pointNames=pNames)
        leftObj.features.setName(0, 'id')
        rightObj.features.setName(0, 'id')
        expData = [['a', 1, 2, 3, 4], ['b', 5, 6, 7, 8], ['c', -1, -2, -3, -4]]
        exp = self.constructor(expData)
        exp.features.setName(0, 'id')
        leftObj.merge(rightObj, point='union', feature='union', onFeature=0)
        assert leftObj == exp
        
    def test_merge_ptUnion_ftUnion_onFeature_exactMatch_sharedFt(self):
        dataL = [['a', 1, 2], ['b', 5, 6], ['c', -1, -2]]
        dataR = [[3, 4, 'a'], [7, 8, 'b'], [-3, -4, 'c']]
        pNames = ['a', 'b', 'c']
        fNamesL = ['id', 'f1', 'f2']
        fNamesR = ['f3', 'f4', 'id']
        leftObj = self.constructor(dataL, pointNames=pNames, featureNames=fNamesL)
        rightObj = self.constructor(dataR, pointNames=pNames, featureNames=fNamesR)
        expData = [['a', 1, 2, 3, 4], ['b', 5, 6, 7, 8], ['c', -1, -2, -3, -4]]
        fNamesExp = ['id', 'f1', 'f2', 'f3', 'f4']
        exp = self.constructor(expData, featureNames=fNamesExp)
        leftObj.merge(rightObj, point='union', feature='union', onFeature='id')
        assert leftObj == exp
        
    def test_merge_ptUnion_ftUnion_onFeature_allRightInLeft(self):
        dataL = [['a', 1, 2], ['b', 5, 6], ['c', -1, -2], ['d', -5, -6]]
        dataR = [['a', 3, 4], ['c', -3, -4]]
        fNamesL = ['id', 'f1', 'f2']
        fNamesR = ['id', 'f3', 'f4']
        leftObj = self.constructor(dataL, featureNames=fNamesL)
        rightObj = self.constructor(dataR, featureNames=fNamesR)
        expData = [['a', 1, 2, 3, 4], ['b', 5, 6, None, None], ['c', -1, -2, -3, -4], ['d', -5, -6, None, None]]
        fNamesExp = ['id', 'f1', 'f2', 'f3', 'f4']
        exp = self.constructor(expData, featureNames=fNamesExp)
        leftObj.merge(rightObj, point='union', feature='union', onFeature='id')
        assert leftObj == exp
    
    def test_merge_ptUnion_ftUnion_onFeature_rightNotAlwaysInLeft(self):
        dataL = [['a', 1, 2], ['b', 5, 6], ['c', -1, -2], ['d', -5, -6]]
        dataR = [['a', 3, 4], ['x', 0, 0], ['c', -3, -4], ['y', 9, 9]]
        fNamesL = ['id', 'f1', 'f2']
        fNamesR = ['id', 'f3', 'f4']
        leftObj = self.constructor(dataL, featureNames=fNamesL)
        rightObj = self.constructor(dataR, featureNames=fNamesR)
        expData = [['a', 1, 2, 3, 4], ['b', 5, 6, None, None], ['c', -1, -2, -3, -4],
                   ['d', -5, -6, None, None], ['x', None, None, 0, 0], ['y', None, None, 9, 9]]
        fNamesExp = ['id', 'f1', 'f2', 'f3', 'f4']
        exp = self.constructor(expData, featureNames=fNamesExp)
        leftObj.merge(rightObj, point='union', feature='union', onFeature='id')
        assert leftObj == exp
    
    def test_merge_ptUnion_ftUnion_onFeature_rightOnlyUnique_matchForEachLeft(self):
        dataL = [['a', 1, 2], ['a', 4, 3], ['b', -1, -2], ['c', -6, -5], ['c', -3, -4]]
        dataR = [['a', 3, 4], ['b', -3, -4], ['c', -4, -3]]
        fNamesL = ['id', 'f1', 'f2']
        fNamesR = ['id', 'f3', 'f4']
        leftObj = self.constructor(dataL, featureNames=fNamesL)
        rightObj = self.constructor(dataR, featureNames=fNamesR)
        expData = [['a', 1, 2, 3, 4], ['a', 4, 3, 3, 4], ['b', -1, -2, -3, -4],
                   ['c', -6, -5, -4, -3], ['c', -3, -4, -4, -3]]
        fNamesExp = ['id', 'f1', 'f2', 'f3', 'f4']
        exp = self.constructor(expData, featureNames=fNamesExp)
        leftObj.merge(rightObj, point='union', feature='union', onFeature='id')
        assert leftObj == exp
    
    def test_merge_ptUnion_ftUnion_onFeature_rightOnlyUnique_missingLeftMatches(self):
        dataL = [['a', 1, 2], ['a', 4, 3], ['b', -1, -2], ['c', -6, -5], ['c', -3, -4]]
        dataR = [['a', 3, 4], ['c', -4, -3], ['d', -3, -4]]
        fNamesL = ['id', 'f1', 'f2']
        fNamesR = ['id', 'f3', 'f4']
        leftObj = self.constructor(dataL, featureNames=fNamesL)
        rightObj = self.constructor(dataR, featureNames=fNamesR)
        expData = [['a', 1, 2, 3, 4], ['a', 4, 3, 3, 4], ['b', -1, -2, None, None],
                   ['c', -6, -5, -4, -3], ['c', -3, -4, -4, -3], ['d', None, None, -3, -4]]
        fNamesExp = ['id', 'f1', 'f2', 'f3', 'f4']
        exp = self.constructor(expData, featureNames=fNamesExp)
        leftObj.merge(rightObj, point='union', feature='union', onFeature='id')
        assert leftObj == exp
    
    def test_merge_ptUnion_ftUnion_onFeature_leftOnlyUnique_matchForEachRight(self):
        dataL = [['a', 3, 4], ['b', -3, -4], ['c', -4, -3]]
        dataR = [['a', 1, 2], ['a', 4, 3], ['b', -1, -2], ['c', -6, -5], ['c', -3, -4]]
        fNamesL = ['id', 'f1', 'f2']
        fNamesR = ['id', 'f3', 'f4']
        leftObj = self.constructor(dataL, featureNames=fNamesL)
        rightObj = self.constructor(dataR, featureNames=fNamesR)
        expData = [['a', 3, 4, 1, 2], ['a', 3, 4, 4, 3], ['b', -3, -4, -1, -2],
                   ['c', -4, -3, -6, -5], ['c', -4, -3, -3, -4]]
        fNamesExp = ['id', 'f1', 'f2', 'f3', 'f4']
        exp = self.constructor(expData, featureNames=fNamesExp)
        leftObj.merge(rightObj, point='union', feature='union', onFeature='id')
        assert leftObj == exp
    
    def test_merge_ptUnion_ftUnion_onFeature_notFirstFeature(self):
        dataL = [[1, 'a', 2], [5, 'b', 6], [-1, 'c', -2], [-5, 'd', -6]]
        dataR = [[3, 4, 'a'], [-3, -4, 'c']]
        fNamesL = ['f1', 'id', 'f2']
        fNamesR = ['f3', 'f4', 'id']
        leftObj = self.constructor(dataL, featureNames=fNamesL)
        rightObj = self.constructor(dataR, featureNames=fNamesR)
        expData = [[1, 'a', 2, 3, 4], [5, 'b', 6, None, None], [-1, 'c', -2, -3, -4], [-5, 'd', -6, None, None]]
        fNamesExp = ['f1', 'id', 'f2', 'f3', 'f4']
        exp = self.constructor(expData, featureNames=fNamesExp)
        leftObj.merge(rightObj, point='union', feature='union', onFeature='id')
        assert leftObj == exp
    
    def test_merge_ptUnion_ftUnion_onFeature_leftOnlyUnique_notFirstFeature(self):
        dataL = [[3, 'a', 4], [-3, 'b', -4], [-4, 'c', -3]]
        dataR = [[1, 2, 'a'], [4, 3, 'a'], [-1, -2, 'b'], [-6, -5, 'c'], [-3, -4, 'c']]
        fNamesL = ['f1', 'id', 'f2']
        fNamesR = ['f3', 'f4', 'id']
        leftObj = self.constructor(dataL, featureNames=fNamesL)
        rightObj = self.constructor(dataR, featureNames=fNamesR)
        expData = [[3, 'a', 4, 1, 2], [3, 'a', 4, 4, 3], [-3, 'b', -4, -1, -2],
                   [-4, 'c', -3, -6, -5], [-4, 'c', -3, -3, -4]]
        fNamesExp = ['f1', 'id', 'f2', 'f3', 'f4']
        exp = self.constructor(expData, featureNames=fNamesExp)
        leftObj.merge(rightObj, point='union', feature='union', onFeature='id')
        assert leftObj == exp
    
    def test_merge_ptUnion_ftIntersection_pointNames_sharedFt(self):
        dataL = [['a', 1, 2], ['b', 5, 6], ['c', -1, -2], ['d', -5, -6]]
        dataR = [['a',3, 4], ['b', 7, 8], ['c', -3, -4], ['d', -7, -8]]
        fNamesL = ['id', 'f1', 'f2']
        fNamesR = ['id', 'f3', 'f4']
        leftObj = self.constructor(dataL, pointNames=['a', 'b', 'c', 'd'], featureNames=fNamesL)
        rightObj = self.constructor(dataR, pointNames=['a', 'b', 'c', 'd'], featureNames=fNamesR)
        expData = [['a'], ['b'], ['c'], ['d']]
        fNamesExp = ['id']
        exp = self.constructor(expData, pointNames=['a', 'b', 'c', 'd'], featureNames=fNamesExp)
        leftObj.merge(rightObj, point='union', feature='intersection')
        assert leftObj == exp
    
    def test_merge_ptUnion_ftIntersection_pointNames_sharedFt_missing(self):
        dataL = [['a', 1, 2], ['b', 5, 6], ['c', -1, -2], ['d', -5, -6]]
        dataR = [['a',3, 4], [None, 7, 8], [None, -3, -4], ['d', -7, -8]]
        fNamesL = ['id', 'f1', 'f2']
        fNamesR = ['id', 'f3', 'f4']
        leftObj = self.constructor(dataL, pointNames=['a', 'b', 'c', 'd'], featureNames=fNamesL)
        rightObj = self.constructor(dataR, pointNames=['a', 'b', 'c', 'd'], featureNames=fNamesR)
        expData = [['a'], ['b'], ['c'], ['d']]
        fNamesExp = ['id']
        exp = self.constructor(expData, pointNames=['a', 'b', 'c', 'd'], featureNames=fNamesExp)
        leftObj.merge(rightObj, point='union', feature='intersection')
        assert leftObj == exp
    
    def test_merge_ptUnion_ftIntersection_onFeature_sharedFt(self):
        dataL = [['x', 3, 'a', 4], ['y', -3, 'b', -4], ['y', -4, 'c', -3]]
        dataR = [['x', 1, 2, 'a'], ['x', 4, 3, 'a'], ['y', -1, -2, 'b'], ['y', -6, -5, 'c'], ['y', -3, -4, 'c']]
        fNamesL = ['f0', 'f1', 'id', 'f2']
        fNamesR = ['f0', 'f3', 'f4', 'id']
        leftObj = self.constructor(dataL, featureNames=fNamesL)
        rightObj = self.constructor(dataR, featureNames=fNamesR)
        expData = [['x', 'a'], ['x', 'a'], ['y', 'b'],['y', 'c'], ['y', 'c']]
        fNamesExp = ['f0', 'id']
        exp = self.constructor(expData, featureNames=fNamesExp)
        leftObj.merge(rightObj, point='union', feature='intersection', onFeature='id')
        assert leftObj == exp
        
    def test_merge_ptIntersection_ftUnion_exception_pointNamesWithDefaults(self):
        dataL = [['a', 1, 2], ['b', 5, 6], ['c', -1, -2]]
        dataR = [[3, 4], [7, 8], [-3, -4]]
        fNamesL = ['id', 'f1', 'f2']
        fNamesR = ['f3', 'f4']
        leftObj = self.constructor(dataL, featureNames=fNamesL)
        rightObj = self.constructor(dataR, featureNames=fNamesR)
        leftObj.points.setName(0, 'a')
        rightObj.points.setName(0, 'a')
        assert leftObj.points.getName(1) is None
        assert rightObj.points.getName(1) is None
        expData = [['a', 1, 2, 3, 4]]
        exp = self.constructor(expData, pointNames=['a'], featureNames=fNamesL+fNamesR)
        leftObj.merge(rightObj, point='intersection', feature='union')
        assert leftObj == exp
    
    @raises(InvalidArgumentValue)
    def test_merge_ptIntersection_ftUnion_exception_bothNonUnique(self):
        dataL = [['a', 1, 2], ['c', 5, 6], ['c', -1, -2]]
        dataR = [['a', 3, 4], ['c', 7, 8], ['c', -3, -4]]
        pNames = ['a', 'b', 'c']
        fNamesL = ['id', 'f1', 'f2']
        fNamesR = ['id', 'f3', 'f4']
        leftObj = self.constructor(dataL, pointNames=pNames, featureNames=fNamesL)
        rightObj = self.constructor(dataR, pointNames=pNames, featureNames=fNamesR)
        leftObj.merge(rightObj, point='intersection', feature='union', onFeature='id')
        
    def test_merge_ptIntersection_ftUnion_pointNames_allRightInLeft(self):
        dataL = [['a', 1, 2], ['b', 5, 6], ['c', -1, -2], ['d', -5, -6]]
        dataR = [[3, 4], [-3, -4]]
        fNamesL = ['id', 'f1', 'f2']
        fNamesR = ['f3', 'f4']
        leftObj = self.constructor(dataL, pointNames=['a', 'b', 'c', 'd'], featureNames=fNamesL)
        rightObj = self.constructor(dataR, pointNames=['a', 'c'], featureNames=fNamesR)
        expData = [['a', 1, 2, 3, 4], ['c', -1, -2, -3, -4]]
        fNamesExp = ['id', 'f1', 'f2', 'f3', 'f4']
        exp = self.constructor(expData, pointNames=['a', 'c'],featureNames=fNamesExp)
        leftObj.merge(rightObj, point='intersection', feature='union')
        assert leftObj == exp
    
    def test_merge_ptIntersection_ftUnion_pointNames_rightNotAlwaysInLeft(self):
        dataL = [['a', 1, 2], ['b', 5, 6], ['c', -1, -2], ['d', -5, -6]]
        dataR = [[3, 4], [0, 0], [-3, -4], [9, 9]]
        fNamesL = ['id', 'f1', 'f2']
        fNamesR = ['f3', 'f4']
        leftObj = self.constructor(dataL, pointNames=['a', 'b', 'c', 'd'], featureNames=fNamesL)
        rightObj = self.constructor(dataR, pointNames=['a', 'x', 'c', 'y'], featureNames=fNamesR)
        expData = [['a', 1, 2, 3, 4], ['c', -1, -2, -3, -4]]
        fNamesExp = ['id', 'f1', 'f2', 'f3', 'f4']
        exp = self.constructor(expData, pointNames=['a', 'c'], featureNames=fNamesExp)
        leftObj.merge(rightObj, point='intersection', feature='union')
        assert leftObj == exp
    
    def test_merge_ptIntersection_ftUnion_onFeature_exactMatch(self):
        dataL = [['a', 1, 2], ['b', 5, 6], ['c', -1, -2]]
        dataR = [['a', 3, 4], ['b', 7, 8], ['c', -3, -4]]
        pNames = ['a', 'b', 'c']
        fNamesL = ['id', 'f1', 'f2']
        fNamesR = ['id', 'f3', 'f4']
        leftObj = self.constructor(dataL, pointNames=pNames, featureNames=fNamesL)
        rightObj = self.constructor(dataR, pointNames=pNames, featureNames=fNamesR)
        expData = [['a', 1, 2, 3, 4], ['b', 5, 6, 7, 8], ['c', -1, -2, -3, -4]]
        fNamesExp = ['id', 'f1', 'f2', 'f3', 'f4']
        exp = self.constructor(expData, featureNames=fNamesExp)
        leftObj.merge(rightObj, point='intersection', feature='union', onFeature='id')
        assert leftObj == exp

    def test_merge_ptIntersection_ftUnion_onFeature_allRightInLeft(self):
        dataL = [['a', 1, 2], ['b', 5, 6], ['c', -1, -2], ['d', -5, -6]]
        dataR = [['a', 3, 4], ['c', -3, -4]]
        fNamesL = ['id', 'f1', 'f2']
        fNamesR = ['id', 'f3', 'f4']
        leftObj = self.constructor(dataL, featureNames=fNamesL)
        rightObj = self.constructor(dataR, featureNames=fNamesR)
        expData = [['a', 1, 2, 3, 4], ['c', -1, -2, -3, -4]]
        fNamesExp = ['id', 'f1', 'f2', 'f3', 'f4']
        exp = self.constructor(expData, featureNames=fNamesExp)
        leftObj.merge(rightObj, point='intersection', feature='union', onFeature='id')
        assert leftObj == exp
    
    def test_merge_ptIntersection_ftUnion_onFeature_rightNotAlwaysInLeft(self):
        dataL = [['a', 1, 2], ['b', 5, 6], ['c', -1, -2], ['d', -5, -6]]
        dataR = [['a', 3, 4], ['x', 0, 0], ['c', -3, -4], ['y', 9, 9]]
        fNamesL = ['id', 'f1', 'f2']
        fNamesR = ['id', 'f3', 'f4']
        leftObj = self.constructor(dataL, featureNames=fNamesL)
        rightObj = self.constructor(dataR, featureNames=fNamesR)
        expData = [['a', 1, 2, 3, 4], ['c', -1, -2, -3, -4]]
        fNamesExp = ['id', 'f1', 'f2', 'f3', 'f4']
        exp = self.constructor(expData, featureNames=fNamesExp)
        leftObj.merge(rightObj, point='intersection', feature='union', onFeature='id')
        assert leftObj == exp
    
    def test_merge_ptIntersection_ftUnion_onFeature_rightOnlyUnique_matchForEachLeft(self):
        dataL = [['a', 1, 2], ['a', 4, 3], ['b', -1, -2], ['c', -6, -5], ['c', -3, -4]]
        dataR = [['a', 3, 4], ['b', -3, -4], ['c', -4, -3]]
        fNamesL = ['id', 'f1', 'f2']
        fNamesR = ['id', 'f3', 'f4']
        leftObj = self.constructor(dataL, featureNames=fNamesL)
        rightObj = self.constructor(dataR, featureNames=fNamesR)
        expData = [['a', 1, 2, 3, 4], ['a', 4, 3, 3, 4], ['b', -1, -2, -3, -4],
                   ['c', -6, -5, -4, -3], ['c', -3, -4, -4, -3]]
        fNamesExp = ['id', 'f1', 'f2', 'f3', 'f4']
        exp = self.constructor(expData, featureNames=fNamesExp)
        leftObj.merge(rightObj, point='intersection', feature='union', onFeature='id')
        assert leftObj == exp
    
    def test_merge_ptIntersection_ftUnion_onFeature_rightOnlyUnique_missingLeftMatches(self):
        dataL = [['a', 1, 2], ['a', 4, 3], ['b', -1, -2], ['c', -6, -5], ['c', -3, -4]]
        dataR = [['a', 3, 4], ['c', -4, -3], ['d', -3, -4]]
        fNamesL = ['id', 'f1', 'f2']
        fNamesR = ['id', 'f3', 'f4']
        leftObj = self.constructor(dataL, featureNames=fNamesL)
        rightObj = self.constructor(dataR, featureNames=fNamesR)
        expData = [['a', 1, 2, 3, 4], ['a', 4, 3, 3, 4], ['c', -6, -5, -4, -3], ['c', -3, -4, -4, -3]]
        fNamesExp = ['id', 'f1', 'f2', 'f3', 'f4']
        exp = self.constructor(expData, featureNames=fNamesExp)
        leftObj.merge(rightObj, point='intersection', feature='union', onFeature='id')
        assert leftObj == exp
    
    def test_merge_ptIntersection_ftUnion_onFeature_leftOnlyUnique_matchForEachRight(self):
        dataL = [['a', 3, 4], ['b', -3, -4], ['c', -4, -3]]
        dataR = [['a', 1, 2], ['a', 4, 3], ['b', -1, -2], ['c', -6, -5], ['c', -3, -4]]
        fNamesL = ['id', 'f1', 'f2']
        fNamesR = ['id', 'f3', 'f4']
        leftObj = self.constructor(dataL, featureNames=fNamesL)
        rightObj = self.constructor(dataR, featureNames=fNamesR)
        expData = [['a', 3, 4, 1, 2], ['a', 3, 4, 4, 3], ['b', -3, -4, -1, -2],
                   ['c', -4, -3, -6, -5], ['c', -4, -3, -3, -4]]
        fNamesExp = ['id', 'f1', 'f2', 'f3', 'f4']
        exp = self.constructor(expData, featureNames=fNamesExp)
        leftObj.merge(rightObj, point='intersection', feature='union', onFeature='id')
        assert leftObj == exp
        
    def test_merge_ptIntersection_ftUnion_onFeature_notFirstFeature(self):
        dataL = [[1, 'a', 2], [5, 'b', 6], [-1, 'c', -2], [-5, 'd', -6]]
        dataR = [[3, 4, 'a'], [-3, -4, 'c']]
        fNamesL = ['f1', 'id', 'f2']
        fNamesR = ['f3', 'f4', 'id']
        leftObj = self.constructor(dataL, featureNames=fNamesL)
        rightObj = self.constructor(dataR, featureNames=fNamesR)
        expData = [[1, 'a', 2, 3, 4], [-1, 'c', -2, -3, -4]]
        fNamesExp = ['f1', 'id', 'f2', 'f3', 'f4']
        exp = self.constructor(expData, featureNames=fNamesExp)
        leftObj.merge(rightObj, point='intersection', feature='union', onFeature='id')
        assert leftObj == exp
    
    def test_merge_ptIntersection_ftUnion_onFeature_leftOnlyUnique_notFirstFeature(self):
        dataL = [[3, 'a', 4], [-3, 'b', -4], [-4, 'c', -3]]
        dataR = [[1, 2, 'a'], [4, 3, 'a'], [-1, -2, 'b'], [-6, -5, 'c'], [-3, -4, 'c']]
        fNamesL = ['f1', 'id', 'f2']
        fNamesR = ['f3', 'f4', 'id']
        leftObj = self.constructor(dataL, featureNames=fNamesL)
        rightObj = self.constructor(dataR, featureNames=fNamesR)
        expData = [[3, 'a', 4, 1, 2], [3, 'a', 4, 4, 3], [-3, 'b', -4, -1, -2],
                   [-4, 'c', -3, -6, -5], [-4, 'c', -3, -3, -4]]
        fNamesExp = ['f1', 'id', 'f2', 'f3', 'f4']
        exp = self.constructor(expData, featureNames=fNamesExp)
        leftObj.merge(rightObj, point='intersection', feature='union', onFeature='id')
        assert leftObj == exp

    def test_merge_ptLeft_ftUnion_onFeature_exactMatch(self):
        dataL = [['a', 1, 2], ['b', 5, 6], ['c', -1, -2]]
        dataR = [['a', 3, 4], ['b', 7, 8], ['c', -3, -4]]
        pNames = ['a', 'b', 'c']
        fNamesL = ['id', 'f1', 'f2']
        fNamesR = ['id', 'f3', 'f4']
        leftObj = self.constructor(dataL, pointNames=pNames, featureNames=fNamesL)
        rightObj = self.constructor(dataR, pointNames=pNames, featureNames=fNamesR)
        expData = [['a', 1, 2, 3, 4], ['b', 5, 6, 7, 8], ['c', -1, -2, -3, -4]]
        fNamesExp = ['id', 'f1', 'f2', 'f3', 'f4']
        exp = self.constructor(expData, featureNames=fNamesExp)

        leftObj.merge(rightObj, point='left', feature='union', onFeature='id')
        assert leftObj == exp
    
    def test_merge_ptLeft_ftUnion_onFeature_allRightInLeft(self):
        dataL = [['a', 1, 2], ['b', 5, 6], ['c', -1, -2], ['d', -5, -6]]
        dataR = [['a', 3, 4], ['c', -3, -4]]
        fNamesL = ['id', 'f1', 'f2']
        fNamesR = ['id', 'f3', 'f4']
        leftObj = self.constructor(dataL, featureNames=fNamesL)
        rightObj = self.constructor(dataR, featureNames=fNamesR)
        expData = [['a', 1, 2, 3, 4], ['b', 5, 6, None, None], ['c', -1, -2, -3, -4], ['d', -5, -6, None, None]]
        fNamesExp = ['id', 'f1', 'f2', 'f3', 'f4']
        exp = self.constructor(expData, featureNames=fNamesExp)

        leftObj.merge(rightObj, point='left', feature='union', onFeature='id')
        assert leftObj == exp
    
    def test_merge_ptLeft_ftUnion_onFeature_rightNotAlwaysInLeft(self):
        dataL = [['a', 1, 2], ['b', 5, 6], ['c', -1, -2], ['d', -5, -6]]
        dataR = [['a', 3, 4], ['x', 0, 0], ['c', -3, -4], ['y', 9, 9]]
        fNamesL = ['id', 'f1', 'f2']
        fNamesR = ['id', 'f3', 'f4']
        leftObj = self.constructor(dataL, featureNames=fNamesL)
        rightObj = self.constructor(dataR, featureNames=fNamesR)
        expData = [['a', 1, 2, 3, 4], ['b', 5, 6, None, None], ['c', -1, -2, -3, -4],
                   ['d', -5, -6, None, None]]
        fNamesExp = ['id', 'f1', 'f2', 'f3', 'f4']
        exp = self.constructor(expData, featureNames=fNamesExp)

        leftObj.merge(rightObj, point='left', feature='union', onFeature='id')
        assert leftObj == exp
    
    def test_merge_pointStrict_featureUnion_ptNames_allNames(self):
        dataL = [[1,1,"a"], [1,1,"b"], [1,1,"c"], [1,1,"d"]]
        dataR = [["c",2,2], ["b",2,2], ["a",2,2], ["d",2,2]]
        fNamesL = ["f1", "f2", "id"]
        fNamesR = ["id", "f3", "f4"]
        pNamesL = ["p1", "p2", "p3", "p4"]
        pNamesR = ["p3", "p2", "p1", "p4"]
        leftObj = self.constructor(dataL, pointNames=pNamesL, featureNames=fNamesL)
        rightObj = self.constructor(dataR, pointNames=pNamesR, featureNames=fNamesR)
        expData = [[1,1,"a",2,2], [1,1,"b",2,2], [1,1,"c",2,2], [1,1,"d",2,2]]
        expFNames = ["f1", "f2", "id", "f3", "f4"]
        exp = self.constructor(expData, pointNames=pNamesL, featureNames=expFNames)

        leftObj.merge(rightObj, point='strict', feature='union', onFeature=None)
        assert leftObj == exp
    
    def test_merge_pointStrict_featureIntersection_ptNames_allNames(self):
        dataL = [[1,1,"a"], [1,1,"b"], [1,1,"c"], [1,1,"d"]]
        dataR = [["c",2,2], ["b",2,2], ["a",2,2], ["d",2,2]]
        fNamesL = ["f1", "f2", "id"]
        fNamesR = ["id", "f3", "f4"]
        pNamesL = ["p1", "p2", "p3", "p4"]
        pNamesR = ["p3", "p2", "p1", "p4"]
        leftObj = self.constructor(dataL, pointNames=pNamesL, featureNames=fNamesL)
        rightObj = self.constructor(dataR, pointNames=pNamesR, featureNames=fNamesR)
        expData = [["a"], ["b"], ["c"], ["d"]]
        expFNames = ["id"]
        exp = self.constructor(expData, pointNames=pNamesL, featureNames=expFNames)

        leftObj.merge(rightObj, point='strict', feature='intersection', onFeature=None)
        assert leftObj == exp
    
    def test_merge_pointStrict_featureUnion_onFeature_allNames(self):
        dataL = [[1,1,"a"], [1,1,"b"], [1,1,"c"], [1,1,"d"]]
        dataR = [["c",2,2], ["b",2,2], ["a",2,2], ["d",2,2]]
        fNamesL = ["f1", "f2", "id"]
        fNamesR = ["id", "f3", "f4"]
        pNamesL = ["p1", "p2", "p3", "p4"]
        pNamesR = ["pOne", "pTwo", "pThree", "pFour"]
        leftObj = self.constructor(dataL, pointNames=pNamesL, featureNames=fNamesL)
        rightObj = self.constructor(dataR, pointNames=pNamesR, featureNames=fNamesR)
        expData = [[1,1,"a",2,2], [1,1,"b",2,2], [1,1,"c",2,2], [1,1,"d",2,2]]
        expFNames = ["f1", "f2", "id", "f3", "f4"]
        exp = self.constructor(expData, featureNames=expFNames)

        leftObj.merge(rightObj, point='strict', feature='union', onFeature="id")
        assert leftObj == exp
    
    def test_merge_pointStrict_featureIntersection_onFeature_allNames(self):
        dataL = [[1,1,"a"], [1,1,"b"], [1,1,"c"], [1,1,"d"]]
        dataR = [["c",2,2], ["b",2,2], ["a",2,2], ["d",2,2]]
        fNamesL = ["f1", "f2", "id"]
        fNamesR = ["id", "f3", "f4"]
        pNamesL = ["p1", "p2", "p3", "p4"]
        pNamesR = ["pOne", "pTwo", "pThree", "pFour"]
        leftObj = self.constructor(dataL, pointNames=pNamesL, featureNames=fNamesL)
        rightObj = self.constructor(dataR, pointNames=pNamesR, featureNames=fNamesR)
        expData = [["a"], ["b"], ["c"], ["d"]]
        expFNames = ["id"]
        exp = self.constructor(expData, featureNames=expFNames)

        leftObj.merge(rightObj, point='strict', feature='intersection', onFeature="id")
        assert leftObj == exp
    
    @raises(InvalidArgumentValueCombination)
    def test_merge_pointStrict_featureUnion_ptNames_ptNamesOnly(self):
        dataL = [[1,1,"a"], [1,1,"b"], [1,1,"c"], [1,1,"d"]]
        dataR = [["c",2,2], ["b",2,2], ["a",2,2], ["d",2,2]]
        pNamesL = ["p1", "p2", "p3", "p4"]
        pNamesR = ["p3", "p2", "p1", "p4"]
        leftObj = self.constructor(dataL, pointNames=pNamesL)
        rightObj = self.constructor(dataR, pointNames=pNamesR)

        leftObj.merge(rightObj, point='strict', feature='union', onFeature=None)
        
    @raises(InvalidArgumentValueCombination)
    def test_merge_pointStrict_featureIntersection_ptNames_ptNamesOnly(self):
        dataL = [[1,1,"a"], [1,1,"b"], [1,1,"c"], [1,1,"d"]]
        dataR = [["c",2,2], ["b",2,2], ["a",2,2], ["d",2,2]]
        pNamesL = ["p1", "p2", "p3", "p4"]
        pNamesR = ["p3", "p2", "p1", "p4"]
        leftObj = self.constructor(dataL, pointNames=pNamesL)
        rightObj = self.constructor(dataR, pointNames=pNamesR)

        leftObj.merge(rightObj, point='strict', feature='intersection', onFeature=None)

    @raises(InvalidArgumentValue)
    def test_merge_pointStrict_featureUnion_onFeature_ptNamesOnly(self):
        dataL = [[1,1,"a"], [1,1,"b"], [1,1,"c"], [1,1,"d"]]
        dataR = [["c",2,2], ["b",2,2], ["a",2,2], ["d",2,2]]
        pNamesL = ["p1", "p2", "p3", "p4"]
        pNamesR = ["p3", "p2", "p1", "p4"]
        leftObj = self.constructor(dataL, pointNames=pNamesL)
        rightObj = self.constructor(dataR, pointNames=pNamesR)

        leftObj.merge(rightObj, point='strict', feature='union', onFeature="id")

    @raises(InvalidArgumentValue)
    def test_merge_pointStrict_featureIntersection_onFeature_ptNamesOnly(self):
        dataL = [[1,1,"a"], [1,1,"b"], [1,1,"c"], [1,1,"d"]]
        dataR = [["c",2,2], ["b",2,2], ["a",2,2], ["d",2,2]]
        pNamesL = ["p1", "p2", "p3", "p4"]
        pNamesR = ["p3", "p2", "p1", "p4"]
        leftObj = self.constructor(dataL, pointNames=pNamesL)
        rightObj = self.constructor(dataR, pointNames=pNamesR)

        leftObj.merge(rightObj, point='strict', feature='intersection', onFeature="id")

    @raises(InvalidArgumentValue)
    def test_merge_pointStrict_featureUnion_ptNames_ftNamesOnly(self):
        dataL = [[1,1,"a"], [1,1,"b"], [1,1,"c"], [1,1,"d"]]
        dataR = [["c",2,2], ["b",2,2], ["a",2,2], ["d",2,2]]
        fNamesL = ["f1", "f2", "id"]
        fNamesR = ["id", "f3", "f4"]
        leftObj = self.constructor(dataL, featureNames=fNamesL)
        rightObj = self.constructor(dataR, featureNames=fNamesR)

        leftObj.merge(rightObj, point='strict', feature='union', onFeature=None)

    @raises(InvalidArgumentValue)
    def test_merge_pointStrict_featureIntersection_ptNames_ftNamesOnly(self):
        dataL = [[1,1,"a"], [1,1,"b"], [1,1,"c"], [1,1,"d"]]
        dataR = [["c",2,2], ["b",2,2], ["a",2,2], ["d",2,2]]
        fNamesL = ["f1", "f2", "id"]
        fNamesR = ["id", "f3", "f4"]
        leftObj = self.constructor(dataL, featureNames=fNamesL)
        rightObj = self.constructor(dataR, featureNames=fNamesR)

        leftObj.merge(rightObj, point='strict', feature='intersection', onFeature=None)

    def test_merge_pointStrict_featureUnion_onFeature_ftNamesOnly(self):
        dataL = [[1,1,"a"], [1,1,"b"], [1,1,"c"], [1,1,"d"]]
        dataR = [["c",2,2], ["b",2,2], ["a",2,2], ["d",2,2]]
        fNamesL = ["f1", "f2", "id"]
        fNamesR = ["id", "f3", "f4"]
        leftObj = self.constructor(dataL, featureNames=fNamesL)
        rightObj = self.constructor(dataR, featureNames=fNamesR)
        expData = [[1,1,"a",2,2], [1,1,"b",2,2], [1,1,"c",2,2], [1,1,"d",2,2]]
        expFNames = ["f1", "f2", "id", "f3", "f4"]
        exp = self.constructor(expData, featureNames=expFNames)

        leftObj.merge(rightObj, point='strict', feature='union', onFeature="id")
        assert leftObj == exp
        assert leftObj.points._getNamesNoGeneration() is None

    def test_merge_pointStrict_featureIntersection_onFeature_ftNamesOnly(self):
        dataL = [[1,1,"a"], [1,1,"b"], [1,1,"c"], [1,1,"d"]]
        dataR = [["c",2,2], ["b",2,2], ["a",2,2], ["d",2,2]]
        fNamesL = ["f1", "f2", "id"]
        fNamesR = ["id", "f3", "f4"]
        leftObj = self.constructor(dataL, featureNames=fNamesL)
        rightObj = self.constructor(dataR, featureNames=fNamesR)
        expData = [["a"], ["b"], ["c"], ["d"]]
        expFNames = ["id"]
        exp = self.constructor(expData, featureNames=expFNames)

        leftObj.merge(rightObj, point='strict', feature='intersection', onFeature="id")
        assert leftObj == exp
    
    @raises(InvalidArgumentValueCombination)
    def test_merge_pointStrict_featureUnion_ptNames_noNames(self):
        dataL = [[1,1,"a"], [1,1,"b"], [1,1,"c"], [1,1,"d"]]
        dataR = [["a",2,2], ["b",2,2], ["c",2,2], ["d",2,2]]
        leftObj = self.constructor(dataL)
        rightObj = self.constructor(dataR)

        leftObj.merge(rightObj, point='strict', feature='union', force=True)

    def test_merge_pointStrict_featureUnion_ptNames_mixedPtNames(self):
        dataL = [['a', 1, 2], ['b', 5, 6], ['c', -1, -2]]
        dataR = [[2, 3], [6, 7], [-2, -3]]
        fNamesL = ['a','b','c']
        fNamesR = ['c', 'd']
        leftObj = self.constructor(dataL, featureNames=fNamesL)
        rightObj = self.constructor(dataR, featureNames=fNamesR)
        leftObj.points.setName(0, 'id')
        rightObj.points.setName(0, 'id')
        expData = [['a', 1, 2, 3], ['b', 5, 6, 7], ['c', -1, -2, -3]]
        exp = self.constructor(expData, featureNames=['a', 'b', 'c', 'd'])
        exp.points.setName(0, 'id')
        leftObj.merge(rightObj, point='strict', feature='union', force=True)
        assert leftObj == exp
    
    def test_merge_featureStrict_pointUnion_ptNames_allNames(self):
        dataL = [[1,1,"a"], [1,1,"b"], [1,1,"c"], [1,1,"d"]]
        dataR = [["d",1,1], ["x",2,2], ["y",2,2], ["z",2,2]]
        fNamesL = ["f1", "f2", "id"]
        fNamesR = ["id", "f1", "f2"]
        pNamesL = ["p1", "p2", "p3", "p4"]
        pNamesR = ["p4", "p5", "p6", "p7"]
        leftObj = self.constructor(dataL, pointNames=pNamesL, featureNames=fNamesL)
        rightObj = self.constructor(dataR, pointNames=pNamesR, featureNames=fNamesR)
        expData = [[1,1,"a"], [1,1,"b"], [1,1,"c"], [1,1,"d"], [2,2,"x"], [2,2,"y"], [2,2,"z"]]
        expPNames = ["p1", "p2", "p3", "p4", "p5", "p6", "p7"]
        exp = self.constructor(expData, pointNames=expPNames, featureNames=fNamesL)

        leftObj.merge(rightObj, point='union', feature='strict', onFeature=None)
        assert leftObj == exp
    
    @raises(InvalidArgumentValue)
    def test_merge_featureStrict_pointUnion_ptNames_allNames_ftMismatch(self):
        dataL = [[1,1,"a"], [1,1,"b"], [1,1,"c"], [1,1,"d"]]
        dataR = [["d",1,1], ["x",2,2], ["y",2,2], ["z",2,2]]
        fNamesL = ["f1", "f2", "id"]
        fNamesR = ["id", "f1", "f3"]
        pNamesL = ["p1", "p2", "p3", "p4"]
        pNamesR = ["p4", "p5", "p6", "p7"]
        leftObj = self.constructor(dataL, pointNames=pNamesL, featureNames=fNamesL)
        rightObj = self.constructor(dataR, pointNames=pNamesR, featureNames=fNamesR)
        expData = [[1,1,"a"], [1,1,"b"], [1,1,"c"], [1,1,"d"], [2,2,"x"], [2,2,"y"], [2,2,"z"]]
        expPNames = ["p1", "p2", "p3", "p4", "p5", "p6", "p7"]
        exp = self.constructor(expData, pointNames=expPNames, featureNames=fNamesL)

        leftObj.merge(rightObj, point='union', feature='strict', onFeature=None)
        assert leftObj == exp
    
    def test_merge_featureStrict_pointIntersection_ptNames_allNames(self):
        dataL = [[1,1,"a"], [1,1,"b"], [1,1,"c"], [1,1,"d"]]
        dataR = [["d",1,1], ["x",2,2], ["y",2,2], ["z",2,2]]
        fNamesL = ["f1", "f2", "id"]
        fNamesR = ["id", "f1", "f2"]
        pNamesL = ["p1", "p2", "p3", "p4"]
        pNamesR = ["p4", "p5", "p6", "p7"]
        leftObj = self.constructor(dataL, pointNames=pNamesL, featureNames=fNamesL)
        rightObj = self.constructor(dataR, pointNames=pNamesR, featureNames=fNamesR)
        expData = [[1,1,"d"]]
        expPNames = ["p4"]
        exp = self.constructor(expData, pointNames=expPNames, featureNames=fNamesL)

        leftObj.merge(rightObj, point='intersection', feature='strict', onFeature=None)
        assert leftObj == exp
    
    def test_merge_featureStrict_pointUnion_ptNames_ptNamesOnly(self):
        dataL = [[1,1,"a"], [1,1,"b"], [1,1,"c"], [1,1,"d"]]
        dataR = [["d",1,1], ["x",2,2], ["y",2,2], ["z",2,2]]
        pNamesL = ["p1", "p2", "p3", "p4"]
        pNamesR = ["p5", "p6", "p7", "p8"]
        leftObj = self.constructor(dataL, pointNames=pNamesL)
        rightObj = self.constructor(dataR, pointNames=pNamesR)
        expData = [[1,1,"a"], [1,1,"b"], [1,1,"c"], [1,1,"d"], ["d",1,1], ["x",2,2], ["y",2,2], ["z",2,2]]
        expPNames = ["p1", "p2", "p3", "p4", "p5", "p6", "p7", "p8"]
        exp = self.constructor(expData, pointNames=expPNames)

        leftObj.merge(rightObj, point='union', feature='strict', onFeature=None,
                      force=True)
        assert leftObj == exp
        assert leftObj.features._getNamesNoGeneration() is None

    @raises(InvalidArgumentValue)
    def test_merge_featureStrict_pointUnion_ptNames_ptNamesOnly_ptMismatch(self):
        dataL = [[1,1,"a"], [1,1,"b"], [1,1,"c"], [1,1,"d"]]
        dataR = [["d",1,1], ["x",2,2], ["y",2,2], ["z",2,2]]
        pNamesL = ["p1", "p2", "p3", "p4"]
        pNamesR = ["p4", "p5", "p6", "p7"]
        leftObj = self.constructor(dataL, pointNames=pNamesL)
        rightObj = self.constructor(dataR, pointNames=pNamesR)

        leftObj.merge(rightObj, point='union', feature='strict', force=True)

    def test_merge_featureStrict_pointIntersection_ptNames_ptNamesOnly(self):
        dataL = [[1,1,"a"], [1,1,"b"], [1,1,"c"], [1,1,"d"]]
        dataR = [["d",1,1], ["x",2,2], ["y",2,2], ["z",2,2]]
        pNamesL = ["p1", "p2", "p3", "p4"]
        pNamesR = ["p5", "p6", "p7", "p8"]
        leftObj = self.constructor(dataL, pointNames=pNamesL)
        rightObj = self.constructor(dataR, pointNames=pNamesR)
        expData = np.array([[],[],[]]).T
        exp = self.constructor(expData)
        leftObj.merge(rightObj, point='intersection', feature='strict', force=True)
        assert leftObj == exp
    
    @raises(InvalidArgumentValue)
    def test_merge_featureStrict_pointIntersection_ptNames_ptNamesOnly_ptMismatch(self):
        dataL = [[1,1,"a"], [1,1,"b"], [1,1,"c"], [1,1,"d"]]
        dataR = [["d",1,1], ["x",2,2], ["y",2,2], ["z",2,2]]
        pNamesL = ["p1", "p2", "p3", "p4"]
        pNamesR = ["p4", "p5", "p6", "p7"]
        leftObj = self.constructor(dataL, pointNames=pNamesL)
        rightObj = self.constructor(dataR, pointNames=pNamesR)

        leftObj.merge(rightObj, point='intersection', feature='strict',
                      force=True)
    
    @raises(InvalidArgumentValueCombination)
    def test_merge_featureStrict_pointUnion_ptNames_noNames(self):
        dataL = [[1,1,"a"], [1,1,"b"], [1,1,"c"], [1,1,"d"]]
        dataR = [["a",2,2], ["b",2,2], ["c",2,2], ["d",2,2]]
        leftObj = self.constructor(dataL)
        rightObj = self.constructor(dataR)

        leftObj.merge(rightObj, point='union', feature='strict', force=True)

    def test_merge_featureStrict_pointUnion_ptNames_mixedFtNames(self):
        dataL = [['a', 1, 2], ['b', 5, 6], ['c', -1, -2]]
        dataR = [['c', -1, -2], ['d', 3, 4]]
        pNamesL = ['a','b','c']
        pNamesR = ['c', 'd']
        leftObj = self.constructor(dataL, pointNames=pNamesL)
        rightObj = self.constructor(dataR, pointNames=pNamesR)
        leftObj.features.setName(0, 'id')
        rightObj.features.setName(0, 'id')
        expData = [['a', 1, 2], ['b', 5, 6], ['c', -1, -2], ['d', 3, 4]]
        exp = self.constructor(expData, pointNames=['a', 'b', 'c', 'd'])
        exp.features.setName(0, 'id')
        leftObj.merge(rightObj, point='union', feature='strict', force=True)
        assert leftObj == exp
    
    @raises(InvalidArgumentValue)
    def test_merge_featureStrict_pointUnion_ptNames_mixedFtNames_exc(self):
        dataL = [['a', 1, 2], ['b', 5, 6], ['c', -1, -2]]
        dataR = [['d', 3, 4]]
        pNamesL = ['a','b','c']
        pNamesR = ['d']
        leftObj = self.constructor(dataL, pointNames=pNamesL)
        rightObj = self.constructor(dataR, pointNames=pNamesR)
        leftObj.features.setName(0, 'id')
        rightObj.features.setName(1, 'id')

        leftObj.merge(rightObj, point='union', feature='strict')
    
    def test_merge_featureStrict_pointUnion_onFeature_mixedFtNames(self):
        dataL = [['a', 1, 2], ['b', 5, 6], ['c', -1, -2]]
        dataR = [['c', -1, -2], ['d', 3, 4]]
        pNamesL = ['a','b','c']
        pNamesR = ['f', 'd']
        leftObj = self.constructor(dataL, pointNames=pNamesL)
        rightObj = self.constructor(dataR, pointNames=pNamesR)
        leftObj.features.setName(0, 'id')
        rightObj.features.setName(0, 'id')
        expData = [['a', 1, 2], ['b', 5, 6], ['c', -1, -2], ['d', 3, 4]]
        exp = self.constructor(expData) # no pointNames
        exp.features.setName(0, 'id')
        leftObj.merge(rightObj, point='union', feature='strict',
                      onFeature='id', force=True)
        assert leftObj == exp
        
    @raises(InvalidArgumentValue)
    def test_merge_featureStrict_pointUnion_onFeature_mixedFtNames_exc(self):
        dataL = [['a', 1, 2], ['b', 5, 6], ['c', -1, -2]]
        dataR = [[3, 'd', 4]]
        pNamesL = ['a','b','c']
        pNamesR = ['d']
        leftObj = self.constructor(dataL, pointNames=pNamesL)
        rightObj = self.constructor(dataR, pointNames=pNamesR)
        leftObj.features.setName(0, 'id')
        rightObj.features.setName(0, 'id')
        leftObj.features.setName(1, 'one')
        rightObj.features.setName(2, 'one')
        leftObj.merge(rightObj, point='union', feature='strict',
                      onFeature='id')

    def test_merge_featureStrict_pointUnion_ptNames_defaultFtNames(self):
        dataL = [['a', 1, 2.3], ['b', 5, 6.7], ['c', -1, -2.1]]
        dataR = [['c', -1, -2.1], ['d', 3, 4.5]]
        pNamesL = ['a','b','c']
        pNamesR = ['c', 'd']
        leftObj = self.constructor(dataL, pointNames=pNamesL)
        rightObj = self.constructor(dataR, pointNames=pNamesR)
        leftObj.features.setName(0, 'str')
        rightObj.features.setName(2, 'float')
        expData = [['a', 1, 2.3], ['b', 5, 6.7], ['c', -1, -2.1], ['d', 3, 4.5]]
        exp = self.constructor(expData, pointNames=['a', 'b', 'c', 'd'])
        exp.features.setName(0, 'str')
        exp.features.setName(2, 'float')
        leftObj.merge(rightObj, point='union', feature='strict', force=True)
        assert leftObj == exp
    
    @raises(InvalidArgumentValue)
    def test_merge_exception_strictDifferentFeatureCount(self):
        dataL = [['a', 1, 2, 99], ['c', 5, 6, 99], ['c', -1, -2, 99]]
        dataR = [['a', 3, 4], ['b', 7, 8], ['c', -3, -4]]
        pNames = ['a', 'b', 'c']
        fNamesL = ['id', 'f1', 'f2', 'f3']
        fNamesR = ['id', 'f1', 'f2']
        leftObj = self.constructor(dataL, pointNames=pNames, featureNames=fNamesL)
        rightObj = self.constructor(dataR, pointNames=pNames, featureNames=fNamesR)
        leftObj.merge(rightObj, point='union', feature='strict')
    
    @raises(InvalidArgumentValue)
    def test_merge_exception_pointStrictMissingOnFeature(self):
        dataL = [['a', 1, 2], ['b', 5, 6], ['c', -1, -2]]
        dataR = [['a', 3, 4], ['b', 7, 8], ['c', -3, -4]]
        fNamesL = ['id', 'f1', 'f2']
        fNamesR = ['di', 'f3', 'f4' ]
        pNames = ['a', 'b', 'c']
        leftObj = self.constructor(dataL, pointNames=pNames, featureNames=fNamesL)
        rightObj = self.constructor(dataR, pointNames=pNames, featureNames=fNamesR)
        leftObj.merge(rightObj, point='strict', feature='union', onFeature='id')

    @raises(InvalidArgumentValueCombination)
    def test_merge_exception_pointStrictOnFeatureNotMatching(self):
        dataL = [['a', 1, 2], ['b', 5, 6], ['c', -1, -2]]
        dataR = [['a', 3, 4], ['b', 7, 8], ['d', -3, -4]]
        fNamesL = ['id', 'f1', 'f2']
        fNamesR = ['id', 'f3', 'f4']
        pNamesL = ['a', 'b', 'c']
        pNamesR = ['a', 'b', 'c']
        leftObj = self.constructor(dataL, pointNames=pNamesL, featureNames=fNamesL)
        rightObj = self.constructor(dataR, pointNames=pNamesR, featureNames=fNamesR)
        leftObj.merge(rightObj, point='strict', feature='union', onFeature='id')


    
    
    
class StructureModifyingSparseSafe(StructureShared):    
    ##############
    # create data
    ##############

    def test_createEmptyData1(self):
        """
        create data object using tuple, list,
        dict, np.ndarray, np.matrix, pd.DataFrame,
        pd.Series, pd.SparseDataFrame, scipy sparse matrix
        as input type.
        """
        orig1 = self.constructor([])
        orig2 = self.constructor(())
        orig3 = self.constructor({})
        orig4 = self.constructor(np.empty([0, 0]))
        orig5 = self.constructor(np.matrix(np.empty([0, 0])))
        orig6 = self.constructor(pd.DataFrame())
        orig7 = self.constructor(pd.Series())
        try: # SparseDataFrame removed in 1.0 in favor of using SparseDType
            orig8 = self.constructor(pd.DataFrame(dtype='Sparse[float]'))
        except TypeError:
            orig8 = self.constructor(pd.SparseDataFrame())

        assert orig1.isIdentical(orig2)
        assert orig1.isIdentical(orig3)
        assert orig1.isIdentical(orig4)
        assert orig1.isIdentical(orig5)
        assert orig1.isIdentical(orig6)
        assert orig1.isIdentical(orig7)
        assert orig1.isIdentical(orig8)

    def test_createEmptyData2(self):
        """
        create data object using tuple, list,
        dict, np.ndarray, np.matrix, pd.DataFrame,
        pd.Series, pd.SparseDataFrame, scipy sparse matrix
        as input type.
        """
        orig1 = self.constructor([[]])
        orig2 = self.constructor([{}])
        orig3 = self.constructor(np.empty([1, 0]))
        orig4 = self.constructor(np.matrix(np.empty([1, 0])))
        orig5 = self.constructor(pd.DataFrame([[]]))
        orig6 = self.constructor(scipy.sparse.coo_matrix([[]]))
        try: # SparseDataFrame removed in 1.0 in favor of using SparseDType
            orig7 = self.constructor(pd.DataFrame([[]], dtype='Sparse[float]'))
        except TypeError:
            orig7 = self.constructor(pd.SparseDataFrame([[]]))

        assert orig1.isIdentical(orig2)
        assert orig1.isIdentical(orig3)
        assert orig1.isIdentical(orig4)
        assert orig1.isIdentical(orig5)
        assert orig1.isIdentical(orig6)
        assert orig1.isIdentical(orig7)

    def test_createEmptyData3(self):
        """
        create data object using tuple, list,
        dict, np.ndarray, np.matrix, pd.DataFrame,
        pd.Series, pd.SparseDataFrame, scipy sparse matrix
        as input type.
        """
        orig1 = self.constructor([[], []])
        orig2 = self.constructor([{}, {}])
        orig3 = self.constructor(np.empty([2, 0]))
        orig4 = self.constructor(np.matrix(np.empty([2, 0])))
        orig5 = self.constructor(pd.DataFrame([[], []]))
        orig6 = self.constructor(scipy.sparse.coo_matrix([[], []]))
        try: # SparseDataFrame removed in 1.0 in favor of using SparseDType
            orig7 = self.constructor(pd.DataFrame([[], []], dtype='Sparse[float]'))
        except TypeError:
            orig7 = self.constructor(pd.SparseDataFrame([[], []]))

        assert orig1.isIdentical(orig2)
        assert orig1.isIdentical(orig3)
        assert orig1.isIdentical(orig4)
        assert orig1.isIdentical(orig5)
        assert orig1.isIdentical(orig6)
        assert orig1.isIdentical(orig7)


    ##############
    # __init__() #
    ##############

    def test_init_allEqual(self):
        """ Test __init__() that every way to instantiate produces equal objects """
        # instantiate from list of lists
        fromList = self.constructor(source=[[1, 2, 3]])

        # instantiate from csv file
        with tempfile.NamedTemporaryFile(mode='w', suffix=".csv") as tmpCSV:
            tmpCSV.write("1,2,3\n")
            tmpCSV.flush()
            fromCSV = self.constructor(source=tmpCSV.name)

        # instantiate from mtx array file
        with tempfile.NamedTemporaryFile(mode='w', suffix=".mtx") as tmpMTXArr:
            tmpMTXArr.write("%%MatrixMarket matrix array integer general\n")
            tmpMTXArr.write("1 3\n")
            tmpMTXArr.write("1\n")
            tmpMTXArr.write("2\n")
            tmpMTXArr.write("3\n")
            tmpMTXArr.flush()
            fromMTXArr = self.constructor(source=tmpMTXArr.name)

        # instantiate from mtx coordinate file
        with tempfile.NamedTemporaryFile(mode='w', suffix=".mtx") as tmpMTXCoo:
            tmpMTXCoo.write("%%MatrixMarket matrix coordinate integer general\n")
            tmpMTXCoo.write("1 3 3\n")
            tmpMTXCoo.write("1 1 1\n")
            tmpMTXCoo.write("1 2 2\n")
            tmpMTXCoo.write("1 3 3\n")
            tmpMTXCoo.flush()
            fromMTXCoo = self.constructor(source=tmpMTXCoo.name)

        # check equality between all pairs
        assert fromList.isIdentical(fromCSV)
        assert fromMTXArr.isIdentical(fromList)
        assert fromMTXArr.isIdentical(fromCSV)
        assert fromMTXCoo.isIdentical(fromList)
        assert fromMTXCoo.isIdentical(fromCSV)
        assert fromMTXCoo.isIdentical(fromMTXArr)

    def test_init_allEqualWithNames(self):
        """ Test __init__() that every way to instantiate produces equal objects, with names """
        # instantiate from list of lists
        fromList = self.constructor(source=[[1, 2, 3]], pointNames=['1P'], featureNames=['one', 'two', 'three'])

        # instantiate from csv file
        with tempfile.NamedTemporaryFile(mode='w', suffix=".csv") as tmpCSV:
            tmpCSV.write("\n")
            tmpCSV.write("\n")
            tmpCSV.write("pointNames,one,two,three\n")
            tmpCSV.write("1P,1,2,3\n")
            tmpCSV.flush()
            fromCSV = self.constructor(source=tmpCSV.name)

        # instantiate from mtx file
        with tempfile.NamedTemporaryFile(mode='w', suffix=".mtx") as tmpMTXArr:
            tmpMTXArr.write("%%MatrixMarket matrix array integer general\n")
            tmpMTXArr.write("%#1P\n")
            tmpMTXArr.write("%#one,two,three\n")
            tmpMTXArr.write("1 3\n")
            tmpMTXArr.write("1\n")
            tmpMTXArr.write("2\n")
            tmpMTXArr.write("3\n")
            tmpMTXArr.flush()
            fromMTXArr = self.constructor(source=tmpMTXArr.name)

        # instantiate from mtx coordinate file
        with tempfile.NamedTemporaryFile(mode='w', suffix=".mtx") as tmpMTXCoo:
            tmpMTXCoo.write("%%MatrixMarket matrix coordinate integer general\n")
            tmpMTXCoo.write("%#1P\n")
            tmpMTXCoo.write("%#one,two,three\n")
            tmpMTXCoo.write("1 3 3\n")
            tmpMTXCoo.write("1 1 1\n")
            tmpMTXCoo.write("1 2 2\n")
            tmpMTXCoo.write("1 3 3\n")
            tmpMTXCoo.flush()
            fromMTXCoo = self.constructor(source=tmpMTXCoo.name)

        # check equality between all pairs
        assert fromList.isIdentical(fromCSV)
        assert fromMTXArr.isIdentical(fromList)
        assert fromMTXArr.isIdentical(fromCSV)
        assert fromMTXCoo.isIdentical(fromList)
        assert fromMTXCoo.isIdentical(fromCSV)
        assert fromMTXCoo.isIdentical(fromMTXArr)


    def test_init_multiDimensionNestedListInputs(self):
        # _reshape refers to elements, not entire object
        elem = [1, 2, 3]
        ret = self.constructor([[elem, elem], [elem, elem]])
        assert ret._dims == [2, 2, 3]
        assert len(ret.points) == 2
        assert len(ret.features) == 6

        data1 = [elem, elem, elem]
        ret = self.constructor([[data1, data1], [data1, data1]])
        assert ret._dims == [2, 2, 3, 3]
        assert len(ret.points) == 2
        assert len(ret.features) == 18

        data2 = [data1, data1, data1]
        ret = self.constructor([[data2, data2], [data2, data2]])
        assert ret._dims == [2, 2, 3, 3, 3]
        assert len(ret.points) == 2
        assert len(ret.features) == 54


    def test_init_coo_matrix_duplicates(self):
        # Constructing a matrix with duplicate indices
        row  = np.array([0, 0, 1, 3, 1, 0, 0])
        col  = np.array([0, 2, 1, 3, 1, 0, 0])
        data = np.array([1, 7, 1, 6, 4, 2, 1])
        coo = scipy.sparse.coo_matrix((data, (row, col)),shape=(4,4))
        ret = self.constructor(coo)
        # Expected coo_matrix duplicates sum
        row  = np.array([0, 0, 1, 3])
        col  = np.array([0, 2, 1, 3])
        data = np.array([4, 7, 5, 6])
        coo = scipy.sparse.coo_matrix((data, (row, col)),shape=(4,4))
        exp = self.constructor(coo)

        assert ret.isIdentical(exp)
        assert ret[0,0] == exp[0,0]
        assert ret[3,3] == exp[3,3]
        assert ret[1,1] == exp[1,1]

    def test_init_coo_matrix_duplicates_introduces_zero(self):
        # Constructing a matrix with duplicate indices
        row  = np.array([0, 0, 1, 3, 1, 0, 0])
        col  = np.array([0, 2, 1, 3, 1, 0, 0])
        data = np.array([1, 7, 1, 6, -1, 2, 1])
        coo = scipy.sparse.coo_matrix((data, (row, col)),shape=(4,4))
        ret = self.constructor(coo)
        # Expected coo_matrix duplicates sum
        row  = np.array([0, 0, 3])
        col  = np.array([0, 2, 3])
        data = np.array([4, 7, 6])
        coo = scipy.sparse.coo_matrix((data, (row, col)),shape=(4,4))
        exp = self.constructor(coo)

        assert ret.isIdentical(exp)
        assert ret[0,0] == exp[0,0]
        assert ret[3,3] == exp[3,3]
        assert ret[0,2] == exp[0,2]


    @raises(ValueError)
    def test_init_coo_matrix_duplicateswithDupStrings(self):
        # Constructing a matrix with duplicate indices
        # # with String, in a duplicate entry
        row  = np.array([0, 0, 1, 3, 1, 0, 0])
        col  = np.array([0, 2, 1, 3, 1, 0, 0])
        data = np.array([1, 7, 1, 'AAA', 4, 2, 'BBB'], dtype='O')
        coo_str = scipy.sparse.coo_matrix((data, (row, col)),shape=(4,4))
        ret = self.constructor(coo_str)

    @assertCalled(nimble.core.data.axis, 'valuesToPythonList')
    def test_init_pointNames_calls_valuesToPythonList(self):
        self.constructor([1,2,3], pointNames=['one'])

    @assertCalled(nimble.core.data.axis, 'valuesToPythonList')
    def test_init_featureNames_calls_valuesToPythonList(self):
        self.constructor([1,2,3], featureNames=['a', 'b', 'c'])

    ###############
    # transpose() #
    ###############

    def test_transpose_empty(self):
        """ Test transpose() on different kinds of emptiness """
        data = [[], []]
        data = np.array(data).T
        toTest = self.constructor(data)

        toTest.transpose()

        exp1 = [[], []]
        exp1 = np.array(exp1)
        ret1 = self.constructor(exp1)
        assert ret1.isIdentical(toTest)

        toTest.transpose()

        exp2 = [[], []]
        exp2 = np.array(exp2).T
        ret2 = self.constructor(exp2)
        assert ret2.isIdentical(toTest)

    @logCountAssertionFactory(3)
    def test_transpose_handmade(self):
        """ Test transpose() function against handmade output """
        data = [[1, 2, 3], [4, 5, 6], [7, 8, 9]]
        dataTrans = [[1, 4, 7], [2, 5, 8], [3, 6, 9]]

        dataObj1 = self.constructor(copy.deepcopy(data))
        dataObj2 = self.constructor(copy.deepcopy(data))
        dataObjT = self.constructor(copy.deepcopy(dataTrans))

        ret1 = dataObj1.transpose() # RET CHECK
        assert dataObj1.isIdentical(dataObjT)
        assert ret1 is None
        dataObj1.transpose()
        dataObjT.transpose()
        assert dataObj1.isIdentical(dataObj2)
        assert dataObj2.isIdentical(dataObjT)
        assertNoNamesGenerated(dataObj1)
        assertNoNamesGenerated(dataObj2)

    def test_transpose_handmadeWithZeros(self):
        """ Test transpose() function against handmade output """
        data = [[1, 2, 3], [4, 5, 6], [7, 8, 9], [0, 0, 0], [11, 12, 13]]
        dataTrans = [[1, 4, 7, 0, 11], [2, 5, 8, 0, 12], [3, 6, 9, 0, 13]]

        dataObj1 = self.constructor(copy.deepcopy(data))
        dataObj2 = self.constructor(copy.deepcopy(data))
        dataObjT = self.constructor(copy.deepcopy(dataTrans))

        ret1 = dataObj1.transpose() # RET CHECK

        assert dataObj1.isIdentical(dataObjT)
        assert ret1 is None

        dataObj1.transpose()
        dataObjT.transpose()
        assert dataObj1.isIdentical(dataObj2)
        assert dataObj2.isIdentical(dataObjT)

    def test_transpose_handmadeWithAxisNames(self):
        data = [[1, 2, 3], [4, 5, 6], [7, 8, 9], [0, 0, 0]]
        dataTrans = [[1, 4, 7, 0], [2, 5, 8, 0], [3, 6, 9, 0]]

        origPointNames = ['1','2','3','4']
        origFeatureNames = ['a','b','c']
        transPointNames = origFeatureNames
        transFeatureNames = origPointNames

        dataObj1 = self.constructor(copy.deepcopy(data), pointNames=origPointNames,
                                                    featureNames=origFeatureNames)
        dataObj2 = self.constructor(copy.deepcopy(data), pointNames=origPointNames,
                                                    featureNames=origFeatureNames)
        dataObjT = self.constructor(copy.deepcopy(dataTrans), pointNames=transPointNames,
                                                         featureNames=transFeatureNames)
        dataObj1.transpose()
        assert dataObj1.points.getNames() == transPointNames
        assert dataObj1.features.getNames() == transFeatureNames
        assert dataObj1.isIdentical(dataObjT)

        dataObj1.transpose()
        dataObjT.transpose()
        assert dataObj1.points.getNames() == dataObj2.points.getNames()
        assert dataObj1.features.getNames() == dataObj2.features.getNames()
        assert dataObj1.isIdentical(dataObj2)

        assert dataObj2.points.getNames() == dataObjT.points.getNames()
        assert dataObj2.features.getNames() == dataObjT.features.getNames()
        assert dataObj2.isIdentical(dataObjT)

    def test_transpose_NamePath_preservation(self):
        data = [[1, 2, 3], [4, 5, 6], [7, 8, 9], [0, 0, 0], [11, 12, 13]]

        dataObj1 = self.constructor(copy.deepcopy(data))

        dataObj1._name = "TestName"
        dataObj1._absPath = "TestAbsPath"
        dataObj1._relPath = TEST_REL_PATH

        dataObj1.transpose()

        assert dataObj1.name == "TestName"
        assert dataObj1.absolutePath == "TestAbsPath"
        assert dataObj1.relativePath == TEST_REL_PATH

    ##################################
    # common backends insert/append #
    #################################

    @oneLogEntryExpected
    def backend_insert_emptyObject(self, axis, funcName):
        empty = [[], []]

        if axis == 'point':
            empty = np.array(empty).T
            data = [[1, 2]]
        else:
            empty = np.array(empty)
            data = [[1], [2]]

        toTest = self.constructor(empty)
        toInsert = self.constructor(data)
        toExp = self.constructor(data)

        if axis == 'point':
            if funcName == 'insert':
                toTest.points.insert(0, toInsert)
            else:
                toTest.points.append(toInsert)
        else:
            if funcName == 'insert':
                toTest.features.insert(0, toInsert)
            else:
                toTest.features.append(toInsert)

        assert toTest.isIdentical(toExp)

    @oneLogEntryExpected
    def backend_insert_handmadeSingle(self, axis, insertBefore):
        data = [[1, 2, 3], [4, 5, 6], [7, 8, 9]]
        offNames = ['o1', 'o2', 'o3']
        names = ['one', 'two', 'three']
        addName = ['new']

        if axis == 'point':
            if insertBefore in [None, 3]:
                dataExpected = [[1, 2, 3], [4, 5, 6], [7, 8, 9], [-1, -2, -3]]
                namesExp = ['one', 'two', 'three', 'new']
            elif insertBefore == 0:
                dataExpected = [[-1, -2, -3], [1, 2, 3], [4, 5, 6], [7, 8, 9]]
                namesExp = ['new', 'one', 'two', 'three']
            elif insertBefore == 1:
                dataExpected = [[1, 2, 3], [-1, -2, -3], [4, 5, 6], [7, 8, 9]]
                namesExp = ['one', 'new', 'two', 'three']
            toTest = self.constructor(data, pointNames=names, featureNames=offNames)
            toInsert = self.constructor([[-1, -2, -3]], pointNames=addName, featureNames=offNames)
            expected = self.constructor(dataExpected, pointNames=namesExp, featureNames=offNames)
            if insertBefore is None:
                ret = toTest.points.append(toInsert) # RET CHECK
            else:
                ret = toTest.points.insert(insertBefore, toInsert)  # RET CHECK
        else:
            if insertBefore in [None, 3]:
                dataExpected = [[1, 2, 3, -1], [4, 5, 6, -2], [7, 8, 9, -3]]
                namesExp = ['one', 'two', 'three', 'new']
            elif insertBefore == 0:
                dataExpected = [[-1, 1, 2, 3], [-2, 4, 5, 6], [-3, 7, 8, 9]]
                namesExp = ['new', 'one', 'two', 'three']
            elif insertBefore == 1:
                dataExpected = [[1, -1, 2, 3], [4, -2, 5, 6], [7, -3, 8, 9]]
                namesExp = ['one', 'new', 'two', 'three']
            toTest = self.constructor(data, pointNames=offNames, featureNames=names)
            toInsert = self.constructor([[-1], [-2], [-3]], pointNames=offNames, featureNames=addName)
            expected = self.constructor(dataExpected, pointNames=offNames, featureNames=namesExp)
            if insertBefore is None:
                ret = toTest.features.append(toInsert) # RET CHECK
            else:
                ret = toTest.features.insert(insertBefore, toInsert)  # RET CHECK

        assert toTest.isIdentical(expected)
        assert ret is None

    @logCountAssertionFactory(4)
    def backend_insert_handmadeSequence(self, axis, insertBefore):
        data = [[1, 2, 3], [4, 5, 6], [7, 8, 9]]
        offNames = ['o1', 'o2', 'o3']
        names = ['one', 'two', 'three']
        newNames = ['a1', 'b1', 'b2', 'c1']
        toInsert = [[0.1, 0.2, 0.3], [0.01, 0.02, 0.03], [0, 0, 0], [10, 11, 12]]
        toInsert = self.constructor(toInsert, pointNames=newNames, featureNames=offNames)

        if axis == 'point':
            if insertBefore is None:
                dataExpected = [[1, 2, 3], [4, 5, 6], [7, 8, 9], [0.1, 0.2, 0.3],
                                [0.01, 0.02, 0.03], [0, 0, 0], [10, 11, 12]]
                namesExp = names + newNames
            elif insertBefore == 0:
                dataExpected = [[10, 11, 12], [0, 0, 0], [0.01, 0.02, 0.03], [0.1, 0.2, 0.3],
                                [1, 2, 3], [4, 5, 6], [7, 8, 9]]
                namesExp = list(reversed(newNames)) + names
            elif insertBefore == 1:
                dataExpected = [[1, 2, 3], [10, 11, 12], [0, 0, 0], [0.01, 0.02, 0.03],
                                [0.1, 0.2, 0.3], [4, 5, 6], [7, 8, 9]]
                namesExp = names[:1] + list(reversed(newNames)) + names[1:]
            elif insertBefore == 3:
                dataExpected = [[1, 2, 3], [4, 5, 6], [7, 8, 9], [10, 11, 12], [0, 0, 0], [0.01, 0.02, 0.03],
                                [0.1, 0.2, 0.3]]
                namesExp = names + list(reversed(newNames))
            toTest = self.constructor(data, pointNames=names, featureNames=offNames)
            for nextInsert in toInsert.points:
                if insertBefore is None:
                    toTest.points.append(nextInsert)
                else:
                    toTest.points.insert(insertBefore, nextInsert)
            expected = self.constructor(dataExpected, pointNames=namesExp, featureNames=offNames)
        else:
            if insertBefore is None:
                dataExpected = [[1, 2, 3, 0.1, 0.01, 0, 10], [4, 5, 6, 0.2, 0.02, 0, 11], [7, 8, 9, 0.3, 0.03, 0, 12]]
                namesExp = names + newNames
            elif insertBefore == 0:
                dataExpected = [[10, 0, 0.01, 0.1, 1, 2, 3], [11, 0, 0.02, 0.2, 4, 5, 6], [12, 0, 0.03, 0.3, 7, 8, 9]]
                namesExp = list(reversed(newNames)) + names
            elif insertBefore == 1:
                dataExpected = [[1, 10, 0, 0.01, 0.1, 2, 3], [4, 11, 0, 0.02, 0.2, 5, 6], [7, 12, 0, 0.03, 0.3, 8, 9]]
                namesExp = names[:1] + list(reversed(newNames)) + names[1:]
            elif insertBefore == 3:
                dataExpected = [[1, 2, 3, 10, 0, 0.01, 0.1], [4, 5, 6, 11, 0, 0.02, 0.2], [7, 8, 9, 12, 0, 0.03, 0.3]]
                namesExp = names + list(reversed(newNames))
            toTest = self.constructor(data, pointNames=offNames, featureNames=names)
            toInsert.transpose(useLog=False)
            for nextInsert in toInsert.features:
                if insertBefore is None:
                    toTest.features.append(nextInsert)
                else:
                    toTest.features.insert(insertBefore, nextInsert)
            expected = self.constructor(dataExpected, pointNames=offNames, featureNames=namesExp)

        assert toTest.isIdentical(expected)

    @oneLogEntryExpected
    def backend_insert_selfInsert(self, axis, insertBefore):
        data = [[1, 2, 3], [4, 5, 6], [7, 8, 9]]
        names = ['one', 'two', 'three']

        if axis == 'point':
            orig = self.constructor(data, featureNames=names)
        else:
            orig = self.constructor(data, pointNames=names)

        dup = orig.copy()

        if axis == 'point':
            dupNames = dup.points.getNames()
            assert orig.points.getNames() == dupNames

            if insertBefore is None:
                orig.points.append(orig)
            else:
                orig.points.insert(insertBefore, orig)

            if insertBefore in [3, 0, None]:
                dataExp = [[1, 2, 3], [4, 5, 6], [7, 8, 9], [1, 2, 3], [4, 5, 6], [7, 8, 9]]
            elif insertBefore == 1:
                dataExp = [[1, 2, 3], [1, 2, 3], [4, 5, 6], [7, 8, 9], [4, 5, 6], [7, 8, 9]]
            expected = self.constructor(dataExp, featureNames=names)
        else:
            dupNames = dup.features.getNames()
            assert orig.features.getNames() == dupNames

            if insertBefore is None:
                orig.features.append(orig)
            else:
                orig.features.insert(insertBefore, orig)

            if insertBefore in [3, 0, None]:
                dataExp = [[1, 2, 3, 1, 2, 3], [4, 5, 6, 4, 5, 6], [7, 8, 9, 7, 8, 9]]
            elif insertBefore == 1:
                dataExp = [[1, 1, 2, 3, 2, 3], [4, 4, 5, 6, 5, 6], [7, 7, 8, 9, 8, 9]]
            expected = self.constructor(dataExp, pointNames=names)

        assert orig == expected

        checkNames = orig.points.getNames() if axis == 'point' else orig.features.getNames()
        if insertBefore in [3, None]:
            assert checkNames[:3] == dupNames
            # indexes of inserted data
            idx1, idx2, idx3 = 3, 4, 5
        elif insertBefore == 0:
            assert checkNames[3:] == dupNames
            # indexes of inserted data
            idx1, idx2, idx3 = 0, 1, 2
        elif insertBefore == 1:
            assert [checkNames[0]] + checkNames[4:] == dupNames
            # indexes of inserted data
            idx1, idx2, idx3 = 1, 2, 3

        assert checkNames[idx1] is None
        assert checkNames[idx2] is None
        assert checkNames[idx3] is None

    def backend_insert_automaticReorder(self, axis, defPrimaryNames, insertBefore):
        data = [[1, 2, 3], [4, 5, 6], [7, 8, 9]]
        offNames = ['off1', 'off2', 'off3']
        addOffName = ['off3', 'off2', 'off1']
        if defPrimaryNames:
            names = [None] * 3
            addName = [None]
            namesExp = [None] * 4
        else:
            names = ['one', 'two', 'three']
            addName = ['new']
            if insertBefore in [3, None]:
                namesExp = ['one', 'two', 'three', 'new']
            elif insertBefore == 0:
                namesExp = ['new', 'one', 'two', 'three']
            elif insertBefore == 1:
                namesExp = ['one', 'new', 'two', 'three']

        if axis == 'point':
            toInsertData = [[-3, -2, -1]]
            if insertBefore in [3, None]:
                dataExpected = [[1, 2, 3], [4, 5, 6], [7, 8, 9], [-1, -2, -3]]
            elif insertBefore == 0:
                dataExpected = [[-1, -2, -3], [1, 2, 3], [4, 5, 6], [7, 8, 9]]
            elif insertBefore == 1:
                dataExpected = [[1, 2, 3], [-1, -2, -3], [4, 5, 6], [7, 8, 9]]
            toTest = self.constructor(data, pointNames=names, featureNames=offNames)
            toInsert = self.constructor(toInsertData, pointNames=addName, featureNames=addOffName)
            expInsert = toInsert.copy()
            expected = self.constructor(dataExpected, pointNames=namesExp, featureNames=offNames)
            if insertBefore is None:
                toTest.points.append(toInsert)
            else:
                toTest.points.insert(insertBefore, toInsert)
        else:
            toInsertData = [[-3], [-2], [-1]]
            if insertBefore in [3, None]:
                dataExpected = [[1, 2, 3, -1], [4, 5, 6, -2], [7, 8, 9, -3]]
            elif insertBefore == 0:
                dataExpected = [[-1, 1, 2, 3], [-2, 4, 5, 6], [-3, 7, 8, 9]]
            elif insertBefore == 1:
                dataExpected = [[1, -1, 2, 3], [4, -2, 5, 6], [7, -3, 8, 9]]
            toTest = self.constructor(data, pointNames=offNames, featureNames=names)
            toInsert = self.constructor(toInsertData, pointNames=addOffName, featureNames=addName)
            expInsert = toInsert.copy()
            expected = self.constructor(dataExpected, pointNames=offNames, featureNames=namesExp)
            if insertBefore is None:
                toTest.features.append(toInsert)
            else:
                toTest.features.insert(insertBefore, toInsert)
        # check that toInsert object was not modified when reordering occurred
        assert toInsert.isIdentical(expInsert)
        assert toTest.isIdentical(expected)

    #######################################
    # points.insert() / features.insert() #
    #######################################

    def backend_insert_exceptionInsertBeforeNone(self, axis):
        data = [[1, 2, 3], [4, 5, 6], [7, 8, 9]]
        toTest = self.constructor(data)
        toInsert = self.constructor([[2, 3, 4, 5, 6]])

        if axis == 'point':
            toTest.points.insert(None, toInsert)
        else:
            toInsert.transpose()
            toTest.features.insert(None, toInsert)

    @raises(InvalidArgumentType)
    def test_points_insert_exceptionInsertBeforeNone(self):
        """ Test points.insert() for InvalidArgumentType when insertBefore is None """
        self.backend_insert_exceptionInsertBeforeNone('point')

    @raises(InvalidArgumentType)
    def test_features_insert_exceptionInsertBeforeNone(self):
        """ Test features.insert() for InvalidArgumentType when insertBefore is None """
        self.backend_insert_exceptionInsertBeforeNone('feature')

    def backend_insert_exceptionWrongSize(self, axis):
        data = [[1, 2, 3], [4, 5, 6], [7, 8, 9]]
        toTest = self.constructor(data)
        toInsert = self.constructor([[2, 3, 4, 5, 6]])

        if axis == 'point':
            toTest.points.insert(len(toTest.points), toInsert)
        else:
            toInsert.transpose()
            toTest.features.insert(len(toTest.features), toInsert)

    @raises(InvalidArgumentValue)
    def test_points_insert_exceptionWrongSize(self):
        """ Test points.insert() for InvalidArgumentValue when toInsert has too many features """
        self.backend_insert_exceptionWrongSize('point')

    @raises(InvalidArgumentValue)
    def test_features_insert_exceptionWrongSize(self):
        """ Test features.insert() for InvalidArgumentValue when toInsert has too many points """
        self.backend_insert_exceptionWrongSize('feature')


    def backend_insert_exception_extendAxis_SameName(self, axis):
        toTest1 = self.constructor([[1, 2]], pointNames=["hello"])
        toTest2 = self.constructor([[1, 2], [5, 6]], pointNames=["hello", "goodbye"])

        if axis == 'point':
            toTest2.points.insert(len(toTest2.points), toTest1)
        else:
            toTest1.transpose()
            toTest2.transpose()
            toTest2.features.insert(len(toTest2.features), toTest1)

    @raises(InvalidArgumentValue)
    def test_points_insert_exceptionSamePointName(self):
        """ Test points.insert() for InvalidArgumentValue when toInsert and self have a pointName in common """
        self.backend_insert_exception_extendAxis_SameName('point')

    @raises(InvalidArgumentValue)
    def test_features_insert_exceptionSameFeatureName(self):
        """ Test features.insert() for InvalidArgumentValue when toInsert and self have a featureName in common """
        self.backend_insert_exception_extendAxis_SameName('feature')


    def backend_insert_exception_sharedAxis_unsharedName(self, axis):
        toTest1 = self.constructor([[1, 2]], featureNames=['1', '2'])
        toTest2 = self.constructor([[2, 1], [6, 5]], featureNames=['6', '1'])

        if axis == 'point':
            toTest2.points.insert(len(toTest2.points), toTest1)
        else:
            toTest1.transpose()
            toTest2.transpose()
            toTest2.features.insert(len(toTest2.features), toTest1)

    @raises(InvalidArgumentValue)
    def test_points_insert_exception_unsharedFeatureName(self):
        """ Test points.insert() for InvalidArgumentValue when toInsert and self have a featureName not in common """
        self.backend_insert_exception_sharedAxis_unsharedName('point')

    @raises(InvalidArgumentValue)
    def test_features_insert_exception_unsharedPointName(self):
        """ Test features.insert() for InvalidArgumentValue when toInsert and self have a pointName not in common """
        self.backend_insert_exception_sharedAxis_unsharedName('feature')


    def backend_insert_exceptionNonNimbleDataType(self, axis):
        data = [[1, 2, 3], [4, 5, 6], [7, 8, 9]]
        toTest = self.constructor(data)

        if axis == 'point':
            toTest.points.insert(len(toTest.points), [[1, 1, 1]])
        else:
            toTest.features.insert(len(toTest.features), [[1], [1], [1]])

    @raises(InvalidArgumentType)
    def test_points_insert_exceptionNonNimbleDataType(self):
        self.backend_insert_exceptionNonNimbleDataType('point')

    @raises(InvalidArgumentType)
    def test_features_insert_exceptionNonNimbleDataType(self):
        self.backend_insert_exceptionNonNimbleDataType('feature')


    def backend_insert_exception_outOfOrder_with_defaults(self, axis):
        toTest1 = self.constructor([[1, 2, 3]])
        toTest2 = self.constructor([[1, 3, 2]])

        toTest1.features.setName(1, '2')
        toTest1.features.setName(2, '3')
        toTest2.features.setName(1, '3')
        toTest2.features.setName(2, '2')

        if axis == 'point':
            toTest1.points.insert(len(toTest1.points), toTest2)
        else:
            toTest1.transpose()
            toTest2.transpose()
            toTest1.features.insert(len(toTest1.features), toTest2)

    @raises(ImproperObjectAction)
    def test_points_insert_exception_outOfOrder_with_defaults(self):
        """ Test points.insert() for ImproperObjectAction when toInsert and self contain a mix of set names and default names not in the same order"""
        self.backend_insert_exception_outOfOrder_with_defaults('point')

    @raises(ImproperObjectAction)
    def test_features_insert_exception_outOfOrder_with_defaults(self):
        """ Test features.insert() for ImproperObjectAction when toInsert and self contain a mix of set names and default names not in the same order"""
        self.backend_insert_exception_outOfOrder_with_defaults('feature')

    @raises(IndexError)
    def test_points_insert_fromEmpty_top(self):
        """ Test points.insert() with an insertBefore ID when the calling object is point empty raises exception """
        self.backend_insert_emptyObject('point', 'insert')

    @raises(IndexError)
    def test_features_insert_fromEmpty_left(self):
        """ Test features.insert() with an insertBefore ID when the calling object is feature empty raises exception """
        self.backend_insert_emptyObject('feature', 'insert')

    def test_points_insert_handmadeSingle_bottom(self):
        """ Test points.insert() against handmade output for a single added point to the bottom"""
        self.backend_insert_handmadeSingle('point', 3)

    def test_features_insert_handmadeSingle_right(self):
        """ Test features.insert() against handmade output for a single added feature to the right"""
        self.backend_insert_handmadeSingle('feature', 3)

    def test_points_insert_handmadeSingle_top(self):
        """ Test points.insert() against handmade output for a single added point the the top"""
        self.backend_insert_handmadeSingle('point', 0)

    def test_features_insert_handmadeSingle_left(self):
        """ Test features.insert() against handmade output for a single added feature to the left"""
        self.backend_insert_handmadeSingle('feature', 0)

    def test_points_insert_handmadeSingle_mid(self):
        """ Test points.insert() against handmade output for a single added point in the middle"""
        self.backend_insert_handmadeSingle('point', 1)

    def test_features_insert_handmadeSingle_mid(self):
        """ Test features.insert() against handmade output for a single added feature in the middle"""
        self.backend_insert_handmadeSingle('feature', 1)

    def test_points_insert_handmadeSequence_bottom(self):
        """ Test points.insert() against handmade output for a sequence of additions to the bottom"""
        self.backend_insert_handmadeSequence('point', 3)

    def test_features_insert_handmadeSequence_right(self):
        """ Test features.insert() against handmade output for a sequence of additions to the right"""
        self.backend_insert_handmadeSequence('feature', 3)

    def test_points_insert_handmadeSequence_top(self):
        """ Test points.insert() against handmade output for a sequence of additions to the top"""
        self.backend_insert_handmadeSequence('point', 0)

    def test_features_insert_handmadeSequence_left(self):
        """ Test features.insert() against handmade output for a sequence of additions to the left"""
        self.backend_insert_handmadeSequence('feature', 0)

    def test_points_insert_handmadeSequence_mid(self):
        """ Test points.insert() against handmade output for a sequence of additions to the middle"""
        self.backend_insert_handmadeSequence('point', 1)

    def test_features_insert_handmadeSequence_mid(self):
        """ Test features.insert() against handmade output for a sequence of additions to the middle"""
        self.backend_insert_handmadeSequence('feature', 1)

    def test_points_insert_selfInsert_bottom(self):
        self.backend_insert_selfInsert('point', 3)

    def test_features_insert_selfInsert_right(self):
        self.backend_insert_selfInsert('feature', 3)

    def test_points_insert_selfInsert_top(self):
        self.backend_insert_selfInsert('point', 0)

    def test_features_insert_selfInsert_left(self):
        self.backend_insert_selfInsert('feature', 0)

    def test_points_insert_selfInsert_mid(self):
        self.backend_insert_selfInsert('point', 1)

    def test_features_insert_selfInsert_mid(self):
        self.backend_insert_selfInsert('feature', 1)

    def test_points_insert_automaticReorder_fullySpecifiedNames_bottom(self):
        self.backend_insert_automaticReorder('point', False, 3)

    def test_features_insert_automaticReorder_fullySpecifiedNames_right(self):
        self.backend_insert_automaticReorder('feature', False, 3)

    def test_points_insert_automaticReorder_defaultPointNames_bottom(self):
        self.backend_insert_automaticReorder('point', True, 3)

    def test_features_insert_automaticReorder_defaultFeatureNames_right(self):
        self.backend_insert_automaticReorder('feature', True, 3)

    def test_points_insert_automaticReorder_fullySpecifiedNames_top(self):
        self.backend_insert_automaticReorder('point', False, 0)

    def test_features_insert_automaticReorder_fullySpecifiedNames_left(self):
        self.backend_insert_automaticReorder('feature', False, 0)

    def test_points_insert_automaticReorder_defaultPointNames_top(self):
        self.backend_insert_automaticReorder('point', True, 0)

    def test_features_insert_automaticReorder_defaultFeatureNames_left(self):
        self.backend_insert_automaticReorder('feature', True, 0)

    def test_points_insert_automaticReorder_fullySpecifiedNames_mid(self):
        self.backend_insert_automaticReorder('point', False, 1)

    def test_features_insert_automaticReorder_fullySpecifiedNames_mid(self):
        self.backend_insert_automaticReorder('feature', False, 1)

<<<<<<< HEAD
    def test_points_insert_automaticReorder_defaultPointNames_mid(self):
        self.backend_insert_automaticReorder('point', True, 1)

    def test_features_insert_automaticReorder_defaultFeatureNames_mid(self):
        self.backend_insert_automaticReorder('feature', True, 1)

    def backend_insert_allPossibleNimbleDataType(self, axis):
        data = [[1, 2, 3], [4, 5, 6], [7, 8, 9]]
=======
        toTest = self.constructor([['a', 'x', 'c'], ['a', 11, 'c'], [7, 11, 'c'], [7, 8, 9]], featureNames=['a', 'b', 'c'])
        ret = toTest.points.extract(match.allNonNumeric)
        expTest = self.constructor([['a', 11, 'c'], [7, 11, 'c'], [7, 8, 9]])
        expRet = self.constructor([['a', 'x', 'c']])
        expTest.features.setNames(['a', 'b', 'c'])
        expRet.features.setNames(['a', 'b', 'c'])
        assert toTest == expTest
        assert ret == expRet
        
    def test_points_extract_match_list(self):
        toTest = self.constructor([[1, 2, 3], [999, 11, 9999], [7, 11, 9999], [7, 8, 9]], featureNames=['a', 'b', 'c'])
        ret = toTest.points.extract(match.anyValues([999, 9999, 99999])) #a = 999, c = 9999, x = 99999
        expTest = self.constructor([[1, 2, 3], [7, 8, 9]])
        expRet = self.constructor([[999, 11, 9999], [7, 11, 9999]])
        expTest.features.setNames(['a', 'b', 'c'])
        expRet.features.setNames(['a', 'b', 'c'])
        assert toTest == expTest
        assert ret == expRet

        toTest = self.constructor([[999, 99999, 9999], [999, 11, 9999], [7, 11, 9999], [7, 8, 9]], featureNames=['a', 'b', 'c'])
        ret = toTest.points.extract(match.allValues([999, 9999, 99999]))
        expTest = self.constructor([[999, 11, 9999], [7, 11, 9999], [7, 8, 9]])
        expRet = self.constructor([[999, 99999, 9999]])
        expTest.features.setNames(['a', 'b', 'c'])
        expRet.features.setNames(['a', 'b', 'c'])
        assert toTest == expTest
        assert ret == expRet
>>>>>>> 0c355806

        inserted = []
        for constructor in getDataConstructors():
            toTest = self.constructor(data)
            if axis == 'point':
                insertData = [[-1, -2, -3]]
                otherTest = constructor(insertData)
                exp = self.constructor([[1, 2, 3], [4, 5, 6], [7, 8, 9], [-1, -2, -3]])
                toTest.points.insert(len(toTest.points), otherTest)
                inserted.append(toTest)
            else:
                insertData = [[-1], [-2], [-3]]
                otherTest = constructor(insertData)
                exp = self.constructor([[1, 2, 3, -1], [4, 5, 6, -2], [7, 8, 9, -3]])
                toTest.features.insert(len(toTest.features), otherTest)
                inserted.append(toTest)

        assert all(exp == obj for obj in inserted)

    def test_points_insert_allPossibleNimbleDataType(self):
        self.backend_insert_allPossibleNimbleDataType('point')

    def test_features_insert_allPossibleNimbleDataType(self):
        self.backend_insert_allPossibleNimbleDataType('feature')


    def backend_insert_noReorderWithAllDefaultNames(self, axis):
        data = [[1, 2, 3], [4, 5, 6], [7, 8, 9]]
        toTest = self.constructor(data)
        if axis == 'point':
            insertData = [[-1, -2, -3]]
            fNames = [None] * len(toTest.features)
            toInsert = self.constructor(insertData, featureNames=fNames)

            exp = self.constructor([[1, 2, 3], [4, 5, 6], [7, 8, 9], [-1, -2, -3]])
            toTest.points.insert(len(toTest.points), toInsert)

        else:
            insertData = [[-1], [-2], [-3]]
            pNames = [None] * len(toTest.points)
            toInsert = self.constructor(insertData, pointNames=pNames)

            exp = self.constructor([[1, 2, 3, -1], [4, 5, 6, -2], [7, 8, 9, -3]])
            toTest.features.insert(len(toTest.features), toInsert)

        assert toTest == exp

    def test_points_insert_noReorderWithAllDefaultNames(self):
        self.backend_insert_noReorderWithAllDefaultNames('point')

    def test_features_insert_noReorderWithAllDefaultNames(self):
        self.backend_insert_noReorderWithAllDefaultNames('feature')

    def backend_insert_noReorderInsertedHasDefaultNames(self, axis):
        data = [[1, 2, 3], [4, 5, 6], [7, 8, 9]]
        pNames = ['1', '4', '7']
        fNames = ['a', 'b', 'c']
        toTest = self.constructor(data, pointNames=pNames, featureNames=fNames)
        if axis == 'point':
            insertData = [[-1, -2, -3]]
            # toInsert has default names
            toInsert = self.constructor(insertData)
            assert toTest.features.getNames() != toInsert.features.getNames()

            exp = self.constructor([[1, 2, 3], [4, 5, 6], [7, 8, 9], [-1, -2, -3]])
            exp.features.setNames(fNames)
            exp.points.setName(0, '1')
            exp.points.setName(1, '4')
            exp.points.setName(2, '7')
            toTest.points.insert(len(toTest.points), toInsert)

        else:
            insertData = [[-1], [-2], [-3]]
            # toInsert has default names
            toInsert = self.constructor(insertData)
            assert toTest.points.getNames() != toInsert.points.getNames()

            exp = self.constructor([[1, 2, 3, -1], [4, 5, 6, -2], [7, 8, 9, -3]])
            exp.points.setNames(pNames)
            exp.features.setName(0, 'a')
            exp.features.setName(1, 'b')
            exp.features.setName(2, 'c')
            toTest.features.insert(len(toTest.features), toInsert)

        assert toTest == exp

    def test_addPoints_noReorderInsertedHasDefaultNames(self):
        self.backend_insert_noReorderInsertedHasDefaultNames('point')

    def test_addFeatures_noReorderInsertedHasDefaultNames(self):
        self.backend_insert_noReorderInsertedHasDefaultNames('feature')

    def backend_insert_lazyNameGeneration(self, axis):
        data = [[1, 2, 3], [4, 5, 6], [7, 8, 9]]
        toTest = self.constructor(data)
        if axis == 'point':
            insertData = [[-1, -2, -3]]
            # toInsert has default names
            toInsert = self.constructor(insertData)
            toTest.points.insert(len(toTest.points), toInsert)

        else:
            insertData = [[-1], [-2], [-3]]
            # toInsert has default names
            toInsert = self.constructor(insertData)
            toTest.features.insert(len(toTest.features), toInsert)

        assertNoNamesGenerated(toTest)
        assertNoNamesGenerated(toInsert)

    def test_addPoints_lazyNameGeneration(self):
        self.backend_insert_lazyNameGeneration('point')

    def test_addFeatures_lazyNameGeneration(self):
        self.backend_insert_lazyNameGeneration('feature')

    def backend_insert_NamePath_preservation(self, axis):
        data = [[1, 2, 3], [4, 5, 6], [7, 8, 9]]

        names = ['one', 'two', 'three']

        if axis == 'point':
            toTest = self.constructor(data, pointNames=names)
            toInsert = self.constructor([[-1, -2, -3]], pointNames=['new'])
        else:
            toTest = self.constructor(data, featureNames=names)
            toInsert = self.constructor([[-1], [-2], [-3]], featureNames=['new'])

        toTest._name = "TestName"
        toTest._absPath = "TestAbsPath"
        toTest._relPath = TEST_REL_PATH

        toInsert._name = "TestNameOther"
        toInsert._absPath = TEST_ABS_PATH + "Other"
        toInsert._relPath = TEST_REL_PATH + "Other"

        if axis == 'point':
            toTest.points.insert(len(toTest.points), toInsert)
        else:
            toTest.features.insert(len(toTest.features), toInsert)

        assert toTest.name == "TestName"
        assert toTest.absolutePath == "TestAbsPath"
        assert toTest.relativePath == TEST_REL_PATH

    def test_points_insert_NamePath_preservation(self):
        self.backend_insert_NamePath_preservation('point')

    def test_features_insert_NamePath_preservation(self):
        self.backend_insert_NamePath_preservation('feature')

    def test_points_insert_noNamesCreated(self):
        data = [[1, 2, 3], [4, 5, 6], [7, 8, 9]]
        toTest = self.constructor(data)
        toInsert = self.constructor([[-1, -2, -3]])
        toTest.points.insert(len(toTest.points), toInsert)

        assert not toTest.points._namesCreated()
        assert not toTest.points._namesCreated()

    def test_features_insert_noNamesCreated(self):
        data = [[1, 2, 3], [4, 5, 6], [7, 8, 9]]
        toTest = self.constructor(data)
        toInsert = self.constructor([[-1], [-2], [-3]])
        toTest.features.insert(len(toTest.features), toInsert)

        assert not toTest.points._namesCreated()
        assert not toTest.points._namesCreated()


    #######################################
    # points.append() / features.append() #
    #######################################

    def test_append_callsInsertBackend(self):
        insertCalled = assertCalled(nimble.core.data.axis.Axis, '_insert')
        data = [[1, 2, 3], [4, 5, 6], [7, 8, 9]]
        toTest = self.constructor(data)
        toAppend = self.constructor([[-1], [-2], [-3]])
        with insertCalled:
            toTest.points.append(toAppend)

        with insertCalled:
            toTest.features.append(toAppend)

    def test_points_append_fromEmpty(self):
        """ Test points.append() to bottom when the calling object is point empty """
        self.backend_insert_emptyObject('point', 'append')

    def test_features_append_fromEmpty(self):
        """ Test features.append() to right when the calling object is feature empty """
        self.backend_insert_emptyObject('feature', 'append')

    def test_points_append_handmadeSingle(self):
        """ Test points.append() against handmade output for a single appended point"""
        self.backend_insert_handmadeSingle('point', None)

    def test_features_append_handmadeSingle(self):
        """ Test features.append() against handmade output for a single appended feature"""
        self.backend_insert_handmadeSingle('feature', None)

    def test_points_append_handmadeSequence(self):
        """ Test points.append() against handmade output for a sequence of additions"""
        self.backend_insert_handmadeSequence('point', None)

    def test_features_append_handmadeSequence(self):
        """ Test features.append() against handmade output for a sequence of additions"""
        self.backend_insert_handmadeSequence('feature', None)

    def test_points_append_selfAppend(self):
        self.backend_insert_selfInsert('point', None)

    def test_features_append_selfAppend(self):
        self.backend_insert_selfInsert('feature', None)

    def test_points_append_automaticReorder_fullySpecifiedNames(self):
        self.backend_insert_automaticReorder('point', False, None)

    def test_features_append_automaticReorder_fullySpecifiedNames(self):
        self.backend_insert_automaticReorder('feature', False, None)

    def test_points_append_automaticReorder_defaultPointNames(self):
        self.backend_insert_automaticReorder('point', True, None)

    def test_features_append_automaticReorder_defaultFeatureNames(self):
        self.backend_insert_automaticReorder('feature', True, None)

    #################
    # points.sort() #
    #################

    @raises(InvalidArgumentValue)
    def test_points_sort_defaultParamsNeedsNames(self):
        """ Test points.sort() needs names if default params used """
        data = [[7, 8, 9], [1, 2, 3], [4, 5, 6]]
        toTest = self.constructor(data)

        toTest.points.sort()

    @twoLogEntriesExpected
    def test_points_sort_defaultParamsWithNames(self):
        """ Test points.sort() default params sort by point names """
        data = [[7, 8, 9], [1, 2, 3], [4, 5, 6]]
        toTest = self.constructor(data, pointNames=['c', 'a', 'b'])

        toTest.points.sort()

        expData = [[1, 2, 3], [4, 5, 6], [7, 8, 9]]
        exp = self.constructor(expData, pointNames=['a', 'b' , 'c'])
        assert toTest.isIdentical(exp)

        expRev = self.constructor(expData[::-1], pointNames=['c', 'b', 'a'])
        toTest.points.sort(reverse=True)

        assert toTest.isIdentical(expRev)

    @logCountAssertionFactory(4)
    def test_points_sort_naturalByOneFeature(self):
        """ Test points.sort() when we specify a feature index to sort by """
        data = [[1, 2, 3], [7, 1, 9], [4, 5, 6], [0, 1, 8]]
        ptNames = ['1', '7', '4', '0']
        ftNames = ['a', 'b', 'c']
        toTest = self.constructor(data, pointNames=ptNames,
                                  featureNames=ftNames)
        testIndex = toTest.copy()
        testName = toTest.copy()

        dataExpected = [[7, 1, 9], [0, 1, 8], [1, 2, 3], [4, 5, 6]]
        namesExp = ['7', '0', '1', '4']
        objExp = self.constructor(dataExpected, pointNames=namesExp,
                                  featureNames=ftNames)

        retIdx = testIndex.points.sort(1) # RET CHECK
        retName = testName.points.sort('b') # RET CHECK

        assert testIndex.isIdentical(objExp)
        assert testName.isIdentical(objExp)
        assert retIdx is None and retName is None

        pythonSort = sorted(data, key=itemgetter(1))
        assert testIndex.copy('pythonlist') == pythonSort

        testIndex = toTest.copy()
        testName = toTest.copy()
        testIndex.points.sort(1, reverse=True)
        testName.points.sort('b', reverse=True)

        revExpected = [[4, 5, 6], [1, 2, 3], [7, 1, 9], [0, 1, 8]]
        namesRev = ['4', '1', '7', '0']
        revExp = self.constructor(revExpected, pointNames=namesRev,
                                  featureNames=ftNames)

        assert testIndex.isIdentical(revExp)
        assert testName.isIdentical(revExp)

        pythonSortRev = sorted(data, key=itemgetter(1), reverse=True)
        assert testIndex.copy('pythonlist') == pythonSortRev

    @logCountAssertionFactory(4)
    def test_points_sort_naturalByMultipleFeatures(self):
        """ Test points.sort() when we specify features to sort by """
        data = [[1, 2, 3], [7, 1, 9], [4, 5, 6], [0, 1, 8]]
        ptNames = ['1', '7', '4', '0']
        ftNames = ['a', 'b', 'c']
        toTest = self.constructor(data, pointNames=ptNames,
                                  featureNames=ftNames)

        dataExpected = [[0, 1, 8], [7, 1, 9], [1, 2, 3], [4, 5, 6]]
        namesExp = ['0', '7', '1', '4']
        objExp = self.constructor(dataExpected, pointNames=namesExp,
                                  featureNames=ftNames)

        ret = toTest.points.sort([1, 'a']) # RET CHECK

        assert toTest.isIdentical(objExp)
        assert ret is None

        pythonSort = sorted(data, key=itemgetter(1, 0))
        assert toTest.copy('pythonlist') == pythonSort

        toTest.points.sort(['b', 0], reverse=True)

        revExpected = [[4, 5, 6], [1, 2, 3], [7, 1, 9], [0, 1, 8]]
        namesRev = ['4', '1', '7', '0']
        revExp = self.constructor(revExpected, pointNames=namesRev,
                                  featureNames=ftNames)

        assert toTest.isIdentical(revExp)

        pythonSortRev = sorted(data, key=itemgetter(1, 0), reverse=True)
        assert toTest.copy('pythonlist') == pythonSortRev

        # itemgetter already applied with indices
        ret = toTest.points.sort(itemgetter(1, 0))

        assert toTest.isIdentical(objExp)

        # itemgetter already applied with names
        ret = toTest.points.sort(itemgetter('b', 'a'), reverse=True)

        assert toTest.isIdentical(revExp)

    @twoLogEntriesExpected
    def test_points_sort_scorer(self):
        """ Test points.sort() when we specify a scoring function """
        data = [[1, 2, 3], [4, 5, 6], [0, 0, 0], [7, 1, 9], [2, 2, 2]]
        toTest = self.constructor(data)

        def numOdds(point):
            ret = 0
            for val in point:
                if val % 2 != 0:
                    ret += 1
            return ret

        toTest.points.sort(by=numOdds)

        dataExpected = [[0, 0, 0], [2, 2, 2], [4, 5, 6], [1, 2, 3], [7, 1, 9]]
        objExp = self.constructor(dataExpected)

        assert toTest.isIdentical(objExp)
        assertNoNamesGenerated(toTest)

        pythonSort = sorted(data, key=numOdds)
        assert toTest.copy('pythonlist') == pythonSort

        toTest.points.sort(by=numOdds, reverse=True)

        revExpected = [[7, 1, 9], [1, 2, 3], [4, 5, 6], [0, 0, 0], [2, 2, 2]]
        revExp = self.constructor(revExpected)

        assert toTest.isIdentical(revExp)
        assertNoNamesGenerated(toTest)

        pythonSort = sorted(data, key=numOdds, reverse=True)
        assert toTest.copy('pythonlist') == pythonSort

    @logCountAssertionFactory(3)
    def test_points_sort_comparator(self):
        """ Test points.sort() when we specify a comparator function """
        data = [[1, 2, 3], [4, 5, 6], [0, 0, 0], [7, 1, 9], [2, 2, 2]]
        toTest = self.constructor(data)

        def compOdds(point1, point2):
            odds1 = 0
            odds2 = 0
            for val in point1:
                if val % 2 != 0:
                    odds1 += 1
            for val in point2:
                if val % 2 != 0:
                    odds2 += 1
            return odds1 - odds2

        toTest.points.sort(by=compOdds)

        dataExpected = [[0, 0, 0], [2, 2, 2], [4, 5, 6], [1, 2, 3], [7, 1, 9]]
        objExp = self.constructor(dataExpected)

        assert toTest.isIdentical(objExp)
        assertNoNamesGenerated(toTest)

        pythonSort = sorted(data, key=cmp_to_key(compOdds))
        assert toTest.copy('pythonlist') == pythonSort

        toTest.points.sort(by=compOdds, reverse=True)

        revExpected = [[7, 1, 9], [1, 2, 3], [4, 5, 6], [0, 0, 0], [2, 2, 2]]
        revExp = self.constructor(revExpected)

        assert toTest.isIdentical(revExp)
        assertNoNamesGenerated(toTest)

        pythonSort = sorted(data, key=cmp_to_key(compOdds), reverse=True)
        assert toTest.copy('pythonlist') == pythonSort

        # with cmp_to_key already applied
        toTest.points.sort(by=cmp_to_key(compOdds))

        dataExpected = [[0, 0, 0], [2, 2, 2], [4, 5, 6], [1, 2, 3], [7, 1, 9]]
        objExp = self.constructor(dataExpected)

        assert toTest.isIdentical(objExp)
        assertNoNamesGenerated(toTest)

    def test_points_sort_stability(self):
        colors = [[124, 1], [43, 1], [9, 1],
                  [124, 2], [43, 2], [9, 2],
                  [124, 3], [43, 3], [9, 3]]
        toTest = self.constructor(colors)
        toTest.points.sort(0)

        expData = [[43, 1], [43, 2], [43, 3],
                   [9, 1], [9, 2], [9, 3],
                   [124, 1], [124, 2], [124, 3]]
        exp = self.constructor(expData)
        assert toTest.isIdentical(exp)

        testRev = self.constructor(colors)
        testRev.points.sort(0, reverse=True)

        dataRev = [[124, 1], [124, 2], [124, 3],
                   [9, 1], [9, 2], [9, 3],
                   [43, 1], [43, 2], [43, 3]]
        expRev = self.constructor(dataRev)
        assert testRev.isIdentical(expRev)
    
    def test_points_sort_stability_chained(self):
        names = [[3, 11, 6], [3, 195, 2], [4, 150, 6], [4, 370, 2],
             [1, 195, 2], [1, 11, 6], [3, 370, 6], [3, 11, 2]]

        ftnames = ['first', 'mi', 'last']
        toTest = self.constructor(names, featureNames=ftnames)
        toTest.points.sort('first')
        toTest.points.sort('last', reverse=True)

        expNames = [[1, 11, 6], [3, 11, 6], [3, 370, 6], [4, 150, 6],
                    [1, 195, 2], [3, 195, 2], [3, 11, 2], [4, 370, 2]]
        exp = self.constructor(expNames, featureNames=ftnames)

        assert toTest.isIdentical(exp)

    def test_points_sort_repeated_sorting(self):
        data = [[1, 2, 3], [4, 5, 6], [0, 0, 0], [7, 1, 9], [2, 2, 2]]
        toTest = self.constructor(data)

        # check that repeated sorting does not have any unintended effects
        # this ensures that, for example, Sparse's _compressed attribute is
        # reset each time sort is called.
        toTest.points.sort(0)
        sorted1 = toTest.copy()
        toTest.points.sort(0)
        sorted2 = toTest.copy()
        toTest.points.sort(0)

        assert toTest == sorted1 == sorted2

    #################
    # features.sort() #
    #################

    @raises(InvalidArgumentValue)
    def test_features_sort_defaultParamsNeedsNames(self):
        """ Test features.sort() needs names if default params used """
        data = [[7, 8, 9], [1, 2, 3], [4, 5, 6]]
        toTest = self.constructor(data)

        toTest.features.sort()

    @twoLogEntriesExpected
    def test_features_sort_defaultParamsWithNames(self):
        """ Test features.sort() sorts by feature names with default params """
        data = [[3, 2, 1], [6, 5, 4], [9, 8, 7]]
        names = ["3", "2", "1"]
        toTest = self.constructor(data, featureNames=names)

        ret = toTest.features.sort() # RET CHECK

        dataExpected = [[1, 2, 3], [4, 5, 6], [7, 8, 9]]
        namesExp = ["1", "2", "3"]
        objExp = self.constructor(dataExpected, featureNames=namesExp)

        assert toTest.isIdentical(objExp)
        assert ret is None

        toTest.features.sort(reverse=True)

        revExp = self.constructor(data, featureNames=names)

        assert toTest.isIdentical(revExp)

    def test_features_sort_naturalByOnePoint(self):
        """ Test features.sort() when we specify a point name to sort by """
        data = [[1, 2, 3], [7, 1, 9], [4, 5, 6]]
        pnames = ['1', '7', '4']
        fnames = ["1", "2", "3"]
        toTest = self.constructor(data, pointNames=pnames, featureNames=fnames)
        testIdx = toTest.copy()
        testName = toTest.copy()

        retIdx = testIdx.features.sort(1) # RET CHECK
        retName = testName.features.sort('7') # RET CHECK

        dataExpected = [[2, 1, 3], [1, 7, 9], [5, 4, 6]]
        namesExp = ["2", "1", "3"]
        objExp = self.constructor(dataExpected, pointNames=pnames,
                                  featureNames=namesExp)

        assert testIdx.isIdentical(objExp)
        assert testName.isIdentical(objExp)
        assert retIdx is None
        assert retName is None

        testIdxRev = toTest.copy()
        testNameRev = toTest.copy()

        testIdxRev.features.sort(1, reverse=True)
        testNameRev.features.sort('7', reverse=True)

        dataExpected = [[3, 1, 2], [9, 7, 1], [6, 4, 5]]
        namesExp = ["3", "1", "2"]
        objExp = self.constructor(dataExpected, pointNames=pnames,
                                  featureNames=namesExp)

        assert testIdxRev.isIdentical(objExp)
        assert testNameRev.isIdentical(objExp)

    def test_features_sort_naturalByMultiplePoints(self):
        """ Test features.sort() when we specify a point name to sort by """
        data = [[1, 2, 3, 4, 5], [7, 1, 9, 1, 1], [4, 5, 6, 3, 5]]
        pnames = ['1', '7', '4']
        fnames = ["1", "2", "3", "4", "5"]
        toTest = self.constructor(data, pointNames=pnames, featureNames=fnames)

        ret = toTest.features.sort([1, '4']) # RET CHECK

        dataExpected = [[4, 2, 5, 1, 3], [1, 1, 1, 7, 9], [3, 5, 5, 4, 6]]
        namesExp = ["4", "2", "5", "1", "3"]
        objExp = self.constructor(dataExpected, pointNames=pnames,
                                  featureNames=namesExp)

        assert toTest.isIdentical(objExp)
        assert ret is None

        toTest.features.sort([1, '4'], reverse=True)

        revExpected = [[3, 1, 2, 5, 4], [9, 7, 1, 1, 1], [6, 4, 5, 5, 3]]
        namesRev = ["3", "1", "2", "5", "4"]
        revExp = self.constructor(revExpected, pointNames=pnames,
                                  featureNames=namesRev)

        assert toTest.isIdentical(revExp)

    @twoLogEntriesExpected
    def test_features_sort_scorer(self):
        """ Test features.sort() when we specify a scoring function """
        data = [[7, 1, 9, 0, 1], [1, 2, 3, 0, 1], [4, 2, 9, 0, 1]]
        toTest = self.constructor(data)

        def numOdds(feature):
            ret = 0
            for val in feature:
                if val % 2 != 0:
                    ret += 1
            return ret

        toTest.features.sort(by=numOdds)

        dataExpected = [[0, 1, 7, 9, 1], [0, 2, 1, 3, 1], [0, 2, 4, 9, 1]]
        objExp = self.constructor(dataExpected)

        assert toTest.isIdentical(objExp)

        toTest.features.sort(by=numOdds, reverse=True)

        revExpected = [[9, 1, 7, 1, 0], [3, 1, 1, 2, 0], [9, 1, 4, 2, 0]]
        revExp = self.constructor(revExpected)

        assert toTest.isIdentical(revExp)

    @twoLogEntriesExpected
    def test_features_sort_comparator(self):
        """ Test features.sort() when we specify a comparator function """
        data = [[7, 1, 9, 0, 1], [1, 2, 3, 0, 1], [4, 2, 9, 0, 1]]
        toTest = self.constructor(data)

        def compOdds(point1, point2):
            odds1 = 0
            odds2 = 0
            for val in point1:
                if val % 2 != 0:
                    odds1 += 1
            for val in point2:
                if val % 2 != 0:
                    odds2 += 1
            return odds1 - odds2

        toTest.features.sort(by=compOdds)

        dataExpected = [[0, 1, 7, 9, 1], [0, 2, 1, 3, 1], [0, 2, 4, 9, 1]]
        objExp = self.constructor(dataExpected)

        assert toTest.isIdentical(objExp)

        toTest.features.sort(by=compOdds, reverse=True)

        revExpected = [[9, 1, 7, 1, 0], [3, 1, 1, 2, 0], [9, 1, 4, 2, 0]]
        revExp = self.constructor(revExpected)

        assert toTest.isIdentical(revExp)

    def test_features_sort_stability(self):
        colors = [[124, 43, 9, 124, 43, 9, 124, 43, 9],
              [1, 1, 1, 2, 2, 2, 3, 3, 3]]
        toTest = self.constructor(colors)
        toTest.features.sort(0)

        expData = [[43, 43, 43, 9, 9, 9, 124, 124, 124],
                [1, 2, 3, 1, 2, 3, 1, 2, 3]]
        exp = self.constructor(expData)
        assert toTest.isIdentical(exp)

        testRev = self.constructor(colors)
        testRev.features.sort(0, reverse=True)

        dataRev = [[124, 124, 124, 9, 9, 9, 43, 43, 43],
                [1, 2, 3, 1, 2, 3, 1, 2, 3]]
        expRev = self.constructor(dataRev)
        assert testRev.isIdentical(expRev)


    def test_features_sort_stability_chained(self):
        runs = [[10, 7, 14, 6, 10],
                [14, 8, 12, 4, 9],
                [12, 5, 15, 8, 12],
                [11, 9, 11, 9, 11]]

        ptnames = ['control1', 'control2', 'proto1', 'proto2']
        ftnames = ['clear', 'wind', 'wet', 'hot', 'cold']
        toTest = self.constructor(runs, pointNames=ptnames,
                                  featureNames=ftnames)
        toTest.features.sort('control2')
        toTest.features.sort('control1', reverse=True)

        expRuns = [[14, 10, 10, 7, 6],
                   [12, 9, 14, 8, 4],
                   [15, 12, 12, 5, 8],
                   [11, 11, 11, 9, 9]]
        expFts = ['wet', 'cold', 'clear', 'wind', 'hot']
        exp = self.constructor(expRuns, pointNames=ptnames,
                               featureNames=expFts)

<<<<<<< HEAD
        assert toTest.isIdentical(exp)

    def test_features_sort_repeated_sorting(self):
        data = [[7, 1, 9, 0, 1], [1, 2, 3, 0, 1], [4, 2, 9, 0, 1]]
        toTest = self.constructor(data)
=======
    def test_features_extract_match_list(self):
        toTest = self.constructor([[1, 2, 3], [999, 11, 9999], [99999, 11, 9999], [7, 8, 9]], featureNames=['a', 'b', 'c'])
        ret = toTest.features.extract(match.anyValues([999, 9999, 99999]))
        expTest = self.constructor([[2], [11], [11], [8]])
        expRet = self.constructor([[1, 3], [999, 9999], [99999, 9999], [7, 9]])
        expTest.features.setNames(['b'])
        expRet.features.setNames(['a', 'c'])
        assert toTest == expTest
        assert ret == expRet

        toTest = self.constructor([[1, 2, 9999], [999, 11, 9999], [99999, 11, 9999], [7, 8, 9999]], featureNames=['a', 'b', 'c'])
        ret = toTest.features.extract(match.allValues([999, 9999, 99999]))
        expTest = self.constructor([[1, 2], [999, 11], [99999, 11], [7, 8]])
        expRet = self.constructor([[9999], [9999], [9999], [9999]])
        expTest.features.setNames(['a', 'b'])
        expRet.features.setNames(['c'])
        assert toTest == expTest
        assert ret == expRet
>>>>>>> 0c355806

        # check that repeated sorting does not have any unintended effects
        # this ensures that, for example, Sparse's _compressed attribute is
        # reset each time sort is called.
        toTest.features.sort(0)
        sorted1 = toTest.copy()
        toTest.features.sort(0)
        sorted2 = toTest.copy()
        toTest.features.sort(0)

        assert toTest == sorted1 == sorted2

    ##################
    # points.extract #
    ##################

    @assertCalled(nimble.core.data.axis, 'constructIndicesList')
    def test_points_extract_calls_constructIndicesList(self):
        toTest = self.constructor([[1,2,],[3,4]], pointNames=['a', 'b'])

        ret = toTest.points.extract(['a', 'b'])

    @oneLogEntryExpected
    def test_points_extract_handmadeSingle(self):
        """ Test points.extract() against handmade output when extracting one point """
        data = [[1, 2, 3], [4, 5, 6], [7, 8, 9]]
        toTest = self.constructor(data)
        ext1 = toTest.points.extract(0)
        exp1 = self.constructor([[1, 2, 3]])
        assert ext1.isIdentical(exp1)
        expEnd = self.constructor([[4, 5, 6], [7, 8, 9]])
        assert toTest.isIdentical(expEnd)

        # Check that names have not been generated unnecessarily
        assertNoNamesGenerated(toTest)
        assertNoNamesGenerated(ext1)

    def test_points_extract_index_NamePath_Preserve(self):
        data = [[1, 2, 3], [4, 5, 6], [7, 8, 9]]
        toTest = self.constructor(data)

        toTest._name = 'testName'
        toTest._absPath = TEST_ABS_PATH
        toTest._relPath = TEST_REL_PATH

        ext1 = toTest.points.extract(0)

        assert ext1.name is None
        assert ext1.path == TEST_ABS_PATH
        assert ext1.absolutePath == TEST_ABS_PATH
        assert ext1.relativePath == TEST_REL_PATH

        assert toTest.name == "testName"
        assert toTest.absolutePath == TEST_ABS_PATH
        assert toTest.relativePath == TEST_REL_PATH

    def test_points_extract_ListIntoPEmpty(self):
        """ Test points.extract() by removing a list of all points """
        data = [[1, 2, 3], [4, 5, 6], [7, 8, 9], [10, 11, 12]]
        toTest = self.constructor(data)
        expRet = self.constructor(data)
        ret = toTest.points.extract([0, 1, 2, 3])

        assert ret.isIdentical(expRet)

        data = [[], [], []]
        data = np.array(data).T
        exp = self.constructor(data)

        assert toTest.isIdentical(exp)

    @twoLogEntriesExpected
    def test_points_extract_handmadeListSequence(self):
        """ Test points.extract() against handmade output for several list extractions """
        data = [[1, 2, 3], [4, 5, 6], [7, 8, 9], [10, 11, 12]]
        names = ['1', '4', '7', '10']
        toTest = self.constructor(data, pointNames=names)
        ext1 = toTest.points.extract('1')
        exp1 = self.constructor([[1, 2, 3]], pointNames=['1'])
        assert ext1.isIdentical(exp1)
        ext2 = toTest.points.extract([1, 2])
        exp2 = self.constructor([[7, 8, 9], [10, 11, 12]], pointNames=['7', '10'])
        assert ext2.isIdentical(exp2)
        expEnd = self.constructor([[4, 5, 6]], pointNames=['4'])
        assert toTest.isIdentical(expEnd)

    def test_points_extract_handmadeListOrdering(self):
        """ Test points.extract() against handmade output for out of order extraction """
        data = [[1, 2, 3], [4, 5, 6], [7, 8, 9], [10, 11, 12], [13, 14, 15]]
        names = ['1', '4', '7', '10', '13']
        toTest = self.constructor(data, pointNames=names)
        ext1 = toTest.points.extract([3, 4, 1])
        exp1 = self.constructor([[10, 11, 12], [13, 14, 15], [4, 5, 6]], pointNames=['10', '13', '4'])
        assert ext1.isIdentical(exp1)
        expEnd = self.constructor([[1, 2, 3], [7, 8, 9]], pointNames=['1', '7'])
        assert toTest.isIdentical(expEnd)

    def test_points_extract_List_trickyOrdering(self):
        data = [[0], [2], [2], [2], [0], [0], [0], [0], [2], [0]]
        toExtract = [6, 5, 3, 9]

        toTest = self.constructor(data)

        ret = toTest.points.extract(toExtract)

        expRaw = [[0], [0], [2], [0]]
        expRet = self.constructor(expRaw)

        expRaw = [[0], [2], [2], [0], [0], [2]]
        expRem = self.constructor(expRaw)

        assert ret == expRet
        assert toTest == expRem

    def test_points_extract_function_selectionGap(self):
        data = [[0], [2], [2], [2], [0], [0], [0], [0], [2], [0]]
        extractIndices = [3, 5, 6, 9]
        pnames = ['0', '1', '2', '3', '4', '5', '6', '7', '8', '9']

        def sel(point):
            if int(point.points.getName(0)) in extractIndices:
                return True
            else:
                return False

        toTest = self.constructor(data, pointNames=pnames)

        ret = toTest.points.extract(sel)

        expRaw = [[2], [0], [0], [0]]
        expNames = ['3', '5', '6', '9']
        expRet = self.constructor(expRaw, pointNames=expNames)

        expRaw = [[0], [2], [2], [0], [0], [2]]
        expNames = ['0', '1', '2', '4', '7', '8']
        expRem = self.constructor(expRaw, pointNames=expNames)

        assert ret == expRet
        assert toTest == expRem


    def test_points_extract_functionIntoPEmpty(self):
        """ Test points.extract() by removing all points using a function """
        data = [[1, 2, 3], [4, 5, 6], [7, 8, 9]]
        toTest = self.constructor(data)
        expRet = self.constructor(data)

        ret = toTest.points.extract(allTrue)
        assert ret.isIdentical(expRet)

        data = [[], [], []]
        data = np.array(data).T
        exp = self.constructor(data)

        assert toTest.isIdentical(exp)

    def test_points_extract_function_returnPointEmpty(self):
        data = [[1, 2, 3], [4, 5, 6], [7, 8, 9]]
        toTest = self.constructor(data)
        exp = self.constructor(data)

        ret = toTest.points.extract(allFalse)

        data = [[], [], []]
        data = np.array(data).T
        expRet = self.constructor(data)

        assert ret.isIdentical(expRet)
        assert toTest.isIdentical(exp)

    def test_points_extract_handmadeFunction(self):
        """ Test points.extract() against handmade output for function extraction """
        data = [[1, 2, 3], [4, 5, 6], [7, 8, 9]]
        toTest = self.constructor(data)

        ext = toTest.points.extract(oneOrFour)
        exp = self.constructor([[1, 2, 3], [4, 5, 6]])
        assert ext.isIdentical(exp)
        expEnd = self.constructor([[7, 8, 9]])
        assert toTest.isIdentical(expEnd)

    def test_points_extract_func_NamePath_preservation(self):
        data = [[1, 2, 3], [4, 5, 6], [7, 8, 9]]
        toTest = self.constructor(data)

        toTest._name = "testName"
        toTest._absPath = TEST_ABS_PATH
        toTest._relPath = TEST_REL_PATH

        ext = toTest.points.extract(oneOrFour)

        assert toTest.name == "testName"
        assert toTest.absolutePath == TEST_ABS_PATH
        assert toTest.relativePath == TEST_REL_PATH

        assert ext.name is None
        assert ext.absolutePath == TEST_ABS_PATH
        assert ext.relativePath == TEST_REL_PATH

    def test_points_extract_handmadeFuncionWithFeatureNames(self):
        """ Test points.extract() against handmade output for function extraction with featureNames"""
        featureNames = ["one", "two", "three"]
        data = [[1, 2, 3], [4, 5, 6], [7, 8, 9]]
        toTest = self.constructor(data, featureNames=featureNames)

        ext = toTest.points.extract(oneOrFour)
        exp = self.constructor([[1, 2, 3], [4, 5, 6]], featureNames=featureNames)
        assert ext.isIdentical(exp)
        expEnd = self.constructor([[7, 8, 9]], featureNames=featureNames)
        assert toTest.isIdentical(expEnd)


    @raises(InvalidArgumentType)
    def test_points_extract_exceptionStartInvalidType(self):
        """ Test points.extract() for InvalidArgumentType when start is not a valid ID type """
        featureNames = ["one", "two", "three"]
        data = [[1, 2, 3], [4, 5, 6], [7, 8, 9]]
        toTest = self.constructor(data, featureNames=featureNames)
        toTest.points.extract(start=1.1, end=2)

    @raises(IndexError)
    def test_points_extract_exceptionEndInvalid(self):
        """ Test points.extract() for IndexError when end is not a valid Point index """
        featureNames = ["one", "two", "three"]
        data = [[1, 2, 3], [4, 5, 6], [7, 8, 9]]
        toTest = self.constructor(data, featureNames=featureNames)
        toTest.points.extract(start=1, end=5)

    @raises(InvalidArgumentValueCombination)
    def test_points_extract_exceptionInversion(self):
        """ Test points.extract() for InvalidArgumentValueCombination when start comes after end """
        featureNames = ["one", "two", "three"]
        data = [[1, 2, 3], [4, 5, 6], [7, 8, 9]]
        toTest = self.constructor(data, featureNames=featureNames)
        toTest.points.extract(start=2, end=0)

    @raises(InvalidArgumentValueCombination)
    def test_points_extract_exceptionInversionPointName(self):
        """ Test points.extract() for InvalidArgumentValueCombination when start comes after end as FeatureNames"""
        pointNames = ["one", "two", "three"]
        data = [[1, 2, 3], [4, 5, 6], [7, 8, 9]]
        toTest = self.constructor(data, pointNames=pointNames)
        toTest.points.extract(start="two", end="one")

    @raises(InvalidArgumentValue)
    def test_points_extract_exceptionDuplicates(self):
        """ Test points.extract() for InvalidArgumentValueCombination when toExtract contains duplicates """
        data = [[1, 2, 3], [4, 5, 6], [7, 8, 9]]
        toTest = self.constructor(data)
        toTest.points.extract([0, 1, 0])

    def test_points_extract_handmadeRange(self):
        """ Test points.extract() against handmade output for range extraction """
        data = [[1, 2, 3], [4, 5, 6], [7, 8, 9]]
        toTest = self.constructor(data)
        ret = toTest.points.extract(start=1, end=2)

        expectedRet = self.constructor([[4, 5, 6], [7, 8, 9]])
        expectedTest = self.constructor([[1, 2, 3]])

        assert expectedRet.isIdentical(ret)
        assert expectedTest.isIdentical(toTest)

    def test_points_extract_range_NamePath_preservation(self):
        data = [[1, 2, 3], [4, 5, 6], [7, 8, 9]]
        toTest = self.constructor(data)

        toTest._name = "testName"
        toTest._absPath = TEST_ABS_PATH
        toTest._relPath = TEST_REL_PATH

        ret = toTest.points.extract(start=1, end=2)

        assert toTest.name == "testName"
        assert toTest.absolutePath == TEST_ABS_PATH
        assert toTest.relativePath == TEST_REL_PATH

        assert ret.name is None
        assert ret.absolutePath == TEST_ABS_PATH
        assert ret.relativePath == TEST_REL_PATH


    def test_points_extract_rangeIntoPEmpty(self):
        """ Test points.extract() removes all points using ranges """
        featureNames = ["one", "two", "three"]
        pointNames = ['1', '4', '7']
        data = [[1, 2, 3], [4, 5, 6], [7, 8, 9]]
        toTest = self.constructor(data, pointNames=pointNames, featureNames=featureNames)
        expRet = self.constructor(data, pointNames=pointNames, featureNames=featureNames)
        ret = toTest.points.extract(start=0, end=2)

        assert ret.isIdentical(expRet)

        data = [[], [], []]
        data = np.array(data).T
        exp = self.constructor(data, featureNames=featureNames)

        assert toTest.isIdentical(exp)


    def test_points_extract_handmadeRangeWithFeatureNames(self):
        """ Test points.extract() against handmade output for range extraction with featureNames """
        featureNames = ["one", "two", "three"]
        pointNames = ['1', '4', '7']
        data = [[1, 2, 3], [4, 5, 6], [7, 8, 9]]
        toTest = self.constructor(data, pointNames=pointNames, featureNames=featureNames)
        ret = toTest.points.extract(start=1, end=2)

        expectedRet = self.constructor([[4, 5, 6], [7, 8, 9]], pointNames=['4', '7'], featureNames=featureNames)
        expectedTest = self.constructor([[1, 2, 3]], pointNames=['1'], featureNames=featureNames)

        assert expectedRet.isIdentical(ret)
        assert expectedTest.isIdentical(toTest)

    def test_points_extract_handmadeRangeRand_FM(self):
        """ Test points.extract() for correct sizes when using randomized range extraction and featureNames """
        featureNames = ["one", "two", "three"]
        data = [[1, 2, 3], [4, 5, 6], [7, 8, 9]]
        toTest = self.constructor(data, featureNames=featureNames)
        ret = toTest.points.extract(start=0, end=2, number=2, randomize=True)

        assert len(ret.points) == 2
        assert len(toTest.points) == 1

    def test_points_extract_handmadeRangeDefaults(self):
        """ Test points.extract uses the correct defaults in the case of range based extraction """
        featureNames = ["one", "two", "three"]
        pointNames = ['1', '4', '7']
        data = [[1, 2, 3], [4, 5, 6], [7, 8, 9]]
        toTest = self.constructor(data, pointNames=pointNames, featureNames=featureNames)
        ret = toTest.points.extract(end=1)

        expectedRet = self.constructor([[1, 2, 3], [4, 5, 6]], pointNames=['1', '4'], featureNames=featureNames)
        expectedTest = self.constructor([[7, 8, 9]], pointNames=['7'], featureNames=featureNames)

        assert expectedRet.isIdentical(ret)
        assert expectedTest.isIdentical(toTest)

        toTest = self.constructor(data, pointNames=pointNames, featureNames=featureNames)
        ret = toTest.points.extract(start=1)

        expectedTest = self.constructor([[1, 2, 3]], pointNames=['1'], featureNames=featureNames)
        expectedRet = self.constructor([[4, 5, 6], [7, 8, 9]], pointNames=['4', '7'], featureNames=featureNames)

        assert expectedRet.isIdentical(ret)
        assert expectedTest.isIdentical(toTest)

    def test_points_extract_handmade_calling_pointNames(self):
        featureNames = ["one", "two", "three"]
        pointNames = ['1', '4', '7']
        data = [[1, 2, 3], [4, 5, 6], [7, 8, 9]]

        toTest = self.constructor(data, pointNames=pointNames, featureNames=featureNames)
        ret = toTest.points.extract(start='4', end='7')

        expectedRet = self.constructor([[4, 5, 6], [7, 8, 9]], pointNames=pointNames[1:], featureNames=featureNames)
        expectedTest = self.constructor([[1, 2, 3]], pointNames=pointNames[:1], featureNames=featureNames)

        assert expectedRet.isIdentical(ret)
        assert expectedTest.isIdentical(toTest)

    def test_points_extract_handmadeString(self):
        featureNames = ["one", "two", "three"]
        pointNames = ['1', '4', '7']
        data = [[1, 2, 3], [4, 5, 6], [7, 8, 9]]

        #test featureName==value
        toTest = self.constructor(data, pointNames=pointNames, featureNames=featureNames)
        ret = toTest.points.extract('one == 1')
        expectedRet = self.constructor([[1, 2, 3]], pointNames=pointNames[:1], featureNames=featureNames)
        expectedTest = self.constructor([[4, 5, 6], [7, 8, 9]], pointNames=pointNames[1:], featureNames=featureNames)
        assert expectedRet.isIdentical(ret)
        assert expectedTest.isIdentical(toTest)

        #test featureName<value
        toTest = self.constructor(data, pointNames=pointNames, featureNames=featureNames)
        ret = toTest.points.extract('one < 2')
        expectedRet = self.constructor([[1, 2, 3]], pointNames=pointNames[:1], featureNames=featureNames)
        expectedTest = self.constructor([[4, 5, 6], [7, 8, 9]], pointNames=pointNames[1:], featureNames=featureNames)
        assert expectedRet.isIdentical(ret)
        assert expectedTest.isIdentical(toTest)

        #test featureName<=value
        toTest = self.constructor(data, pointNames=pointNames, featureNames=featureNames)
        ret = toTest.points.extract('one <= 1')
        expectedRet = self.constructor([[1, 2, 3]], pointNames=pointNames[:1], featureNames=featureNames)
        expectedTest = self.constructor([[4, 5, 6], [7, 8, 9]], pointNames=pointNames[1:], featureNames=featureNames)
        assert expectedRet.isIdentical(ret)
        assert expectedTest.isIdentical(toTest)

        #test featureName>value
        toTest = self.constructor(data, pointNames=pointNames, featureNames=featureNames)
        ret = toTest.points.extract('one > 4')
        expectedRet = self.constructor([[7, 8, 9]], pointNames=pointNames[-1:], featureNames=featureNames)
        expectedTest = self.constructor([[1, 2, 3], [4, 5, 6]], pointNames=pointNames[:-1], featureNames=featureNames)
        assert expectedRet.isIdentical(ret)
        assert expectedTest.isIdentical(toTest)

        #test featureName>=value
        toTest = self.constructor(data, pointNames=pointNames, featureNames=featureNames)
        ret = toTest.points.extract('one >= 7')
        expectedRet = self.constructor([[7, 8, 9]], pointNames=pointNames[-1:], featureNames=featureNames)
        expectedTest = self.constructor([[1, 2, 3], [4, 5, 6]], pointNames=pointNames[:-1], featureNames=featureNames)
        assert expectedRet.isIdentical(ret)
        assert expectedTest.isIdentical(toTest)

        #test featureName!=value
        toTest = self.constructor(data, pointNames=pointNames, featureNames=featureNames)
        ret = toTest.points.extract('one != 4')
        expectedRet = self.constructor([[1, 2, 3], [7, 8, 9]], pointNames=[pointNames[0], pointNames[-1]],
                                       featureNames=featureNames)
        expectedTest = self.constructor([[4, 5, 6]], pointNames=[pointNames[1]], featureNames=featureNames)
        assert expectedRet.isIdentical(ret)
        assert expectedTest.isIdentical(toTest)

        #test featureName<value and return back an empty
        assert expectedTest.isIdentical(toTest)
        toTest = self.constructor(data, pointNames=pointNames, featureNames=featureNames)
        ret = toTest.points.extract('one < 1')
        expectedRet = self.constructor([], featureNames=featureNames)
        expectedTest = self.constructor(data, pointNames=pointNames, featureNames=featureNames)
        assert expectedRet.isIdentical(ret)
        assert expectedTest.isIdentical(toTest)

        #test featureName<value and return back all data
        assert expectedTest.isIdentical(toTest)
        toTest = self.constructor(data, pointNames=pointNames, featureNames=featureNames)
        ret = toTest.points.extract('one > 0')
        expectedRet = self.constructor(data, pointNames=pointNames, featureNames=featureNames)
        expectedTest = self.constructor([], featureNames=featureNames)
        assert expectedRet.isIdentical(ret)
        assert expectedTest.isIdentical(toTest)

    def test_points_extract_handmadeStringWithFeatureWhitespace(self):
        featureNames = ["feature one", "feature two", "feature three"]
        pointNames = ['1', '4', '7']
        data = [[1, 2, 3], [4, 5, 6], [7, 8, 9]]

        #test featureName=value with operator whitespace
        toTest = self.constructor(data, pointNames=pointNames, featureNames=featureNames)
        ret = toTest.points.extract('feature one == 1')
        expectedRet = self.constructor([[1, 2, 3]], pointNames=pointNames[:1], featureNames=featureNames)
        expectedTest = self.constructor([[4, 5, 6], [7, 8, 9]], pointNames=pointNames[1:], featureNames=featureNames)
        assert expectedRet.isIdentical(ret)
        assert expectedTest.isIdentical(toTest)

    def test_points_extract_list_mixed(self):
        """ Test points.extract() list input with mixed names and indices """
        data = [[1, 2, 3], [4, 5, 6], [7, 8, 9], [10, 11, 12]]
        names = ['1', '4', '7', '10']
        toTest = self.constructor(data, pointNames=names)
        ret = toTest.points.extract(['1',1,-1])
        expRet = self.constructor([[1, 2, 3], [4, 5, 6], [10, 11, 12]], pointNames=['1','4','10'])
        expTest = self.constructor([[7, 8, 9]], pointNames=['7'])
        assert ret.isIdentical(expRet)
        assert toTest.isIdentical(expTest)

    @raises(InvalidArgumentValue)
    def test_points_extract_handmadeString_featureNotExist(self):
        featureNames = ["one", "two", "three"]
        pointNames = ['1', '4', '7']
        data = [[1, 2, 3], [4, 5, 6], [7, 8, 9]]

        toTest = self.constructor(data, pointNames=pointNames, featureNames=featureNames)
        ret = toTest.points.extract('four == 1')

    def test_points_extract_numberOnly(self):
        self.back_extract_numberOnly('point')

    def test_points_extract_functionAndNumber(self):
        self.back_extract_functionAndNumber('point')

    def test_points_extract_numberAndRandomizeAllData(self):
        self.back_extract_numberAndRandomizeAllData('point')

    def test_points_extract_numberAndRandomizeSelectedData(self):
        self.back_extract_numberAndRandomizeSelectedData('point')

    @raises(InvalidArgumentValueCombination)
    def test_points_extract_randomizeNoNumber(self):
        self.back_structural_randomizeNoNumber('extract', 'point')

    @raises(InvalidArgumentValue)
    def test_points_extract_list_numberGreaterThanTargeted(self):
        self.back_structural_list_numberGreaterThanTargeted('extract', 'point')

    @raises(InvalidArgumentValue)
    def test_points_extract_function_numberGreaterThanTargeted(self):
        self.back_structural_function_numberGreaterThanTargeted('extract', 'point')

    @raises(InvalidArgumentValue)
    def test_points_extract_range_numberGreaterThanTargeted(self):
        self.back_structural_range_numberGreaterThanTargeted('extract', 'point')

    def test_points_extract_featureLimited(self):
        data = [[1, 2, 3], [None, 11, None], [None, 11, 15], [7, 8, None]]
        ftNames = ['a', 'b', 'c']
        toTest = self.constructor(data, featureNames=ftNames)
        ret = toTest.points.extract(match.anyMissing, features=[2, 1])
        expTest = self.constructor([[1, 2, 3], [None, 11, 15]], featureNames=ftNames)
        expRet = self.constructor([[None, 11, None], [7, 8, None]], featureNames=ftNames)
        assert toTest == expTest
        assert ret == expRet

        data = [[11, 2, 3], [None, 11, None], [None, 11, 15], [7, 8, None]]
        toTest = self.constructor(data, featureNames=ftNames)
        ret = toTest.points.extract(lambda pt: 11 in pt, features=[2, 1])
        expTest = self.constructor([[11, 2, 3], [7, 8, None]], featureNames=ftNames)
        expRet = self.constructor([[None, 11, None], [None, 11, 15]], featureNames=ftNames)
        assert toTest == expTest
        assert ret == expRet

    ### using match module ###

    def test_points_extract_match_missing(self):
        toTest = self.constructor([[1, 2, 3], [None, 11, None], [7, 11, None], [7, 8, 9]], featureNames=['a', 'b', 'c'])
        ret = toTest.points.extract(match.anyMissing)
        expTest = self.constructor([[1, 2, 3], [7, 8, 9]])
        expRet = self.constructor([[None, 11, None], [7, 11, None]])
        expTest.features.setNames(['a', 'b', 'c'])
        expRet.features.setNames(['a', 'b', 'c'])
        assert toTest == expTest
        assert ret == expRet

        toTest = self.constructor([[None, None, None], [None, 11, None], [7, 11, None], [7, 8, 9]], featureNames=['a', 'b', 'c'])
<<<<<<< HEAD
        ret = toTest.points.extract(match.allMissing)
        expTest = self.constructor([[None, 11, None], [7, 11, None], [7, 8, 9]])
        expRet = self.constructor([[None, None, None]])
        expTest.features.setNames(['a', 'b', 'c'])
        expRet.features.setNames(['a', 'b', 'c'])
        assert toTest == expTest
        assert ret == expRet
=======
        toTest.points.delete(match.allMissing)
        exp = self.constructor([[None, 11, None], [7, 11, None], [7, 8, 9]])
        exp.features.setNames(['a', 'b', 'c'])
        assert toTest == exp

    def test_points_delete_match_nonNumeric(self):
        toTest = self.constructor([[1, 2, 3], ['a', 11, 'c'], [7, 11, 'c'], [7, 8, 9]], featureNames=['a', 'b', 'c'])
        toTest.points.delete(match.anyNonNumeric)
        exp = self.constructor([[1, 2, 3], [7, 8, 9]])
        exp.features.setNames(['a', 'b', 'c'])
        assert toTest == exp

        toTest = self.constructor([['a', 'x', 'c'], ['a', 11, 'c'], [7, 11, 'c'], [7, 8, 9]], featureNames=['a', 'b', 'c'])
        toTest.points.delete(match.allNonNumeric)
        exp = self.constructor([['a', 11, 'c'], [7, 11, 'c'], [7, 8, 9]])
        exp.features.setNames(['a', 'b', 'c'])
        assert toTest == exp

    def test_points_delete_match_list(self):
        toTest = self.constructor([[1, 2, 3], [999, 11, 9999], [7, 11, 9999], [7, 8, 9]], featureNames=['a', 'b', 'c'])
        toTest.points.delete(match.anyValues([999, 9999, 99999]))
        exp = self.constructor([[1, 2, 3], [7, 8, 9]])
        exp.features.setNames(['a', 'b', 'c'])
        assert toTest == exp

        toTest = self.constructor([[999, 99999, 9999], [999, 11, 9999], [7, 11, 9999], [7, 8, 9]], featureNames=['a', 'b', 'c'])
        toTest.points.delete(match.allValues([999, 9999, 99999]))
        exp = self.constructor([[999, 11, 9999], [7, 11, 9999], [7, 8, 9]])
        exp.features.setNames(['a', 'b', 'c'])
        assert toTest == exp
>>>>>>> 0c355806

    def test_points_extract_match_function(self):
        toTest = self.constructor([[1, 2, 3], [-1, 11, -3], [7, 11, -3], [7, 8, 9]], featureNames=['a', 'b', 'c'])
        ret = toTest.points.extract(match.anyValues(lambda x: x < 0))
        expTest = self.constructor([[1, 2, 3], [7, 8, 9]])
        expRet = self.constructor([[-1, 11, -3], [7, 11, -3]])
        expTest.features.setNames(['a', 'b', 'c'])
        expRet.features.setNames(['a', 'b', 'c'])
        assert toTest == expTest
        assert ret == expRet

        toTest = self.constructor([[-1, -2, -3], [-1, 11, -3], [7, 11, -3], [7, 8, 9]], featureNames=['a', 'b', 'c'])
        ret = toTest.points.extract(match.allValues(lambda x: x < 0))
        expTest = self.constructor([[-1, 11, -3], [7, 11, -3], [7, 8, 9]])
        expRet = self.constructor([[-1, -2, -3]])
        expTest.features.setNames(['a', 'b', 'c'])
        expRet.features.setNames(['a', 'b', 'c'])
        assert toTest == expTest
        assert ret == expRet

    ##########################
    # extract common backend #
    ##########################

    def back_extract_numberOnly(self, axis):
        if axis == 'point':
            toCall = "points"
        else:
            toCall = "features"

        data = [[1, 2, 3, 33], [4, 5, 6, 66], [7, 8, 9, 99], [10, 11, 12, 14]]
        pnames = ['1', '4', '7', '10']
        fnames = ['a', 'b', 'd', 'gg']
        toTest = self.constructor(data, pointNames=pnames, featureNames=fnames)
        ret = getattr(toTest, toCall).extract(number=3)
        if axis == 'point':
            exp = self.constructor(data[:3], pointNames=pnames[:3], featureNames=fnames)
            rem = self.constructor(data[3:], pointNames=pnames[3:], featureNames=fnames)
        else:
            exp = self.constructor([p[:3] for p in data], pointNames=pnames, featureNames=fnames[:3])
            rem = self.constructor([p[3:] for p in data], pointNames=pnames, featureNames=fnames[3:])

        assert exp.isIdentical(ret)
        assert rem.isIdentical(toTest)

    def back_extract_functionAndNumber(self, axis):
        if axis == 'point':
            toCall = "points"
        else:
            toCall = "features"

        data = [[1, 2, 3, 33], [4, 5, 6, 66], [7, 8, 9, 99], [10, 11, 12, 14]]
        pnames = ['1', '4', '7', '10']
        fnames = ['a', 'b', 'd', 'gg']
        toTest = self.constructor(data, pointNames=pnames, featureNames=fnames)
        ret = getattr(toTest, toCall).extract(allTrue, number=2)
        if axis == 'point':
            exp = self.constructor(data[:2], pointNames=pnames[:2], featureNames=fnames)
            rem = self.constructor(data[2:], pointNames=pnames[2:], featureNames=fnames)
        else:
            exp = self.constructor([p[:2] for p in data], pointNames=pnames, featureNames=fnames[:2])
            rem = self.constructor([p[2:] for p in data], pointNames=pnames, featureNames=fnames[2:])

        assert exp.isIdentical(ret)
        assert rem.isIdentical(toTest)

    def back_extract_numberAndRandomizeAllData(self, axis):
        """test that randomizing (with same randomly chosen seed) and limiting to a
        given number provides the same result for all input types if using all the data
        """
        if axis == 'point':
            toCall = "points"
        else:
            toCall = "features"

        data = [[1, 2, 3, 33], [4, 5, 6, 66], [7, 8, 9, 99], [10, 11, 12, 14]]
        pnames = ['1', '4', '7', '10']
        fnames = ['a', 'b', 'd', 'gg']
        toTest1 = self.constructor(data, pointNames=pnames, featureNames=fnames)
        toTest2 = toTest1.copy()
        toTest3 = toTest1.copy()
        toTest4 = toTest1.copy()

        seed = nimble.random.generateSubsidiarySeed()
        with nimble.random.alternateControl(seed):
            ret = getattr(toTest1, toCall).extract(number=3, randomize=True)

        with nimble.random.alternateControl(seed):
            retList = getattr(toTest2, toCall).extract([0, 1, 2, 3], number=3,
                                                       randomize=True)

        with nimble.random.alternateControl(seed):
            retRange = getattr(toTest3, toCall).extract(start=0, end=3, number=3,
                                                        randomize=True)

        with nimble.random.alternateControl(seed):
            retFunc = getattr(toTest4, toCall).extract(allTrue, number=3,
                                                       randomize=True)

        if axis == 'point':
            assert len(ret.points) == 3
            assert len(toTest1.points) == 1
        else:
            assert len(ret.features) == 3
            assert len(toTest1.features) == 1

        assert ret.isIdentical(retList)
        assert ret.isIdentical(retRange)
        assert ret.isIdentical(retFunc)
        assert toTest1.isIdentical(toTest2)
        assert toTest1.isIdentical(toTest3)
        assert toTest1.isIdentical(toTest4)

    def back_extract_numberAndRandomizeSelectedData(self, axis):
        """test that randomization occurs after the data has been selected from the user inputs """
        if axis == 'point':
            toCall = "points"
        else:
            toCall = "features"

        data = [[1, 2, 3, 33], [4, 5, 6, 66], [7, 8, 9, 99], [10, 11, 12, 14]]
        pnames = ['1', '4', '7', '10']
        fnames = ['a', 'b', 'd', 'gg']
        toTest1 = self.constructor(data, pointNames=pnames, featureNames=fnames)
        toTest2 = toTest1.copy()
        toTest3 = toTest1.copy()
        if axis == 'point':
            expRet1 = toTest1[1, :]
            expRet2 = toTest1[2, :]
            expTest1 = toTest1[[0, 1, 3], :]
            expTest2 = toTest1[[0, 2, 3], :]
        else:
            expRet1 = toTest1[:, 1]
            expRet2 = toTest1[:, 2]
            expTest1 = toTest1[:, [0, 1, 3]]
            expTest2 = toTest1[:, [0, 2, 3]]

        seed = nimble.random.generateSubsidiarySeed()
        with nimble.random.alternateControl(seed):
            retList = getattr(toTest1, toCall).extract([1, 2], number=1,
                                                       randomize=True)

        with nimble.random.alternateControl(seed):
            retRange = getattr(toTest2, toCall).extract(start=1, end=2,
                                                        number=1, randomize=True)

        def middleRowsOrCols(value):
            return value[0] in [2, 4, 5, 7]

        with nimble.random.alternateControl(seed):
            retFunc = getattr(toTest3, toCall).extract(middleRowsOrCols,
                                                       number=1, randomize=True)

        assert retList.isIdentical(expRet1) or retList.isIdentical(expRet2)
        assert retRange.isIdentical(expRet1) or retList.isIdentical(expRet2)
        assert retFunc.isIdentical(expRet1) or retList.isIdentical(expRet2)

        assert toTest1.isIdentical(expTest1) or toTest1.isIdentical(expTest2)
        assert toTest2.isIdentical(expTest1) or toTest2.isIdentical(expTest2)
        assert toTest3.isIdentical(expTest1) or toTest3.isIdentical(expTest2)

    ######################
    # features.extract() #
    ######################

    @assertCalled(nimble.core.data.axis, 'constructIndicesList')
    def test_features_extract_calls_constructIndicesList(self):
        toTest = self.constructor([[1,2,],[3,4]], featureNames=['a', 'b'])

        ret = toTest.features.extract(['a', 'b'])

    @oneLogEntryExpected
    def test_features_extract_handmadeSingle(self):
        """ Test features.extract() against handmade output when extracting one feature """
        data = [[1, 2, 3], [4, 5, 6], [7, 8, 9]]
        toTest = self.constructor(data)
        ext1 = toTest.features.extract(0)
        exp1 = self.constructor([[1], [4], [7]])

        assert ext1.isIdentical(exp1)
        expEnd = self.constructor([[2, 3], [5, 6], [8, 9]])
        assert toTest.isIdentical(expEnd)

        # Check that names have not been generated unnecessarily
        assertNoNamesGenerated(toTest)
        assertNoNamesGenerated(ext1)

    def test_features_extract_List_NamePath_Preserve(self):
        data = [[1, 2, 3], [4, 5, 6], [7, 8, 9]]
        toTest = self.constructor(data)

        toTest._name = "testName"
        toTest._absPath = TEST_ABS_PATH
        toTest._relPath = TEST_REL_PATH

        ext1 = toTest.features.extract(0)

        assert toTest.path == TEST_ABS_PATH
        assert toTest.absolutePath == TEST_ABS_PATH
        assert toTest.relativePath == TEST_REL_PATH

        assert ext1.name is None
        assert ext1.absolutePath == TEST_ABS_PATH
        assert ext1.relativePath == TEST_REL_PATH

    def test_features_extract_ListIntoFEmpty(self):
        """ Test features.extract() by removing a list of all features """
        data = [[1, 2, 3], [4, 5, 6], [7, 8, 9], [10, 11, 12]]
        toTest = self.constructor(data)
        expRet = self.constructor(data)
        ret = toTest.features.extract([0, 1, 2])

        assert ret.isIdentical(expRet)

        data = [[], [], [], []]
        data = np.array(data)
        exp = self.constructor(data)

        assert toTest.isIdentical(exp)

    def test_features_extract_ListIntoFEmptyOutOfOrder(self):
        """ Test features.extract() by removing a list of all features """
        data = [[1, 2, 3], [4, 5, 6], [7, 8, 9], [10, 11, 12]]
        toTest = self.constructor(data)
        expData = [[3, 1, 2], [6, 4, 5], [9, 7, 8], [12, 10, 11]]
        expRet = self.constructor(expData)
        ret = toTest.features.extract([2, 0, 1])

        assert ret.isIdentical(expRet)

        data = [[], [], [], []]
        data = np.array(data)
        exp = self.constructor(data)

        assert toTest.isIdentical(exp)

    @twoLogEntriesExpected
    def test_features_extract_handmadeListSequence(self):
        """ Test features.extract() against handmade output for several extractions by list """
        pointNames = ['1', '4', '7']
        data = [[1, 2, 3, -1], [4, 5, 6, -2], [7, 8, 9, -3]]
        toTest = self.constructor(data, pointNames=pointNames)
        ext1 = toTest.features.extract([0])
        exp1 = self.constructor([[1], [4], [7]], pointNames=pointNames)
        assert ext1.isIdentical(exp1)
        ext2 = toTest.features.extract([2, 1])
        exp2 = self.constructor([[-1, 3], [-2, 6], [-3, 9]], pointNames=pointNames)
        assert ext2.isIdentical(exp2)
        expEndData = [[2], [5], [8]]
        expEnd = self.constructor(expEndData, pointNames=pointNames)
        assert toTest.isIdentical(expEnd)

    def test_features_extract_handmadeListWithFeatureName(self):
        """ Test features.extract() against handmade output for list extraction when specifying featureNames """
        data = [[1, 2, 3, -1], [4, 5, 6, -2], [7, 8, 9, -3]]
        featureNames = ["one", "two", "three", "neg"]
        toTest = self.constructor(data, featureNames=featureNames)
        ext1 = toTest.features.extract(["one"])
        exp1 = self.constructor([[1], [4], [7]], featureNames=["one"])
        assert ext1.isIdentical(exp1)
        ext2 = toTest.features.extract(["three", "neg"])
        exp2 = self.constructor([[3, -1], [6, -2], [9, -3]], featureNames=["three", "neg"])
        assert ext2.isIdentical(exp2)
        expEnd = self.constructor([[2], [5], [8]], featureNames=["two"])
        assert toTest.isIdentical(expEnd)


    def test_features_extract_List_trickyOrdering(self):
        data = [0, 1, 1, 1, 0, 0, 0, 0, 1, 0]
        toExtract = [6, 5, 3, 9]
        #		toExtract = [3,5,6,9]

        toTest = self.constructor(data)

        ret = toTest.features.extract(toExtract)

        expRaw = [0, 0, 1, 0]
        expRet = self.constructor(expRaw)

        expRaw = [0, 1, 1, 0, 0, 1]
        expRem = self.constructor(expRaw)

        assert ret == expRet
        assert toTest == expRem

    def test_features_extract_List_reorderingWithFeatureNames(self):
        data = [[1, 2, 3, 10], [4, 5, 6, 11], [7, 8, 9, 12]]
        fnames = ['a', 'b', 'c', 'd']
        test = self.constructor(data, featureNames=fnames)

        expRetRaw = [[1, 3, 2], [4, 6, 5], [7, 9, 8]]
        expRetNames = ['a', 'c', 'b']
        expRet = self.constructor(expRetRaw, featureNames=expRetNames)

        expTestRaw = [[10], [11], [12]]
        expTestNames = ['d']
        expTest = self.constructor(expTestRaw, featureNames=expTestNames)

        ret = test.features.extract(expRetNames)
        assert ret == expRet
        assert test == expTest


    def test_features_extract_function_selectionGap(self):
        data = [0, 1, 1, 1, 0, 0, 0, 0, 1, 0]
        fnames = ['0', '1', '2', '3', '4', '5', '6', '7', '8', '9']

        extractIndices = [3, 5, 6, 9]

        def sel(feature):
            if int(feature.features.getName(0)) in extractIndices:
                return True
            else:
                return False

        toTest = self.constructor(data, featureNames=fnames)

        ret = toTest.features.extract(sel)

        expRaw = [1, 0, 0, 0]
        expNames = ['3', '5', '6', '9']
        expRet = self.constructor(expRaw, featureNames=expNames)

        expRaw = [0, 1, 1, 0, 0, 1]
        expNames = ['0', '1', '2', '4', '7', '8']
        expRem = self.constructor(expRaw, featureNames=expNames)

        assert ret == expRet
        assert toTest == expRem


    def test_features_extract_functionIntoFEmpty(self):
        """ Test features.extract() by removing all featuress using a function """
        data = [[1, 2, 3], [4, 5, 6], [7, 8, 9]]
        toTest = self.constructor(data)
        expRet = self.constructor(data)

        ret = toTest.features.extract(allTrue)
        assert ret.isIdentical(expRet)

        data = [[], [], []]
        data = np.array(data)
        exp = self.constructor(data)

        assert toTest.isIdentical(exp)

    def test_features_extract_function_returnPointEmpty(self):
        data = [[1, 2, 3], [4, 5, 6], [7, 8, 9]]
        toTest = self.constructor(data)
        exp = self.constructor(data)

        ret = toTest.features.extract(allFalse)

        data = [[], [], []]
        data = np.array(data)
        expRet = self.constructor(data)

        assert ret.isIdentical(expRet)
        assert toTest.isIdentical(exp)


    def test_features_extract_handmadeFunction(self):
        """ Test features.extract() against handmade output for function extraction """
        data = [[1, 2, 3, -1], [4, 5, 6, -2], [7, 8, 9, -3]]
        toTest = self.constructor(data)

        ext = toTest.features.extract(absoluteOne)
        exp = self.constructor([[1, -1], [4, -2], [7, -3]])
        assert ext.isIdentical(exp)
        expEnd = self.constructor([[2, 3], [5, 6], [8, 9]])
        assert toTest.isIdentical(expEnd)


    def test_features_extract_func_NamePath_preservation(self):
        data = [[1, 2, 3, -1], [4, 5, 6, -2], [7, 8, 9, -3]]
        toTest = self.constructor(data)

        toTest._name = "testName"
        toTest._absPath = TEST_ABS_PATH
        toTest._relPath = TEST_REL_PATH

        ext = toTest.features.extract(absoluteOne)

        assert toTest.name == "testName"
        assert toTest.absolutePath == TEST_ABS_PATH
        assert toTest.relativePath == TEST_REL_PATH

        assert ext.name is None
        assert ext.absolutePath == TEST_ABS_PATH
        assert ext.relativePath == TEST_REL_PATH

    def test_features_extract_handmadeFunctionWithFeatureName(self):
        """ Test features.extract() against handmade output for function extraction with featureNames """
        data = [[1, 2, 3, -1], [4, 5, 6, -2], [7, 8, 9, -3]]
        featureNames = ["one", "two", "three", "neg"]
        pointNames = ['1', '4', '7']
        toTest = self.constructor(data, pointNames=pointNames, featureNames=featureNames)

        ext = toTest.features.extract(absoluteOne)
        exp = self.constructor([[1, -1], [4, -2], [7, -3]], pointNames=pointNames, featureNames=['one', 'neg'])
        assert ext.isIdentical(exp)
        expEnd = self.constructor([[2, 3], [5, 6], [8, 9]], pointNames=pointNames, featureNames=["two", "three"])
        assert toTest.isIdentical(expEnd)

    @raises(InvalidArgumentType)
    def test_features_extract_exceptionStartInvalidType(self):
        """ Test features.extract() for InvalidArgumentType when start is not a valid ID type """
        featureNames = ["one", "two", "three"]
        data = [[1, 2, 3], [4, 5, 6], [7, 8, 9]]
        toTest = self.constructor(data, featureNames=featureNames)
        toTest.features.extract(start=1.1, end=2)

    @raises(KeyError)
    def test_features_extract_exceptionStartInvalidFeatureName(self):
        """ Test features.extract() for KeyError when start is not a valid feature FeatureName """
        featureNames = ["one", "two", "three"]
        data = [[1, 2, 3], [4, 5, 6], [7, 8, 9]]
        toTest = self.constructor(data, featureNames=featureNames)
        toTest.features.extract(start="wrong", end=2)

    @raises(IndexError)
    def test_features_extract_exceptionEndInvalid(self):
        """ Test features.extract() for IndexError when end is not a valid feature index """
        featureNames = ["one", "two", "three"]
        data = [[1, 2, 3], [4, 5, 6], [7, 8, 9]]
        toTest = self.constructor(data, featureNames=featureNames)
        toTest.features.extract(start=0, end=5)

    @raises(KeyError)
    def test_features_extract_exceptionEndInvalidFeatureName(self):
        """ Test features.extract() for KeyError when end is not a valid featureName """
        featureNames = ["one", "two", "three"]
        data = [[1, 2, 3], [4, 5, 6], [7, 8, 9]]
        toTest = self.constructor(data, featureNames=featureNames)
        toTest.features.extract(start="two", end="five")

    @raises(InvalidArgumentValueCombination)
    def test_features_extract_exceptionInversion(self):
        """ Test features.extract() for InvalidArgumentValueCombination when start comes after end """
        featureNames = ["one", "two", "three"]
        data = [[1, 2, 3], [4, 5, 6], [7, 8, 9]]
        toTest = self.constructor(data, featureNames=featureNames)
        toTest.features.extract(start=2, end=0)

    @raises(InvalidArgumentValueCombination)
    def test_features_extract_exceptionInversionFeatureName(self):
        """ Test features.extract() for InvalidArgumentValueCombination when start comes after end as FeatureNames"""
        featureNames = ["one", "two", "three"]
        data = [[1, 2, 3], [4, 5, 6], [7, 8, 9]]
        toTest = self.constructor(data, featureNames=featureNames)
        toTest.features.extract(start="two", end="one")

    @raises(InvalidArgumentValue)
    def test_features_extract_exceptionDuplicates(self):
        """ Test points.extract() for InvalidArgumentValueCombination when toExtract contains duplicates """
        data = [[1, 2, 3], [4, 5, 6], [7, 8, 9]]
        toTest = self.constructor(data)
        toTest.features.extract([0, 1, 0])

    def test_features_extract_rangeIntoFEmpty(self):
        """ Test features.extract() removes all Featuress using ranges """
        featureNames = ["one", "two", "three"]
        data = [[1, 2, 3], [4, 5, 6], [7, 8, 9]]
        toTest = self.constructor(data, featureNames=featureNames)
        expRet = self.constructor(data, featureNames=featureNames)
        ret = toTest.features.extract(start=0, end=2)

        assert ret.isIdentical(expRet)

        data = [[], [], []]
        data = np.array(data)
        exp = self.constructor(data)

        assert toTest.isIdentical(exp)

    def test_features_extract_handmadeRange(self):
        """ Test features.extract() against handmade output for range extraction """
        data = [[1, 2, 3], [4, 5, 6], [7, 8, 9]]
        toTest = self.constructor(data)
        ret = toTest.features.extract(start=1, end=2)

        expectedRet = self.constructor([[2, 3], [5, 6], [8, 9]])
        expectedTest = self.constructor([[1], [4], [7]])

        assert expectedRet.isIdentical(ret)
        assert expectedTest.isIdentical(toTest)

    def test_features_extract_range_NamePath_preservation(self):
        data = [[1, 2, 3], [4, 5, 6], [7, 8, 9]]
        toTest = self.constructor(data)

        toTest._name = "testName"
        toTest._absPath = TEST_ABS_PATH
        toTest._relPath = TEST_REL_PATH

        ret = toTest.features.extract(start=1, end=2)

        assert toTest.name == "testName"
        assert toTest.absolutePath == TEST_ABS_PATH
        assert toTest.relativePath == TEST_REL_PATH

        assert ret.name is None
        assert ret.absolutePath == TEST_ABS_PATH
        assert ret.relativePath == TEST_REL_PATH


    def test_features_extract_handmadeWithFeatureNames(self):
        """ Test features.extract() against handmade output for range extraction with FeatureNames """
        featureNames = ["one", "two", "three"]
        pointNames = ['1', '4', '7']
        data = [[1, 2, 3], [4, 5, 6], [7, 8, 9]]

        toTest = self.constructor(data, pointNames=pointNames, featureNames=featureNames)
        ret = toTest.features.extract(start=1, end=2)

        expectedRet = self.constructor([[2, 3], [5, 6], [8, 9]], pointNames=pointNames, featureNames=["two", "three"])
        expectedTest = self.constructor([[1], [4], [7]], pointNames=pointNames, featureNames=["one"])

        assert expectedRet.isIdentical(ret)
        assert expectedTest.isIdentical(toTest)

    def test_features_extract_handmade_calling_featureNames(self):
        featureNames = ["one", "two", "three"]
        pointNames = ['1', '4', '7']
        data = [[1, 2, 3], [4, 5, 6], [7, 8, 9]]

        toTest = self.constructor(data, pointNames=pointNames, featureNames=featureNames)
        ret = toTest.features.extract(start="two", end="three")

        expectedRet = self.constructor([[2, 3], [5, 6], [8, 9]], pointNames=pointNames, featureNames=["two", "three"])
        expectedTest = self.constructor([[1], [4], [7]], pointNames=pointNames, featureNames=["one"])

        assert expectedRet.isIdentical(ret)
        assert expectedTest.isIdentical(toTest)

    def test_features_extract_handmadeStringWithPointWhitespace(self):
        featureNames = ["one", "two", "three"]
        pointNames = ['pt 1', 'pt 2', 'pt 3']
        data = [[1, 2, 3], [4, 5, 6], [7, 8, 9]]

        #test pointName=value with operator whitespace
        toTest = self.constructor(data, pointNames=pointNames, featureNames=featureNames)
        ret = toTest.features.extract('pt 2 == 5')
        expectedRet = self.constructor([[2], [5], [8]], pointNames=pointNames, featureNames=[featureNames[1]])
        expectedTest = self.constructor([[1, 3], [4, 6], [7, 9]], pointNames=pointNames,
                                        featureNames=[featureNames[0], featureNames[-1]])
        assert expectedRet.isIdentical(ret)
        assert expectedTest.isIdentical(toTest)

    def test_features_extract_list_mixed(self):
        """ Test features.extract() list input with mixed names and indices """
        data = [[1, 2, 3, -1], [4, 5, 6, -2], [7, 8, 9, -3]]
        featureNames = ["one", "two", "three", "neg"]
        toTest = self.constructor(data, featureNames=featureNames)
        ret = toTest.features.extract([1, "three", -1])
        expRet = self.constructor([[2, 3, -1], [5, 6, -2], [8, 9, -3]], featureNames=["two", "three", "neg"])
        expTest = self.constructor([[1], [4], [7]], featureNames=["one"])
        assert ret.isIdentical(expRet)
        assert toTest.isIdentical(expTest)

    @raises(InvalidArgumentValue)
    def test_features_extract_handmadeString_pointNotExist(self):
        featureNames = ["one", "two", "three"]
        pointNames = ['1', '4', '7']
        data = [[1, 2, 3], [4, 5, 6], [7, 8, 9]]

        toTest = self.constructor(data, pointNames=pointNames, featureNames=featureNames)
        ret = toTest.features.extract('5 == 1')

    def test_features_extract_numberOnly(self):
        self.back_extract_numberOnly('feature')

    def test_features_extract_functionAndNumber(self):
        self.back_extract_functionAndNumber('feature')

    def test_features_extract_numberAndRandomizeAllData(self):
        self.back_extract_numberAndRandomizeAllData('feature')

    def test_features_extract_numberAndRandomizeSelectedData(self):
        self.back_extract_numberAndRandomizeSelectedData('feature')

    @raises(InvalidArgumentValueCombination)
    def test_features_extract_randomizeNoNumber(self):
        self.back_structural_randomizeNoNumber('extract', 'feature')

    @raises(InvalidArgumentValue)
    def test_features_extract_list_numberGreaterThanTargeted(self):
        self.back_structural_list_numberGreaterThanTargeted('extract', 'feature')

    @raises(InvalidArgumentValue)
    def test_features_extract_function_numberGreaterThanTargeted(self):
        self.back_structural_function_numberGreaterThanTargeted('extract', 'feature')

    @raises(InvalidArgumentValue)
    def test_features_extract_range_numberGreaterThanTargeted(self):
        self.back_structural_range_numberGreaterThanTargeted('extract', 'feature')

    def test_features_extract_pointLimited(self):
        data = [[1, 2, 3], [None, 11, None], [None, 11, 15], [7, None, 9]]
        ptNames = ['a', 'b', 'c', 'd']
        toTest = self.constructor(data, pointNames=ptNames)
        ret = toTest.features.extract(match.anyMissing, points=[1, 2])
        expTest = self.constructor([[2], [11], [11], [None]], pointNames=ptNames)
        expRet = self.constructor([[1, 3], [None, None], [None, 15], [7, 9]],
                                  pointNames=ptNames)
        assert toTest == expTest
        assert ret == expRet

        data = [[11, 2, 3], [None, 11, None], [None, 11, 15], [7, None, 9]]
        toTest = self.constructor(data, pointNames=ptNames)
        ret = toTest.features.extract(lambda ft: 11 in ft, points=['b', 'c'])
        expTest = self.constructor([[11, 3], [None, None], [None, 15], [7, 9]],
                                   pointNames=ptNames)
        expRet = self.constructor([[2], [11], [11], [None]], pointNames=ptNames)
        assert toTest == expTest
        assert ret == expRet

    ### using match module ###

    def test_features_extract_match_missing(self):
        toTest = self.constructor([[1, 2, 3], [None, 11, None], [7, 11, None], [7, 8, 9]], featureNames=['a', 'b', 'c'])
        ret = toTest.features.extract(match.anyMissing)
        expTest = self.constructor([[2], [11], [11], [8]])
        expRet = self.constructor([[1, 3], [None, None], [7, None], [7, 9]])
        expTest.features.setNames(['b'])
        expRet.features.setNames(['a', 'c'])
        assert toTest == expTest
        assert ret == expRet

        toTest = self.constructor([[1, 2, None], [None, 11, None], [7, 11, None], [7, 8, None]], featureNames=['a', 'b', 'c'])
<<<<<<< HEAD
        ret = toTest.features.extract(match.allMissing)
        expTest = self.constructor([[1, 2], [None, 11], [7, 11], [7, 8]])
        expRet = self.constructor([[None], [None], [None], [None]])
        expTest.features.setNames(['a', 'b'])
        expRet.features.setNames(['c'])
        assert toTest == expTest
        assert ret == expRet 
=======
        toTest.features.delete(match.allMissing)
        exp = self.constructor([[1, 2], [None, 11], [7, 11], [7, 8]])
        exp.features.setNames(['a', 'b'])
        assert toTest == exp

    def test_features_delete_match_nonNumeric(self):
        toTest = self.constructor([[1, 2, 3], ['a', 11, 'c'], [7, 11, 'c'], [7, 8, 9]], featureNames=['a', 'b', 'c'])
        toTest.features.delete(match.anyNonNumeric)
        exp = self.constructor([[2], [11], [11], [8]])
        exp.features.setNames(['b'])
        assert toTest == exp

        toTest = self.constructor([[1, 2, 'c'], ['a', 11, 'c'], [7, 11, 'c'], [7, 8, 'c']], featureNames=['a', 'b', 'c'])
        toTest.features.delete(match.allNonNumeric)
        exp = self.constructor([[1, 2], ['a', 11], [7, 11], [7, 8]])
        exp.features.setNames(['a', 'b'])
        assert toTest == exp
        
    def test_features_delete_match_list(self):
        toTest = self.constructor([[1, 2, 3], [999, 11, 9999], [99999, 11, 9999], [7, 8, 9]], featureNames=['a', 'b', 'c'])
        toTest.features.delete(match.anyValues([999, 9999, 99999]))
        exp = self.constructor([[2], [11], [11], [8]])
        exp.features.setNames(['b'])
        assert toTest == exp

        toTest = self.constructor([[1, 2, 9999], [999, 11, 9999], [99999, 11, 9999], [7, 8, 9999]], featureNames=['a', 'b', 'c'])
        toTest.features.delete(match.allValues([999, 9999, 99999]))
        exp = self.constructor([[1, 2], [999, 11], [99999, 11], [7, 8]])
        exp.features.setNames(['a', 'b'])
        assert toTest == exp
>>>>>>> 0c355806

    def test_features_extract_match_function(self):
        toTest = self.constructor([[1, 2, 3], [-1, 11, -3], [-1, 11, -1], [7, 8, 9]], featureNames=['a', 'b', 'c'])
        ret = toTest.features.extract(match.anyValues(lambda x: x < 0))
        expTest = self.constructor([[2], [11], [11], [8]])
        expRet = self.constructor([[1, 3], [-1, -3], [-1, -1], [7, 9]])
        expTest.features.setNames(['b'])
        expRet.features.setNames(['a', 'c'])
        assert toTest == expTest
        assert ret == expRet

        toTest = self.constructor([[1, 2, -3], [-1, 11, -3], [-1, 11, -3], [7, 8, -3]], featureNames=['a', 'b', 'c'])
        ret = toTest.features.extract(match.allValues(lambda x: x < 0))
        expTest = self.constructor([[1, 2], [-1, 11], [-1, 11], [7, 8]])
        expRet = self.constructor([[-3], [-3], [-3], [-3]])
        expTest.features.setNames(['a', 'b'])
        expRet.features.setNames(['c'])
        assert toTest == expTest
        assert ret == expRet

    #################
    # points.delete #
    #################

    @assertCalled(nimble.core.data.axis, 'constructIndicesList')
    def test_points_delete_calls_constructIndicesList(self):
        toTest = self.constructor([[1,2,],[3,4]], pointNames=['a', 'b'])

        toTest.points.delete(['a', 'b'])

    @oneLogEntryExpected
    def test_points_delete_handmadeSingle(self):
        """ Test points.delete() against handmade output when deleting one point """
        data = [[1, 2, 3], [4, 5, 6], [7, 8, 9]]
        toTest = self.constructor(data)
        toTest.points.delete(0)
        expEnd = self.constructor([[4, 5, 6], [7, 8, 9]])
        assert toTest.isIdentical(expEnd)

        # Check that names have not been generated unnecessarily
        assertNoNamesGenerated(toTest)

    def test_points_delete_index_NamePath_Preserve(self):
        data = [[1, 2, 3], [4, 5, 6], [7, 8, 9]]
        toTest = self.constructor(data)

        toTest._name = 'testName'
        toTest._absPath = TEST_ABS_PATH
        toTest._relPath = TEST_REL_PATH

        toTest.points.delete(0)

        assert toTest.name == "testName"
        assert toTest.absolutePath == TEST_ABS_PATH
        assert toTest.relativePath == TEST_REL_PATH


    def test_points_delete_ListIntoPEmpty(self):
        """ Test points.delete() by deleting a list of all points """
        data = [[1, 2, 3], [4, 5, 6], [7, 8, 9], [10, 11, 12]]
        toTest = self.constructor(data)
        toTest.points.delete([0, 1, 2, 3])

        data = [[], [], []]
        data = np.array(data).T
        exp = self.constructor(data)

        assert toTest.isIdentical(exp)

    @twoLogEntriesExpected
    def test_points_delete_handmadeListSequence(self):
        """ Test points.delete() against handmade output for several list deletions """
        data = [[1, 2, 3], [4, 5, 6], [7, 8, 9], [10, 11, 12]]
        names = ['1', '4', '7', '10']
        toTest = self.constructor(data, pointNames=names)
        toTest.points.delete('1')
        exp1 = self.constructor([[4, 5, 6], [7, 8, 9], [10, 11, 12]], pointNames=['4', '7', '10'])
        assert toTest.isIdentical(exp1)
        toTest.points.delete([1, 2])
        exp2 = self.constructor([[4, 5, 6]], pointNames=['4'])
        assert toTest.isIdentical(exp2)

    def test_points_delete_handmadeListOrdering(self):
        """ Test points.delete() against handmade output for out of order deletion """
        data = [[1, 2, 3], [4, 5, 6], [7, 8, 9], [10, 11, 12], [13, 14, 15]]
        names = ['1', '4', '7', '10', '13']
        toTest = self.constructor(data, pointNames=names)
        toTest.points.delete([3, 4, 1])
        expEnd = self.constructor([[1, 2, 3], [7, 8, 9]], pointNames=['1', '7'])
        assert toTest.isIdentical(expEnd)

    def test_points_delete_List_trickyOrdering(self):
        data = [[0], [2], [2], [2], [0], [0], [0], [0], [2], [0]]
        toDelete = [6, 5, 3, 9]

        toTest = self.constructor(data)

        toTest.points.delete(toDelete)

        expRaw = [[0], [2], [2], [0], [0], [2]]
        expRem = self.constructor(expRaw)

        assert toTest == expRem

    def test_points_delete_function_selectionGap(self):
        data = [[0], [2], [2], [2], [0], [0], [0], [0], [2], [0]]
        deleteIndices = [3, 5, 6, 9]
        pnames = ['0', '1', '2', '3', '4', '5', '6', '7', '8', '9']

        def sel(point):
            if int(point.points.getName(0)) in deleteIndices:
                return True
            else:
                return False

        toTest = self.constructor(data, pointNames=pnames)

        toTest.points.delete(sel)

        expRaw = [[0], [2], [2], [0], [0], [2]]
        expNames = ['0', '1', '2', '4', '7', '8']
        expRem = self.constructor(expRaw, pointNames=expNames)

        assert toTest == expRem


    def test_points_delete_functionIntoPEmpty(self):
        """ Test points.delete() by removing all points using a function """
        data = [[1, 2, 3], [4, 5, 6], [7, 8, 9]]
        toTest = self.constructor(data)

        toTest.points.delete(allTrue)

        data = [[], [], []]
        data = np.array(data).T
        exp = self.constructor(data)

        assert toTest.isIdentical(exp)

    def test_points_delete_function_returnPointEmpty(self):
        data = [[1, 2, 3], [4, 5, 6], [7, 8, 9]]
        toTest = self.constructor(data)
        exp = self.constructor(data)

        toTest.points.delete(allFalse)

        assert toTest.isIdentical(exp)

    def test_points_delete_handmadeFunction(self):
        """ Test points.delete() against handmade output for function deletion """
        data = [[1, 2, 3], [4, 5, 6], [7, 8, 9]]
        toTest = self.constructor(data)

        toTest.points.delete(oneOrFour)
        expEnd = self.constructor([[7, 8, 9]])
        assert toTest.isIdentical(expEnd)

    def test_points_delete_func_NamePath_preservation(self):
        data = [[1, 2, 3], [4, 5, 6], [7, 8, 9]]
        toTest = self.constructor(data)

        toTest._name = "testName"
        toTest._absPath = TEST_ABS_PATH
        toTest._relPath = TEST_REL_PATH

        toTest.points.delete(oneOrFour)

        assert toTest.name == "testName"
        assert toTest.absolutePath == TEST_ABS_PATH
        assert toTest.relativePath == TEST_REL_PATH


    def test_points_delete_handmadeFuncionWithFeatureNames(self):
        """ Test points.delete() against handmade output for function deletion with featureNames"""
        featureNames = ["one", "two", "three"]
        data = [[1, 2, 3], [4, 5, 6], [7, 8, 9]]
        toTest = self.constructor(data, featureNames=featureNames)

        toTest.points.delete(oneOrFour)
        expEnd = self.constructor([[7, 8, 9]], featureNames=featureNames)
        assert toTest.isIdentical(expEnd)


    @raises(InvalidArgumentType)
    def test_points_delete_exceptionStartInvalidType(self):
        """ Test points.delete() for InvalidArgumentType when start is not a valid ID type """
        featureNames = ["one", "two", "three"]
        data = [[1, 2, 3], [4, 5, 6], [7, 8, 9]]
        toTest = self.constructor(data, featureNames=featureNames)
        toTest.points.delete(start=1.1, end=2)

    @raises(IndexError)
    def test_points_delete_exceptionEndInvalid(self):
        """ Test points.delete() for IndexError when end is not a valid Point index """
        featureNames = ["one", "two", "three"]
        data = [[1, 2, 3], [4, 5, 6], [7, 8, 9]]
        toTest = self.constructor(data, featureNames=featureNames)
        toTest.points.delete(start=1, end=5)

    @raises(InvalidArgumentValueCombination)
    def test_points_delete_exceptionInversion(self):
        """ Test points.delete() for InvalidArgumentValueCombination when start comes after end """
        featureNames = ["one", "two", "three"]
        data = [[1, 2, 3], [4, 5, 6], [7, 8, 9]]
        toTest = self.constructor(data, featureNames=featureNames)
        toTest.points.delete(start=2, end=0)

    @raises(InvalidArgumentValueCombination)
    def test_points_delete_exceptionInversionPointName(self):
        """ Test points.delete() for InvalidArgumentValueCombination when start comes after end as FeatureNames"""
        pointNames = ["one", "two", "three"]
        data = [[1, 2, 3], [4, 5, 6], [7, 8, 9]]
        toTest = self.constructor(data, pointNames=pointNames)
        toTest.points.delete(start="two", end="one")

    @raises(InvalidArgumentValue)
    def test_points_delete_exceptionDuplicates(self):
        """ Test points.delete() for InvalidArgumentValueCombination when toDelete contains duplicates """
        data = [[1, 2, 3], [4, 5, 6], [7, 8, 9]]
        toTest = self.constructor(data)
        toTest.points.delete([0, 1, 0])

    def test_points_delete_handmadeRange(self):
        """ Test points.delete() against handmade output for range deletion """
        data = [[1, 2, 3], [4, 5, 6], [7, 8, 9]]
        toTest = self.constructor(data)
        toTest.points.delete(start=1, end=2)

        expectedTest = self.constructor([[1, 2, 3]])

        assert expectedTest.isIdentical(toTest)

    def test_points_delete_range_NamePath_preservation(self):
        data = [[1, 2, 3], [4, 5, 6], [7, 8, 9]]
        toTest = self.constructor(data)

        toTest._name = "testName"
        toTest._absPath = TEST_ABS_PATH
        toTest._relPath = TEST_REL_PATH

        toTest.points.delete(start=1, end=2)

        assert toTest.name == "testName"
        assert toTest.absolutePath == TEST_ABS_PATH
        assert toTest.relativePath == TEST_REL_PATH


    def test_points_delete_rangeIntoPEmpty(self):
        """ Test points.delete() removes all points using ranges """
        featureNames = ["one", "two", "three"]
        pointNames = ['1', '4', '7']
        data = [[1, 2, 3], [4, 5, 6], [7, 8, 9]]
        toTest = self.constructor(data, pointNames=pointNames, featureNames=featureNames)
        toTest.points.delete(start=0, end=2)

        data = [[], [], []]
        data = np.array(data).T
        exp = self.constructor(data, featureNames=featureNames)

        assert toTest.isIdentical(exp)


    def test_points_delete_handmadeRangeWithFeatureNames(self):
        """ Test points.delete() against handmade output for range deletion with featureNames """
        featureNames = ["one", "two", "three"]
        pointNames = ['1', '4', '7']
        data = [[1, 2, 3], [4, 5, 6], [7, 8, 9]]
        toTest = self.constructor(data, pointNames=pointNames, featureNames=featureNames)
        toTest.points.delete(start=1, end=2)

        expectedTest = self.constructor([[1, 2, 3]], pointNames=['1'], featureNames=featureNames)

        assert expectedTest.isIdentical(toTest)

    def test_points_delete_handmadeRangeRand_FM(self):
        """ Test points.delete() for correct sizes when using randomized range deletion and featureNames """
        featureNames = ["one", "two", "three"]
        data = [[1, 2, 3], [4, 5, 6], [7, 8, 9]]
        toTest = self.constructor(data, featureNames=featureNames)
        toTest.points.delete(start=0, end=2, number=2, randomize=True)

        assert len(toTest.points) == 1

    def test_points_delete_handmadeRangeDefaults(self):
        """ Test points.delete uses the correct defaults in the case of range based deletion """
        featureNames = ["one", "two", "three"]
        pointNames = ['1', '4', '7']
        data = [[1, 2, 3], [4, 5, 6], [7, 8, 9]]
        toTest = self.constructor(data, pointNames=pointNames, featureNames=featureNames)
        toTest.points.delete(end=1)

        expectedTest = self.constructor([[7, 8, 9]], pointNames=['7'], featureNames=featureNames)

        assert expectedTest.isIdentical(toTest)

        toTest = self.constructor(data, pointNames=pointNames, featureNames=featureNames)
        toTest.points.delete(start=1)

        expectedTest = self.constructor([[1, 2, 3]], pointNames=['1'], featureNames=featureNames)

        assert expectedTest.isIdentical(toTest)

    def test_points_delete_handmade_calling_pointNames(self):
        featureNames = ["one", "two", "three"]
        pointNames = ['1', '4', '7']
        data = [[1, 2, 3], [4, 5, 6], [7, 8, 9]]

        toTest = self.constructor(data, pointNames=pointNames, featureNames=featureNames)
        toTest.points.delete(start='4', end='7')
        expectedTest = self.constructor([[1, 2, 3]], pointNames=pointNames[:1], featureNames=featureNames)
        assert expectedTest.isIdentical(toTest)

    def test_points_delete_handmadeString(self):
        featureNames = ["one", "two", "three"]
        pointNames = ['1', '4', '7']
        data = [[1, 2, 3], [4, 5, 6], [7, 8, 9]]

        #test featureName==value
        toTest = self.constructor(data, pointNames=pointNames, featureNames=featureNames)
        toTest.points.delete('one == 1')
        expectedTest = self.constructor([[4, 5, 6], [7, 8, 9]], pointNames=pointNames[1:], featureNames=featureNames)
        assert expectedTest.isIdentical(toTest)

        #test featureName<value
        toTest = self.constructor(data, pointNames=pointNames, featureNames=featureNames)
        toTest.points.delete('one < 2')
        expectedTest = self.constructor([[4, 5, 6], [7, 8, 9]], pointNames=pointNames[1:], featureNames=featureNames)
        assert expectedTest.isIdentical(toTest)

        #test featureName<=value
        toTest = self.constructor(data, pointNames=pointNames, featureNames=featureNames)
        toTest.points.delete('one <= 1')
        expectedTest = self.constructor([[4, 5, 6], [7, 8, 9]], pointNames=pointNames[1:], featureNames=featureNames)
        assert expectedTest.isIdentical(toTest)

        #test featureName>value
        toTest = self.constructor(data, pointNames=pointNames, featureNames=featureNames)
        toTest.points.delete('one > 4')
        expectedTest = self.constructor([[1, 2, 3], [4, 5, 6]], pointNames=pointNames[:-1], featureNames=featureNames)
        assert expectedTest.isIdentical(toTest)

        #test featureName>=value
        toTest = self.constructor(data, pointNames=pointNames, featureNames=featureNames)
        toTest.points.delete('one >= 7')
        expectedTest = self.constructor([[1, 2, 3], [4, 5, 6]], pointNames=pointNames[:-1], featureNames=featureNames)
        assert expectedTest.isIdentical(toTest)

        #test featureName!=value
        toTest = self.constructor(data, pointNames=pointNames, featureNames=featureNames)
        toTest.points.delete('one != 4')
        expectedTest = self.constructor([[4, 5, 6]], pointNames=[pointNames[1]], featureNames=featureNames)
        assert expectedTest.isIdentical(toTest)

        #test featureName<value and return back an empty
        assert expectedTest.isIdentical(toTest)
        toTest = self.constructor(data, pointNames=pointNames, featureNames=featureNames)
        toTest.points.delete('one < 1')
        expectedTest = self.constructor(data, pointNames=pointNames, featureNames=featureNames)
        assert expectedTest.isIdentical(toTest)

        #test featureName<value and return back all data
        assert expectedTest.isIdentical(toTest)
        toTest = self.constructor(data, pointNames=pointNames, featureNames=featureNames)
        toTest.points.delete('one > 0')
        expectedTest = self.constructor([], featureNames=featureNames)
        assert expectedTest.isIdentical(toTest)

    def test_points_delete_handmadeStringWithFeatureWhitespace(self):
        featureNames = ["feature one", "feature two", "feature three"]
        pointNames = ['1', '4', '7']
        data = [[1, 2, 3], [4, 5, 6], [7, 8, 9]]

        #test featureName=value with operator whitespace
        toTest = self.constructor(data, pointNames=pointNames, featureNames=featureNames)
        toTest.points.delete('feature one == 1')
        expectedTest = self.constructor([[4, 5, 6], [7, 8, 9]], pointNames=pointNames[1:], featureNames=featureNames)
        assert expectedTest.isIdentical(toTest)

    def test_points_delete_list_mixed(self):
        """ Test points.delete() list input with mixed names and indices """
        data = [[1, 2, 3], [4, 5, 6], [7, 8, 9], [10, 11, 12]]
        names = ['1', '4', '7', '10']
        toTest = self.constructor(data, pointNames=names)
        toTest.points.delete(['1',1,-1])
        exp1 = self.constructor([[7, 8, 9]], pointNames=['7'])
        assert toTest.isIdentical(exp1)

    @raises(InvalidArgumentValue)
    def test_points_delete_handmadeString_featureNotExist(self):
        featureNames = ["one", "two", "three"]
        pointNames = ['1', '4', '7']
        data = [[1, 2, 3], [4, 5, 6], [7, 8, 9]]

        toTest = self.constructor(data, pointNames=pointNames, featureNames=featureNames)
        toTest.points.delete('four == 1')

    def test_points_delete_numberOnly(self):
        self.back_delete_numberOnly('point')

    def test_points_delete_functionAndNumber(self):
        self.back_delete_functionAndNumber('point')

    def test_points_delete_numberAndRandomizeAllData(self):
        self.back_delete_numberAndRandomizeAllData('point')

    def test_points_delete_numberAndRandomizeSelectedData(self):
        self.back_delete_numberAndRandomizeSelectedData('point')

    @raises(InvalidArgumentValueCombination)
    def test_points_delete_randomizeNoNumber(self):
        self.back_structural_randomizeNoNumber('delete', 'point')

    @raises(InvalidArgumentValue)
    def test_points_delete_list_numberGreaterThanTargeted(self):
        self.back_structural_list_numberGreaterThanTargeted('delete', 'point')

    @raises(InvalidArgumentValue)
    def test_points_delete_function_numberGreaterThanTargeted(self):
        self.back_structural_function_numberGreaterThanTargeted('delete', 'point')

    @raises(InvalidArgumentValue)
    def test_points_delete_range_numberGreaterThanTargeted(self):
        self.back_structural_range_numberGreaterThanTargeted('delete', 'point')

    def test_points_delete_featureLimited(self):
        data = [[1, 2, 3], [None, 11, None], [None, 11, 15], [7, 8, None]]
        ftNames = ['a', 'b', 'c']
        toTest = self.constructor(data, featureNames=ftNames)
        toTest.points.delete(match.anyMissing, features=['b', 'c'])
        exp = self.constructor([[1, 2, 3], [None, 11, 15]], featureNames=ftNames)
        assert toTest == exp

        data = [[11, 2, 3], [None, 11, None], [None, 11, 15], [7, 8, None]]
        toTest = self.constructor(data, featureNames=ftNames)
        toTest.points.delete(lambda pt: 11 in pt, features=['b', 'c'])
        exp = self.constructor([[11, 2, 3], [7, 8, None]], featureNames=ftNames)
        assert toTest == exp

    ### using match module ###

    def test_points_delete_match_missing(self):
        toTest = self.constructor([[1, 2, 3], [None, 11, None], [7, 11, None], [7, 8, 9]], featureNames=['a', 'b', 'c'])
        toTest.points.delete(match.anyMissing)
        exp = self.constructor([[1, 2, 3], [7, 8, 9]])
        exp.features.setNames(['a', 'b', 'c'])
        assert toTest == exp

        toTest = self.constructor([[None, None, None], [None, 11, None], [7, 11, None], [7, 8, 9]], featureNames=['a', 'b', 'c'])
<<<<<<< HEAD
        toTest.points.delete(match.allMissing)
        exp = self.constructor([[None, 11, None], [7, 11, None], [7, 8, 9]])
        exp.features.setNames(['a', 'b', 'c'])
        assert toTest == exp
=======
        ret = toTest.points.retain(match.allMissing)
        expTest = self.constructor([[None, None, None]])
        expTest.features.setNames(['a', 'b', 'c'])
        assert toTest == expTest

    def test_points_retain_match_nonNumeric(self):
        toTest = self.constructor([[1, 2, 3], ['a', 11, 'c'], [7, 11, 'c'], [7, 8, 9]], featureNames=['a', 'b', 'c'])
        ret = toTest.points.retain(match.anyNonNumeric)
        expTest = self.constructor([['a', 11, 'c'], [7, 11, 'c']])
        expTest.features.setNames(['a', 'b', 'c'])
        assert toTest == expTest

        toTest = self.constructor([['a', 'x', 'c'], ['a', 11, 'c'], [7, 11, 'c'], [7, 8, 9]], featureNames=['a', 'b', 'c'])
        ret = toTest.points.retain(match.allNonNumeric)
        expTest = self.constructor([['a', 'x', 'c']])
        expTest.features.setNames(['a', 'b', 'c'])
        assert toTest == expTest

    def test_points_retain_match_list(self):
        toTest = self.constructor([[1, 2, 3], [999, 11, 9999], [7, 11, 9999], [7, 8, 9]], featureNames=['a', 'b', 'c'])
        ret = toTest.points.retain(match.anyValues([999, 9999, 99999]))
        expTest = self.constructor([[999, 11, 9999], [7, 11, 9999]])
        expTest.features.setNames(['a', 'b', 'c'])
        assert toTest == expTest

        toTest = self.constructor([[999, 99999, 9999], [999, 11, 9999], [7, 11, 9999], [7, 8, 9]], featureNames=['a', 'b', 'c'])
        ret = toTest.points.retain(match.allValues([999, 9999, 99999]))
        expTest = self.constructor([[999, 99999, 9999]])
        expTest.features.setNames(['a', 'b', 'c'])
        assert toTest == expTest
>>>>>>> 0c355806

    
    def test_points_delete_match_function(self):
        toTest = self.constructor([[1, 2, 3], [-1, 11, -3], [7, 11, -3], [7, 8, 9]], featureNames=['a', 'b', 'c'])
        toTest.points.delete(match.anyValues(lambda x: x < 0))
        exp = self.constructor([[1, 2, 3], [7, 8, 9]])
        exp.features.setNames(['a', 'b', 'c'])
        assert toTest == exp

        toTest = self.constructor([[-1, -2, -3], [-1, 11, -3], [7, 11, -3], [7, 8, 9]], featureNames=['a', 'b', 'c'])
        toTest.points.delete(match.allValues(lambda x: x < 0))
        exp = self.constructor([[-1, 11, -3], [7, 11, -3], [7, 8, 9]])
        exp.features.setNames(['a', 'b', 'c'])
        assert toTest == exp

    #########################
    # delete common backend #
    #########################

    def back_delete_numberOnly(self, axis):
        if axis == 'point':
            toCall = "points"
        else:
            toCall = "features"

        data = [[1, 2, 3, 33], [4, 5, 6, 66], [7, 8, 9, 99], [10, 11, 12, 14]]
        pnames = ['1', '4', '7', '10']
        fnames = ['a', 'b', 'd', 'gg']
        toTest = self.constructor(data, pointNames=pnames, featureNames=fnames)
        getattr(toTest, toCall).delete(number=3)
        if axis == 'point':
            rem = self.constructor(data[3:], pointNames=pnames[3:], featureNames=fnames)
        else:
            rem = self.constructor([p[3:] for p in data], pointNames=pnames, featureNames=fnames[3:])

        assert rem.isIdentical(toTest)

    def back_delete_functionAndNumber(self, axis):
        if axis == 'point':
            toCall = "points"
        else:
            toCall = "features"

        data = [[1, 2, 3, 33], [4, 5, 6, 66], [7, 8, 9, 99], [10, 11, 12, 14]]
        pnames = ['1', '4', '7', '10']
        fnames = ['a', 'b', 'd', 'gg']
        toTest = self.constructor(data, pointNames=pnames, featureNames=fnames)
        getattr(toTest, toCall).delete(allTrue, number=2)
        if axis == 'point':
            rem = self.constructor(data[2:], pointNames=pnames[2:], featureNames=fnames)
        else:
            rem = self.constructor([p[2:] for p in data], pointNames=pnames, featureNames=fnames[2:])

        assert rem.isIdentical(toTest)

    def back_delete_numberAndRandomizeAllData(self, axis):
        """test that randomizing (with same randomly chosen seed) and limiting to a
        given number provides the same result for all input types if using all the data
        """
        if axis == 'point':
            toCall = "points"
        else:
            toCall = "features"

        data = [[1, 2, 3, 33], [4, 5, 6, 66], [7, 8, 9, 99], [10, 11, 12, 14]]
        pnames = ['1', '4', '7', '10']
        fnames = ['a', 'b', 'd', 'gg']
        toTest1 = self.constructor(data, pointNames=pnames, featureNames=fnames)
        toTest2 = toTest1.copy()
        toTest3 = toTest1.copy()
        toTest4 = toTest1.copy()

        seed = nimble.random.generateSubsidiarySeed()
        with nimble.random.alternateControl(seed):
            getattr(toTest1, toCall).delete(number=3, randomize=True)

        with nimble.random.alternateControl(seed):
            getattr(toTest2, toCall).delete([0, 1, 2, 3], number=3,
                                            randomize=True)

        with nimble.random.alternateControl(seed):
            getattr(toTest3, toCall).delete(start=0, end=3, number=3,
                                            randomize=True)

        with nimble.random.alternateControl(seed):
            getattr(toTest4, toCall).delete(allTrue, number=3, randomize=True)

        if axis == 'point':
            assert len(toTest1.points) == 1
        else:
            assert len(toTest1.features) == 1

        assert toTest1.isIdentical(toTest2)
        assert toTest1.isIdentical(toTest3)
        assert toTest1.isIdentical(toTest4)

    def back_delete_numberAndRandomizeSelectedData(self, axis):
        """test that randomization occurs after the data has been selected from the user inputs """
        if axis == 'point':
            toCall = "points"
        else:
            toCall = "features"

        data = [[1, 2, 3, 33], [4, 5, 6, 66], [7, 8, 9, 99], [10, 11, 12, 14]]
        pnames = ['1', '4', '7', '10']
        fnames = ['a', 'b', 'd', 'gg']
        toTest1 = self.constructor(data, pointNames=pnames, featureNames=fnames)
        toTest2 = toTest1.copy()
        toTest3 = toTest1.copy()
        if axis == 'point':
            exp1 = toTest1[[0, 1, 3], :]
            exp2 = toTest1[[0, 2, 3], :]
        else:
            exp1 = toTest1[:, [0, 1, 3]]
            exp2 = toTest1[:, [0, 2, 3]]

        seed = nimble.random.generateSubsidiarySeed()
        with nimble.random.alternateControl(seed):
            getattr(toTest1, toCall).delete([1, 2], number=1, randomize=True)

        with nimble.random.alternateControl(seed):
            getattr(toTest2, toCall).delete(start=1, end=2, number=1,
                                            randomize=True)

        def middleRowsOrCols(value):
            return value[0] in [2, 4, 5, 7]

        with nimble.random.alternateControl(seed):
            getattr(toTest3, toCall).delete(middleRowsOrCols, number=1,
                                            randomize=True)

        assert toTest1.isIdentical(exp1) or toTest1.isIdentical(exp2)
        assert toTest2.isIdentical(exp1) or toTest2.isIdentical(exp2)
        assert toTest3.isIdentical(exp1) or toTest3.isIdentical(exp2)

    ###################
    # features.delete #
    ###################

    @assertCalled(nimble.core.data.axis, 'constructIndicesList')
    def test_features_delete_calls_constructIndicesList(self):
        toTest = self.constructor([[1,2,],[3,4]], featureNames=['a', 'b'])

        toTest.features.delete(['a', 'b'])

    @oneLogEntryExpected
    def test_features_delete_handmadeSingle(self):
        """ Test features.delete() against handmade output when deleting one feature """
        data = [[1, 2, 3], [4, 5, 6], [7, 8, 9]]
        toTest = self.constructor(data)
        toTest.features.delete(0)

        expEnd = self.constructor([[2, 3], [5, 6], [8, 9]])
        assert toTest.isIdentical(expEnd)

        # Check that names have not been generated unnecessarily
        assertNoNamesGenerated(toTest)

    def test_features_delete_List_NamePath_Preserve(self):
        data = [[1, 2, 3], [4, 5, 6], [7, 8, 9]]
        toTest = self.constructor(data)

        toTest._name = "testName"
        toTest._absPath = TEST_ABS_PATH
        toTest._relPath = TEST_REL_PATH

        toTest.features.delete(0)

        assert toTest.path == TEST_ABS_PATH
        assert toTest.absolutePath == TEST_ABS_PATH
        assert toTest.relativePath == TEST_REL_PATH


    def test_features_delete_ListIntoFEmpty(self):
        """ Test features.delete() by removing a list of all features """
        data = [[1, 2, 3], [4, 5, 6], [7, 8, 9], [10, 11, 12]]
        toTest = self.constructor(data)
        toTest.features.delete([0, 1, 2])

        data = [[], [], [], []]
        data = np.array(data)
        exp = self.constructor(data)

        assert toTest.isIdentical(exp)

    def test_features_delete_ListIntoFEmptyOutOfOrder(self):
        """ Test features.delete() by removing a list of all features """
        data = [[1, 2, 3], [4, 5, 6], [7, 8, 9], [10, 11, 12]]
        toTest = self.constructor(data)
        toTest.features.delete([2, 0, 1])

        data = [[], [], [], []]
        data = np.array(data)
        exp = self.constructor(data)

        assert toTest.isIdentical(exp)

    @twoLogEntriesExpected
    def test_features_delete_handmadeListSequence(self):
        """ Test features.delete() against handmade output for several deletions by list """
        pointNames = ['1', '4', '7']
        data = [[1, 2, 3, -1], [4, 5, 6, -2], [7, 8, 9, -3]]
        toTest = self.constructor(data, pointNames=pointNames)
        toTest.features.delete([0])
        exp1 = self.constructor([[2, 3, -1], [5, 6, -2], [8, 9, -3]], pointNames=pointNames)
        assert toTest.isIdentical(exp1)
        toTest.features.delete([2, 1])
        expEndData = [[2], [5], [8]]
        exp2 = self.constructor(expEndData, pointNames=pointNames)
        assert toTest.isIdentical(exp2)

    def test_features_delete_handmadeListWithFeatureName(self):
        """ Test features.delete() against handmade output for list deletion when specifying featureNames """
        data = [[1, 2, 3, -1], [4, 5, 6, -2], [7, 8, 9, -3]]
        featureNames = ["one", "two", "three", "neg"]
        toTest = self.constructor(data, featureNames=featureNames)
        toTest.features.delete(["one"])
        exp1 = self.constructor([[2, 3, -1], [5, 6, -2], [8, 9, -3]], featureNames=["two", "three", "neg"])
        assert toTest.isIdentical(exp1)
        toTest.features.delete(["three", "neg"])
        exp2 = self.constructor([[2], [5], [8]], featureNames=["two"])
        assert toTest.isIdentical(exp2)


    def test_features_delete_List_trickyOrdering(self):
        data = [0, 1, 1, 1, 0, 0, 0, 0, 1, 0]
        toDelete = [6, 5, 3, 9]

        toTest = self.constructor(data)
        toTest.features.delete(toDelete)

        expRaw = [0, 1, 1, 0, 0, 1]
        expRem = self.constructor(expRaw)

        assert toTest == expRem

    def test_features_delete_List_reorderingWithFeatureNames(self):
        data = [[1, 2, 3, 10], [4, 5, 6, 11], [7, 8, 9, 12]]
        fnames = ['a', 'b', 'c', 'd']
        toTest = self.constructor(data, featureNames=fnames)

        toDelete = ['a', 'c', 'b']
        toTest.features.delete(toDelete)
        expTestRaw = [[10], [11], [12]]
        expTestNames = ['d']
        expTest = self.constructor(expTestRaw, featureNames=expTestNames)

        assert toTest == expTest


    def test_features_delete_function_selectionGap(self):
        data = [0, 1, 1, 1, 0, 0, 0, 0, 1, 0]
        fnames = ['0', '1', '2', '3', '4', '5', '6', '7', '8', '9']

        deleteIndices = [3, 5, 6, 9]

        def sel(feature):
            if int(feature.features.getName(0)) in deleteIndices:
                return True
            else:
                return False

        toTest = self.constructor(data, featureNames=fnames)
        toTest.features.delete(sel)

        expRaw = [0, 1, 1, 0, 0, 1]
        expNames = ['0', '1', '2', '4', '7', '8']
        expRem = self.constructor(expRaw, featureNames=expNames)

        assert toTest == expRem


    def test_features_delete_functionIntoFEmpty(self):
        """ Test features.delete() by removing all featuress using a function """
        data = [[1, 2, 3], [4, 5, 6], [7, 8, 9]]
        toTest = self.constructor(data)

        toTest.features.delete(allTrue)

        data = [[], [], []]
        data = np.array(data)
        exp = self.constructor(data)

        assert toTest.isIdentical(exp)

    def test_features_delete_function_returnPointEmpty(self):
        data = [[1, 2, 3], [4, 5, 6], [7, 8, 9]]
        toTest = self.constructor(data)
        exp = self.constructor(data)

        toTest.features.delete(allFalse)

        assert toTest.isIdentical(exp)


    def test_features_delete_handmadeFunction(self):
        """ Test features.delete() against handmade output for function deletion """
        data = [[1, 2, 3, -1], [4, 5, 6, -2], [7, 8, 9, -3]]
        toTest = self.constructor(data)

        toTest.features.delete(absoluteOne)

        expEnd = self.constructor([[2, 3], [5, 6], [8, 9]])
        assert toTest.isIdentical(expEnd)


    def test_features_delete_func_NamePath_preservation(self):
        data = [[1, 2, 3, -1], [4, 5, 6, -2], [7, 8, 9, -3]]
        toTest = self.constructor(data)

        toTest._name = "testName"
        toTest._absPath = TEST_ABS_PATH
        toTest._relPath = TEST_REL_PATH

        toTest.features.delete(absoluteOne)

        assert toTest.name == "testName"
        assert toTest.absolutePath == TEST_ABS_PATH
        assert toTest.relativePath == TEST_REL_PATH


    def test_features_delete_handmadeFunctionWithFeatureName(self):
        """ Test features.delete() against handmade output for function deletion with featureNames """
        data = [[1, 2, 3, -1], [4, 5, 6, -2], [7, 8, 9, -3]]
        featureNames = ["one", "two", "three", "neg"]
        pointNames = ['1', '4', '7']
        toTest = self.constructor(data, pointNames=pointNames, featureNames=featureNames)

        ext = toTest.features.delete(absoluteOne)
        expEnd = self.constructor([[2, 3], [5, 6], [8, 9]], pointNames=pointNames, featureNames=["two", "three"])
        assert toTest.isIdentical(expEnd)

    @raises(InvalidArgumentType)
    def test_features_delete_exceptionStartInvalidType(self):
        """ Test features.delete() for InvalidArgumentType when start is not a valid ID type """
        featureNames = ["one", "two", "three"]
        data = [[1, 2, 3], [4, 5, 6], [7, 8, 9]]
        toTest = self.constructor(data, featureNames=featureNames)
        toTest.features.delete(start=1.1, end=2)

    @raises(KeyError)
    def test_features_delete_exceptionStartInvalidFeatureName(self):
        """ Test features.delete() for KeyError when start is not a valid feature FeatureName """
        featureNames = ["one", "two", "three"]
        data = [[1, 2, 3], [4, 5, 6], [7, 8, 9]]
        toTest = self.constructor(data, featureNames=featureNames)
        toTest.features.delete(start="wrong", end=2)

    @raises(IndexError)
    def test_features_delete_exceptionEndInvalid(self):
        """ Test features.delete() for IndexError when end is not a valid feature index """
        featureNames = ["one", "two", "three"]
        data = [[1, 2, 3], [4, 5, 6], [7, 8, 9]]
        toTest = self.constructor(data, featureNames=featureNames)
        toTest.features.delete(start=0, end=5)

    @raises(KeyError)
    def test_features_delete_exceptionEndInvalidFeatureName(self):
        """ Test features.delete() for KeyError when end is not a valid featureName """
        featureNames = ["one", "two", "three"]
        data = [[1, 2, 3], [4, 5, 6], [7, 8, 9]]
        toTest = self.constructor(data, featureNames=featureNames)
        toTest.features.delete(start="two", end="five")

    @raises(InvalidArgumentValueCombination)
    def test_features_delete_exceptionInversion(self):
        """ Test features.delete() for InvalidArgumentValueCombination when start comes after end """
        featureNames = ["one", "two", "three"]
        data = [[1, 2, 3], [4, 5, 6], [7, 8, 9]]
        toTest = self.constructor(data, featureNames=featureNames)
        toTest.features.delete(start=2, end=0)

    @raises(InvalidArgumentValueCombination)
    def test_features_delete_exceptionInversionFeatureName(self):
        """ Test features.delete() for InvalidArgumentValueCombination when start comes after end as FeatureNames"""
        featureNames = ["one", "two", "three"]
        data = [[1, 2, 3], [4, 5, 6], [7, 8, 9]]
        toTest = self.constructor(data, featureNames=featureNames)
        toTest.features.delete(start="two", end="one")

    @raises(InvalidArgumentValue)
    def test_features_delete_exceptionDuplicates(self):
        """ Test points.delete() for InvalidArgumentValueCombination when toDelete contains duplicates """
        data = [[1, 2, 3], [4, 5, 6], [7, 8, 9]]
        toTest = self.constructor(data)
        toTest.features.delete([0, 1, 0])

    def test_features_delete_rangeIntoFEmpty(self):
        """ Test features.delete() removes all Featuress using ranges """
        featureNames = ["one", "two", "three"]
        data = [[1, 2, 3], [4, 5, 6], [7, 8, 9]]
        toTest = self.constructor(data, featureNames=featureNames)
        toTest.features.delete(start=0, end=2)

        data = [[], [], []]
        data = np.array(data)
        exp = self.constructor(data)

        assert toTest.isIdentical(exp)

    def test_features_delete_handmadeRange(self):
        """ Test features.delete() against handmade output for range deletion """
        data = [[1, 2, 3], [4, 5, 6], [7, 8, 9]]
        toTest = self.constructor(data)
        toTest.features.delete(start=1, end=2)

        expectedTest = self.constructor([[1], [4], [7]])

        assert expectedTest.isIdentical(toTest)

    def test_features_delete_range_NamePath_preservation(self):
        data = [[1, 2, 3], [4, 5, 6], [7, 8, 9]]
        toTest = self.constructor(data)

        toTest._name = "testName"
        toTest._absPath = TEST_ABS_PATH
        toTest._relPath = TEST_REL_PATH

        toTest.features.delete(start=1, end=2)

        assert toTest.name == "testName"
        assert toTest.absolutePath == TEST_ABS_PATH
        assert toTest.relativePath == TEST_REL_PATH


    def test_features_delete_handmadeWithFeatureNames(self):
        """ Test features.delete() against handmade output for range deletion with FeatureNames """
        featureNames = ["one", "two", "three"]
        pointNames = ['1', '4', '7']
        data = [[1, 2, 3], [4, 5, 6], [7, 8, 9]]

        toTest = self.constructor(data, pointNames=pointNames, featureNames=featureNames)
        toTest.features.delete(start=1, end=2)

        expectedTest = self.constructor([[1], [4], [7]], pointNames=pointNames, featureNames=["one"])

        assert expectedTest.isIdentical(toTest)

    def test_features_delete_handmade_calling_featureNames(self):
        featureNames = ["one", "two", "three"]
        pointNames = ['1', '4', '7']
        data = [[1, 2, 3], [4, 5, 6], [7, 8, 9]]

        toTest = self.constructor(data, pointNames=pointNames, featureNames=featureNames)
        toTest.features.delete(start="two", end="three")

        expectedTest = self.constructor([[1], [4], [7]], pointNames=pointNames, featureNames=["one"])

        assert expectedTest.isIdentical(toTest)

    def test_features_delete_handmadeString(self):
        featureNames = ["one", "two", "three"]
        pointNames = ['p1', 'p2', 'p3']
        data = [[1, 2, 3], [4, 5, 6], [7, 8, 9]]

        #test pointName==value
        toTest = self.constructor(data, pointNames=pointNames, featureNames=featureNames)
        toTest.features.delete('p1 == 1')
        expectedTest = self.constructor([[2, 3], [5, 6], [8, 9]], pointNames=pointNames, featureNames=featureNames[1:])
        assert expectedTest.isIdentical(toTest)

        #test pointName<value
        toTest = self.constructor(data, pointNames=pointNames, featureNames=featureNames)
        toTest.features.delete('p3 < 9')
        expectedTest = self.constructor([[3], [6], [9]], pointNames=pointNames, featureNames=[featureNames[-1]])
        assert expectedTest.isIdentical(toTest)

        #test pointName<=value
        toTest = self.constructor(data, pointNames=pointNames, featureNames=featureNames)
        toTest.features.delete('p3 <= 8')
        expectedTest = self.constructor([[3], [6], [9]], pointNames=pointNames, featureNames=[featureNames[-1]])
        assert expectedTest.isIdentical(toTest)

        #test featureName>value
        toTest = self.constructor(data, pointNames=pointNames, featureNames=featureNames)
        toTest.features.delete('p3 > 8')
        expectedTest = self.constructor([[1, 2], [4, 5], [7, 8]], pointNames=pointNames, featureNames=featureNames[:-1])
        assert expectedTest.isIdentical(toTest)

        #test pointName>=value
        toTest = self.constructor(data, pointNames=pointNames, featureNames=featureNames)
        toTest.features.delete('p3 > 8.5')
        expectedTest = self.constructor([[1, 2], [4, 5], [7, 8]], pointNames=pointNames, featureNames=featureNames[:-1])
        assert expectedTest.isIdentical(toTest)

        #test pointName!=value
        toTest = self.constructor(data, pointNames=pointNames, featureNames=featureNames)
        toTest.features.delete('p1 != 1.0')
        expectedTest = self.constructor([[1], [4], [7]], pointNames=pointNames, featureNames=[featureNames[0]])
        assert expectedTest.isIdentical(toTest)

        #test pointName<value and return back an empty
        toTest = self.constructor(data, pointNames=pointNames, featureNames=featureNames)
        toTest.features.delete('p1 < 1')
        expectedTest = self.constructor(data, pointNames=pointNames, featureNames=featureNames)
        assert expectedTest.isIdentical(toTest)

        #test pointName<value and return back all data
        toTest = self.constructor(data, pointNames=pointNames, featureNames=featureNames)
        toTest.features.delete('p1 > 0')
        expectedTest = self.constructor([[],[],[]], pointNames=pointNames)
        assert expectedTest.isIdentical(toTest)

    def test_features_delete_handmadeStringWithPointWhitespace(self):
        featureNames = ["one", "two", "three"]
        pointNames = ['pt 1', 'pt 2', 'pt 3']
        data = [[1, 2, 3], [4, 5, 6], [7, 8, 9]]

        #test pointName=value with operator whitespace
        toTest = self.constructor(data, pointNames=pointNames, featureNames=featureNames)
        toTest.features.delete('pt 2 == 5')
        expectedTest = self.constructor([[1, 3], [4, 6], [7, 9]], pointNames=pointNames,
                                        featureNames=[featureNames[0], featureNames[-1]])
        assert expectedTest.isIdentical(toTest)

    def test_features_delete_list_mixed(self):
        """ Test features.delete() list input with mixed names and indices """
        data = [[1, 2, 3, -1], [4, 5, 6, -2], [7, 8, 9, -3]]
        featureNames = ["one", "two", "three", "neg"]
        toTest = self.constructor(data, featureNames=featureNames)
        toTest.features.delete([1, "three", -1])
        exp1 = self.constructor([[1], [4], [7]], featureNames=["one"])
        assert toTest.isIdentical(exp1)

    @raises(InvalidArgumentValue)
    def test_features_delete_handmadeString_pointNotExist(self):
        featureNames = ["one", "two", "three"]
        pointNames = ['1', '4', '7']
        data = [[1, 2, 3], [4, 5, 6], [7, 8, 9]]

        toTest = self.constructor(data, pointNames=pointNames, featureNames=featureNames)
        toTest.features.delete('5 == 1')

    def test_features_delete_numberOnly(self):
        self.back_delete_numberOnly('feature')

    def test_features_delete_functionAndNumber(self):
        self.back_delete_functionAndNumber('feature')

    def test_features_delete_numberAndRandomizeAllData(self):
        self.back_delete_numberAndRandomizeAllData('feature')

    def test_features_delete_numberAndRandomizeSelectedData(self):
        self.back_delete_numberAndRandomizeSelectedData('feature')

    @raises(InvalidArgumentValueCombination)
    def test_features_delete_randomizeNoNumber(self):
        self.back_structural_randomizeNoNumber('delete', 'feature')

    @raises(InvalidArgumentValue)
    def test_features_delete_list_numberGreaterThanTargeted(self):
        self.back_structural_list_numberGreaterThanTargeted('delete', 'feature')

    @raises(InvalidArgumentValue)
    def test_features_delete_function_numberGreaterThanTargeted(self):
        self.back_structural_function_numberGreaterThanTargeted('delete', 'feature')

    @raises(InvalidArgumentValue)
    def test_features_delete_range_numberGreaterThanTargeted(self):
        self.back_structural_range_numberGreaterThanTargeted('delete', 'feature')

    def test_features_delete_pointLimited(self):
        data = [[1, 2, 3], [None, 11, None], [None, 11, 15], [7, None, 9]]
        ptNames = ['a', 'b', 'c', 'd']
        toTest = self.constructor(data, pointNames=ptNames)
        ret = toTest.features.delete(match.anyMissing, points=[1, 2])
        expTest = self.constructor([[2], [11], [11], [None]], pointNames=ptNames)
        assert toTest == expTest

        data = [[11, 2, 3], [None, 11, None], [None, 11, 15], [7, None, 9]]
        toTest = self.constructor(data, pointNames=ptNames)
        ret = toTest.features.delete(lambda ft: 11 in ft, points=['b', 'c'])
        expTest = self.constructor([[11, 3], [None, None], [None, 15], [7, 9]],
                                   pointNames=ptNames)
        assert toTest == expTest

    ### using match module ###

    def test_features_delete_match_missing(self):
        toTest = self.constructor([[1, 2, 3], [None, 11, None], [7, 11, None], [7, 8, 9]], featureNames=['a', 'b', 'c'])
        toTest.features.delete(match.anyMissing)
        exp = self.constructor([[2], [11], [11], [8]])
        exp.features.setNames(['b'])
        assert toTest == exp

        toTest = self.constructor([[1, 2, None], [None, 11, None], [7, 11, None], [7, 8, None]], featureNames=['a', 'b', 'c'])
<<<<<<< HEAD
        toTest.features.delete(match.allMissing)
        exp = self.constructor([[1, 2], [None, 11], [7, 11], [7, 8]])
        exp.features.setNames(['a', 'b'])
        assert toTest == exp

    
=======
        ret = toTest.features.retain(match.allMissing)
        expTest = self.constructor([[None], [None], [None], [None]])
        expTest.features.setNames(['c'])
        assert toTest == expTest

    def test_features_retain_match_nonNumeric(self):
        toTest = self.constructor([[1, 2, 3], ['a', 11, 'c'], [7, 11, 'c'], [7, 8, 9]], featureNames=['a', 'b', 'c'])
        ret = toTest.features.retain(match.anyNonNumeric)
        expTest = self.constructor([[1, 3], ['a', 'c'], [7, 'c'], [7, 9]])
        expTest.features.setNames(['a', 'c'])
        assert toTest == expTest

        toTest = self.constructor([[1, 2, 'c'], ['a', 11, 'c'], [7, 11, 'c'], [7, 8, 'c']], featureNames=['a', 'b', 'c'])
        ret = toTest.features.retain(match.allNonNumeric)
        expTest = self.constructor([['c'], ['c'], ['c'], ['c']])
        expTest.features.setNames(['c'])
        assert toTest == expTest
    
    def test_features_retain_match_list(self):
        toTest = self.constructor([[1, 2, 3], [999, 11, 9999], [99999, 11, 9999], [7, 8, 9]], featureNames=['a', 'b', 'c'])
        toTest.features.retain(match.anyValues([999, 9999, 99999]))
        expTest = self.constructor([[1, 3], [999, 9999], [99999, 9999], [7, 9]])
        expTest.features.setNames(['a', 'c'])
        assert toTest == expTest
        
        toTest = self.constructor([[1, 2, 9999], [999, 11, 9999], [99999, 11, 9999], [7, 8, 9999]], featureNames=['a', 'b', 'c'])
        ret = toTest.features.retain(match.allValues([999, 9999, 99999]))
        expTest = self.constructor([[9999], [9999], [9999], [9999]])
        expTest.features.setNames(['c'])
        assert toTest == expTest
>>>>>>> 0c355806

    def test_features_delete_match_function(self):
        toTest = self.constructor([[1, 2, 3], [-1, 11, -3], [-1, 11, -1], [7, 8, 9]], featureNames=['a', 'b', 'c'])
        toTest.features.delete(match.anyValues(lambda x: x < 0))
        exp = self.constructor([[2], [11], [11], [8]])
        exp.features.setNames(['b'])
        assert toTest == exp

        toTest = self.constructor([[1, 2, -3], [-1, 11, -3], [-1, 11, -3], [7, 8, -3]], featureNames=['a', 'b', 'c'])
        toTest.features.delete(match.allValues(lambda x: x < 0))
        exp = self.constructor([[1, 2], [-1, 11], [-1, 11], [7, 8]])
        exp.features.setNames(['a', 'b'])
        assert toTest == exp

    #################
    # points.retain #
    #################

    @assertCalled(nimble.core.data.axis, 'constructIndicesList')
    def test_points_retain_calls_constructIndicesList(self):
        """ Test points.retain calls constructIndicesList before calling _genericStructuralFrontend"""
        toTest = self.constructor([[1,2,],[3,4]], pointNames=['a', 'b'])
        toTest.points.retain(['a', 'b'])

    @oneLogEntryExpected
    def test_points_retain_handmadeSingle(self):
        """ Test points.retain() against handmade output when retaining one point """
        data = [[1, 2, 3], [4, 5, 6], [7, 8, 9]]
        toTest = self.constructor(data)
        toTest.points.retain(0)
        exp1 = self.constructor([[1, 2, 3]])
        assert toTest.isIdentical(exp1)

        # Check that names have not been generated unnecessarily
        assertNoNamesGenerated(toTest)

    def test_points_retain_index_NamePath_Preserve(self):
        data = [[1, 2, 3], [4, 5, 6], [7, 8, 9]]
        toTest = self.constructor(data)

        toTest._name = 'testName'
        toTest._absPath = TEST_ABS_PATH
        toTest._relPath = TEST_REL_PATH

        toTest.points.retain(0)

        assert toTest.name == "testName"
        assert toTest.absolutePath == TEST_ABS_PATH
        assert toTest.relativePath == TEST_REL_PATH


    def test_points_retain_list_retain_all(self):
        """ Test points.retain() by retaining a list of all points """
        data = [[1, 2, 3], [4, 5, 6], [7, 8, 9], [10, 11, 12]]
        toTest = self.constructor(data)
        exp = self.constructor(data)
        toTest.points.retain([0, 1, 2, 3])

        assert toTest.isIdentical(exp)

    def test_points_retain_list_retain_nothing(self):
        """ Test points.retain() by retaining an empty list """
        data = [[1, 2, 3], [4, 5, 6], [7, 8, 9], [10, 11, 12]]
        toTest = self.constructor(data)
        toTest.points.retain([])

        expData = [[], [], []]
        expData = np.array(expData).T
        expTest = self.constructor(expData)
        assert toTest.isIdentical(expTest)

    def test_points_retain_pythonRange(self):
        """ Test points.retain() by retaining a python range of points """
        data = [[1, 2, 3], [4, 5, 6], [7, 8, 9], [10, 11, 12]]
        toTest = self.constructor(data)
        exp = self.constructor([[4, 5, 6], [7, 8, 9]])
        toTest.points.retain(range(1,3))

        assert toTest.isIdentical(exp)

    @twoLogEntriesExpected
    def test_points_retain_handmadeListSequence(self):
        """ Test points.retain() against handmade output for several list retentions """
        data = [[1, 2, 3], [4, 5, 6], [7, 8, 9], [10, 11, 12]]
        names = ['1', '4', '7', '10']
        toTest = self.constructor(data, pointNames=names)
        toTest.points.retain(['1','4','10'])
        exp1 = self.constructor([[1, 2, 3], [4, 5, 6], [10, 11, 12]], pointNames=['1','4','10'])
        assert toTest.isIdentical(exp1)
        toTest.points.retain(1)
        exp2 = self.constructor([4, 5, 6], pointNames=['4'])
        assert toTest.isIdentical(exp2)


    def test_points_retain_list_mixed(self):
        """ Test points.retain() list input with mixed names and indices """
        data = [[1, 2, 3], [4, 5, 6], [7, 8, 9], [10, 11, 12]]
        names = ['1', '4', '7', '10']
        toTest = self.constructor(data, pointNames=names)
        toTest.points.retain(['1',1,-1])
        exp1 = self.constructor([[1, 2, 3], [4, 5, 6], [10, 11, 12]], pointNames=['1','4','10'])
        assert toTest.isIdentical(exp1)


    def test_points_retain_handmadeListOrdering(self):
        """ Test points.retain() against handmade output for out of order retention """
        data = [[1, 2, 3], [4, 5, 6], [7, 8, 9], [10, 11, 12], [13, 14, 15]]
        names = ['1', '4', '7', '10', '13']
        toTest = self.constructor(data, pointNames=names)
        toTest.points.retain([3, 4, 1])
        exp1 = self.constructor([[10, 11, 12], [13, 14, 15], [4, 5, 6]], pointNames=['10', '13', '4'])
        assert toTest.isIdentical(exp1)


    def test_points_retain_List_trickyOrdering(self):
        data = [[0], [2], [2], [2], [0], [0], [0], [0], [2], [0]]
        toRetain = [6, 5, 3, 9]

        toTest = self.constructor(data)

        toTest.points.retain(toRetain)

        expRaw = [[0], [0], [2], [0]]
        expTest = self.constructor(expRaw)

        assert toTest == expTest

    def test_points_retain_function_selectionGap(self):
        data = [[0], [2], [2], [2], [0], [0], [0], [0], [2], [0]]
        retainIndices = [3, 5, 6, 9]
        pnames = ['0', '1', '2', '3', '4', '5', '6', '7', '8', '9']

        def sel(point):
            if int(point.points.getName(0)) in retainIndices:
                return True
            else:
                return False

        toTest = self.constructor(data, pointNames=pnames)

        toTest.points.retain(sel)

        expRaw = [[2], [0], [0], [0]]
        expNames = ['3', '5', '6', '9']
        expTest = self.constructor(expRaw, pointNames=expNames)

        assert toTest == expTest


    def test_points_retain_functionIntoPEmpty(self):
        """ Test points.retain() by retaining all points using a function """
        data = [[1, 2, 3], [4, 5, 6], [7, 8, 9]]
        toTest = self.constructor(data)
        expTest = self.constructor(data)

        toTest.points.retain(allTrue)
        assert toTest.isIdentical(expTest)


    def test_points_retain_function_returnPointEmpty(self):
        data = [[1, 2, 3], [4, 5, 6], [7, 8, 9]]
        toTest = self.constructor(data)

        toTest.points.retain(allFalse)

        expData = np.array([[], [], []])
        expData = expData.T
        expTest = self.constructor(expData)

        assert toTest.isIdentical(expTest)

    def test_points_retain_function_NumberAndRandomize(self):
        data = [[1], [2], [3], [4], [5], [6], [7], [8]]
        toTest = self.constructor(data)

        toTest.points.retain(evenOnly, number=3, randomize=True)
        assert len(toTest.points) == 3

    def test_points_retain_handmadeFunction(self):
        """ Test points.retain() against handmade output for function retention """
        data = [[1, 2, 3], [4, 5, 6], [7, 8, 9]]
        toTest = self.constructor(data)

        toTest.points.retain(oneOrFour)
        exp = self.constructor([[1, 2, 3], [4, 5, 6]])
        assert toTest.isIdentical(exp)


    def test_points_retain_func_NamePath_preservation(self):
        data = [[1, 2, 3], [4, 5, 6], [7, 8, 9]]
        toTest = self.constructor(data)

        toTest._name = "testName"
        toTest._absPath = TEST_ABS_PATH
        toTest._relPath = TEST_REL_PATH

        toTest.points.retain(oneOrFour)

        assert toTest.name == "testName"
        assert toTest.absolutePath == TEST_ABS_PATH
        assert toTest.relativePath == TEST_REL_PATH


    def test_points_retain_handmadeFunctionWithFeatureNames(self):
        """ Test points.retain() against handmade output for function retention with featureNames"""
        featureNames = ["one", "two", "three"]
        data = [[1, 2, 3], [4, 5, 6], [7, 8, 9]]
        toTest = self.constructor(data, featureNames=featureNames)

        toTest.points.retain(oneOrFour)
        exp = self.constructor([[1, 2, 3], [4, 5, 6]], featureNames=featureNames)
        assert toTest.isIdentical(exp)


    @raises(InvalidArgumentType)
    def test_points_retain_exceptionStartInvalidType(self):
        """ Test points.retain() for InvalidArgumentType when start is not a valid ID type """
        featureNames = ["one", "two", "three"]
        data = [[1, 2, 3], [4, 5, 6], [7, 8, 9]]
        toTest = self.constructor(data, featureNames=featureNames)
        toTest.points.retain(start=1.1, end=2)

    @raises(IndexError)
    def test_points_retain_exceptionEndInvalid(self):
        """ Test points.retain() for IndexError when end is not a valid Point index """
        featureNames = ["one", "two", "three"]
        data = [[1, 2, 3], [4, 5, 6], [7, 8, 9]]
        toTest = self.constructor(data, featureNames=featureNames)
        toTest.points.retain(start=1, end=5)

    @raises(InvalidArgumentValueCombination)
    def test_points_retain_exceptionInversion(self):
        """ Test points.retain() for InvalidArgumentValueCombination when start comes after end """
        featureNames = ["one", "two", "three"]
        data = [[1, 2, 3], [4, 5, 6], [7, 8, 9]]
        toTest = self.constructor(data, featureNames=featureNames)
        toTest.points.retain(start=2, end=0)

    @raises(InvalidArgumentValueCombination)
    def test_points_retain_exceptionInversionPointName(self):
        """ Test points.retain() for InvalidArgumentValueCombination when start comes after end as FeatureNames"""
        pointNames = ["one", "two", "three"]
        data = [[1, 2, 3], [4, 5, 6], [7, 8, 9]]
        toTest = self.constructor(data, pointNames=pointNames)
        toTest.points.retain(start="two", end="one")

    @raises(InvalidArgumentValue)
    def test_points_retain_exceptionDuplicates(self):
        """ Test points.retain() for InvalidArgumentValueCombination when toRetain contains duplicates """
        data = [[1, 2, 3], [4, 5, 6], [7, 8, 9]]
        toTest = self.constructor(data)
        toTest.points.retain([0, 1, 0])

    def test_points_retain_handmadeRange(self):
        """ Test points.retain() against handmade output for range retention """
        data = [[1, 2, 3], [4, 5, 6], [7, 8, 9]]
        toTest = self.constructor(data)
        toTest.points.retain(start=1, end=2)

        expectedTest = self.constructor([[4, 5, 6], [7, 8, 9]])

        assert expectedTest.isIdentical(toTest)

    def test_points_retain_range_NamePath_preservation(self):
        data = [[1, 2, 3], [4, 5, 6], [7, 8, 9]]
        toTest = self.constructor(data)

        toTest._name = "testName"
        toTest._absPath = TEST_ABS_PATH
        toTest._relPath = TEST_REL_PATH

        toTest.points.retain(start=1, end=2)

        assert toTest.name == "testName"
        assert toTest.absolutePath == TEST_ABS_PATH
        assert toTest.relativePath == TEST_REL_PATH


    def test_points_retain_rangeIntoPEmpty(self):
        """ Test points.retain() retains all points using ranges """
        featureNames = ["one", "two", "three"]
        pointNames = ['1', '4', '7']
        data = [[1, 2, 3], [4, 5, 6], [7, 8, 9]]
        toTest = self.constructor(data, pointNames=pointNames, featureNames=featureNames)
        expRet = self.constructor(data, pointNames=pointNames, featureNames=featureNames)
        toTest.points.retain(start=0, end=2)

        assert toTest.isIdentical(expRet)


    def test_points_retain_handmadeRangeWithFeatureNames(self):
        """ Test points.retain() against handmade output for range retention with featureNames """
        featureNames = ["one", "two", "three"]
        pointNames = ['1', '4', '7']
        data = [[1, 2, 3], [4, 5, 6], [7, 8, 9]]
        toTest = self.constructor(data, pointNames=pointNames, featureNames=featureNames)
        toTest.points.retain(start=1, end=2)

        expectedTest = self.constructor([[4, 5, 6], [7, 8, 9]], pointNames=['4', '7'], featureNames=featureNames)

        assert expectedTest.isIdentical(toTest)

    def test_points_retain_handmadeRangeRand_FM(self):
        """ Test points.retain() for correct sizes when using randomized range retention and featureNames """
        featureNames = ["one", "two", "three"]
        data = [[1, 2, 3], [4, 5, 6], [7, 8, 9]]
        toTest = self.constructor(data, featureNames=featureNames)
        toTest.points.retain(start=0, end=2, number=2, randomize=True)
        assert len(toTest.points) == 2

    def test_points_retain_handmadeRangeDefaults(self):
        """ Test points.retain uses the correct defaults in the case of range based retention """
        featureNames = ["one", "two", "three"]
        pointNames = ['1', '4', '7']
        data = [[1, 2, 3], [4, 5, 6], [7, 8, 9]]
        toTest = self.constructor(data, pointNames=pointNames, featureNames=featureNames)
        toTest.points.retain(end=1)

        expectedTest = self.constructor([[1, 2, 3], [4, 5, 6]], pointNames=['1', '4'], featureNames=featureNames)

        assert expectedTest.isIdentical(toTest)

        toTest = self.constructor(data, pointNames=pointNames, featureNames=featureNames)
        toTest.points.retain(start=1)

        expectedTest = self.constructor([[4, 5, 6], [7, 8, 9]], pointNames=['4', '7'], featureNames=featureNames)

        assert expectedTest.isIdentical(toTest)

    def test_points_retain_handmade_calling_pointNames(self):
        featureNames = ["one", "two", "three"]
        pointNames = ['1', '4', '7']
        data = [[1, 2, 3], [4, 5, 6], [7, 8, 9]]

        toTest = self.constructor(data, pointNames=pointNames, featureNames=featureNames)
        toTest.points.retain(start='4', end='7')
        expectedTest = self.constructor([[4, 5, 6], [7, 8, 9]], pointNames=pointNames[1:], featureNames=featureNames)
        assert expectedTest.isIdentical(toTest)

    def test_points_retain_handmadeString(self):
        featureNames = ["one", "two", "three"]
        pointNames = ['1', '4', '7']
        data = [[1, 2, 3], [4, 5, 6], [7, 8, 9]]

        #test featureName==value
        toTest = self.constructor(data, pointNames=pointNames, featureNames=featureNames)
        toTest.points.retain('one == 1')
        expectedTest = self.constructor([[1, 2, 3]], pointNames=pointNames[:1], featureNames=featureNames)

        assert expectedTest.isIdentical(toTest)

        #test featureName<value
        toTest = self.constructor(data, pointNames=pointNames, featureNames=featureNames)
        toTest.points.retain('one < 2')
        expectedTest = self.constructor([[1, 2, 3]], pointNames=pointNames[:1], featureNames=featureNames)

        assert expectedTest.isIdentical(toTest)

        #test featureName<=value
        toTest = self.constructor(data, pointNames=pointNames, featureNames=featureNames)
        toTest.points.retain('one <= 1')
        expectedTest = self.constructor([[1, 2, 3]], pointNames=pointNames[:1], featureNames=featureNames)

        assert expectedTest.isIdentical(toTest)

        #test featureName>value
        toTest = self.constructor(data, pointNames=pointNames, featureNames=featureNames)
        toTest.points.retain('one > 4')
        expectedTest = self.constructor([[7, 8, 9]], pointNames=pointNames[-1:], featureNames=featureNames)

        assert expectedTest.isIdentical(toTest)

        #test featureName>=value
        toTest = self.constructor(data, pointNames=pointNames, featureNames=featureNames)
        toTest.points.retain('one >= 7')
        expectedTest = self.constructor([[7, 8, 9]], pointNames=pointNames[-1:], featureNames=featureNames)

        assert expectedTest.isIdentical(toTest)

        #test featureName!=value
        toTest = self.constructor(data, pointNames=pointNames, featureNames=featureNames)
        toTest.points.retain('one != 4')
        expectedTest = self.constructor([[1, 2, 3], [7, 8, 9]], pointNames=[pointNames[0], pointNames[-1]],
                                       featureNames=featureNames)

        assert expectedTest.isIdentical(toTest)

        #test featureName<value and return back an empty
        assert expectedTest.isIdentical(toTest)
        toTest = self.constructor(data, pointNames=pointNames, featureNames=featureNames)
        toTest.points.retain('one < 1')
        expectedTest = self.constructor([], featureNames=featureNames)

        assert expectedTest.isIdentical(toTest)

        #test featureName<value and return back all data
        assert expectedTest.isIdentical(toTest)
        toTest = self.constructor(data, pointNames=pointNames, featureNames=featureNames)
        toTest.points.retain('one > 0')
        expectedTest = self.constructor(data, pointNames=pointNames, featureNames=featureNames)

        assert expectedTest.isIdentical(toTest)

    def test_points_retain_handmadeStringWithFeatureWhitespace(self):
        featureNames = ["feature one", "feature two", "feature three"]
        pointNames = ['1', '4', '7']
        data = [[1, 2, 3], [4, 5, 6], [7, 8, 9]]

        #test featureName=value with operator whitespace
        toTest = self.constructor(data, pointNames=pointNames, featureNames=featureNames)
        toTest.points.retain('feature one == 1')
        expectedTest = self.constructor([[1, 2, 3]], pointNames=pointNames[:1], featureNames=featureNames)

        assert expectedTest.isIdentical(toTest)

    @raises(InvalidArgumentValue)
    def test_points_retain_handmadeString_featureNotExist(self):
        featureNames = ["one", "two", "three"]
        pointNames = ['1', '4', '7']
        data = [[1, 2, 3], [4, 5, 6], [7, 8, 9]]

        toTest = self.constructor(data, pointNames=pointNames, featureNames=featureNames)
        toTest.points.retain('four == 1')

    def test_points_retain_numberOnly(self):
        self.back_retain_numberOnly('point')

    def test_points_retain_functionAndNumber(self):
        self.back_retain_functionAndNumber('point')

    def test_points_retain_numberAndRandomizeAllData(self):
        self.back_retain_numberAndRandomizeAllData('point')

    def test_points_retain_numberAndRandomizeSelectedData(self):
        self.back_retain_numberAndRandomizeSelectedData('point')

    @raises(InvalidArgumentValueCombination)
    def test_points_retain_randomizeNoNumber(self):
        self.back_structural_randomizeNoNumber('retain', 'point')

    @raises(InvalidArgumentValue)
    def test_points_retain_list_numberGreaterThanTargeted(self):
        self.back_structural_list_numberGreaterThanTargeted('retain', 'point')

    @raises(InvalidArgumentValue)
    def test_points_retain_function_numberGreaterThanTargeted(self):
        self.back_structural_function_numberGreaterThanTargeted('retain', 'point')

    @raises(InvalidArgumentValue)
    def test_points_retain_range_numberGreaterThanTargeted(self):
        self.back_structural_range_numberGreaterThanTargeted('retain', 'point')

    def test_points_retain_featureLimited(self):
        data = [[1, 2, 3], [None, 11, None], [None, 11, 15], [7, 8, None]]
        ftNames = ['a', 'b', 'c']
        toTest = self.constructor(data, featureNames=ftNames)
        ret = toTest.points.retain(match.anyMissing, features=[1, 2])
        expTest = self.constructor([[None, 11, None], [7, 8, None]],
                                   featureNames=ftNames)
        assert toTest == expTest

        data = [[11, 2, 3], [None, 11, None], [None, 11, 15], [7, 8, None]]
        toTest = self.constructor(data, featureNames=ftNames)
        ret = toTest.points.retain(lambda pt: 11 in pt, features=[1, 2])
        expTest = self.constructor([[None, 11, None], [None, 11, 15]],
                                   featureNames=ftNames)
        assert toTest == expTest

    ### using match module ###

    def test_points_retain_match_missing(self):
        toTest = self.constructor([[1, 2, 3], [None, 11, None], [7, 11, None], [7, 8, 9]], featureNames=['a', 'b', 'c'])
        ret = toTest.points.retain(match.anyMissing)
        expTest = self.constructor([[None, 11, None], [7, 11, None]])
        expTest.features.setNames(['a', 'b', 'c'])
        assert toTest == expTest

        toTest = self.constructor([[None, None, None], [None, 11, None], [7, 11, None], [7, 8, 9]], featureNames=['a', 'b', 'c'])
        ret = toTest.points.retain(match.allMissing)
        expTest = self.constructor([[None, None, None]])
        expTest.features.setNames(['a', 'b', 'c'])
        assert toTest == expTest

    def test_points_retain_match_function(self):
        toTest = self.constructor([[1, 2, 3], [-1, 11, -3], [7, 11, -3], [7, 8, 9]], featureNames=['a', 'b', 'c'])
        ret = toTest.points.retain(match.anyValues(lambda x: x < 0))
        expTest = self.constructor([[-1, 11, -3], [7, 11, -3]])
        expTest.features.setNames(['a', 'b', 'c'])
        assert toTest == expTest

        toTest = self.constructor([[-1, -2, -3], [-1, 11, -3], [7, 11, -3], [7, 8, 9]], featureNames=['a', 'b', 'c'])
        ret = toTest.points.retain(match.allValues(lambda x: x < 0))
        expTest = self.constructor([[-1, -2, -3]])
        expTest.features.setNames(['a', 'b', 'c'])
        assert toTest == expTest

    #########################
    # retain common backend #
    #########################

    def back_retain_numberOnly(self, axis):
        if axis == 'point':
            toCall = "points"
        else:
            toCall = "features"

        data = [[1, 2, 3, 33], [4, 5, 6, 66], [7, 8, 9, 99], [10, 11, 12, 14]]
        pnames = ['1', '4', '7', '10']
        fnames = ['a', 'b', 'd', 'gg']
        toTest = self.constructor(data, pointNames=pnames, featureNames=fnames)
        getattr(toTest, toCall).retain(number=3)
        if axis == 'point':
            exp = self.constructor(data[:3], pointNames=pnames[:3], featureNames=fnames)
        else:
            exp = self.constructor([p[:3] for p in data], pointNames=pnames, featureNames=fnames[:3])

        assert exp.isIdentical(toTest)

    def back_retain_functionAndNumber(self, axis):
        if axis == 'point':
            toCall = "points"
        else:
            toCall = "features"

        data = [[1, 2, 3, 33], [4, 5, 6, 66], [7, 8, 9, 99], [10, 11, 12, 14]]
        pnames = ['1', '4', '7', '10']
        fnames = ['a', 'b', 'd', 'gg']
        toTest = self.constructor(data, pointNames=pnames, featureNames=fnames)
        getattr(toTest, toCall).retain([0,1,2], number=2)
        if axis == 'point':
            exp = self.constructor(data[:2], pointNames=pnames[:2], featureNames=fnames)
        else:
            exp = self.constructor([p[:2] for p in data], pointNames=pnames, featureNames=fnames[:2])

        assert toTest.isIdentical(exp)

    def back_retain_numberAndRandomizeAllData(self, axis):
        """test that randomizing (with same randomly chosen seed) and limiting to a
        given number provides the same result for all input types if using all the data
        """
        if axis == 'point':
            toCall = "points"
        else:
            toCall = "features"

        data = [[1, 2, 3, 33], [4, 5, 6, 66], [7, 8, 9, 99], [10, 11, 12, 14]]
        pnames = ['1', '4', '7', '10']
        fnames = ['a', 'b', 'd', 'gg']
        toTest1 = self.constructor(data, pointNames=pnames, featureNames=fnames)
        toTest2 = toTest1.copy()
        toTest3 = toTest1.copy()
        toTest4 = toTest1.copy()

        seed = nimble.random.generateSubsidiarySeed()
        with nimble.random.alternateControl(seed):
            getattr(toTest1, toCall).retain(number=3, randomize=True)

        with nimble.random.alternateControl(seed):
            getattr(toTest2, toCall).retain([0, 1, 2, 3], number=3,
                                            randomize=True)

        with nimble.random.alternateControl(seed):
            getattr(toTest3, toCall).retain(start=0, end=3, number=3,
                                            randomize=True)

        with nimble.random.alternateControl(seed):
            getattr(toTest4, toCall).retain(allTrue, number=3, randomize=True)

        if axis == 'point':
            assert len(toTest1.points) == 3
        else:
            assert len(toTest1.features) == 3

        assert toTest1.isIdentical(toTest2)
        assert toTest1.isIdentical(toTest3)
        assert toTest1.isIdentical(toTest4)

    def back_retain_numberAndRandomizeSelectedData(self, axis):
        """test that randomization occurs after the data has been selected from the user inputs """
        if axis == 'point':
            toCall = "points"
        else:
            toCall = "features"

        data = [[1, 2, 3, 33], [4, 5, 6, 66], [7, 8, 9, 99], [10, 11, 12, 14]]
        pnames = ['1', '4', '7', '10']
        fnames = ['a', 'b', 'd', 'gg']
        toTest1 = self.constructor(data, pointNames=pnames, featureNames=fnames)
        toTest2 = toTest1.copy()
        toTest3 = toTest1.copy()
        if axis == 'point':
            exp1 = toTest1[1, :]
            exp2 = toTest1[2, :]
        else:
            exp1 = toTest1[:, 1]
            exp2 = toTest1[:, 2]

        seed = nimble.random.generateSubsidiarySeed()
        with nimble.random.alternateControl(seed):
            getattr(toTest1, toCall).retain([1, 2], number=1, randomize=True)

        with nimble.random.alternateControl(seed):
            getattr(toTest2, toCall).retain(start=1, end=2, number=1,
                                            randomize=True)

        def middleRowsOrCols(value):
            return value[0] in [2, 4, 5, 7]

        with nimble.random.alternateControl(seed):
            getattr(toTest3, toCall).retain(middleRowsOrCols, number=1,
                                            randomize=True)

        assert toTest1.isIdentical(exp1) or toTest1.isIdentical(exp2)
        assert toTest2.isIdentical(exp1) or toTest2.isIdentical(exp2)
        assert toTest3.isIdentical(exp1) or toTest3.isIdentical(exp2)

    ###################
    # features.retain #
    ###################

    @assertCalled(nimble.core.data.axis, 'constructIndicesList')
    def test_features_retain_calls_constructIndicesList(self):
        toTest = self.constructor([[1,2,],[3,4]], featureNames=['a', 'b'])

        toTest.features.retain(['a', 'b'])

    @oneLogEntryExpected
    def test_features_retain_handmadeSingle(self):
        """ Test features.retain() against handmade output when retaining one feature """
        data = [[1, 2, 3], [4, 5, 6], [7, 8, 9]]
        toTest = self.constructor(data)
        toTest.features.retain(0)
        exp1 = self.constructor([[1], [4], [7]])

        assert toTest.isIdentical(exp1)

        # Check that names have not been generated unnecessarily
        assertNoNamesGenerated(toTest)

    def test_features_retain_List_NamePath_Preserve(self):
        data = [[1, 2, 3], [4, 5, 6], [7, 8, 9]]
        toTest = self.constructor(data)

        toTest._name = "testName"
        toTest._absPath = TEST_ABS_PATH
        toTest._relPath = TEST_REL_PATH

        toTest.features.retain(0)

        assert toTest.path == TEST_ABS_PATH
        assert toTest.absolutePath == TEST_ABS_PATH
        assert toTest.relativePath == TEST_REL_PATH

    def test_features_retain_list_retain_all(self):
        """ Test features.retain() by retaining a list of all features """
        data = [[1, 2, 3], [4, 5, 6], [7, 8, 9], [10, 11, 12]]
        toTest = self.constructor(data)
        expTest = self.constructor(data)
        toTest.features.retain([0, 1, 2])

        assert toTest.isIdentical(expTest)

    def test_features_retain_list_retain_nothing(self):
        """ Test features.retain() by retaining an empty list """
        data = [[1, 2, 3], [4, 5, 6], [7, 8, 9], [10, 11, 12]]
        toTest = self.constructor(data)
        toTest.features.retain([])

        expData = [[], [], [], []]
        expData = np.array(expData)
        expTest = self.constructor(expData)
        assert toTest.isIdentical(expTest)

    def test_features_retain_pythonRange(self):
        """ Test features.retain() by retaining a python range of points """
        data = [[1, 2, 3], [4, 5, 6], [7, 8, 9], [10, 11, 12]]
        toTest = self.constructor(data)
        exp = self.constructor([[2, 3], [5, 6], [8, 9], [11, 12]])
        toTest.features.retain(range(1,3))

        assert toTest.isIdentical(exp)

    def test_features_retain_ListIntoFEmptyOutOfOrder(self):
        """ Test features.retain() by retaining a list of all features """
        data = [[1, 2, 3], [4, 5, 6], [7, 8, 9], [10, 11, 12]]
        toTest = self.constructor(data)
        expData = [[3, 1, 2], [6, 4, 5], [9, 7, 8], [12, 10, 11]]
        expTest = self.constructor(expData)
        toTest.features.retain([2, 0, 1])

        assert toTest.isIdentical(expTest)

    @twoLogEntriesExpected
    def test_features_retain_handmadeListSequence(self):
        """ Test features.retain() against handmade output for several retentions by list """
        pointNames = ['1', '4', '7']
        data = [[1, 2, 3, -1], [4, 5, 6, -2], [7, 8, 9, -3]]
        toTest = self.constructor(data, pointNames=pointNames)
        toTest.features.retain([1, 2, 3])
        exp1 = self.constructor([[2, 3, -1], [5, 6, -2], [8, 9, -3]], pointNames=pointNames)
        assert toTest.isIdentical(exp1)
        toTest.features.retain([2, 1])
        exp2 = self.constructor([[-1, 3], [-2, 6], [-3, 9]], pointNames=pointNames)
        assert toTest.isIdentical(exp2)

    def test_features_retain_handmadeListWithFeatureName(self):
        """ Test features.retain() against handmade output for list retention when specifying featureNames """
        data = [[1, 2, 3, -1], [4, 5, 6, -2], [7, 8, 9, -3]]
        featureNames = ["one", "two", "three", "neg"]
        toTest = self.constructor(data, featureNames=featureNames)
        toTest.features.retain(["two", "three", "neg"])
        exp1 = self.constructor([[2, 3, -1], [5, 6, -2], [8, 9, -3]], featureNames=["two", "three", "neg"])
        assert toTest.isIdentical(exp1)
        toTest.features.retain(["three", "neg"])
        exp2 = self.constructor([[3, -1], [6, -2], [9, -3]], featureNames=["three", "neg"])
        assert toTest.isIdentical(exp2)


    def test_features_retain_list_mixed(self):
        """ Test features.retain() list input with mixed names and indices """
        data = [[1, 2, 3, -1], [4, 5, 6, -2], [7, 8, 9, -3]]
        featureNames = ["one", "two", "three", "neg"]
        toTest = self.constructor(data, featureNames=featureNames)
        toTest.features.retain([1, "three", -1])
        exp1 = self.constructor([[2, 3, -1], [5, 6, -2], [8, 9, -3]], featureNames=["two", "three", "neg"])
        assert toTest.isIdentical(exp1)


    def test_features_retain_List_trickyOrdering(self):
        data = [0, 1, 1, 1, 0, 0, 0, 0, 1, 0]
        toRetain = [6, 5, 3, 9]

        toTest = self.constructor(data)

        toTest.features.retain(toRetain)

        expRaw = [0, 0, 1, 0]
        expTest = self.constructor(expRaw)

        assert toTest == expTest

    def test_features_retain_List_reorderingWithFeatureNames(self):
        data = [[1, 2, 3, 10], [4, 5, 6, 11], [7, 8, 9, 12]]
        fnames = ['a', 'b', 'c', 'd']
        test = self.constructor(data, featureNames=fnames)

        expRetRaw = [[1, 3, 2], [4, 6, 5], [7, 9, 8]]
        expRetNames = ['a', 'c', 'b']
        exp = self.constructor(expRetRaw, featureNames=expRetNames)

        test.features.retain(expRetNames)
        assert test == exp


    def test_features_retain_function_selectionGap(self):
        data = [0, 1, 1, 1, 0, 0, 0, 0, 1, 0]
        fnames = ['0', '1', '2', '3', '4', '5', '6', '7', '8', '9']

        retainIndices = [3, 5, 6, 9]

        def sel(feature):
            if int(feature.features.getName(0)) in retainIndices:
                return True
            else:
                return False

        toTest = self.constructor(data, featureNames=fnames)

        toTest.features.retain(sel)

        expRaw = [1, 0, 0, 0]
        expNames = ['3', '5', '6', '9']
        expTest = self.constructor(expRaw, featureNames=expNames)

        assert toTest == expTest


    def test_features_retain_functionIntoFEmpty(self):
        """ Test features.retain() by retaining all featuress using a function """
        data = [[1, 2, 3], [4, 5, 6], [7, 8, 9]]
        toTest = self.constructor(data)
        expTest = self.constructor(data)

        toTest.features.retain(allTrue)
        assert toTest.isIdentical(expTest)

    def test_features_retain_function_returnPointEmpty(self):
        data = [[1, 2, 3], [4, 5, 6], [7, 8, 9]]
        toTest = self.constructor(data)

        toTest.features.retain(allFalse)

        data = [[], [], []]
        data = np.array(data)
        expTest = self.constructor(data)

        assert toTest.isIdentical(expTest)

    def test_features_retain_function_NumberAndRandomize(self):
        data = [[1, 2, 3, 4, 5, 6], [7, 8, 9, 10, 11, 12]]
        toTest = self.constructor(data)

        toTest.features.retain(evenOnly, number=2, randomize=True)
        assert len(toTest.features) == 2

    def test_features_retain_handmadeFunction(self):
        """ Test features.retain() against handmade output for function retention """
        data = [[1, 2, 3, -1], [4, 5, 6, -2], [7, 8, 9, -3]]
        toTest = self.constructor(data)

        toTest.features.retain(absoluteOne)
        exp = self.constructor([[1, -1], [4, -2], [7, -3]])
        assert toTest.isIdentical(exp)

    def test_features_retain_func_NamePath_preservation(self):
        data = [[1, 2, 3, -1], [4, 5, 6, -2], [7, 8, 9, -3]]
        toTest = self.constructor(data)

        toTest._name = "testName"
        toTest._absPath = TEST_ABS_PATH
        toTest._relPath = TEST_REL_PATH

        toTest.features.retain(absoluteOne)

        assert toTest.name == "testName"
        assert toTest.absolutePath == TEST_ABS_PATH
        assert toTest.relativePath == TEST_REL_PATH


    def test_features_retain_handmadeFunctionWithFeatureName(self):
        """ Test features.retain() against handmade output for function retention with featureNames """
        data = [[1, 2, 3, -1], [4, 5, 6, -2], [7, 8, 9, -3]]
        featureNames = ["one", "two", "three", "neg"]
        pointNames = ['1', '4', '7']
        toTest = self.constructor(data, pointNames=pointNames, featureNames=featureNames)

        toTest.features.retain(absoluteOne)
        exp = self.constructor([[1, -1], [4, -2], [7, -3]], pointNames=pointNames, featureNames=['one', 'neg'])
        assert toTest.isIdentical(exp)

    @raises(InvalidArgumentType)
    def test_features_retain_exceptionStartInvalidType(self):
        """ Test features.retain() for InvalidArgumentType when start is not a valid ID type """
        featureNames = ["one", "two", "three"]
        data = [[1, 2, 3], [4, 5, 6], [7, 8, 9]]
        toTest = self.constructor(data, featureNames=featureNames)
        toTest.features.retain(start=1.1, end=2)

    @raises(KeyError)
    def test_features_retain_exceptionStartInvalidFeatureName(self):
        """ Test features.retain() for KeyError when start is not a valid feature FeatureName """
        featureNames = ["one", "two", "three"]
        data = [[1, 2, 3], [4, 5, 6], [7, 8, 9]]
        toTest = self.constructor(data, featureNames=featureNames)
        toTest.features.retain(start="wrong", end=2)

    @raises(IndexError)
    def test_features_retain_exceptionEndInvalid(self):
        """ Test features.retain() for IndexError when end is not a valid feature index """
        featureNames = ["one", "two", "three"]
        data = [[1, 2, 3], [4, 5, 6], [7, 8, 9]]
        toTest = self.constructor(data, featureNames=featureNames)
        toTest.features.retain(start=0, end=5)

    @raises(KeyError)
    def test_features_retain_exceptionEndInvalidFeatureName(self):
        """ Test features.retain() for KeyError when end is not a valid featureName """
        featureNames = ["one", "two", "three"]
        data = [[1, 2, 3], [4, 5, 6], [7, 8, 9]]
        toTest = self.constructor(data, featureNames=featureNames)
        toTest.features.retain(start="two", end="five")

    @raises(InvalidArgumentValueCombination)
    def test_features_retain_exceptionInversion(self):
        """ Test features.retain() for InvalidArgumentValueCombination when start comes after end """
        featureNames = ["one", "two", "three"]
        data = [[1, 2, 3], [4, 5, 6], [7, 8, 9]]
        toTest = self.constructor(data, featureNames=featureNames)
        toTest.features.retain(start=2, end=0)

    @raises(InvalidArgumentValueCombination)
    def test_features_retain_exceptionInversionFeatureName(self):
        """ Test features.retain() for InvalidArgumentValueCombination when start comes after end as FeatureNames"""
        featureNames = ["one", "two", "three"]
        data = [[1, 2, 3], [4, 5, 6], [7, 8, 9]]
        toTest = self.constructor(data, featureNames=featureNames)
        toTest.features.retain(start="two", end="one")

    @raises(InvalidArgumentValue)
    def test_features_retain_exceptionDuplicates(self):
        """ Test points.retain() for InvalidArgumentValueCombination when toRetain contains duplicates """
        data = [[1, 2, 3], [4, 5, 6], [7, 8, 9]]
        toTest = self.constructor(data)
        toTest.features.retain([0, 1, 0])

    def test_features_retain_rangeIntoFEmpty(self):
        """ Test features.retain() retains all features using ranges """
        featureNames = ["one", "two", "three"]
        data = [[1, 2, 3], [4, 5, 6], [7, 8, 9]]
        toTest = self.constructor(data, featureNames=featureNames)
        expTest = self.constructor(data, featureNames=featureNames)
        toTest.features.retain(start=0, end=2)

        assert toTest.isIdentical(expTest)


    def test_features_retain_handmadeRange(self):
        """ Test features.retain() against handmade output for range retention """
        data = [[1, 2, 3], [4, 5, 6], [7, 8, 9]]
        toTest = self.constructor(data)
        toTest.features.retain(start=1, end=2)

        expectedTest = self.constructor([[2, 3], [5, 6], [8, 9]])

        assert expectedTest.isIdentical(toTest)

    def test_features_retain_range_NamePath_preservation(self):
        data = [[1, 2, 3], [4, 5, 6], [7, 8, 9]]
        toTest = self.constructor(data)

        toTest._name = "testName"
        toTest._absPath = TEST_ABS_PATH
        toTest._relPath = TEST_REL_PATH

        toTest.features.retain(start=1, end=2)

        assert toTest.name == "testName"
        assert toTest.absolutePath == TEST_ABS_PATH
        assert toTest.relativePath == TEST_REL_PATH


    def test_features_retain_handmadeWithFeatureNames(self):
        """ Test features.retain() against handmade output for range retention with FeatureNames """
        featureNames = ["one", "two", "three"]
        pointNames = ['1', '4', '7']
        data = [[1, 2, 3], [4, 5, 6], [7, 8, 9]]

        toTest = self.constructor(data, pointNames=pointNames, featureNames=featureNames)
        toTest.features.retain(start=1, end=2)

        expectedTest = self.constructor([[2, 3], [5, 6], [8, 9]], pointNames=pointNames, featureNames=["two", "three"])

        assert expectedTest.isIdentical(toTest)

    def test_features_retain_handmade_calling_featureNames(self):
        featureNames = ["one", "two", "three"]
        pointNames = ['1', '4', '7']
        data = [[1, 2, 3], [4, 5, 6], [7, 8, 9]]

        toTest = self.constructor(data, pointNames=pointNames, featureNames=featureNames)
        toTest.features.retain(start="two", end="three")

        expectedTest = self.constructor([[2, 3], [5, 6], [8, 9]], pointNames=pointNames, featureNames=["two", "three"])

        assert expectedTest.isIdentical(toTest)

    def test_features_retain_handmadeString(self):
        featureNames = ["one", "two", "three"]
        pointNames = ['p1', 'p2', 'p3']
        data = [[1, 2, 3], [4, 5, 6], [7, 8, 9]]

        #test pointName==value
        toTest = self.constructor(data, pointNames=pointNames, featureNames=featureNames)
        toTest.features.retain('p1 == 1')
        expectedTest = self.constructor([[1], [4], [7]], pointNames=pointNames, featureNames=[featureNames[0]])

        assert expectedTest.isIdentical(toTest)

        #test pointName<value
        toTest = self.constructor(data, pointNames=pointNames, featureNames=featureNames)
        toTest.features.retain('p3 < 9')
        expectedTest = self.constructor([[1, 2], [4, 5], [7, 8]], pointNames=pointNames, featureNames=featureNames[:-1])

        assert expectedTest.isIdentical(toTest)

        #test pointName<=value
        toTest = self.constructor(data, pointNames=pointNames, featureNames=featureNames)
        toTest.features.retain('p3 <= 8')
        expectedTest = self.constructor([[1, 2], [4, 5], [7, 8]], pointNames=pointNames, featureNames=featureNames[:-1])

        assert expectedTest.isIdentical(toTest)

        #test pointName>value
        toTest = self.constructor(data, pointNames=pointNames, featureNames=featureNames)
        toTest.features.retain('p3 > 8')
        expectedTest = self.constructor([[3], [6], [9]], pointNames=pointNames, featureNames=[featureNames[-1]])

        assert expectedTest.isIdentical(toTest)

        #test pointName>=value
        toTest = self.constructor(data, pointNames=pointNames, featureNames=featureNames)
        toTest.features.retain('p3 > 8.5')
        expectedTest = self.constructor([[3], [6], [9]], pointNames=pointNames, featureNames=[featureNames[-1]])

        assert expectedTest.isIdentical(toTest)

        #test pointName!=value
        toTest = self.constructor(data, pointNames=pointNames, featureNames=featureNames)
        toTest.features.retain('p1 != 1.0')
        expectedTest = self.constructor([[2, 3], [5, 6], [8, 9]], pointNames=pointNames, featureNames=featureNames[1:])

        assert expectedTest.isIdentical(toTest)

        #test pointName<value and return back an empty
        toTest = self.constructor(data, pointNames=pointNames, featureNames=featureNames)
        toTest.features.retain('p1 < 1')
        expectedTest = self.constructor([[], [], []], pointNames=pointNames)

        assert expectedTest.isIdentical(toTest)

        #test pointName<value and return back all data
        toTest = self.constructor(data, pointNames=pointNames, featureNames=featureNames)
        toTest.features.retain('p1 > 0')
        expectedTest = self.constructor(data, pointNames=pointNames, featureNames=featureNames)

        assert expectedTest.isIdentical(toTest)

    def test_features_retain_handmadeStringWithPointWhitespace(self):
        featureNames = ["one", "two", "three"]
        pointNames = ['pt 1', 'pt 2', 'pt 3']
        data = [[1, 2, 3], [4, 5, 6], [7, 8, 9]]

        #test pointName=value with operator whitespace
        toTest = self.constructor(data, pointNames=pointNames, featureNames=featureNames)
        toTest.features.retain('pt 2 == 5')
        expectedTest = self.constructor([[2], [5], [8]], pointNames=pointNames, featureNames=[featureNames[1]])

        assert expectedTest.isIdentical(toTest)

    @raises(InvalidArgumentValue)
    def test_features_retain_handmadeString_pointNotExist(self):
        featureNames = ["one", "two", "three"]
        pointNames = ['1', '4', '7']
        data = [[1, 2, 3], [4, 5, 6], [7, 8, 9]]

        toTest = self.constructor(data, pointNames=pointNames, featureNames=featureNames)
        toTest.features.retain('5 == 1')

    def test_features_retain_numberOnly(self):
        self.back_retain_numberOnly('feature')

    def test_features_retain_functionAndNumber(self):
        self.back_retain_functionAndNumber('feature')

    def test_features_retain_numberAndRandomizeAllData(self):
        self.back_retain_numberAndRandomizeAllData('feature')

    def test_features_retain_numberAndRandomizeSelectedData(self):
        self.back_retain_numberAndRandomizeSelectedData('feature')

    @raises(InvalidArgumentValueCombination)
    def test_features_retain_randomizeNoNumber(self):
        self.back_structural_randomizeNoNumber('retain', 'feature')

    @raises(InvalidArgumentValue)
    def test_features_retain_list_numberGreaterThanTargeted(self):
        self.back_structural_list_numberGreaterThanTargeted('retain', 'feature')

    @raises(InvalidArgumentValue)
    def test_features_retain_function_numberGreaterThanTargeted(self):
        self.back_structural_function_numberGreaterThanTargeted('retain', 'feature')

    @raises(InvalidArgumentValue)
    def test_features_retain_range_numberGreaterThanTargeted(self):
        self.back_structural_range_numberGreaterThanTargeted('retain', 'feature')

    def test_features_retain_pointLimited(self):
        data = [[1, 2, 3], [None, 11, None], [None, 11, 15], [7, None, 9]]
        ptNames = ['a', 'b', 'c', 'd']
        toTest = self.constructor(data, pointNames=ptNames)
        ret = toTest.features.retain(match.anyMissing, points=[1, 2])
        expTest = self.constructor([[1, 3], [None, None], [None, 15], [7, 9]],
                                   pointNames=ptNames)
        assert toTest == expTest

        data = [[11, 2, 3], [None, 11, None], [None, 11, 15], [7, None, 9]]
        toTest = self.constructor(data, pointNames=ptNames)
        ret = toTest.features.retain(lambda ft: 11 in ft, points=['b', 'c'])
        expTest = self.constructor([[2], [11], [11], [None]], pointNames=ptNames)
        assert toTest == expTest

    ### using match module ###

    def test_features_retain_match_missing(self):
        toTest = self.constructor([[1, 2, 3], [None, 11, None], [7, 11, None], [7, 8, 9]], featureNames=['a', 'b', 'c'])
        toTest.features.retain(match.anyMissing)
        expTest = self.constructor([[1, 3], [None, None], [7, None], [7, 9]])
        expTest.features.setNames(['a', 'c'])
        assert toTest == expTest

        toTest = self.constructor([[1, 2, None], [None, 11, None], [7, 11, None], [7, 8, None]], featureNames=['a', 'b', 'c'])
        ret = toTest.features.retain(match.allMissing)
        expTest = self.constructor([[None], [None], [None], [None]])
        expTest.features.setNames(['c'])
        assert toTest == expTest

    
    def test_features_retain_match_function(self):
        toTest = self.constructor([[1, 2, 3], [-1, 11, -3], [-1, 11, -1], [7, 8, 9]], featureNames=['a', 'b', 'c'])
        ret = toTest.features.retain(match.anyValues(lambda x: x < 0))
        expTest = self.constructor([[1, 3], [-1, -3], [-1, -1], [7, 9]])
        expTest.features.setNames(['a', 'c'])
        assert toTest == expTest

        toTest = self.constructor([[1, 2, -3], [-1, 11, -3], [-1, 11, -3], [7, 8, -3]], featureNames=['a', 'b', 'c'])
        ret = toTest.features.retain(match.allValues(lambda x: x < 0))
        expTest = self.constructor([[-3], [-3], [-3], [-3]])
        expTest.features.setNames(['c'])
        assert toTest == expTest

    ######################
    # _referenceFrom #
    ######################

    @raises(InvalidArgumentType)
    def test_referenceFrom_exceptionWrongType(self):
        """ Test _referenceFrom() throws exception when other is not the same type """
        data1 = [[1, 2, 3], [1, 2, 3], [2, 4, 6], [0, 0, 0]]
        featureNames = ['one', 'two', 'three']
        pNames = ['1', 'one', '2', '0']
        orig = self.constructor(data1, pointNames=pNames, featureNames=featureNames)

        retType0 = nimble.core.data.available[0]
        retType1 = nimble.core.data.available[1]

        objType0 = nimble.data(data1, pointNames=pNames,
                               featureNames=featureNames, returnType=retType0)
        objType1 = nimble.data(data1, pointNames=pNames,
                               featureNames=featureNames, returnType=retType1)

        # at least one of these two will be the wrong type
        orig._referenceFrom(objType0)
        orig._referenceFrom(objType1)

    @noLogEntryExpected
    def test_referenceFrom_data_axisNames(self):
        data1 = [[1, 2, 3], [1, 2, 3], [2, 4, 6], [0, 0, 0]]
        featureNames = ['one', 'two', 'three']
        pNames = ['1', 'one', '2', '0']
        orig = self.constructor(data1, pointNames=pNames, featureNames=featureNames)
        idOrig = id(orig)

        data2 = [[-1, -2, -3, -4]]
        featureNames = ['1', '2', '3', '4']
        pNames = ['-1']
        other = self.constructor(data2, pointNames=pNames, featureNames=featureNames)

        ret = orig._referenceFrom(other)  # RET CHECK

        assert id(orig) == idOrig
        assert orig._data is other._data
        assert '-1' in orig.points.getNames()
        assert '1' in orig.features.getNames()
        assert ret is None

    def test_referenceFrom_view(self):
        data1 = [[1, 2, 3], [1, 2, 3], [2, 4, 6], [0, 0, 0]]
        featureNames = ['one', 'two', 'three']
        pNames = ['1', 'one', '2', '0']
        orig = self.constructor(data1, name='orig', pointNames=pNames,
                                featureNames=featureNames)
        idOrig = id(orig)

        data2 = [[-1, -2, -3, -4]]
        featureNames = ['1', '2', '3', '4']
        pNames = ['-1']
        other = self.constructor(data2, name='other', pointNames=pNames,
                                 featureNames=featureNames)

        orig._referenceFrom(other.view())

        assert id(orig) == idOrig
        assert orig._data is not other._data # copy must be made for view
        assert orig == other
        assert '-1' in orig.points.getNames()
        assert '1' in orig.features.getNames()
        assert orig.name == 'orig'

    def test_referenceFrom_kwargChanges(self):
        data1 = [[1, 2, 3], [1, 2, 3], [2, 4, 6], [0, 0, 0]]
        fNames = ['one', 'two', 'three']
        pNames = ['1', 'one', '2', '0']
        orig = self.constructor(data1, pointNames=pNames, featureNames=fNames)

        data2 = [[1, 2, 3], [1, 2, 3], [2, 4, 6], [0, 0, 0]]
        other = self.constructor(data2)

        orig._referenceFrom(other, pointNames=pNames, featureNames=fNames)

        assert orig._data is other._data
        assert '2' in orig.points.getNames()
        assert 'two' in orig.features.getNames()

    @noLogEntryExpected
    def test_referenceFrom_lazyNameGeneration(self):
        data1 = [[1, 2, 3], [1, 2, 3], [2, 4, 6], [0, 0, 0]]
        orig = self.constructor(data1)

        data2 = [[-1, -2, -3, -4]]
        other = self.constructor(data2)

        orig._referenceFrom(other)

        assertNoNamesGenerated(orig)
        assertNoNamesGenerated(other)

    @noLogEntryExpected
    def test_referenceFrom_ObjName_Paths(self):
        data1 = [[1, 2, 3], [1, 2, 3], [2, 4, 6], [0, 0, 0]]
        featureNames = ['one', 'two', 'three']
        pNames = ['1', 'one', '2', '0']
        orig = self.constructor(data1, pointNames=pNames, featureNames=featureNames)

        data2 = [[-1, -2, -3, ]]
        featureNames = ['1', '2', '3']
        pNames = ['-1']
        other = self.constructor(data2, pointNames=pNames, featureNames=featureNames)

        orig._name = "testName"
        orig._absPath = TEST_ABS_PATH
        orig._relPath = TEST_REL_PATH

        other._name = "testNameother"
        other._absPath = TEST_ABS_PATH + "Other"
        other._relPath = TEST_REL_PATH + "Other"

        orig._referenceFrom(other)

        assert orig.name == "testName"
        assert orig.absolutePath == TEST_ABS_PATH + "Other"
        assert orig.relativePath == TEST_REL_PATH + "Other"

        assert other.name == "testNameother"
        assert other.absolutePath == TEST_ABS_PATH + "Other"
        assert other.relativePath == TEST_REL_PATH + "Other"

    @noLogEntryExpected
    def test_referenceFrom_allMetadataAttributes(self):
        data1 = [[1, 2, 3], [1, 2, 3], [2, 4, 6], [0, 0, 0]]
        featureNames = ['one', 'two', 'three']
        pNames = ['1', 'one', '2', '0']
        orig = self.constructor(data1, pointNames=pNames, featureNames=featureNames)

        data2 = [[-1, -2, -3, 4, 5, 3, ], [-1, -2, -3, 4, 5, 3, ]]
        other = self.constructor(data2, )

        orig._referenceFrom(other)

        assert len(orig.points) == len(other.points)
        assert len(orig.features) == len(other.features)

    ######################
    # points.transform() #
    ######################

    @raises(InvalidArgumentType)
    def test_points_transform_exceptionInputNone(self):
        featureNames = {'number': 0, 'centi': 2, 'deci': 1}
        origData = [[1, 0.1, 0.01], [1, 0.1, 0.02], [1, 0.1, 0.03], [1, 0.2, 0.02]]
        origObj = self.constructor(copy.deepcopy(origData), featureNames=featureNames)
        origObj.points.transform(None)

    @raises(ImproperObjectAction)
    def test_points_transform_exceptionPEmpty(self):
        data = [[], []]
        data = np.array(data).T
        origObj = self.constructor(data)

        def emitLower(point):
            return point[origObj.features.getIndex('deci')]

        origObj.points.transform(emitLower)

    @raises(ImproperObjectAction)
    def test_points_transform_exceptionFEmpty(self):
        data = [[], []]
        data = np.array(data)
        origObj = self.constructor(data)

        def emitLower(point):
            return point[origObj.features.getIndex('deci')]

        origObj.points.transform(emitLower)

    @raises(InvalidArgumentValue)
    def test_points_transform_exceptionInvalidFunctionReturnLength(self):
        featureNames = {'number': 0, 'centi': 2, 'deci': 1}
        origData = [[1, 0.1, 0.01], [1, 0.1, 0.02], [1, 0.1, 0.03], [1, 0.2, 0.02]]
        origObj = self.constructor(copy.deepcopy(origData), featureNames=featureNames)
        origObj.points.transform(lambda pt: [0])

    @raises(InvalidArgumentValue)
    def test_points_transform_exceptionInvalidFunctionReturnType(self):
        featureNames = {'number': 0, 'centi': 2, 'deci': 1}
        origData = [[1, 0.1, 0.01], [1, 0.1, 0.02], [1, 0.1, 0.03], [1, 0.2, 0.02]]
        origObj = self.constructor(copy.deepcopy(origData), featureNames=featureNames)
        origObj.points.transform(lambda pt: [0, 0, {}])

    @raises(InvalidArgumentValue)
    def test_points_transform_dictReturn(self):

        def dictReturn(pt):
            return {str(i): pt for i in range(len(pt))}

        orig = self.constructor([[1, 2, 3], [4, 5, 6], [0, 0, 0]])
        orig.points.transform(dictReturn)

    @raises(InvalidArgumentValue)
    def test_points_transform_stringOfPointLength(self):
        pnames = ["obs0", "obs1", "obs2", "obs3"]
        fnames = ["prediction", "actual"]
        data = [[0, 1], [1, 2], [2, 1], [1, 0]]

        toTrans = self.constructor(data, pointNames=pnames, featureNames=fnames)

        def stringOfPointLength(point):
            return "X" * len(point)

        toTrans.points.transform(stringOfPointLength)

    @assertCalled(nimble.core.data.axis, 'constructIndicesList')
    def test_points_transform_calls_constructIndicesList(self):
        toTest = self.constructor([[1,2,],[3,4]], pointNames=['a', 'b'])

        toTest.points.transform(noChange, points=['a', 'b'])

    @oneLogEntryExpected
    def test_points_transform_Handmade(self):
        featureNames = {'number': 0, 'centi': 2, 'deci': 1}
        pointNames = {'zero': 0, 'one': 1, 'two': 2, 'three': 3}
        origData = [[1, 0.1, 0.01], [1, 0.1, 0.02], [1, 0.1, 0.03], [1, 0.2, 0.02]]
        origObj = self.constructor(copy.deepcopy(origData), pointNames=pointNames, featureNames=featureNames)

        def emitAllDeci(point):
            value = point[origObj.features.getIndex('deci')]
            return [value, value, value]

        lowerCounts = origObj.points.transform(emitAllDeci)  # RET CHECK

        expectedOut = [[0.1, 0.1, 0.1], [0.1, 0.1, 0.1], [0.1, 0.1, 0.1], [0.2, 0.2, 0.2]]
        exp = self.constructor(expectedOut, pointNames=pointNames, featureNames=featureNames)

        assert lowerCounts is None
        assert origObj.isIdentical(exp)

    def test_points_transform_Handmade_lazyNameGeneration(self):
        origData = [[1, 0.1, 0.01], [1, 0.1, 0.02], [1, 0.1, 0.03], [1, 0.2, 0.02]]
        origObj = self.constructor(copy.deepcopy(origData))

        def emitAllDeci(point):
            value = point[1]
            return [value, value, value]

        lowerCounts = origObj.points.transform(emitAllDeci)  # RET CHECK

        assertNoNamesGenerated(origObj)

    def test_points_transform_NamePath_preservation(self):
        featureNames = {'number': 0, 'centi': 2, 'deci': 1}
        pointNames = {'zero': 0, 'one': 1, 'two': 2, 'three': 3}
        origData = [[1, 0.1, 0.01], [1, 0.1, 0.02], [1, 0.1, 0.03], [1, 0.2, 0.02]]
        toTest = self.constructor(copy.deepcopy(origData), pointNames=pointNames, featureNames=featureNames)

        def emitAllDeci(point):
            value = point[toTest.features.getIndex('deci')]
            return [value, value, value]

        toTest._name = "TestName"
        toTest._absPath = "TestAbsPath"
        toTest._relPath = TEST_REL_PATH

        toTest.points.transform(emitAllDeci)

        assert toTest.name == "TestName"
        assert toTest.absolutePath == "TestAbsPath"
        assert toTest.relativePath == TEST_REL_PATH

    @oneLogEntryExpected
    def test_points_transform_HandmadeLimited(self):
        featureNames = {'number': 0, 'centi': 2, 'deci': 1}
        pointNames = {'zero': 0, 'one': 1, 'two': 2, 'three': 3}
        origData = [[1, 0.1, 0.01], [1, 0.1, 0.02], [1, 0.1, 0.03], [1, 0.2, 0.02]]
        origObj = self.constructor(copy.deepcopy(origData), pointNames=pointNames, featureNames=featureNames)

        def emitAllDeci(point):
            value = point[origObj.features.getIndex('deci')]
            return [value, value, value]

        origObj.points.transform(emitAllDeci, points=[3, 'two'])

        expectedOut = [[1, 0.1, 0.01], [1, 0.1, 0.02], [0.1, 0.1, 0.1], [0.2, 0.2, 0.2]]
        exp = self.constructor(expectedOut, pointNames=pointNames, featureNames=featureNames)

        assert origObj.isIdentical(exp)


    def test_points_transform_nonZeroIterAndLen(self):
        origData = [[1, 1, 1], [1, 0, 2], [1, 1, 0], [0, 2, 0]]
        origObj = self.constructor(copy.deepcopy(origData))

        def emitNumNZ(point):
            ret = 0
            assert len(point) == 3
            for value in point.iterateElements(only=match.nonZero):
                ret += 1
            return [ret, ret, ret]

        origObj.points.transform(emitNumNZ)

        expectedOut = [[3, 3, 3], [2, 2, 2], [2, 2, 2], [1, 1, 1]]
        exp = self.constructor(expectedOut)

        assert origObj.isIdentical(exp)

    def test_points_transform_zerosReturned(self):

        def returnAllZero(pt):
            return [0 for val in pt]

        orig1 = self.constructor([[1, 2, 3], [1, 2, 3], [0, 0, 0]])
        exp1 = self.constructor([[0, 0, 0], [0, 0, 0], [0, 0, 0]])

        orig1.points.transform(returnAllZero)
        assert orig1 == exp1

        def invert(pt):
            return [0 if v == 1 else 1 for v in pt]

        orig2 = self.constructor([[1, 1, 1], [0, 1, 0], [0, 0, 0]])
        exp2 = self.constructor([[0, 0, 0], [1, 0, 1], [1, 1, 1]])

        orig2.points.transform(invert)
        assert orig2 == exp2

    def test_points_transform_conversionWhenIntType(self):

        def addTenth(pt):
            return [v + 0.1 for v in pt]

        orig = self.constructor([[1, 2, 3], [4, 5, 6], [0, 0, 0]])
        exp = self.constructor([[1.1, 2.1, 3.1], [4.1, 5.1, 6.1], [0.1, 0.1, 0.1]])

        orig.points.transform(addTenth)
        assert orig == exp

    


    ########################
    # features.transform() #
    ########################

    @raises(ImproperObjectAction)
    def test_features_transform_exceptionPEmpty(self):
        data = [[], []]
        data = np.array(data).T
        origObj = self.constructor(data)

        def emitAllEqual(feature):
            first = feature[0]
            for value in feature:
                if value != first:
                    return 0
            return 1

        origObj.features.transform(emitAllEqual)

    @raises(ImproperObjectAction)
    def test_features_transform_exceptionFEmpty(self):
        data = [[], []]
        data = np.array(data)
        origObj = self.constructor(data)

        def emitAllEqual(feature):
            first = feature[0]
            for value in feature:
                if value != first:
                    return 0
            return 1

        origObj.features.transform(emitAllEqual)

    @raises(InvalidArgumentType)
    def test_features_transform_exceptionInputNone(self):
        featureNames = {'number': 0, 'centi': 2, 'deci': 1}
        origData = [[1, 0.1, 0.01], [1, 0.1, 0.02], [1, 0.1, 0.03], [1, 0.2, 0.02]]
        origObj = self.constructor(copy.deepcopy(origData), featureNames=featureNames)
        origObj.features.transform(None)

    @raises(InvalidArgumentValue)
    def test_features_transform_exceptionInvalidFunctionReturnLength(self):
        featureNames = {'number': 0, 'centi': 2, 'deci': 1}
        origData = [[1, 0.1, 0.01], [1, 0.1, 0.02], [1, 0.1, 0.03], [1, 0.2, 0.02]]
        origObj = self.constructor(copy.deepcopy(origData), featureNames=featureNames)
        origObj.features.transform(lambda ft: [0])

    @raises(InvalidArgumentValue)
    def test_features_transform_exceptionInvalidFunctionReturnValue(self):
        featureNames = {'number': 0, 'centi': 2, 'deci': 1}
        origData = [[1, 0.1, 0.01], [1, 0.1, 0.02], [1, 0.1, 0.03], [1, 0.2, 0.02]]
        origObj = self.constructor(copy.deepcopy(origData), featureNames=featureNames)
        origObj.features.transform(lambda ft: [0, 0, 0, {}])

    @raises(InvalidArgumentValue)
    def test_features_transform_dictReturn(self):

        def dictReturn(ft):
            return {str(i): ft for i in range(len(ft))}

        orig = self.constructor([[1, 2, 3], [4, 5, 6], [0, 0, 0]])
        orig.features.transform(dictReturn)

    @raises(InvalidArgumentValue)
    def test_features_transform_stringOfFeatureLength(self):
        pnames = ["obs0", "obs1", "obs2", "obs3"]
        fnames = ["prediction", "actual"]
        data = [[0, 1], [1, 2], [2, 1], [1, 0]]

        toTrans = self.constructor(data, pointNames=pnames, featureNames=fnames)

        def stringOfFeatureLength(feature):
            return "X" * len(feature)

        toTrans.points.transform(stringOfFeatureLength)

    @assertCalled(nimble.core.data.axis, 'constructIndicesList')
    def test_features_transform_calls_constructIndicesList(self):
        toTest = self.constructor([[1,2,],[3,4]], featureNames=['a', 'b'])

        toTest.features.transform(noChange, features=['a', 'b'])

    @oneLogEntryExpected
    def test_features_transform_Handmade(self):
        featureNames = {'number': 0, 'centi': 2, 'deci': 1}
        pointNames = {'zero': 0, 'one': 1, 'two': 2, 'three': 3}
        origData = [[1, 0.1, 0.01], [1, 0.1, 0.02], [1, 0.1, 0.03], [1, 0.2, 0.02]]
        origObj = self.constructor(copy.deepcopy(origData), pointNames=pointNames, featureNames=featureNames)

        def emitAllEqual(feature):
            first = feature[0]
            for value in feature:
                if value != first:
                    return [0, 0, 0, 0]
            return [1, 1, 1, 1]

<<<<<<< HEAD
        lowerCounts = origObj.features.transform(emitAllEqual)  # RET CHECK
        expectedOut = [[1, 0, 0], [1, 0, 0], [1, 0, 0], [1, 0, 0]]
        exp = self.constructor(expectedOut, pointNames=pointNames, featureNames=featureNames)

        assert lowerCounts is None
        assert origObj.isIdentical(exp)
=======
    def back_unflatten_nameFormatInconsistent(self, order):
        checkMsg = False
        names = ["a | 1", "b | 1", "a | 2", "b | 2"]
        testPt = self.constructor([1, 2, 3, 4], featureNames=names)
        testPt.features.setNames(None, oldIdentifiers=1)
        testPt.unflatten((2, 2), order)
        assert testPt.shape == (2, 2)
        assert not testPt.points._namesCreated()
        assert not testPt.features._namesCreated()

        testFt = self.constructor([[1], [2], [3], [4]], pointNames=names)
        testFt.points.setNames(None, oldIdentifiers=1)
        testFt.unflatten((2, 2), order)
        assert testFt.shape == (2, 2)
        assert not testFt.points._namesCreated()
        assert not testFt.features._namesCreated()
>>>>>>> 0c355806

    def test_features_transform_Handmade_lazyNameGeneration(self):
        origData = [[1, 0.1, 0.01], [1, 0.1, 0.02], [1, 0.1, 0.03], [1, 0.2, 0.02]]
        origObj = self.constructor(copy.deepcopy(origData))

        def emitAllEqual(feature):
            first = feature[0]
            for value in feature:
                if value != first:
                    return [0, 0, 0, 0]
            return [1, 1, 1, 1]

        lowerCounts = origObj.features.transform(emitAllEqual)  # RET CHECK

        assertNoNamesGenerated(origObj)

    def test_features_transform_NamePath_preservation(self):
        featureNames = {'number': 0, 'centi': 2, 'deci': 1}
        pointNames = {'zero': 0, 'one': 1, 'two': 2, 'three': 3}
        origData = [[1, 0.1, 0.01], [1, 0.1, 0.02], [1, 0.1, 0.03], [1, 0.2, 0.02]]
        toTest = self.constructor(copy.deepcopy(origData), pointNames=pointNames, featureNames=featureNames)

        def emitAllEqual(feature):
            first = feature[0]
            for value in feature:
                if value != first:
                    return [0, 0, 0, 0]
            return [1, 1, 1, 1]

        toTest._name = "TestName"
        toTest._absPath = "TestAbsPath"
        toTest._relPath = TEST_REL_PATH

        toTest.features.transform(emitAllEqual)

        assert toTest.name == "TestName"
        assert toTest.absolutePath == "TestAbsPath"
        assert toTest.relativePath == TEST_REL_PATH

    @oneLogEntryExpected
    def test_features_transform_HandmadeLimited(self):
        featureNames = {'number': 0, 'centi': 2, 'deci': 1}
        pointNames = {'zero': 0, 'one': 1, 'two': 2, 'three': 3}
        origData = [[1, 0.1, 0.01], [1, 0.1, 0.02], [1, 0.1, 0.03], [1, 0.2, 0.02]]
        origObj = self.constructor(copy.deepcopy(origData), pointNames=pointNames, featureNames=featureNames)

        def emitAllEqual(feature):
            first = feature[0]
            for value in feature:
                if value != first:
                    return [0, 0, 0, 0]
            return [1, 1, 1, 1]

        origObj.features.transform(emitAllEqual, features=[0, 'centi'])
        expectedOut = [[1, 0.1, 0], [1, 0.1, 0], [1, 0.1, 0], [1, 0.2, 0]]
        exp = self.constructor(expectedOut, pointNames=pointNames, featureNames=featureNames)

        assert origObj.isIdentical(exp)


    def test_features_transform_nonZeroIterAndLen(self):
        origData = [[1, 1, 1], [1, 0, 2], [1, 1, 0], [0, 2, 0]]
        origObj = self.constructor(copy.deepcopy(origData))

        def emitNumNZ(feature):
            ret = 0
            assert len(feature) == 4
            for value in feature.iterateElements(order='feature', only=match.nonZero):
                ret += 1
            return [ret, ret, ret, ret]

        origObj.features.transform(emitNumNZ)

        expectedOut = [[3, 3, 2], [3, 3, 2], [3, 3, 2], [3, 3, 2]]
        exp = self.constructor(expectedOut)

        assert origObj.isIdentical(exp)

    def test_features_transform_zerosReturned(self):

        def returnAllZero(ft):
            return [0 for val in ft]

        orig1 = self.constructor([[1, 2, 3], [1, 2, 3], [0, 0, 0]])
        exp1 = self.constructor([[0, 0, 0], [0, 0, 0], [0, 0, 0]])

        orig1.features.transform(returnAllZero)
        assert orig1 == exp1

        def invert(ft):
            return [0 if v == 1 else 1 for v in ft]

        orig2 = self.constructor([[1, 1, 1], [0, 1, 0], [0, 0, 0]])
        exp2 = self.constructor([[0, 0, 0], [1, 0, 1], [1, 1, 1]])

        orig2.features.transform(invert)
        assert orig2 == exp2

    def test_features_transform_conversionWhenIntType(self):

        def addTenth(ft):
            return [v + 0.1 for v in ft]

        orig = self.constructor([[1, 2, 3], [4, 5, 6], [0, 0, 0]])
        exp = self.constructor([[1.1, 2.1, 3.1], [4.1, 5.1, 6.1], [0.1, 0.1, 0.1]])

        orig.features.transform(addTenth)
        assert orig == exp


    #######################
    # transformElements() #
    #######################

    @assertCalled(nimble.core.data.base, 'constructIndicesList')
    def test_transformElements_calls_constructIndicesList1(self):
        toTest = self.constructor([[1,2],[3,4]], pointNames=['a', 'b'])

        def noChange(point):
            return point

        toTest.transformElements(noChange, points=['a', 'b'])

    @assertCalled(nimble.core.data.base, 'constructIndicesList')
    def test_transformElements_calls_constructIndicesList2(self):
        toTest = self.constructor([[1,2],[3,4]], featureNames=['a', 'b'])

        def noChange(point):
            return point

        toTest.transformElements(noChange, features=['a', 'b'])

    @raises(InvalidArgumentValue)
    def test_transformElements_invalidElementReturned(self):
        data = [['a', 'b', 'c'], ['d', 'e', 'f'], ['g', 'h', 'i']]
        toTest = self.constructor(data)
        toTest.transformElements(lambda e: [e])

    @oneLogEntryExpected
    def test_transformElements_passthrough(self):
        data = [[1, 2, 3], [4, 5, 6], [7, 8, 9]]
        toTest = self.constructor(data)

        ret = toTest.transformElements(passThrough)  # RET CHECK
        assert ret is None
        retRaw = toTest.copy(to="python list")

        assert [1, 2, 3] in retRaw
        assert [4, 5, 6] in retRaw
        assert [7, 8, 9] in retRaw
        assertNoNamesGenerated(toTest)


    def test_transformElements_NamePath_preservation(self):
        data = [[1, 2, 3], [4, 5, 6], [7, 8, 9]]
        toTest = self.constructor(data)

        toTest._name = "TestName"
        toTest._absPath = "TestAbsPath"
        toTest._relPath = TEST_REL_PATH

        toTest.transformElements(passThrough)

        assert toTest.name == "TestName"
        assert toTest.absolutePath == "TestAbsPath"
        assert toTest.relativePath == TEST_REL_PATH

    def test_transformElements_builtin(self):
        # builtins are implemented in C, so may behave differently
        data = [['1', '0', '3'], ['0', '5', '6'], ['7', '0', '9']]
        toTest = self.constructor(data)
        assert all(isinstance(x, str) for x in toTest.iterateElements())

        toTest.transformElements(int)
        assert all(isinstance(x, (int, np.integer)) for x in toTest.iterateElements())

        toTest.transformElements(float)
        assert all(isinstance(x, (float, np.floating)) for x in toTest.iterateElements())

        toTest.transformElements(str)
        assert all(isinstance(x, str) for x in toTest.iterateElements())

    @oneLogEntryExpected
    def test_transformElements_plusOnePreserve(self):
        data = [[1, 0, 3], [0, 5, 6], [7, 0, 9]]
        toTest = self.constructor(data)

        toTest.transformElements(plusOne, preserveZeros=True)
        retRaw = toTest.copy(to="python list")

        assert [2, 0, 4] in retRaw
        assert [0, 6, 7] in retRaw
        assert [8, 0, 10] in retRaw

    @oneLogEntryExpected
    def test_transformElements_plusOneExclude(self):
        data = [[1, 2, 3], [4, 5, 6], [7, 8, 9]]
        toTest = self.constructor(data)

        toTest.transformElements(plusOneOnlyEven, skipNoneReturnValues=True)
        retRaw = toTest.copy(to="python list")

        assert [1, 3, 3] in retRaw
        assert [5, 5, 7] in retRaw
        assert [7, 9, 9] in retRaw

    @oneLogEntryExpected
    def test_transformElements_plusOneLimited(self):
        data = [[1, 2, 3], [4, 5, 6], [7, 8, 9]]
        names = ['one', 'two', 'three']
        pnames = ['1', '4', '7']
        toTest = self.constructor(data, pointNames=pnames, featureNames=names)

        toTest.transformElements(plusOneOnlyEven, points=1, features=[1, 'three'], skipNoneReturnValues=True)
        retRaw = toTest.copy(to="python list")

        assert [1, 2, 3] in retRaw
        assert [4, 5, 7] in retRaw
        assert [7, 8, 9] in retRaw

    @oneLogEntryExpected
    def test_transformElements_DictionaryAllMapped(self):
        data = [[1, 2, 3], [4, 5, 6], [7, 8, 9]]
        names = ['one', 'two', 'three']
        pnames = ['1', '4', '7']
        toTest = self.constructor(data, pointNames=pnames, featureNames=names)
        transformMapping = {1:9, 2:8, 3:7, 4:6, 5:5, 6:4, 7:3, 8:2, 9:1}
        expData = [[9, 8, 7], [6, 5, 4], [3, 2, 1]]
        expTest = self.constructor(expData, pointNames=pnames, featureNames=names)

        toTest.transformElements(transformMapping)

        assert toTest.isIdentical(expTest)

    @oneLogEntryExpected
    def test_transformElements_DictionaryAllMappedStrings(self):
        data = [["a", "b", "c"], ["d", "e", "f"], ["g", "h", "i"]]
        names = ['one', 'two', 'three']
        pnames = ['1', '4', '7']
        toTest = self.constructor(data, pointNames=pnames, featureNames=names)
        transformMapping = {"a": 1, "b":2, "c":3, "d":4, "e":5, "f":6, "g":7, "h":8, "i": 9}
        expData = [[1, 2, 3], [4, 5, 6], [7, 8, 9]]
        expTest = self.constructor(expData, pointNames=pnames, featureNames=names)

        toTest.transformElements(transformMapping)

        assert toTest.isIdentical(expTest)


    def test_transformElements_DictionarySomeMapped(self):
        data = [[1, 2, 3], [4, 5, 6], [7, 8, 9]]
        names = ['one', 'two', 'three']
        pnames = ['1', '4', '7']
        toTest = self.constructor(data, pointNames=pnames, featureNames=names)
        transformMapping = {2:8, 8:2}
        expData = [[1, 8, 3], [4, 5, 6], [7, 2, 9]]
        expTest = self.constructor(expData, pointNames=pnames, featureNames=names)

        toTest.transformElements(transformMapping)

        assert toTest.isIdentical(expTest)


    def test_transformElements_DictionaryMappedNotInPoints(self):
        data = [[1, 2, 3], [4, 5, 6], [7, 8, 9]]
        names = ['one', 'two', 'three']
        pnames = ['1', '4', '7']
        toTest = self.constructor(data, pointNames=pnames, featureNames=names)
        transformMapping = {2:8, 8:2}
        expData = [[1, 2, 3], [4, 5, 6], [7, 8, 9]]
        expTest = self.constructor(expData, pointNames=pnames, featureNames=names)

        toTest.transformElements(transformMapping, points=1)

        assert toTest.isIdentical(expTest)


    def test_transformElements_DictionaryMappedNotInFeatures(self):
        data = [[1, 2, 3], [4, 5, 6], [7, 8, 9]]
        names = ['one', 'two', 'three']
        pnames = ['1', '4', '7']
        toTest = self.constructor(data, pointNames=pnames, featureNames=names)
        transformMapping = {2:8, 8:2}
        expData = [[1, 2, 3], [4, 5, 6], [7, 8, 9]]
        expTest = self.constructor(expData, pointNames=pnames, featureNames=names)

        toTest.transformElements(transformMapping, features=0)

        assert toTest.isIdentical(expTest)


    def test_transformElements_DictionaryPreserveZerosNoZeroMap(self):
        data = [[0, 0, 0], [1, 1, 1], [0, 0, 0]]
        names = ['one', 'two', 'three']
        pnames = ['1', '4', '7']
        toTest = self.constructor(data, pointNames=pnames, featureNames=names)
        transformMapping = {1:2}
        expData = [[0, 0, 0], [2, 2, 2], [0, 0, 0]]
        expTest = self.constructor(expData, pointNames=pnames, featureNames=names)

        toTest.transformElements(transformMapping, preserveZeros=True)

        assert toTest.isIdentical(expTest)


    def test_transformElements_DictionaryPreserveZerosZeroMapZero(self):
        data = [[0, 0, 0], [1, 1, 1], [0, 0, 0]]
        names = ['one', 'two', 'three']
        pnames = ['1', '4', '7']
        toTest = self.constructor(data, pointNames=pnames, featureNames=names)
        transformMapping = {0:0, 1:2}
        expData = [[0, 0, 0], [2, 2, 2], [0, 0, 0]]
        expTest = self.constructor(expData, pointNames=pnames, featureNames=names)

        toTest.transformElements(transformMapping, preserveZeros=True)

        assert toTest.isIdentical(expTest)


    def test_transformElements_DictionaryPreserveZerosZeroMapNonZero(self):
        data = [[0, 0, 0], [1, 1, 1], [0, 0, 0]]
        names = ['one', 'two', 'three']
        pnames = ['1', '4', '7']
        toTest = self.constructor(data, pointNames=pnames, featureNames=names)
        transformMapping = {0:100, 1:2}
        expData = [[0, 0, 0], [2, 2, 2], [0, 0, 0]]
        expTest = self.constructor(expData, pointNames=pnames, featureNames=names)

        toTest.transformElements(transformMapping, preserveZeros=True)

        assert toTest.isIdentical(expTest)


    def test_transformElements_DictionaryDoNotPreserveZerosZeroMapNonZero(self):
        data = [[0, 0, 0], [1, 1, 1], [0, 0, 0]]
        names = ['one', 'two', 'three']
        pnames = ['1', '4', '7']
        toTest = self.constructor(data, pointNames=pnames, featureNames=names)
        transformMapping = {0:100}
        expData = [[100, 100, 100], [1, 1, 1], [100, 100, 100]]
        expTest = self.constructor(expData, pointNames=pnames, featureNames=names)

        toTest.transformElements(transformMapping, preserveZeros=False)

        assert toTest.isIdentical(expTest)


    def test_transformElements_DictionarySkipNoneReturn(self):
        data = [[0, 0, 0], [1, 1, 1], [0, 0, 0]]
        names = ['one', 'two', 'three']
        pnames = ['1', '4', '7']
        toTest = self.constructor(data, pointNames=pnames, featureNames=names)
        transformMapping = {1:None}
        expData = [[0, 0, 0], [1, 1, 1], [0, 0, 0]]
        expTest = self.constructor(expData, pointNames=pnames, featureNames=names)

        toTest.transformElements(transformMapping, skipNoneReturnValues=True)

        assert toTest.isIdentical(expTest)


    def test_transformElements_DictionaryDoNotSkipNoneReturn(self):
        data = [[0, 0, 0], [1, 1, 1], [0, 0, 0]]
        names = ['one', 'two', 'three']
        pnames = ['1', '4', '7']
        toTest = self.constructor(data, pointNames=pnames, featureNames=names)
        transformMapping = {1: None}
        expData = [[0, 0, 0], [None, None, None], [0, 0, 0]]
        expTest = self.constructor(expData, pointNames=pnames, featureNames=names,
                                   treatAsMissing=None)
        toTest.transformElements(transformMapping, skipNoneReturnValues=False)

        assert toTest.isIdentical(expTest)

    def test_transformElements_zerosReturned(self):

        def returnAllZero(elem):
            return 0

        orig1 = self.constructor([[1, 2, 3], [1, 2, 3], [0, 0, 0]])
        exp1 = self.constructor([[0, 0, 0], [0, 0, 0], [0, 0, 0]])

        orig1.transformElements(returnAllZero)
        assert orig1 == exp1

        def invert(elem):
            return 0 if elem == 1 else 1

        orig2 = self.constructor([[1, 1, 1], [0, 1, 0], [0, 0, 0]])
        exp2 = self.constructor([[0, 0, 0], [1, 0, 1], [1, 1, 1]])

        orig2.transformElements(invert)
        assert orig2 == exp2

        orig3 = self.constructor([[1, 1, 1], [0, 1, 0], [0, 0, 0]])
        exp3 = self.constructor([[0, 0, 0], [0, 0, 0], [0, 0, 0]])

        orig3.transformElements(invert, preserveZeros=True)
        assert orig3 == exp3

    def test_transformElements_conversionWhenIntType(self):

        def addTenth(elem):
            return elem + 0.1

        orig = self.constructor([[1, 2, 3], [4, 5, 6], [0, 0, 0]])
        exp = self.constructor([[1.1, 2.1, 3.1], [4.1, 5.1, 6.1], [0.1, 0.1, 0.1]])

        orig.transformElements(addTenth)
        assert orig == exp

    def test_transformElements_stringReturnsPreserved(self):

        def toString(e):
            return str(e)

        orig = self.constructor([[1, 2, 3], [4, 5, 6], [0, 0, 0]])
        exp = self.constructor([['1', '2', '3'], ['4', '5', '6'], ['0', '0', '0']])

        orig.transformElements(toString)
        assert orig == exp

    def test_transformElements_toDatetime(self):
        data = [['2019-01-01', '2019-12-31'],
                ['2020-01-01', '2020-12-31'],
                ['2021-01-01', '2021-12-31']]
        toTest = self.constructor(data)

        def toDatetime(elem):
            return datetime.datetime.strptime(elem, '%Y-%m-%d')

        expData = [[datetime.datetime(2019, 1, 1), datetime.datetime(2019, 12, 31)],
                   [datetime.datetime(2020, 1, 1), datetime.datetime(2020, 12, 31)],
                   [datetime.datetime(2021, 1, 1), datetime.datetime(2021, 12, 31)]]

        exp = self.constructor(expData)

        toTest.transformElements(toDatetime)

        assert toTest == exp

    def test_transformElements_fromDatetime(self):
        data = [[datetime.datetime(2019, 1, 1), datetime.datetime(2019, 12, 31)],
                [datetime.datetime(2020, 1, 1), datetime.datetime(2020, 12, 31)],
                [datetime.datetime(2021, 1, 1), datetime.datetime(2021, 12, 31)]]
        toTest = self.constructor(data)

        def fromDatetime(elem):
            return '-'.join(map(str, [elem.year, elem.month, elem.day]))

        expData = [['2019-1-1', '2019-12-31'],
                   ['2020-1-1', '2020-12-31'],
                   ['2021-1-1', '2021-12-31']]

        exp = self.constructor(expData)

        toTest.transformElements(fromDatetime)

        assert toTest == exp

    ######################
    # replaceRectangle() #
    ######################

    def test_replaceRectangle_unacceptableValues(self):
        raw = [[1, 2], [3, 4]]
        toTest = self.constructor(raw)

        with raises(InvalidArgumentType):
            toTest.replaceRectangle(set([1, 3]), 0, 0, 0, 1)

        with raises(InvalidArgumentType):
            toTest.replaceRectangle(lambda x: x * x, 0, 0, 0, 1)


    def test_replaceRectangle_sizeMismatch(self):
        raw = [[1, 2], [3, 4]]
        toTest = self.constructor(raw)

        raw = [[-1, -2]]
        val = self.constructor(raw)

        with raises(InvalidArgumentValueCombination):
            toTest.replaceRectangle(val, 0, 0, 1, 1)

        val.transpose()

        with raises(InvalidArgumentValueCombination):
            toTest.replaceRectangle(val, 0, 0, 1, 1)


    def test_replaceRectangle_invalidID(self):
        raw = [[1, 2], [3, 4]]
        toTest = self.constructor(raw)

        val = 1

        with raises(KeyError):
            toTest.replaceRectangle(val, "hello", 0, 1, 1)
        with raises(KeyError):
            toTest.replaceRectangle(val, 0, "Wrong", 1, 1)
        with raises(IndexError):
            toTest.replaceRectangle(val, 0, 0, 2, 1)
        with raises(IndexError):
            toTest.replaceRectangle(val, 0, 0, 1, -12)


    def test_replaceRectangle_invalidEnd(self):
        raw = [[1, 2], [3, 4]]
        toTest = self.constructor(raw)

        val = 1

        with raises(InvalidArgumentValue):
            toTest.replaceRectangle(val, 0, 0)
        with raises(InvalidArgumentValue):
            toTest.replaceRectangle(val, 0, 0, 1, None)
        with raises(InvalidArgumentValue):
            toTest.replaceRectangle(val, 0, 0, None, 1)
        with raises(InvalidArgumentValueCombination):
            toTest.replaceRectangle(val, 1, 0, 0, 1)
        with raises(InvalidArgumentValueCombination):
            toTest.replaceRectangle(val, 0, 1, 1, 0)

    @oneLogEntryExpected
    def test_replaceRectangle_fullObjectFill(self):
        raw = [[1, 2], [3, 4]]
        toTest = self.constructor(raw)

        arg = [[-1, -2], [-3, -4]]
        arg = self.constructor(arg)
        exp = arg.copy()

        ret = toTest.replaceRectangle(arg, 0, 0)
        assert ret is None

        arg *= 10

        assert toTest == exp
        assert toTest != arg
        assertNoNamesGenerated(toTest)

    @twoLogEntriesExpected
    def test_replaceRectangle_vectorFill(self):
        raw = [[1, 2], [3, 4]]
        toTestP = self.constructor(raw)
        toTestF = self.constructor(raw)

        rawP = [[-1, -2]]
        valP = self.constructor(rawP)

        rawF = [[-1], [-3]]
        valF = self.constructor(rawF)

        expP = [[-1, -2], [3, 4]]
        expP = self.constructor(expP)

        expF = [[-1, 2], [-3, 4]]
        expF = self.constructor(expF)

        toTestP.replaceRectangle(valP, 0, 0, 0, 1)
        assert toTestP == expP

        toTestF.replaceRectangle(valF, 0, 0, 1, 0)
        assert toTestF == expF


    def test_replaceRectangle_offsetSquare(self):
        raw = [[11, 12, 13], [21, 22, 23], [31, 32, 33]]
        base = self.constructor(raw)
        trialRaw = [[0, 0], [0, 0]]
        trial = self.constructor(trialRaw)

        leftCorner = [(0, 0), (0, 1), (1, 0), (1, 1)]
        for p, f in leftCorner:
            toTest = base.copy()

            toTest.replaceRectangle(trial, p, f)
            assert toTest[p, f] == 0
            assert toTest[p + 1, f] == 0
            assert toTest[p, f + 1] == 0
            assert toTest[p + 1, f + 1] == 0

    @logCountAssertionFactory(4)
    def test_replaceRectangle_constants(self):
        toTest0 = self.constructor([[0, 0, 0], [0, 0, 0], [0, 0, 0]])
        exp0 = self.constructor([[0, 1, 1], [0, 1, 1], [0, 0, 0]])
        toTest0.replaceRectangle(1, 0, 1, 1, 2)
        assert toTest0 == exp0

        toTest1 = self.constructor([[1, 1, 1], [1, 1, 1], [1, 1, 1]])
        exp1 = self.constructor([[1, 0, 1], [1, 0, 1], [1, 0, 1]])
        toTest1.replaceRectangle(0, 0, 1, 2, 1)
        assert toTest1 == exp1

        toTestI = self.constructor([[1, 0, 0], [0, 1, 0], [0, 0, 1]])
        expi = self.constructor([[1, 0, 2], [0, 1, 0], [2, 0, 1]])
        toTestI.replaceRectangle(2, 0, 2, 0, 2)
        toTestI.replaceRectangle(2, 2, 0, 2, 0)
        assert toTestI == expi


    def test_replaceRectangle_differentType(self):
        raw = [[11, 12, 13], [21, 22, 23], [31, 32, 33]]
        fill = [[0, 0], [0, 0]]
        exp = [[0, 0, 13], [0, 0, 23], [31, 32, 33]]
        exp = self.constructor(exp)
        for constructor in getDataConstructors():
            toTest = self.constructor(raw)
            arg = constructor(fill)
            toTest.replaceRectangle(arg, 0, 0)
            assert toTest == exp

    ###########
    # flatten #
    ###########

    # exception: either axis empty
    def test_flatten_pointOrder_empty(self):
        self.back_flatten_empty('point')

    def test_flatten_featureOrder_empty(self):
        self.back_flatten_empty('feature')

    def back_flatten_empty(self, order):
        checkMsg = True

        pempty = self.constructor(np.empty((0,2)))
        exceptionHelper(pempty, 'flatten', [order], ImproperObjectAction, checkMsg)

        fempty = self.constructor(np.empty((4,0)))
        exceptionHelper(fempty, 'flatten', [order], ImproperObjectAction, checkMsg)

        trueEmpty = self.constructor(np.empty((0,0)))
        exceptionHelper(trueEmpty, 'flatten', [order], ImproperObjectAction, checkMsg)


    # flatten single p/f - see name changes
    def test_flatten_pointOrder_vector(self):
        self.back_flatten_vector('point')

    def test_flatten_featureOrder_vector(self):
        self.back_flatten_vector('feature')

    @oneLogEntryExpected
    def back_flatten_vector(self, order):
        raw = [1, -1, 2, -2, 3, -3, 4, -4]
        vecNames = ['vector']
        longNames = ['one+', 'one-', 'two+', 'two-',
                     'three+', 'three-', 'four+', 'four-',]
        testObj = self.constructor(raw, pointNames=vecNames,
                                 featureNames=longNames)
        expLongNames = ['vector | one+', 'vector | one-',
                        'vector | two+', 'vector | two-',
                        'vector | three+', 'vector | three-',
                        'vector | four+', 'vector | four-']

        # Always expect point vector returned
        expObj = self.constructor(raw, pointNames=['Flattened'],
                                  featureNames=expLongNames)

        ret = testObj.flatten(order=order)

        assert testObj == expObj
        assert ret is None  # in place op, nothing returned

    # flatten rectangular object
    def test_flatten_pointOrder_rectangleRandom(self):
        self.back_flatten_rectangleRandom('point')

    def test_flatten_featureOrder_rectangleRandom(self):
        self.back_flatten_rectangleRandom('feature')

    @logCountAssertionFactory(4)
    def back_flatten_rectangleRandom(self, order):
        origRaw = numpyRandom.randint(0, 2, (30, 50))  # array of ones and zeroes
        npOrder = 'C' if order == 'point' else 'F'  # controls row or column major flattening
        expRaw = np.reshape(origRaw,  (1, 1500), npOrder)
        expObj = self.constructor(expRaw, pointNames=['Flattened'])

        # No point or feature names
        testObj = self.constructor(origRaw)
        testObj.flatten(order=order)

        assert testObj == expObj
        assert not testObj.features._namesCreated()

        # featureNames only
        fNames = [str(i) for i in range(50)]
        testObj = self.constructor(origRaw, featureNames=fNames)

        flatNames = []
        if order == 'point':
            for i in range(30):
                for j in range(50):
                    flatNames.append('{0}{1} | {2}'.format('_PT#', i, j))
        else:
            for j in range(50):
                for i in range(30):
                    flatNames.append('{0}{1} | {2}'.format('_PT#', i, j))

        expObj = self.constructor(expRaw, pointNames=['Flattened'],
                                  featureNames=flatNames)

        testObj.flatten(order=order)

        assert testObj == expObj

        # pointNames only
        pNames = [str(i) for i in range(30)]
        testObj = self.constructor(origRaw, pointNames=pNames)

        flatNames = []
        if order == 'point':
            for i in range(30):
                for j in range(50):
                    flatNames.append('{0} | {1}{2}'.format(i, '_FT#', j))
        else:
            for j in range(50):
                for i in range(30):
                    flatNames.append('{0} | {1}{2}'.format(i, '_FT#', j))

        expObj = self.constructor(expRaw, pointNames=['Flattened'],
                                  featureNames=flatNames)

        testObj.flatten(order=order)

        assert testObj == expObj

        # pointNames and featureNames
        testObj = self.constructor(origRaw, pointNames=pNames,
                                   featureNames=fNames)

        flatNames = []
        if order == 'point':
            for i in range(30):
                for j in range(50):
                    flatNames.append('{0} | {1}'.format(i, j))
        else:
            for j in range(50):
                for i in range(30):
                    flatNames.append('{0} | {1}'.format(i, j))

        expObj = self.constructor(expRaw, pointNames=['Flattened'],
                                  featureNames=flatNames)

        testObj.flatten(order=order)

        assert testObj == expObj


    #############
    # unflatten #
    #############

    # exception: either axis empty
    def test_unflatten_pointOrder_empty(self):
        self.back_unflatten_empty('point')

    def test_unflatten_featureOrder_empty(self):
        self.back_unflatten_empty('feature')

    def back_unflatten_empty(self, order):
        checkMsg = False

<<<<<<< HEAD
        ptEmpty = self.constructor(np.empty((0, 2)))
        exceptionHelper(ptEmpty, 'unflatten', [2], ImproperObjectAction, checkMsg)
=======
    def test_merge_pointNamesWithDefaults(self):
        dataL = [['a', 1, 2], ['b', 5, 6], ['c', -1, -2]]
        dataR = [[3, 4], [7, 8], [-3, -4]]
        fNamesL = ['id', 'f1', 'f2']
        fNamesR = ['f3', 'f4']
        leftObj = self.constructor(dataL, featureNames=fNamesL)
        rightObj = self.constructor(dataR, featureNames=fNamesR)
        leftObj.points.setNames('a', oldIdentifiers=0)
        rightObj.points.setNames('a', oldIdentifiers=0)
        assert leftObj.points.getName(1) is None
        assert rightObj.points.getName(1) is None
>>>>>>> 0c355806

        ftEmpty = self.constructor(np.empty((2, 0)))
        exceptionHelper(ftEmpty, 'unflatten', [2], ImproperObjectAction, checkMsg)

        trueEmpty = self.constructor(np.empty((0,0)))
        exceptionHelper(trueEmpty, 'unflatten', [2], ImproperObjectAction, checkMsg)


    # exceptions: opposite vector, 2d data
    def test_unflatten_pointOrder_wrongShape(self):
        self.back_unflatten_wrongShape('point')

    def test_unflatten_featureOrder_wrongShape(self):
        self.back_unflatten_wrongShape('feature')

    def back_unflatten_wrongShape(self, order):
        checkMsg = False

        rectangle = self.constructor(numpyRandom.rand(4,4))
        exceptionHelper(rectangle,  'unflatten', [2, order], ImproperObjectAction, checkMsg)


    # exception: numPoints / numFeatures does not divide length of mega P/F
    def test_unflatten_pointOrder_invalidDimensions(self):
        self.back_unflatten_invalidDimensions('point')

<<<<<<< HEAD
    def test_unflatten_featureOrder_invalidDimensions(self):
        self.back_unflatten_invalidDimensions('feature')
=======
    def test_merge_ptUnion_ftUnion_onFeature_exactMatch_withDefaultFtNames(self):
        dataL = [['a', 1, 2], ['b', 5, 6], ['c', -1, -2]]
        dataR = [['a', 3, 4], ['b', 7, 8], ['c', -3, -4]]
        pNames = ['a', 'b', 'c']
        leftObj = self.constructor(dataL, pointNames=pNames)
        rightObj = self.constructor(dataR, pointNames=pNames)
        leftObj.features.setNames('id', oldIdentifiers=0)
        rightObj.features.setNames('id', oldIdentifiers=0)
        expData = [['a', 1, 2, 3, 4], ['b', 5, 6, 7, 8], ['c', -1, -2, -3, -4]]
        exp = self.constructor(expData)
        exp.features.setNames('id', oldIdentifiers=0)
        leftObj.merge(rightObj, point='union', feature='union', onFeature=0)
        assert leftObj == exp
>>>>>>> 0c355806

    def back_unflatten_invalidDimensions(self, order):
        checkMsg = False

        testPt = self.constructor(numpyRandom.rand(8, 1))
        exceptionHelper(testPt, 'unflatten', [(5, 2), order],
                        InvalidArgumentValue, checkMsg)

        testFt = self.constructor(numpyRandom.rand(1, 8))
        exceptionHelper(testFt, 'unflatten', [(5, 2), order],
                        InvalidArgumentValue, checkMsg)


    def test_unflatten_pointOrder_namesUnformatted(self):
        self.back_unflatten_namesUnformatted('point')

    def test_unflatten_featureOrder_namesUnformatted(self):
        self.back_unflatten_namesUnformatted('feature')

    def back_unflatten_namesUnformatted(self, order):
        checkMsg = False
        names = ['a', 'b', 'c', 'd']
        testPt = self.constructor([1, 2, 3, 4], featureNames=names)
        testPt.unflatten((2, 2), order)
        assert testPt.shape == (2, 2)
        assert not testPt.points._namesCreated()
        assert not testPt.features._namesCreated()

        testFt = self.constructor([[1], [2], [3], [4]], pointNames=names)
        testFt.unflatten((2, 2), order)
        assert testFt.shape == (2, 2)
        assert not testFt.points._namesCreated()
        assert not testFt.features._namesCreated()

    def test_unflatten_pointOrder_nameFormatInconsistent(self):
        self.back_unflatten_nameFormatInconsistent('point')

    def test_unflatten_featureOrder_nameFormatInconsistent(self):
        self.back_unflatten_nameFormatInconsistent('feature')

    def back_unflatten_nameFormatInconsistent(self, order):
        checkMsg = False
        names = ["a | 1", "b | 1", "a | 2", "b | 2"]
        testPt = self.constructor([1, 2, 3, 4], featureNames=names)
        testPt.features.setName(1, None)
        testPt.unflatten((2, 2), order)
        assert testPt.shape == (2, 2)
        assert not testPt.points._namesCreated()
        assert not testPt.features._namesCreated()

        testFt = self.constructor([[1], [2], [3], [4]], pointNames=names)
        testFt.points.setName(1, None)
        testFt.unflatten((2, 2), order)
        assert testFt.shape == (2, 2)
        assert not testFt.points._namesCreated()
        assert not testFt.features._namesCreated()

    # unflatten something that was flattened - include name transformation
    @twoLogEntriesExpected
    def backend_unflatten_handmadeFormattedNames(self, order):
        raw = [["el0", "el1", "el2", "el3", "el4", "el5"]]
        rawNames = ["A | 1", "A | 2", "A | 3", "B | 1", "B | 2", "B | 3"]
        toTestPt = self.constructor(raw, pointNames=["vector"],
                                    featureNames=rawNames)
        toTestFt = toTestPt.T

        namesP = ["A", "B"]
        namesF = ["1", "2", "3"]

        if order == 'point':
             expData = np.array([["el0", "el1", "el2"], ["el3", "el4", "el5"]])
             exp = self.constructor(expData, pointNames=namesP, featureNames=namesF)
        else:
            expData = np.array([["el0", "el2", "el4"], ["el1", "el3", "el5"]])
            exp = self.constructor(expData, pointNames=namesP, featureNames=namesF)

        toTestPt.unflatten((2, 3), order)
        toTestFt.unflatten((2, 3), order)

        assert toTestPt.shape == toTestFt.shape == (2, 3)
        assert toTestPt == toTestFt == exp

    # unflatten something that is just a vector - default names
    def test_unflatten_pointOrder_handmadeDefaultNames(self):
        self.back_unflatten_handmadeDefaultNames('point')

<<<<<<< HEAD
    def test_unflatten_featureOrder_handmadeDefaultNames(self):
        self.back_unflatten_handmadeDefaultNames('feature')
=======
    def test_merge_ptIntersection_ftUnion_exception_pointNamesWithDefaults(self):
        dataL = [['a', 1, 2], ['b', 5, 6], ['c', -1, -2]]
        dataR = [[3, 4], [7, 8], [-3, -4]]
        fNamesL = ['id', 'f1', 'f2']
        fNamesR = ['f3', 'f4']
        leftObj = self.constructor(dataL, featureNames=fNamesL)
        rightObj = self.constructor(dataR, featureNames=fNamesR)
        leftObj.points.setNames('a', oldIdentifiers=0)
        rightObj.points.setNames('a', oldIdentifiers=0)
        assert leftObj.points.getName(1) is None
        assert rightObj.points.getName(1) is None
        expData = [['a', 1, 2, 3, 4]]
        exp = self.constructor(expData, pointNames=['a'], featureNames=fNamesL+fNamesR)
        leftObj.merge(rightObj, point='intersection', feature='union')
        assert leftObj == exp
>>>>>>> 0c355806

    @oneLogEntryExpected
    def back_unflatten_handmadeDefaultNames(self, order):
        raw = [[1, 10, 20, 2]]
        toTest = self.constructor(raw)
        expData = np.array([[1,10],[20,2]])

        if order == 'point':
            exp = self.constructor(expData)
        else:
            toTest.transpose(useLog=False)
            exp = self.constructor(expData.T)

        toTest.unflatten((2, 2), order)
        assert toTest == exp

        # check that the name conforms to the standards of how nimble objects assign
        # default names
        def checkName(n):
            assert n is None

        list(map(checkName, toTest.points.getNames()))
        list(map(checkName, toTest.features.getNames()))


    # random round trip
    def test_flatten_to_unflatten_pointOrder_roundTrip(self):
        self.back_flatten_to_unflatten_roundTrip('point')

    def test_flatten_to_unflatten_featureOrder_roundTrip(self):
        self.back_flatten_to_unflatten_roundTrip('feature')

    @logCountAssertionFactory(4)
    def back_flatten_to_unflatten_roundTrip(self, order):
        origRaw = numpyRandom.randint(0, 2, (30, 50))  # array of ones and zeroes
        ptNames = list(map(str, numpyRandom.choice(100, 30, replace=False)))
        ftNames = list(map(str, numpyRandom.choice(100, 50, replace=False)))

        testObj = self.constructor(origRaw, pointNames=ptNames,
                                   featureNames=ftNames)
        expObj = testObj.copy()

        testObj.flatten(order=order)
        testObj.unflatten((30, 50), order=order)
        assert testObj == expObj

        # second round to see if status of hidden internal variable are still viable
        testObj.flatten(order=order)
        testObj.unflatten((30, 50), order=order)
        assert testObj == expObj

    ###########
    # merge() #
    ###########

    @raises(InvalidArgumentValue)
    def test_merge_exception_invalidPointString(self):
        dataL = [['a', 1, 2], ['b', 5, 6], ['c', -1, -2]]
        dataR = [['a', 3, 4], ['b', 7, 8], ['c', -3, -4]]
        pNames = ['a', 'b', 'c']
        fNamesL = ['id', 'f1', 'f2']
        fNamesR = ['id', 'f3', 'f4']
        leftObj = self.constructor(dataL, pointNames=pNames, featureNames=fNamesL)
        rightObj = self.constructor(dataR, pointNames=pNames, featureNames=fNamesR)
        leftObj.merge(rightObj, point='abc', feature='union')

    @raises(InvalidArgumentValue)
    def test_merge_exception_invalidFeatureString(self):
        dataL = [['a', 1, 2], ['b', 5, 6], ['c', -1, -2]]
        dataR = [['a', 3, 4], ['b', 7, 8], ['c', -3, -4]]
        pNames = ['a', 'b', 'c']
        fNamesL = ['id', 'f1', 'f2']
        fNamesR = ['id', 'f3', 'f4']
        leftObj = self.constructor(dataL, pointNames=pNames, featureNames=fNamesL)
        rightObj = self.constructor(dataR, pointNames=pNames, featureNames=fNamesR)
        leftObj.merge(rightObj, point='union', feature='abc')

    @raises(InvalidArgumentValueCombination)
    def test_merge_exception_pointStrictAndFeature(self):
        dataL = [['a', 1, 2], ['b', 5, 6], ['c', -1, -2]]
        pNames = ['a', 'b', 'c']
        fNames = ['id', 'f1', 'f2']
        leftObj = self.constructor(dataL, pointNames=pNames, featureNames=fNames)
        rightObj = self.constructor(dataL, pointNames=pNames, featureNames=fNames)
        leftObj.merge(rightObj, point='strict', feature='strict')

    
    @raises(InvalidArgumentValueCombination)
    def test_merge_exception_pointIntersectionNoPointNames(self):
        dataL = [['a', 1, 2], ['b', 5, 6], ['c', -1, -2]]
        dataR = [['a', 3, 4], ['b', 7, 8], ['d', -3, -4]]
        fNamesL = ['id', 'f1', 'f2']
        fNamesR = ['id', 'f3', 'f4']
        pNamesR = ['a', 'b', 'c']
        leftObj = self.constructor(dataL, featureNames=fNamesL)
        rightObj = self.constructor(dataR, pointNames=pNamesR, featureNames=fNamesR)
        leftObj.merge(rightObj, point='intersection', feature='union')

    @raises(InvalidArgumentValueCombination)
    def test_merge_exception_featureIntersectionNoFeatureNames(self):
        dataL = [['a', 1, 2], ['b', 5, 6], ['c', -1, -2]]
        dataR = [['a', 3, 4], ['b', 7, 8], ['d', -3, -4]]
        fNamesR = ['id', 'f1', 'f2']
        pNamesL = ['a', 'b', 'c']
        pNamesR = ['a', 'b', 'c']
        leftObj = self.constructor(dataL, pointNames=pNamesL)
        rightObj = self.constructor(dataR, pointNames=pNamesR, featureNames=fNamesR)
        leftObj.merge(rightObj, point='union', feature='intersection')

    
    def test_merge_exception_onFeatureIndexFtNameMismatch(self):
        dataL = [['a', 1, 2], ['b', 5, 6], ['c', -1, -2]]
        dataR = [[3, 'a', 4], [7, 'b' ,8], [ -3, 'c', -4]]
        pNames = ['a', 'b', 'c']
        fNamesL = ['id', 'f1', 'f2']
        fNamesR = ['f3', 'id', 'f4']
        leftObj = self.constructor(dataL, pointNames=pNames, featureNames=fNamesL)
        rightObj = self.constructor(dataR, pointNames=pNames, featureNames=fNamesR)

        expInMsg = 'feature names at index 0 do not match'
        with raises(InvalidArgumentValue, match=expInMsg):
            leftObj.merge(rightObj, point='intersection', feature='union',
                          onFeature=0)

    def merge_backend(self, left, right, expected, on=None, includeStrict=False):
        combinations = [
            ('union', 'union'), ('union', 'intersection'), ('union', 'left'),
            ('intersection', 'union'), ('intersection', 'intersection'), ('intersection', 'left'),
            ('left', 'union'), ('left', 'intersection')
            ]
        if includeStrict:
            comboStrict = [
                ('strict', 'union'), ('strict', 'intersection'),
                ('union', 'strict'), ('intersection', 'strict')
                ]
            combinations += comboStrict

        @oneLogEntryExpected
        def performMerge():
            test.merge(tRight, point=pt, feature=ft, onFeature=on, force=True)

        for i, exp in enumerate(expected):
            pt = combinations[i][0]
            ft = combinations[i][1]
            try:
                test = left.copy()
                tRight = right.copy()
                performMerge()
                assert test == exp
            except InvalidArgumentValue:
                assert exp is InvalidArgumentValue
            except InvalidArgumentValueCombination:
                assert exp is InvalidArgumentValueCombination


        ##################
        # on point names #
        ##################
        # no strict
    
    
    
    
    
    
    
    
    #TODO no point names/ shared feature names, Feature Match

        

        ###################
        # ptUnion/ftUnion #
        ###################

    @raises(InvalidArgumentValue)
    def test_merge_ptUnion_ftUnion_pointNames_ftMismatch(self):
        dataL = [['a', 1, 2], ['b', 5, 6], ['c', -1, -2]]
        dataR = [['a',3, 4], ['b', 7, 8], ['c', -3, -4]]
        pNamesL = ['p1', 'p2', 'p3']
        pNamesR = ['p2', 'p1', 'p3']
        fNamesL = ['id', 'f1', 'f2']
        fNamesR = ['id', 'f3', 'f4']
        leftObj = self.constructor(dataL, pointNames=pNamesL, featureNames=fNamesL)
        rightObj = self.constructor(dataR, pointNames=pNamesR, featureNames=fNamesR)
        leftObj.merge(rightObj, point='union', feature='union')


    

    

    

    

    

    

    

    

    

    

    

    

    @raises(InvalidArgumentValueCombination)
    def test_merge_ptUnion_ftUnion_noPointNamesOrOnFeature(self):
        dataL = [['a', 1, 2], ['b', 5, 6], ['c', -1, -2]]
        dataR = [[3, 4], [7, 8], [-3, -4]]
        fNamesL = ['id', 'f1', 'f2']
        fNamesR = ['f3', 'f4']
        leftObj = self.constructor(dataL, featureNames=fNamesL)
        rightObj = self.constructor(dataR, featureNames=fNamesR)

        leftObj.merge(rightObj, point='union', feature='union')

        ##########################
        # ptUnion/ftIntersection #
        ##########################

    @raises(InvalidArgumentValue)
    def test_merge_ptUnion_ftIntersection_ptNames_ftMismatch(self):
        dataL = [['a', 1, 2], ['b', 5, 6], ['c', -1, -2]]
        dataR = [['a',3, 4], ['b', 7, 8], ['c', -3, -4]]
        pNamesL = ['p1', 'p2', 'p3']
        pNamesR = ['p2', 'p1', 'p3']
        fNamesL = ['id', 'f1', 'f2']
        fNamesR = ['id', 'f3', 'f4']
        leftObj = self.constructor(dataL, pointNames=pNamesL, featureNames=fNamesL)
        rightObj = self.constructor(dataR, pointNames=pNamesR, featureNames=fNamesR)
        leftObj.merge(rightObj, point='union', feature='intersection')
    

        ##########################
        # ptIntersection/ftUnion #
        ##########################

    @raises(InvalidArgumentValueCombination)
    def test_merge_ptIntersection_ftUnion_exception_noPointNamesOrOnFeature(self):
        dataL = [['a', 1, 2], ['b', 5, 6], ['c', -1, -2]]
        dataR = [[3, 4], [7, 8], [-3, -4]]
        fNamesL = ['id', 'f1', 'f2']
        fNamesR = ['f3', 'f4']
        leftObj = self.constructor(dataL, featureNames=fNamesL)
        rightObj = self.constructor(dataR, featureNames=fNamesR)
        leftObj.merge(rightObj, point='intersection', feature='union')

    
    def test_merge_ptIntersection_ftUnion_pointNames_exactMatch(self):
        dataL = [['a', 1, 2], ['b', 5, 6], ['c', -1, -2]]
        dataR = [[3, 4], [7, 8], [-3, -4]]
        pNames = ['a', 'b', 'c']
        fNamesL = ['id', 'f1', 'f2']
        fNamesR = ['f3', 'f4']
        leftObj = self.constructor(dataL, pointNames=pNames, featureNames=fNamesL)
        rightObj = self.constructor(dataR, pointNames=pNames, featureNames=fNamesR)
        expData = [['a', 1, 2, 3, 4], ['b', 5, 6, 7, 8], ['c', -1, -2, -3, -4]]
        fNamesExp = ['id', 'f1', 'f2', 'f3', 'f4']
        exp = self.constructor(expData, pointNames=pNames, featureNames=fNamesExp)
        leftObj.merge(rightObj, point='intersection', feature='union')
        assert leftObj == exp

    
    

        ##################
        # ptLeft/ftUnion #
        ##################

    

        ###############
        # pointStrict #
        ###############

<<<<<<< HEAD
    
   
    
    
    
    


    
=======
    def test_merge_pointStrict_featureUnion_ptNames_mixedPtNames(self):
        dataL = [['a', 1, 2], ['b', 5, 6], ['c', -1, -2]]
        dataR = [[2, 3], [6, 7], [-2, -3]]
        fNamesL = ['a','b','c']
        fNamesR = ['c', 'd']
        leftObj = self.constructor(dataL, featureNames=fNamesL)
        rightObj = self.constructor(dataR, featureNames=fNamesR)
        leftObj.points.setNames('id', oldIdentifiers=0)
        rightObj.points.setNames('id', oldIdentifiers=0)
        expData = [['a', 1, 2, 3], ['b', 5, 6, 7], ['c', -1, -2, -3]]
        exp = self.constructor(expData, featureNames=['a', 'b', 'c', 'd'])
        exp.points.setNames('id', oldIdentifiers=0)
        leftObj.merge(rightObj, point='strict', feature='union', force=True)
        assert leftObj == exp
>>>>>>> 0c355806

    @raises(InvalidArgumentValue)
    def test_merge_pointStrict_featureUnion_ptNames_mixedPtNames_exc(self):
        dataL = [['a', 1, 2], ['b', 5, 6], ['c', -1, -2]]
        dataR = [[2, 3], [6, 7], [-2, -3]]
        fNamesL = ['a','b','c']
        fNamesR = ['c', 'd']
        leftObj = self.constructor(dataL, featureNames=fNamesL)
        rightObj = self.constructor(dataR, featureNames=fNamesR)
        leftObj.points.setNames('id', oldIdentifiers=0)
        rightObj.points.setNames('id', oldIdentifiers=1)
        leftObj.merge(rightObj, point='strict', feature='union')

        #################
        # featureStrict #
        #################

    

    

    

<<<<<<< HEAD
    
   
    

    
=======
    def test_merge_featureStrict_pointUnion_ptNames_mixedFtNames(self):
        dataL = [['a', 1, 2], ['b', 5, 6], ['c', -1, -2]]
        dataR = [['c', -1, -2], ['d', 3, 4]]
        pNamesL = ['a','b','c']
        pNamesR = ['c', 'd']
        leftObj = self.constructor(dataL, pointNames=pNamesL)
        rightObj = self.constructor(dataR, pointNames=pNamesR)
        leftObj.features.setNames('id', oldIdentifiers=0)
        rightObj.features.setNames('id', oldIdentifiers=0)
        expData = [['a', 1, 2], ['b', 5, 6], ['c', -1, -2], ['d', 3, 4]]
        exp = self.constructor(expData, pointNames=['a', 'b', 'c', 'd'])
        exp.features.setNames('id', oldIdentifiers=0)
        leftObj.merge(rightObj, point='union', feature='strict', force=True)
        assert leftObj == exp

    @raises(InvalidArgumentValue)
    def test_merge_featureStrict_pointUnion_ptNames_mixedFtNames_exc(self):
        dataL = [['a', 1, 2], ['b', 5, 6], ['c', -1, -2]]
        dataR = [['d', 3, 4]]
        pNamesL = ['a','b','c']
        pNamesR = ['d']
        leftObj = self.constructor(dataL, pointNames=pNamesL)
        rightObj = self.constructor(dataR, pointNames=pNamesR)
        leftObj.features.setNames('id', oldIdentifiers=0)
        rightObj.features.setNames('id', oldIdentifiers=1)
>>>>>>> 0c355806

    
    

<<<<<<< HEAD
    
    

    

    
=======
    def test_merge_featureStrict_pointUnion_onFeature_mixedFtNames(self):
        dataL = [['a', 1, 2], ['b', 5, 6], ['c', -1, -2]]
        dataR = [['c', -1, -2], ['d', 3, 4]]
        pNamesL = ['a','b','c']
        pNamesR = ['f', 'd']
        leftObj = self.constructor(dataL, pointNames=pNamesL)
        rightObj = self.constructor(dataR, pointNames=pNamesR)
        leftObj.features.setNames('id', oldIdentifiers=0)
        rightObj.features.setNames('id', oldIdentifiers=0)
        expData = [['a', 1, 2], ['b', 5, 6], ['c', -1, -2], ['d', 3, 4]]
        exp = self.constructor(expData) # no pointNames
        exp.features.setNames('id', oldIdentifiers=0)
        leftObj.merge(rightObj, point='union', feature='strict',
                      onFeature='id', force=True)
        assert leftObj == exp

    @raises(InvalidArgumentValue)
    def test_merge_featureStrict_pointUnion_onFeature_mixedFtNames_exc(self):
        dataL = [['a', 1, 2], ['b', 5, 6], ['c', -1, -2]]
        dataR = [[3, 'd', 4]]
        pNamesL = ['a','b','c']
        pNamesR = ['d']
        leftObj = self.constructor(dataL, pointNames=pNamesL)
        rightObj = self.constructor(dataR, pointNames=pNamesR)
        leftObj.features.setNames('id', oldIdentifiers=0)
        rightObj.features.setNames('id', oldIdentifiers=0)
        leftObj.features.setNames('one', oldIdentifiers=1)
        rightObj.features.setNames('one', oldIdentifiers=2)
        leftObj.merge(rightObj, point='union', feature='strict',
                      onFeature='id')

    def test_merge_featureStrict_pointUnion_ptNames_defaultFtNames(self):
        dataL = [['a', 1, 2.3], ['b', 5, 6.7], ['c', -1, -2.1]]
        dataR = [['c', -1, -2.1], ['d', 3, 4.5]]
        pNamesL = ['a','b','c']
        pNamesR = ['c', 'd']
        leftObj = self.constructor(dataL, pointNames=pNamesL)
        rightObj = self.constructor(dataR, pointNames=pNamesR)
        leftObj.features.setNames('str', oldIdentifiers=0)
        rightObj.features.setNames('float', oldIdentifiers=2)
        expData = [['a', 1, 2.3], ['b', 5, 6.7], ['c', -1, -2.1], ['d', 3, 4.5]]
        exp = self.constructor(expData, pointNames=['a', 'b', 'c', 'd'])
        exp.features.setNames('str', oldIdentifiers=0)
        exp.features.setNames('float', oldIdentifiers=2)
        leftObj.merge(rightObj, point='union', feature='strict', force=True)
        assert leftObj == exp
>>>>>>> 0c355806

def exceptionHelper(testObj, target, args, wanted, checkMsg):
    with raises(wanted) as exc:
        getattr(testObj, target)(*args)
    if checkMsg:
        print(exc)<|MERGE_RESOLUTION|>--- conflicted
+++ resolved
@@ -3044,18 +3044,11 @@
         pLeft_fUnion = mLargest[["p1", "p2", "p3"], :]
         pLeft_fIntersection = mLargest[["p1", "p2", "p3"], ["f1"]]
 
-<<<<<<< HEAD
         expected = [
             pUnion_fUnion, pUnion_fIntersection, pUnion_fLeft,
             pIntersection_fUnion, pIntersection_fIntersection, pIntersection_fLeft,
             pLeft_fUnion, pLeft_fIntersection
         ]
-=======
-        toTest1.features.setNames('2', oldIdentifiers=1)
-        toTest1.features.setNames('3', oldIdentifiers=2)
-        toTest2.features.setNames('3', oldIdentifiers=1)
-        toTest2.features.setNames('2', oldIdentifiers=2)
->>>>>>> 0c355806
 
         self.merge_backend(left, right, expected)
     
@@ -3400,16 +3393,7 @@
             pLeft_fUnion, pLeft_fIntersection,
         ]
 
-<<<<<<< HEAD
         self.merge_backend(left, right, expected, on="id")
-=======
-            exp = self.constructor([[1, 2, 3], [4, 5, 6], [7, 8, 9], [-1, -2, -3]])
-            exp.features.setNames(fNames)
-            exp.points.setNames('1', oldIdentifiers=0)
-            exp.points.setNames('4', oldIdentifiers=1)
-            exp.points.setNames('7', oldIdentifiers=2)
-            toTest.points.insert(len(toTest.points), toInsert)
->>>>>>> 0c355806
 
     def test_merge_onFeature_sharedIds_sharedFeatures_nonDuplicate_withConflict(self):
         dataL = [["id1", "a", 1], ["id2", "b", 2], ["id3", "c", 3]]
@@ -3420,7 +3404,6 @@
         fNamesR = ["id", "f2", "f3"]
         right = self.constructor(dataR, featureNames=fNamesR)
 
-<<<<<<< HEAD
         pUnion_fUnion = InvalidArgumentValue
         pUnion_fIntersection = InvalidArgumentValue
         pUnion_fLeft = InvalidArgumentValue
@@ -3429,14 +3412,6 @@
         pIntersection_fLeft = InvalidArgumentValue
         pLeft_fUnion = InvalidArgumentValue
         pLeft_fIntersection = InvalidArgumentValue
-=======
-            exp = self.constructor([[1, 2, 3, -1], [4, 5, 6, -2], [7, 8, 9, -3]])
-            exp.points.setNames(pNames)
-            exp.features.setNames('a', oldIdentifiers=0,)
-            exp.features.setNames('b', oldIdentifiers=1)
-            exp.features.setNames('c', oldIdentifiers=2)
-            toTest.features.insert(len(toTest.features), toInsert)
->>>>>>> 0c355806
 
         expected = [
             pUnion_fUnion, pUnion_fIntersection, pUnion_fLeft,
@@ -5408,7 +5383,7 @@
     def test_features_insert_automaticReorder_fullySpecifiedNames_mid(self):
         self.backend_insert_automaticReorder('feature', False, 1)
 
-<<<<<<< HEAD
+
     def test_points_insert_automaticReorder_defaultPointNames_mid(self):
         self.backend_insert_automaticReorder('point', True, 1)
 
@@ -5417,35 +5392,6 @@
 
     def backend_insert_allPossibleNimbleDataType(self, axis):
         data = [[1, 2, 3], [4, 5, 6], [7, 8, 9]]
-=======
-        toTest = self.constructor([['a', 'x', 'c'], ['a', 11, 'c'], [7, 11, 'c'], [7, 8, 9]], featureNames=['a', 'b', 'c'])
-        ret = toTest.points.extract(match.allNonNumeric)
-        expTest = self.constructor([['a', 11, 'c'], [7, 11, 'c'], [7, 8, 9]])
-        expRet = self.constructor([['a', 'x', 'c']])
-        expTest.features.setNames(['a', 'b', 'c'])
-        expRet.features.setNames(['a', 'b', 'c'])
-        assert toTest == expTest
-        assert ret == expRet
-        
-    def test_points_extract_match_list(self):
-        toTest = self.constructor([[1, 2, 3], [999, 11, 9999], [7, 11, 9999], [7, 8, 9]], featureNames=['a', 'b', 'c'])
-        ret = toTest.points.extract(match.anyValues([999, 9999, 99999])) #a = 999, c = 9999, x = 99999
-        expTest = self.constructor([[1, 2, 3], [7, 8, 9]])
-        expRet = self.constructor([[999, 11, 9999], [7, 11, 9999]])
-        expTest.features.setNames(['a', 'b', 'c'])
-        expRet.features.setNames(['a', 'b', 'c'])
-        assert toTest == expTest
-        assert ret == expRet
-
-        toTest = self.constructor([[999, 99999, 9999], [999, 11, 9999], [7, 11, 9999], [7, 8, 9]], featureNames=['a', 'b', 'c'])
-        ret = toTest.points.extract(match.allValues([999, 9999, 99999]))
-        expTest = self.constructor([[999, 11, 9999], [7, 11, 9999], [7, 8, 9]])
-        expRet = self.constructor([[999, 99999, 9999]])
-        expTest.features.setNames(['a', 'b', 'c'])
-        expRet.features.setNames(['a', 'b', 'c'])
-        assert toTest == expTest
-        assert ret == expRet
->>>>>>> 0c355806
 
         inserted = []
         for constructor in getDataConstructors():
@@ -6118,32 +6064,11 @@
         exp = self.constructor(expRuns, pointNames=ptnames,
                                featureNames=expFts)
 
-<<<<<<< HEAD
         assert toTest.isIdentical(exp)
 
     def test_features_sort_repeated_sorting(self):
         data = [[7, 1, 9, 0, 1], [1, 2, 3, 0, 1], [4, 2, 9, 0, 1]]
         toTest = self.constructor(data)
-=======
-    def test_features_extract_match_list(self):
-        toTest = self.constructor([[1, 2, 3], [999, 11, 9999], [99999, 11, 9999], [7, 8, 9]], featureNames=['a', 'b', 'c'])
-        ret = toTest.features.extract(match.anyValues([999, 9999, 99999]))
-        expTest = self.constructor([[2], [11], [11], [8]])
-        expRet = self.constructor([[1, 3], [999, 9999], [99999, 9999], [7, 9]])
-        expTest.features.setNames(['b'])
-        expRet.features.setNames(['a', 'c'])
-        assert toTest == expTest
-        assert ret == expRet
-
-        toTest = self.constructor([[1, 2, 9999], [999, 11, 9999], [99999, 11, 9999], [7, 8, 9999]], featureNames=['a', 'b', 'c'])
-        ret = toTest.features.extract(match.allValues([999, 9999, 99999]))
-        expTest = self.constructor([[1, 2], [999, 11], [99999, 11], [7, 8]])
-        expRet = self.constructor([[9999], [9999], [9999], [9999]])
-        expTest.features.setNames(['a', 'b'])
-        expRet.features.setNames(['c'])
-        assert toTest == expTest
-        assert ret == expRet
->>>>>>> 0c355806
 
         # check that repeated sorting does not have any unintended effects
         # this ensures that, for example, Sparse's _compressed attribute is
@@ -6669,7 +6594,6 @@
         assert ret == expRet
 
         toTest = self.constructor([[None, None, None], [None, 11, None], [7, 11, None], [7, 8, 9]], featureNames=['a', 'b', 'c'])
-<<<<<<< HEAD
         ret = toTest.points.extract(match.allMissing)
         expTest = self.constructor([[None, 11, None], [7, 11, None], [7, 8, 9]])
         expRet = self.constructor([[None, None, None]])
@@ -6677,38 +6601,6 @@
         expRet.features.setNames(['a', 'b', 'c'])
         assert toTest == expTest
         assert ret == expRet
-=======
-        toTest.points.delete(match.allMissing)
-        exp = self.constructor([[None, 11, None], [7, 11, None], [7, 8, 9]])
-        exp.features.setNames(['a', 'b', 'c'])
-        assert toTest == exp
-
-    def test_points_delete_match_nonNumeric(self):
-        toTest = self.constructor([[1, 2, 3], ['a', 11, 'c'], [7, 11, 'c'], [7, 8, 9]], featureNames=['a', 'b', 'c'])
-        toTest.points.delete(match.anyNonNumeric)
-        exp = self.constructor([[1, 2, 3], [7, 8, 9]])
-        exp.features.setNames(['a', 'b', 'c'])
-        assert toTest == exp
-
-        toTest = self.constructor([['a', 'x', 'c'], ['a', 11, 'c'], [7, 11, 'c'], [7, 8, 9]], featureNames=['a', 'b', 'c'])
-        toTest.points.delete(match.allNonNumeric)
-        exp = self.constructor([['a', 11, 'c'], [7, 11, 'c'], [7, 8, 9]])
-        exp.features.setNames(['a', 'b', 'c'])
-        assert toTest == exp
-
-    def test_points_delete_match_list(self):
-        toTest = self.constructor([[1, 2, 3], [999, 11, 9999], [7, 11, 9999], [7, 8, 9]], featureNames=['a', 'b', 'c'])
-        toTest.points.delete(match.anyValues([999, 9999, 99999]))
-        exp = self.constructor([[1, 2, 3], [7, 8, 9]])
-        exp.features.setNames(['a', 'b', 'c'])
-        assert toTest == exp
-
-        toTest = self.constructor([[999, 99999, 9999], [999, 11, 9999], [7, 11, 9999], [7, 8, 9]], featureNames=['a', 'b', 'c'])
-        toTest.points.delete(match.allValues([999, 9999, 99999]))
-        exp = self.constructor([[999, 11, 9999], [7, 11, 9999], [7, 8, 9]])
-        exp.features.setNames(['a', 'b', 'c'])
-        assert toTest == exp
->>>>>>> 0c355806
 
     def test_points_extract_match_function(self):
         toTest = self.constructor([[1, 2, 3], [-1, 11, -3], [7, 11, -3], [7, 8, 9]], featureNames=['a', 'b', 'c'])
@@ -7339,7 +7231,6 @@
         assert ret == expRet
 
         toTest = self.constructor([[1, 2, None], [None, 11, None], [7, 11, None], [7, 8, None]], featureNames=['a', 'b', 'c'])
-<<<<<<< HEAD
         ret = toTest.features.extract(match.allMissing)
         expTest = self.constructor([[1, 2], [None, 11], [7, 11], [7, 8]])
         expRet = self.constructor([[None], [None], [None], [None]])
@@ -7347,38 +7238,6 @@
         expRet.features.setNames(['c'])
         assert toTest == expTest
         assert ret == expRet 
-=======
-        toTest.features.delete(match.allMissing)
-        exp = self.constructor([[1, 2], [None, 11], [7, 11], [7, 8]])
-        exp.features.setNames(['a', 'b'])
-        assert toTest == exp
-
-    def test_features_delete_match_nonNumeric(self):
-        toTest = self.constructor([[1, 2, 3], ['a', 11, 'c'], [7, 11, 'c'], [7, 8, 9]], featureNames=['a', 'b', 'c'])
-        toTest.features.delete(match.anyNonNumeric)
-        exp = self.constructor([[2], [11], [11], [8]])
-        exp.features.setNames(['b'])
-        assert toTest == exp
-
-        toTest = self.constructor([[1, 2, 'c'], ['a', 11, 'c'], [7, 11, 'c'], [7, 8, 'c']], featureNames=['a', 'b', 'c'])
-        toTest.features.delete(match.allNonNumeric)
-        exp = self.constructor([[1, 2], ['a', 11], [7, 11], [7, 8]])
-        exp.features.setNames(['a', 'b'])
-        assert toTest == exp
-        
-    def test_features_delete_match_list(self):
-        toTest = self.constructor([[1, 2, 3], [999, 11, 9999], [99999, 11, 9999], [7, 8, 9]], featureNames=['a', 'b', 'c'])
-        toTest.features.delete(match.anyValues([999, 9999, 99999]))
-        exp = self.constructor([[2], [11], [11], [8]])
-        exp.features.setNames(['b'])
-        assert toTest == exp
-
-        toTest = self.constructor([[1, 2, 9999], [999, 11, 9999], [99999, 11, 9999], [7, 8, 9999]], featureNames=['a', 'b', 'c'])
-        toTest.features.delete(match.allValues([999, 9999, 99999]))
-        exp = self.constructor([[1, 2], [999, 11], [99999, 11], [7, 8]])
-        exp.features.setNames(['a', 'b'])
-        assert toTest == exp
->>>>>>> 0c355806
 
     def test_features_extract_match_function(self):
         toTest = self.constructor([[1, 2, 3], [-1, 11, -3], [-1, 11, -1], [7, 8, 9]], featureNames=['a', 'b', 'c'])
@@ -7827,44 +7686,10 @@
         assert toTest == exp
 
         toTest = self.constructor([[None, None, None], [None, 11, None], [7, 11, None], [7, 8, 9]], featureNames=['a', 'b', 'c'])
-<<<<<<< HEAD
         toTest.points.delete(match.allMissing)
         exp = self.constructor([[None, 11, None], [7, 11, None], [7, 8, 9]])
         exp.features.setNames(['a', 'b', 'c'])
         assert toTest == exp
-=======
-        ret = toTest.points.retain(match.allMissing)
-        expTest = self.constructor([[None, None, None]])
-        expTest.features.setNames(['a', 'b', 'c'])
-        assert toTest == expTest
-
-    def test_points_retain_match_nonNumeric(self):
-        toTest = self.constructor([[1, 2, 3], ['a', 11, 'c'], [7, 11, 'c'], [7, 8, 9]], featureNames=['a', 'b', 'c'])
-        ret = toTest.points.retain(match.anyNonNumeric)
-        expTest = self.constructor([['a', 11, 'c'], [7, 11, 'c']])
-        expTest.features.setNames(['a', 'b', 'c'])
-        assert toTest == expTest
-
-        toTest = self.constructor([['a', 'x', 'c'], ['a', 11, 'c'], [7, 11, 'c'], [7, 8, 9]], featureNames=['a', 'b', 'c'])
-        ret = toTest.points.retain(match.allNonNumeric)
-        expTest = self.constructor([['a', 'x', 'c']])
-        expTest.features.setNames(['a', 'b', 'c'])
-        assert toTest == expTest
-
-    def test_points_retain_match_list(self):
-        toTest = self.constructor([[1, 2, 3], [999, 11, 9999], [7, 11, 9999], [7, 8, 9]], featureNames=['a', 'b', 'c'])
-        ret = toTest.points.retain(match.anyValues([999, 9999, 99999]))
-        expTest = self.constructor([[999, 11, 9999], [7, 11, 9999]])
-        expTest.features.setNames(['a', 'b', 'c'])
-        assert toTest == expTest
-
-        toTest = self.constructor([[999, 99999, 9999], [999, 11, 9999], [7, 11, 9999], [7, 8, 9]], featureNames=['a', 'b', 'c'])
-        ret = toTest.points.retain(match.allValues([999, 9999, 99999]))
-        expTest = self.constructor([[999, 99999, 9999]])
-        expTest.features.setNames(['a', 'b', 'c'])
-        assert toTest == expTest
->>>>>>> 0c355806
-
     
     def test_points_delete_match_function(self):
         toTest = self.constructor([[1, 2, 3], [-1, 11, -3], [7, 11, -3], [7, 8, 9]], featureNames=['a', 'b', 'c'])
@@ -8450,45 +8275,10 @@
         assert toTest == exp
 
         toTest = self.constructor([[1, 2, None], [None, 11, None], [7, 11, None], [7, 8, None]], featureNames=['a', 'b', 'c'])
-<<<<<<< HEAD
         toTest.features.delete(match.allMissing)
         exp = self.constructor([[1, 2], [None, 11], [7, 11], [7, 8]])
         exp.features.setNames(['a', 'b'])
         assert toTest == exp
-
-    
-=======
-        ret = toTest.features.retain(match.allMissing)
-        expTest = self.constructor([[None], [None], [None], [None]])
-        expTest.features.setNames(['c'])
-        assert toTest == expTest
-
-    def test_features_retain_match_nonNumeric(self):
-        toTest = self.constructor([[1, 2, 3], ['a', 11, 'c'], [7, 11, 'c'], [7, 8, 9]], featureNames=['a', 'b', 'c'])
-        ret = toTest.features.retain(match.anyNonNumeric)
-        expTest = self.constructor([[1, 3], ['a', 'c'], [7, 'c'], [7, 9]])
-        expTest.features.setNames(['a', 'c'])
-        assert toTest == expTest
-
-        toTest = self.constructor([[1, 2, 'c'], ['a', 11, 'c'], [7, 11, 'c'], [7, 8, 'c']], featureNames=['a', 'b', 'c'])
-        ret = toTest.features.retain(match.allNonNumeric)
-        expTest = self.constructor([['c'], ['c'], ['c'], ['c']])
-        expTest.features.setNames(['c'])
-        assert toTest == expTest
-    
-    def test_features_retain_match_list(self):
-        toTest = self.constructor([[1, 2, 3], [999, 11, 9999], [99999, 11, 9999], [7, 8, 9]], featureNames=['a', 'b', 'c'])
-        toTest.features.retain(match.anyValues([999, 9999, 99999]))
-        expTest = self.constructor([[1, 3], [999, 9999], [99999, 9999], [7, 9]])
-        expTest.features.setNames(['a', 'c'])
-        assert toTest == expTest
-        
-        toTest = self.constructor([[1, 2, 9999], [999, 11, 9999], [99999, 11, 9999], [7, 8, 9999]], featureNames=['a', 'b', 'c'])
-        ret = toTest.features.retain(match.allValues([999, 9999, 99999]))
-        expTest = self.constructor([[9999], [9999], [9999], [9999]])
-        expTest.features.setNames(['c'])
-        assert toTest == expTest
->>>>>>> 0c355806
 
     def test_features_delete_match_function(self):
         toTest = self.constructor([[1, 2, 3], [-1, 11, -3], [-1, 11, -1], [7, 8, 9]], featureNames=['a', 'b', 'c'])
@@ -10034,32 +9824,12 @@
                     return [0, 0, 0, 0]
             return [1, 1, 1, 1]
 
-<<<<<<< HEAD
         lowerCounts = origObj.features.transform(emitAllEqual)  # RET CHECK
         expectedOut = [[1, 0, 0], [1, 0, 0], [1, 0, 0], [1, 0, 0]]
         exp = self.constructor(expectedOut, pointNames=pointNames, featureNames=featureNames)
 
         assert lowerCounts is None
         assert origObj.isIdentical(exp)
-=======
-    def back_unflatten_nameFormatInconsistent(self, order):
-        checkMsg = False
-        names = ["a | 1", "b | 1", "a | 2", "b | 2"]
-        testPt = self.constructor([1, 2, 3, 4], featureNames=names)
-        testPt.features.setNames(None, oldIdentifiers=1)
-        testPt.unflatten((2, 2), order)
-        assert testPt.shape == (2, 2)
-        assert not testPt.points._namesCreated()
-        assert not testPt.features._namesCreated()
-
-        testFt = self.constructor([[1], [2], [3], [4]], pointNames=names)
-        testFt.points.setNames(None, oldIdentifiers=1)
-        testFt.unflatten((2, 2), order)
-        assert testFt.shape == (2, 2)
-        assert not testFt.points._namesCreated()
-        assert not testFt.features._namesCreated()
->>>>>>> 0c355806
-
     def test_features_transform_Handmade_lazyNameGeneration(self):
         origData = [[1, 0.1, 0.01], [1, 0.1, 0.02], [1, 0.1, 0.03], [1, 0.2, 0.02]]
         origObj = self.constructor(copy.deepcopy(origData))
@@ -10824,22 +10594,8 @@
     def back_unflatten_empty(self, order):
         checkMsg = False
 
-<<<<<<< HEAD
         ptEmpty = self.constructor(np.empty((0, 2)))
         exceptionHelper(ptEmpty, 'unflatten', [2], ImproperObjectAction, checkMsg)
-=======
-    def test_merge_pointNamesWithDefaults(self):
-        dataL = [['a', 1, 2], ['b', 5, 6], ['c', -1, -2]]
-        dataR = [[3, 4], [7, 8], [-3, -4]]
-        fNamesL = ['id', 'f1', 'f2']
-        fNamesR = ['f3', 'f4']
-        leftObj = self.constructor(dataL, featureNames=fNamesL)
-        rightObj = self.constructor(dataR, featureNames=fNamesR)
-        leftObj.points.setNames('a', oldIdentifiers=0)
-        rightObj.points.setNames('a', oldIdentifiers=0)
-        assert leftObj.points.getName(1) is None
-        assert rightObj.points.getName(1) is None
->>>>>>> 0c355806
 
         ftEmpty = self.constructor(np.empty((2, 0)))
         exceptionHelper(ftEmpty, 'unflatten', [2], ImproperObjectAction, checkMsg)
@@ -10866,24 +10622,8 @@
     def test_unflatten_pointOrder_invalidDimensions(self):
         self.back_unflatten_invalidDimensions('point')
 
-<<<<<<< HEAD
     def test_unflatten_featureOrder_invalidDimensions(self):
         self.back_unflatten_invalidDimensions('feature')
-=======
-    def test_merge_ptUnion_ftUnion_onFeature_exactMatch_withDefaultFtNames(self):
-        dataL = [['a', 1, 2], ['b', 5, 6], ['c', -1, -2]]
-        dataR = [['a', 3, 4], ['b', 7, 8], ['c', -3, -4]]
-        pNames = ['a', 'b', 'c']
-        leftObj = self.constructor(dataL, pointNames=pNames)
-        rightObj = self.constructor(dataR, pointNames=pNames)
-        leftObj.features.setNames('id', oldIdentifiers=0)
-        rightObj.features.setNames('id', oldIdentifiers=0)
-        expData = [['a', 1, 2, 3, 4], ['b', 5, 6, 7, 8], ['c', -1, -2, -3, -4]]
-        exp = self.constructor(expData)
-        exp.features.setNames('id', oldIdentifiers=0)
-        leftObj.merge(rightObj, point='union', feature='union', onFeature=0)
-        assert leftObj == exp
->>>>>>> 0c355806
 
     def back_unflatten_invalidDimensions(self, order):
         checkMsg = False
@@ -10970,26 +10710,8 @@
     def test_unflatten_pointOrder_handmadeDefaultNames(self):
         self.back_unflatten_handmadeDefaultNames('point')
 
-<<<<<<< HEAD
     def test_unflatten_featureOrder_handmadeDefaultNames(self):
         self.back_unflatten_handmadeDefaultNames('feature')
-=======
-    def test_merge_ptIntersection_ftUnion_exception_pointNamesWithDefaults(self):
-        dataL = [['a', 1, 2], ['b', 5, 6], ['c', -1, -2]]
-        dataR = [[3, 4], [7, 8], [-3, -4]]
-        fNamesL = ['id', 'f1', 'f2']
-        fNamesR = ['f3', 'f4']
-        leftObj = self.constructor(dataL, featureNames=fNamesL)
-        rightObj = self.constructor(dataR, featureNames=fNamesR)
-        leftObj.points.setNames('a', oldIdentifiers=0)
-        rightObj.points.setNames('a', oldIdentifiers=0)
-        assert leftObj.points.getName(1) is None
-        assert rightObj.points.getName(1) is None
-        expData = [['a', 1, 2, 3, 4]]
-        exp = self.constructor(expData, pointNames=['a'], featureNames=fNamesL+fNamesR)
-        leftObj.merge(rightObj, point='intersection', feature='union')
-        assert leftObj == exp
->>>>>>> 0c355806
 
     @oneLogEntryExpected
     def back_unflatten_handmadeDefaultNames(self, order):
@@ -11272,32 +10994,6 @@
         # pointStrict #
         ###############
 
-<<<<<<< HEAD
-    
-   
-    
-    
-    
-    
-
-
-    
-=======
-    def test_merge_pointStrict_featureUnion_ptNames_mixedPtNames(self):
-        dataL = [['a', 1, 2], ['b', 5, 6], ['c', -1, -2]]
-        dataR = [[2, 3], [6, 7], [-2, -3]]
-        fNamesL = ['a','b','c']
-        fNamesR = ['c', 'd']
-        leftObj = self.constructor(dataL, featureNames=fNamesL)
-        rightObj = self.constructor(dataR, featureNames=fNamesR)
-        leftObj.points.setNames('id', oldIdentifiers=0)
-        rightObj.points.setNames('id', oldIdentifiers=0)
-        expData = [['a', 1, 2, 3], ['b', 5, 6, 7], ['c', -1, -2, -3]]
-        exp = self.constructor(expData, featureNames=['a', 'b', 'c', 'd'])
-        exp.points.setNames('id', oldIdentifiers=0)
-        leftObj.merge(rightObj, point='strict', feature='union', force=True)
-        assert leftObj == exp
->>>>>>> 0c355806
 
     @raises(InvalidArgumentValue)
     def test_merge_pointStrict_featureUnion_ptNames_mixedPtNames_exc(self):
@@ -11315,105 +11011,6 @@
         # featureStrict #
         #################
 
-    
-
-    
-
-    
-
-<<<<<<< HEAD
-    
-   
-    
-
-    
-=======
-    def test_merge_featureStrict_pointUnion_ptNames_mixedFtNames(self):
-        dataL = [['a', 1, 2], ['b', 5, 6], ['c', -1, -2]]
-        dataR = [['c', -1, -2], ['d', 3, 4]]
-        pNamesL = ['a','b','c']
-        pNamesR = ['c', 'd']
-        leftObj = self.constructor(dataL, pointNames=pNamesL)
-        rightObj = self.constructor(dataR, pointNames=pNamesR)
-        leftObj.features.setNames('id', oldIdentifiers=0)
-        rightObj.features.setNames('id', oldIdentifiers=0)
-        expData = [['a', 1, 2], ['b', 5, 6], ['c', -1, -2], ['d', 3, 4]]
-        exp = self.constructor(expData, pointNames=['a', 'b', 'c', 'd'])
-        exp.features.setNames('id', oldIdentifiers=0)
-        leftObj.merge(rightObj, point='union', feature='strict', force=True)
-        assert leftObj == exp
-
-    @raises(InvalidArgumentValue)
-    def test_merge_featureStrict_pointUnion_ptNames_mixedFtNames_exc(self):
-        dataL = [['a', 1, 2], ['b', 5, 6], ['c', -1, -2]]
-        dataR = [['d', 3, 4]]
-        pNamesL = ['a','b','c']
-        pNamesR = ['d']
-        leftObj = self.constructor(dataL, pointNames=pNamesL)
-        rightObj = self.constructor(dataR, pointNames=pNamesR)
-        leftObj.features.setNames('id', oldIdentifiers=0)
-        rightObj.features.setNames('id', oldIdentifiers=1)
->>>>>>> 0c355806
-
-    
-    
-
-<<<<<<< HEAD
-    
-    
-
-    
-
-    
-=======
-    def test_merge_featureStrict_pointUnion_onFeature_mixedFtNames(self):
-        dataL = [['a', 1, 2], ['b', 5, 6], ['c', -1, -2]]
-        dataR = [['c', -1, -2], ['d', 3, 4]]
-        pNamesL = ['a','b','c']
-        pNamesR = ['f', 'd']
-        leftObj = self.constructor(dataL, pointNames=pNamesL)
-        rightObj = self.constructor(dataR, pointNames=pNamesR)
-        leftObj.features.setNames('id', oldIdentifiers=0)
-        rightObj.features.setNames('id', oldIdentifiers=0)
-        expData = [['a', 1, 2], ['b', 5, 6], ['c', -1, -2], ['d', 3, 4]]
-        exp = self.constructor(expData) # no pointNames
-        exp.features.setNames('id', oldIdentifiers=0)
-        leftObj.merge(rightObj, point='union', feature='strict',
-                      onFeature='id', force=True)
-        assert leftObj == exp
-
-    @raises(InvalidArgumentValue)
-    def test_merge_featureStrict_pointUnion_onFeature_mixedFtNames_exc(self):
-        dataL = [['a', 1, 2], ['b', 5, 6], ['c', -1, -2]]
-        dataR = [[3, 'd', 4]]
-        pNamesL = ['a','b','c']
-        pNamesR = ['d']
-        leftObj = self.constructor(dataL, pointNames=pNamesL)
-        rightObj = self.constructor(dataR, pointNames=pNamesR)
-        leftObj.features.setNames('id', oldIdentifiers=0)
-        rightObj.features.setNames('id', oldIdentifiers=0)
-        leftObj.features.setNames('one', oldIdentifiers=1)
-        rightObj.features.setNames('one', oldIdentifiers=2)
-        leftObj.merge(rightObj, point='union', feature='strict',
-                      onFeature='id')
-
-    def test_merge_featureStrict_pointUnion_ptNames_defaultFtNames(self):
-        dataL = [['a', 1, 2.3], ['b', 5, 6.7], ['c', -1, -2.1]]
-        dataR = [['c', -1, -2.1], ['d', 3, 4.5]]
-        pNamesL = ['a','b','c']
-        pNamesR = ['c', 'd']
-        leftObj = self.constructor(dataL, pointNames=pNamesL)
-        rightObj = self.constructor(dataR, pointNames=pNamesR)
-        leftObj.features.setNames('str', oldIdentifiers=0)
-        rightObj.features.setNames('float', oldIdentifiers=2)
-        expData = [['a', 1, 2.3], ['b', 5, 6.7], ['c', -1, -2.1], ['d', 3, 4.5]]
-        exp = self.constructor(expData, pointNames=['a', 'b', 'c', 'd'])
-        exp.features.setNames('str', oldIdentifiers=0)
-        exp.features.setNames('float', oldIdentifiers=2)
-        leftObj.merge(rightObj, point='union', feature='strict', force=True)
-        assert leftObj == exp
->>>>>>> 0c355806
-
 def exceptionHelper(testObj, target, args, wanted, checkMsg):
     with raises(wanted) as exc:
         getattr(testObj, target)(*args)
