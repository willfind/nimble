"""
Backend for unit tests of the high level functions defined by the base representation class.

Since these functions rely on implementations provided by a derived class, these
functions are to be called by unit tests of the derived class, with the appropiate
objects provided.

Methods tested in this file:

In object HighLevelDataSafe:
points.calculate, features.calculate, calculateOnElements, points.count,
features.count, countElements, countUniqueElements, points.unique,
features.unique, points.mapReduce, features.mapReduce,
isApproximatelyEqual, trainAndTestSets, points.repeat,
features.repeat, points.matching, features.matching, matchingElements

In object HighLevelModifying:
replaceFeatureWithBinaryFeatures, points.shuffle, features.shuffle,
points.normalize, features.normalize, points.fill, features.fill,
fillMatching, points.splitByCollapsingFeatures,
points.combineByExpandingFeatures, features.splitByParsing
"""

from copy import deepcopy
import os.path
import tempfile
import inspect

import numpy
from nose.tools import *
from nose.plugins.attrib import attr
try:
    from unittest import mock #python >=3.3
except ImportError:
    import mock

import nimble
from nimble import match
from nimble import fill
from nimble.exceptions import InvalidArgumentType, InvalidArgumentValue
from nimble.exceptions import InvalidArgumentValueCombination, ImproperObjectAction
from nimble.data.dataHelpers import DEFAULT_PREFIX
from nimble.randomness import numpyRandom
from .baseObject import DataTestObject
from ..assertionHelpers import logCountAssertionFactory
from ..assertionHelpers import noLogEntryExpected, oneLogEntryExpected
from ..assertionHelpers import assertNoNamesGenerated
from ..assertionHelpers import CalledFunctionException, calledException


preserveName = "PreserveTestName"
preserveAPath = os.path.join(os.getcwd(), "correct", "looking", "path")
preserveRPath = os.path.relpath(preserveAPath)
preservePair = (preserveAPath, preserveRPath)

### Helpers used by tests in the test class ###

def simpleMapper(point):
    idInt = point[0]
    intList = []
    for i in range(1, len(point)):
        intList.append(point[i])
    ret = []
    for value in intList:
        ret.append((idInt, value))
    return ret


def simpleReducer(identifier, valuesList):
    total = 0
    for value in valuesList:
        total += value
    return (identifier, total)


def oddOnlyReducer(identifier, valuesList):
    if identifier % 2 == 0:
        return None
    return simpleReducer(identifier, valuesList)


def passThrough(value):
    return value


def plusOne(value):
    return (value + 1)


def plusOneOnlyEven(value):
    if value % 2 == 0:
        return (value + 1)
    else:
        return None

def noChange(value):
    return value


class HighLevelDataSafe(DataTestObject):
    #######################
    # .points.calculate() #
    #######################

    @raises(InvalidArgumentType)
    def test_points_calculate_exceptionInputNone(self):
        featureNames = {'number': 0, 'centi': 2, 'deci': 1}
        origData = [[1, 0.1, 0.01], [1, 0.1, 0.02], [1, 0.1, 0.03], [1, 0.2, 0.02]]
        origObj = self.constructor(deepcopy(origData), featureNames=featureNames)
        origObj.points.calculate(None)

    @raises(ImproperObjectAction)
    def test_points_calculate_exceptionPEmpty(self):
        data = [[], []]
        data = numpy.array(data).T
        origObj = self.constructor(data)

        def emitLower(point):
            return point[origObj.features.getIndex('deci')]

        origObj.points.calculate(emitLower)

    @raises(ImproperObjectAction)
    def test_points_calculate_exceptionFEmpty(self):
        data = [[], []]
        data = numpy.array(data)
        origObj = self.constructor(data)

        def emitLower(point):
            return point[origObj.features.getIndex('deci')]

        origObj.points.calculate(emitLower)

    @raises(InvalidArgumentValue)
    def test_points_calculate_functionReturns2D(self):
        featureNames = {'number': 0, 'centi': 2, 'deci': 1}
        pointNames = {'zero': 0, 'one': 1, 'two': 2, 'three': 3}
        origData = [[1, 0.1, 0.01], [1, 0.1, 0.02], [1, 0.1, 0.03], [1, 0.2, 0.02]]
        toTest = self.constructor(deepcopy(origData), pointNames=pointNames,
                                  featureNames=featureNames)

        def return2D(point):
            return [[val for val in point]]

        calc = toTest.points.calculate(return2D)

    @raises(InvalidArgumentValue)
    def test_points_calculate_functionReturnsInvalidObj(self):
        featureNames = {'number': 0, 'centi': 2, 'deci': 1}
        pointNames = {'zero': 0, 'one': 1, 'two': 2, 'three': 3}
        origData = [[1, 0.1, 0.01], [1, 0.1, 0.02], [1, 0.1, 0.03], [1, 0.2, 0.02]]
        toTest = self.constructor(deepcopy(origData), pointNames=pointNames,
                                  featureNames=featureNames)

        def returnInvalidObj(point):
            return int

        calc = toTest.points.calculate(returnInvalidObj)

    @raises(CalledFunctionException)
    @mock.patch('nimble.data.axis.constructIndicesList', calledException)
    def test_points_calculate_calls_constructIndicesList(self):
        toTest = self.constructor([[1,2,],[3,4]], pointNames=['a', 'b'])

        ret = toTest.points.calculate(noChange, points=['a', 'b'])

    @oneLogEntryExpected
    def test_points_calculate_Handmade(self):
        featureNames = {'number': 0, 'centi': 2, 'deci': 1}
        pointNames = {'zero': 0, 'one': 1, 'two': 2, 'three': 3}
        origData = [[1, 0.1, 0.01], [1, 0.1, 0.02], [1, 0.1, 0.03], [1, 0.2, 0.02]]
        origObj = self.constructor(deepcopy(origData), pointNames=pointNames, featureNames=featureNames)

        def emitLower(point):
            return point[origObj.features.getIndex('deci')]

        lowerCounts = origObj.points.calculate(emitLower)

        expectedOut = [[0.1], [0.1], [0.1], [0.2]]
        exp = self.constructor(expectedOut, pointNames=pointNames)

        assert lowerCounts.isIdentical(exp)

    @oneLogEntryExpected
    def test_points_calculate_Handmade_lazyNameGeneration(self):
        origData = [[1, 0.1, 0.01], [1, 0.1, 0.02], [1, 0.1, 0.03], [1, 0.2, 0.02]]
        origObj = self.constructor(deepcopy(origData))

        def emitLower(point):
            return point[1]

        lowerCounts = origObj.points.calculate(emitLower)

        assertNoNamesGenerated(origObj)
        assertNoNamesGenerated(lowerCounts)

    @oneLogEntryExpected
    def test_points_calculate_functionReturnsNimbleObject(self):
        featureNames = {'number': 0, 'centi': 2, 'deci': 1}
        pointNames = {'zero': 0, 'one': 1, 'two': 2, 'three': 3}
        origData = [[1, 0.1, 0.01], [1, 0.1, 0.02], [1, 0.1, 0.03], [1, 0.2, 0.02]]
        toTest = self.constructor(deepcopy(origData), pointNames=pointNames,
                                  featureNames=featureNames)

        def returnNimbleObj(point):
            ret = point * 2
            assert isinstance(ret, nimble.data.Base)
            return ret

        calc = toTest.points.calculate(returnNimbleObj)

        expData = [[2, 0.2, 0.02], [2, 0.2, 0.04], [2, 0.2, 0.06], [2, 0.4, 0.04]]
        exp = self.constructor(expData, pointNames=pointNames)

        assert calc.isIdentical(exp)

    def test_points_calculate_NamePathPreservation(self):
        featureNames = {'number': 0, 'centi': 2, 'deci': 1}
        pointNames = {'zero': 0, 'one': 1, 'two': 2, 'three': 3}
        origData = [[1, 0.1, 0.01], [1, 0.1, 0.02], [1, 0.1, 0.03], [1, 0.2, 0.02]]
        toTest = self.constructor(deepcopy(origData), pointNames=pointNames,
                                  featureNames=featureNames, name=preserveName, path=preservePair)

        def emitLower(point):
            return point[toTest.features.getIndex('deci')]

        ret = toTest.points.calculate(emitLower)

        assert toTest.name == preserveName
        assert toTest.absolutePath == preserveAPath
        assert toTest.relativePath == preserveRPath

        assert ret.nameIsDefault()
        assert ret.absolutePath == preserveAPath
        assert ret.relativePath == preserveRPath

        assert ret.points.getNames() == toTest.points.getNames()

    def test_points_calculate_HandmadeLimited(self):
        featureNames = {'number': 0, 'centi': 2, 'deci': 1}
        pointNames = {'zero': 0, 'one': 1, 'two': 2, 'three': 3}
        origData = [[1, 0.1, 0.01], [1, 0.1, 0.02], [1, 0.1, 0.03], [1, 0.2, 0.02]]
        origObj = self.constructor(deepcopy(origData), pointNames=pointNames, featureNames=featureNames)

        def emitLower(point):
            return point[origObj.features.getIndex('deci')]

        lowerCounts = origObj.points.calculate(emitLower, points=['three', 2])

        expectedOut = [[0.2], [0.1]]
        expPnames = ['three', 'two']
        exp = self.constructor(expectedOut, pointNames=expPnames)

        assert lowerCounts.isIdentical(exp)

    def test_points_calculate_functionReturnsNimbleObject_limited(self):
        featureNames = {'number': 0, 'centi': 2, 'deci': 1}
        pointNames = {'zero': 0, 'one': 1, 'two': 2, 'three': 3}
        origData = [[1, 0.1, 0.01], [1, 0.1, 0.02], [1, 0.1, 0.03], [1, 0.2, 0.02]]
        toTest = self.constructor(deepcopy(origData), pointNames=pointNames,
                                  featureNames=featureNames)

        def returnNimbleObj(point):
            ret = point * 2
            assert isinstance(ret, nimble.data.Base)
            return ret

        calc = toTest.points.calculate(returnNimbleObj, points=['two', 'zero'])

        expData = [[2, 0.2, 0.06], [2, 0.2, 0.02]]
        exp = self.constructor(expData, pointNames=['two', 'zero'])

        assert calc.isIdentical(exp)

    def test_points_calculate_nonZeroItAndLen(self):
        origData = [[1, 1, 1], [1, 0, 2], [1, 1, 0], [0, 2, 0]]
        origObj = self.constructor(deepcopy(origData))

        def emitNumNZ(point):
            ret = 0
            assert len(point) == 3
            for value in point.iterateElements(only=match.nonZero):
                ret += 1
            return ret

        counts = origObj.points.calculate(emitNumNZ)

        expectedOut = [[3], [2], [2], [1]]
        exp = self.constructor(expectedOut)

        assert counts.isIdentical(exp)

    def test_points_calculate_zerosReturned(self):

        def returnAllZero(pt):
            return [0 for val in pt]

        orig1 = self.constructor([[1, 2, 3], [1, 2, 3], [0, 0, 0]])
        exp1 = self.constructor([[0, 0, 0], [0, 0, 0], [0, 0, 0]])

        ret1 = orig1.points.calculate(returnAllZero)
        assert ret1 == exp1

        def invert(pt):
            return [0 if v == 1 else 1 for v in pt]

        orig2 = self.constructor([[1, 1, 1], [0, 1, 0], [0, 0, 0]])
        exp2 = self.constructor([[0, 0, 0], [1, 0, 1], [1, 1, 1]])

        ret2 = orig2.points.calculate(invert)
        assert ret2 == exp2

    def test_points_calculate_conversionWhenIntType(self):

        def addTenth(pt):
            return [v + 0.1 for v in pt]

        orig = self.constructor([[1, 2, 3], [4, 5, 6], [0, 0, 0]])
        exp = self.constructor([[1.1, 2.1, 3.1], [4.1, 5.1, 6.1], [0.1, 0.1, 0.1]])

        ret = orig.points.calculate(addTenth)
        assert ret == exp

    def test_points_calculate_stringReturnsPreserved(self):

        def toString(pt):
            return [str(v) for v in pt]

        orig = self.constructor([[1, 2, 3], [4, 5, 6], [0, 0, 0]])
        exp = self.constructor([['1', '2', '3'], ['4', '5', '6'], ['0', '0', '0']])

        ret = orig.points.calculate(toString)
        assert ret == exp

    ##########################
    # .features.calculate() #
    #########################

    @raises(ImproperObjectAction)
    def test_features_calculate_exceptionPEmpty(self):
        data = [[], []]
        data = numpy.array(data).T
        origObj = self.constructor(data)

        def emitAllEqual(feature):
            first = feature[0]
            for value in feature:
                if value != first:
                    return 0
            return 1

        origObj.features.calculate(emitAllEqual)

    @raises(ImproperObjectAction)
    def test_features_calculate_exceptionFEmpty(self):
        data = [[], []]
        data = numpy.array(data)
        origObj = self.constructor(data)

        def emitAllEqual(feature):
            first = feature[0]
            for value in feature:
                if value != first:
                    return 0
            return 1

        origObj.features.calculate(emitAllEqual)

    @raises(InvalidArgumentType)
    def test_features_calculate_exceptionInputNone(self):
        featureNames = {'number': 0, 'centi': 2, 'deci': 1}
        origData = [[1, 0.1, 0.01], [1, 0.1, 0.02], [1, 0.1, 0.03], [1, 0.2, 0.02]]
        origObj = self.constructor(deepcopy(origData), featureNames=featureNames)
        origObj.features.calculate(None)

    @raises(InvalidArgumentValue)
    def test_features_calculate_functionReturns2D(self):
        featureNames = {'number': 0, 'centi': 2, 'deci': 1}
        pointNames = {'zero': 0, 'one': 1, 'two': 2, 'three': 3}
        origData = [[1, 0.1, 0.01], [1, 0.1, 0.02], [1, 0.1, 0.03], [1, 0.2, 0.02]]
        toTest = self.constructor(deepcopy(origData), pointNames=pointNames,
                                  featureNames=featureNames)

        def return2D(feature):
            return [[val for val in feature]]

        calc = toTest.features.calculate(return2D)

    @raises(InvalidArgumentValue)
    def test_features_calculate_functionReturnsInvalidObj(self):
        featureNames = {'number': 0, 'centi': 2, 'deci': 1}
        pointNames = {'zero': 0, 'one': 1, 'two': 2, 'three': 3}
        origData = [[1, 0.1, 0.01], [1, 0.1, 0.02], [1, 0.1, 0.03], [1, 0.2, 0.02]]
        toTest = self.constructor(deepcopy(origData), pointNames=pointNames,
                                  featureNames=featureNames)

        def returnInvalidObj(feature):
            return int

        calc = toTest.features.calculate(returnInvalidObj)

    @raises(CalledFunctionException)
    @mock.patch('nimble.data.axis.constructIndicesList', calledException)
    def test_features_calculate_calls_constructIndicesList(self):
        toTest = self.constructor([[1,2],[3,4]], featureNames=['a', 'b'])

        ret = toTest.features.calculate(noChange, features=['a', 'b'])

    @oneLogEntryExpected
    def test_features_calculate_Handmade(self):
        featureNames = {'number': 0, 'centi': 2, 'deci': 1}
        pointNames = {'zero': 0, 'one': 1, 'two': 2, 'three': 3}
        origData = [[1, 0.1, 0.01], [1, 0.1, 0.02], [1, 0.1, 0.03], [1, 0.2, 0.02]]
        origObj = self.constructor(deepcopy(origData), pointNames=pointNames, featureNames=featureNames)

        def emitAllEqual(feature):
            first = feature['zero']
            for value in feature:
                if value != first:
                    return 0
            return 1

        lowerCounts = origObj.features.calculate(emitAllEqual)
        expectedOut = [[1, 0, 0]]
        exp = self.constructor(expectedOut, featureNames=featureNames)
        assert lowerCounts.isIdentical(exp)

    @oneLogEntryExpected
    def test_features_calculate_Handmade_lazyNameGeneration(self):
        origData = [[1, 0.1, 0.01], [1, 0.1, 0.02], [1, 0.1, 0.03], [1, 0.2, 0.02]]
        origObj = self.constructor(deepcopy(origData))

        def emitAllEqual(feature):
            first = feature[0]
            for value in feature:
                if value != first:
                    return 0
            return 1

        lowerCounts = origObj.features.calculate(emitAllEqual)

        assertNoNamesGenerated(origObj)
        assertNoNamesGenerated(lowerCounts)

    @oneLogEntryExpected
    def test_features_calculate_functionReturnsNimbleObject(self):
        featureNames = {'number': 0, 'centi': 2, 'deci': 1}
        pointNames = {'zero': 0, 'one': 1, 'two': 2, 'three': 3}
        origData = [[1, 0.1, 0.01], [1, 0.1, 0.02], [1, 0.1, 0.03], [1, 0.2, 0.02]]
        toTest = self.constructor(deepcopy(origData), pointNames=pointNames,
                                  featureNames=featureNames)

        def returnNimbleObj(feature):
            ret = feature * 2
            assert isinstance(ret, nimble.data.Base)
            return ret

        calc = toTest.features.calculate(returnNimbleObj)

        expData = [[2, 0.2, 0.02], [2, 0.2, 0.04], [2, 0.2, 0.06], [2, 0.4, 0.04]]
        exp = self.constructor(expData, featureNames=featureNames)

        assert calc.isIdentical(exp)

    def test_features_calculate_NamePath_preservation(self):
        featureNames = {'number': 0, 'centi': 2, 'deci': 1}
        pointNames = {'zero': 0, 'one': 1, 'two': 2, 'three': 3}
        origData = [[1, 0.1, 0.01], [1, 0.1, 0.02], [1, 0.1, 0.03], [1, 0.2, 0.02]]
        toTest = self.constructor(origData, pointNames=pointNames,
                                  featureNames=featureNames, name=preserveName, path=preservePair)

        def emitAllEqual(feature):
            first = feature['zero']
            for value in feature:
                if value != first:
                    return 0
            return 1

        ret = toTest.features.calculate(emitAllEqual)

        assert toTest.name == preserveName
        assert toTest.absolutePath == preserveAPath
        assert toTest.relativePath == preserveRPath

        assert ret.nameIsDefault()
        assert ret.absolutePath == preserveAPath
        assert ret.relativePath == preserveRPath

        assert toTest.features.getNames() == ret.features.getNames()

    def test_features_calculate_HandmadeLimited(self):
        featureNames = {'number': 0, 'centi': 2, 'deci': 1}
        pointNames = {'zero': 0, 'one': 1, 'two': 2, 'three': 3}
        origData = [[1, 0.1, 0.01], [1, 0.1, 0.02], [1, 0.1, 0.03], [1, 0.2, 0.02]]
        origObj = self.constructor(deepcopy(origData), pointNames=pointNames, featureNames=featureNames)

        def emitAllEqual(feature):
            first = feature[0]
            for value in feature:
                if value != first:
                    return 0
            return 1

        lowerCounts = origObj.features.calculate(emitAllEqual, features=[0, 'centi'])
        expectedOut = [[1, 0]]
        expFNames = ['number', 'centi']
        exp = self.constructor(expectedOut, featureNames=expFNames)
        assert lowerCounts.isIdentical(exp)

    def test_features_calculate_functionReturnsNimbleObject_limited(self):
        featureNames = {'number': 0, 'centi': 2, 'deci': 1}
        pointNames = {'zero': 0, 'one': 1, 'two': 2, 'three': 3}
        origData = [[1, 0.1, 0.01], [1, 0.1, 0.02], [1, 0.1, 0.03], [1, 0.2, 0.02]]
        toTest = self.constructor(deepcopy(origData), pointNames=pointNames,
                                  featureNames=featureNames)

        def returnNimbleObj(feature):
            ret = feature * 2
            assert isinstance(ret, nimble.data.Base)
            return ret

        calc = toTest.features.calculate(returnNimbleObj, features=['deci', 'number'])

        expData = [[0.2, 2], [0.2, 2], [0.2, 2], [0.4, 2]]
        exp = self.constructor(expData, featureNames=['deci', 'number'])

        assert calc.isIdentical(exp)

    def test_features_calculate_nonZeroIterAndLen(self):
        origData = [[1, 1, 1], [1, 0, 2], [1, 1, 0], [0, 2, 0]]
        origObj = self.constructor(deepcopy(origData))

        def emitNumNZ(feature):
            ret = 0
            assert len(feature) == 4
            for value in feature.iterateElements(order='feature', only=match.nonZero):
                ret += 1
            return ret

        counts = origObj.features.calculate(emitNumNZ)

        expectedOut = [[3, 3, 2]]
        exp = self.constructor(expectedOut)

        assert counts.isIdentical(exp)

    def test_features_calculate_zerosReturned(self):

        def returnAllZero(ft):
            return [0 for val in ft]

        orig1 = self.constructor([[1, 2, 3], [1, 2, 3], [0, 0, 0]])
        exp1 = self.constructor([[0, 0, 0], [0, 0, 0], [0, 0, 0]])

        ret1 = orig1.features.calculate(returnAllZero)
        assert ret1 == exp1

        def invert(ft):
            return [0 if v == 1 else 1 for v in ft]

        orig2 = self.constructor([[1, 1, 1], [0, 1, 0], [0, 0, 0]])
        exp2 = self.constructor([[0, 0, 0], [1, 0, 1], [1, 1, 1]])

        ret2 = orig2.features.calculate(invert)
        assert ret2 == exp2

    def test_features_calculate_conversionWhenIntType(self):

        def addTenth(ft):
            return [v + 0.1 for v in ft]

        orig = self.constructor([[1, 2, 3], [4, 5, 6], [0, 0, 0]])
        exp = self.constructor([[1.1, 2.1, 3.1], [4.1, 5.1, 6.1], [0.1, 0.1, 0.1]])

        ret = orig.features.calculate(addTenth)
        assert ret == exp

    def test_features_calculate_stringReturnsPreserved(self):

        def toString(ft):
            return [str(v) for v in ft]

        orig = self.constructor([[1, 2, 3], [4, 5, 6], [0, 0, 0]])
        exp = self.constructor([['1', '2', '3'], ['4', '5', '6'], ['0', '0', '0']])

        ret = orig.features.calculate(toString)
        assert ret == exp

    #######################
    # calculateOnElements #
    #######################

    @raises(CalledFunctionException)
    @mock.patch('nimble.data.base.constructIndicesList', calledException)
    def test_calculateOnElements_calls_constructIndicesList1(self):
        toTest = self.constructor([[1,2],[3,4]], pointNames=['a', 'b'])

        def noChange(point):
            return point

        ret = toTest.calculateOnElements(noChange, points=['a', 'b'])

    @raises(CalledFunctionException)
    @mock.patch('nimble.data.base.constructIndicesList', calledException)
    def test_calculateOnElements_calls_constructIndicesList2(self):
        toTest = self.constructor([[1,2],[3,4]], featureNames=['a', 'b'])

        def noChange(point):
            return point

        ret = toTest.calculateOnElements(noChange, features=['a', 'b'])

    @raises(InvalidArgumentValue)
    def test_calculateOnElements_invalidElementReturned(self):
        data = [['a', 'b', 'c'], ['d', 'e', 'f'], ['g', 'h', 'i']]
        toTest = self.constructor(data)
        toTest.calculateOnElements(lambda e: [e])

    def test_calculateOnElements_NamePath_preservation(self):
        data = [[1, 2, 3], [4, 5, 6], [7, 8, 9]]
        toTest = self.constructor(data, name=preserveName, path=preservePair)

        ret = toTest.calculateOnElements(passThrough)

        assert toTest.name == preserveName
        assert toTest.absolutePath == preserveAPath
        assert toTest.relativePath == preserveRPath

        assert ret.nameIsDefault()
        assert ret.absolutePath == preserveAPath
        assert ret.relativePath == preserveRPath

    @oneLogEntryExpected
    def test_calculateOnElements_passthrough(self):
        data = [[1, 2, 3], [4, 5, 6], [7, 8, 9]]
        toTest = self.constructor(data)
        ret = toTest.calculateOnElements(passThrough)
        retRaw = ret.copy(to="python list")

        assert [1, 2, 3] in retRaw
        assert [4, 5, 6] in retRaw
        assert [7, 8, 9] in retRaw
        assertNoNamesGenerated(toTest)
        assertNoNamesGenerated(ret)

    def test_calculateOnElements_plusOnePreserve(self):
        data = [[1, 0, 3], [0, 5, 6], [7, 0, 9]]
        toTest = self.constructor(data)
        ret = toTest.calculateOnElements(plusOne, preserveZeros=True)
        retRaw = ret.copy(to="python list")

        assert [2, 0, 4] in retRaw
        assert [0, 6, 7] in retRaw
        assert [8, 0, 10] in retRaw
        assertNoNamesGenerated(toTest)
        assertNoNamesGenerated(ret)

    def test_calculateOnElements_plusOneExclude(self):
        data = [[1, 2, 3], [4, 5, 6], [7, 8, 9]]
        toTest = self.constructor(data)
        ret = toTest.calculateOnElements(plusOneOnlyEven, skipNoneReturnValues=True)
        retRaw = ret.copy(to="python list")

        assert [1, 3, 3] in retRaw
        assert [5, 5, 7] in retRaw
        assert [7, 9, 9] in retRaw

    def test_calculateOnElements_plusOneLimited(self):
        data = [[1, 2, 3], [4, 5, 6], [7, 8, 9]]
        names = ['one', 'two', 'three']
        pnames = ['1', '4', '7']
        toTest = self.constructor(data, pointNames=pnames, featureNames=names)

        ret = toTest.calculateOnElements(plusOneOnlyEven, points='4', features=[1, 'three'],
                                             skipNoneReturnValues=True)
        retRaw = ret.copy(to="python list")

        assert [5, 7] in retRaw

    def test_calculateOnElements_All_zero(self):
        data = [[1, 2, 3], [4, 5, 6], [7, 8, 9]]
        toTest = self.constructor(data)
        ret1 = toTest.calculateOnElements(lambda x: 0)
        ret2 = toTest.calculateOnElements(lambda x: 0, preserveZeros=True)

        expData = [[0,0,0],[0,0,0],[0,0,0]]
        expObj = self.constructor(expData)
        assert ret1 == expObj
        assert ret2 == expObj

    def test_calculateOnElements_String_conversion_manipulations(self):
        def allString(val):
            return str(val)

        toSMap = {2:'two', 4:'four', 6:'six', 8:'eight'}
        def f1(val):
            return toSMap[val] if val in toSMap else val

        toIMap = {'two':2, 'four':4, 'six':6, 'eight':8}
        def f2(val):
            return toIMap[val] if val in toIMap else val

        data = [[1, 2, 3], [4, 5, 6], [7, 8, 9]]
        toTest = self.constructor(data)
        ret0A = toTest.calculateOnElements(allString)
        ret0B = toTest.calculateOnElements(allString, preserveZeros=True)

        exp0Data = [['1', '2', '3'], ['4', '5', '6'], ['7', '8', '9']]
        exp0Obj = self.constructor(exp0Data)
        assert ret0A == exp0Obj
        assert ret0B == exp0Obj

        ret1 = toTest.calculateOnElements(f1)

        exp1Data = [[1, 'two', 3], ['four', 5, 'six'], [7, 'eight', 9]]
        exp1Obj = self.constructor(exp1Data)

        assert ret1 == exp1Obj

        ret2 = ret1.calculateOnElements(f2)

        exp2Obj = self.constructor(data)

        assert ret2 == exp2Obj

    def test_calculateOnElements_dictionaryMapping(self):
        data = [[0, 1, 2], [3, 4, 5], [6, 7, 8]]
        reverseMap = {k: v for k, v in zip(range(9), range(8, -1, -1))}

        toTest = self.constructor(data)
        ret = toTest.calculateOnElements(reverseMap)
        exp = self.constructor([[8, 7, 6], [5, 4, 3], [2, 1, 0]])
        assert ret == exp

        toTest = self.constructor(data)
        ret = toTest.calculateOnElements(reverseMap, points=[0, 2], features=[1, 2])
        exp = self.constructor([[7, 6], [1, 0]])
        assert ret == exp

        toTest = self.constructor(data)
        ret = toTest.calculateOnElements(reverseMap, preserveZeros=True)
        exp = self.constructor([[0, 7, 6], [5, 4, 3], [2, 1, 0]])
        assert ret == exp

        reverseMap[2] = None
        reverseMap[7] = None

        toTest = self.constructor(data)
        ret = toTest.calculateOnElements(reverseMap, skipNoneReturnValues=True)
        exp = self.constructor([[8, 7, 2], [5, 4, 3], [2, 7, 0]])
        assert ret == exp

        toTest = self.constructor(data)
        ret = toTest.calculateOnElements(reverseMap, skipNoneReturnValues=False)
        exp = self.constructor([[8, 7, None], [5, 4, 3], [2, None, 0]])
        assert ret == exp

    def test_calculateOnElements_zerosReturned(self):

        def returnAllZero(elem):
            return 0

        orig1 = self.constructor([[1, 2, 3], [1, 2, 3], [0, 0, 0]])
        exp1 = self.constructor([[0, 0, 0], [0, 0, 0], [0, 0, 0]])

        ret1 = orig1.calculateOnElements(returnAllZero)
        assert ret1 == exp1

        def invert(elem):
            return 0 if elem == 1 else 1

        orig2 = self.constructor([[1, 1, 1], [0, 1, 0], [0, 0, 0]])
        exp2 = self.constructor([[0, 0, 0], [1, 0, 1], [1, 1, 1]])

        ret2 = orig2.calculateOnElements(invert)
        assert ret2 == exp2

        orig3 = self.constructor([[1, 1, 1], [0, 1, 0], [0, 0, 0]])
        exp3 = self.constructor([[0, 0, 0], [0, 0, 0], [0, 0, 0]])

        ret3 = orig3.calculateOnElements(invert, preserveZeros=True)
        assert ret3 == exp3

    def test_calculateOnElements_conversionWhenIntType(self):

        def addTenth(elem):
            return elem + 0.1

        orig = self.constructor([[1, 2, 3], [4, 5, 6], [0, 0, 0]])
        exp = self.constructor([[1.1, 2.1, 3.1], [4.1, 5.1, 6.1], [0.1, 0.1, 0.1]])

        ret = orig.calculateOnElements(addTenth)
        assert ret == exp

    def test_calculateOnElements_stringReturnsPreserved(self):

        def toString(e):
            return str(e)

        orig = self.constructor([[1, 2, 3], [4, 5, 6], [0, 0, 0]])
        exp = self.constructor([['1', '2', '3'], ['4', '5', '6'], ['0', '0', '0']])

        ret = orig.calculateOnElements(toString)
        assert ret == exp

    ######################
    # points.mapReduce() #
    ######################

    @raises(ImproperObjectAction)
    def test_points_mapReduce_ExceptionNoFeatures(self):
        """ Test points.mapReduce() for ImproperObjectAction when there are no features  """
        data = [[], []]
        data = numpy.array(data)
        toTest = self.constructor(data)
        toTest.points.mapReduce(simpleMapper, simpleReducer)

    def test_points_mapReduce_emptyResultNoPoints(self):
        """ Test points.mapReduce() when given point empty data """
        data = [[], []]
        data = numpy.array(data).T
        toTest = self.constructor(data)
        ret = toTest.points.mapReduce(simpleMapper, simpleReducer)

        data = numpy.empty(shape=(0, 0))
        exp = self.constructor(data)
        assert ret.isIdentical(exp)

    @raises(InvalidArgumentType)
    def test_points_mapReduce_ExceptionNoneMap(self):
        """ Test points.mapReduce() for InvalidArgumentType when mapper is None """
        featureNames = ["one", "two", "three"]
        data = [[1, 2, 3], [4, 5, 6], [7, 8, 9]]
        toTest = self.constructor(data, featureNames=featureNames)
        toTest.points.mapReduce(None, simpleReducer)

    @raises(InvalidArgumentType)
    def test_points_mapReduce_ExceptionNoneReduce(self):
        """ Test points.mapReduce() for InvalidArgumentType when reducer is None """
        featureNames = ["one", "two", "three"]
        data = [[1, 2, 3], [4, 5, 6], [7, 8, 9]]
        toTest = self.constructor(data, featureNames=featureNames)
        toTest.points.mapReduce(simpleMapper, None)

    @raises(InvalidArgumentType)
    def test_points_mapReduce_ExceptionUncallableMap(self):
        """ Test points.mapReduce() for InvalidArgumentType when mapper is not callable """
        featureNames = ["one", "two", "three"]
        data = [[1, 2, 3], [4, 5, 6], [7, 8, 9]]
        toTest = self.constructor(data, featureNames=featureNames)
        toTest.points.mapReduce("hello", simpleReducer)

    @raises(InvalidArgumentType)
    def test_points_mapReduce_ExceptionUncallableReduce(self):
        """ Test points.mapReduce() for InvalidArgumentType when reducer is not callable """
        featureNames = ["one", "two", "three"]
        data = [[1, 2, 3], [4, 5, 6], [7, 8, 9]]
        toTest = self.constructor(data, featureNames=featureNames)
        toTest.points.mapReduce(simpleMapper, 5)

    @oneLogEntryExpected
    def test_points_mapReduce_handmade(self):
        """ Test points.mapReduce() against handmade output """
        featureNames = ["one", "two", "three"]
        data = [[1, 2, 3], [4, 5, 6], [7, 8, 9]]
        toTest = self.constructor(data, featureNames=featureNames)
        ret = toTest.points.mapReduce(simpleMapper, simpleReducer)

        exp = self.constructor([[1, 5], [4, 11], [7, 17]])

        assert (ret.isIdentical(exp))
        assert (toTest.isIdentical(self.constructor(data, featureNames=featureNames)))

    def test_points_mapReduce_handmade_lazyNameGeneration(self):
        """ Test points.mapReduce() against handmade output """
        data = [[1, 2, 3], [4, 5, 6], [7, 8, 9]]
        toTest = self.constructor(data)
        ret = toTest.points.mapReduce(simpleMapper, simpleReducer)

        assertNoNamesGenerated(toTest)
        assertNoNamesGenerated(ret)

    def test_points_mapReduce_NamePath_preservation(self):
        featureNames = ["one", "two", "three"]
        data = [[1, 2, 3], [4, 5, 6], [7, 8, 9]]
        toTest = self.constructor(data, featureNames=featureNames,
                                  name=preserveName, path=preservePair)

        ret = toTest.points.mapReduce(simpleMapper, simpleReducer)

        assert toTest.name == preserveName
        assert toTest.absolutePath == preserveAPath
        assert toTest.relativePath == preserveRPath

        assert ret.nameIsDefault()
        assert ret.absolutePath == preserveAPath
        assert ret.relativePath == preserveRPath

    def test_points_mapReduce_handmadeNoneReturningReducer(self):
        """ Test points.mapReduce() against handmade output with a None returning Reducer """
        featureNames = ["one", "two", "three"]
        data = [[1, 2, 3], [4, 5, 6], [7, 8, 9]]
        toTest = self.constructor(data, featureNames=featureNames)
        ret = toTest.points.mapReduce(simpleMapper, oddOnlyReducer)

        exp = self.constructor([[1, 5], [7, 17]])

        assert (ret.isIdentical(exp))
        assert (toTest.isIdentical(self.constructor(data, featureNames=featureNames)))


    ########################
    # features.mapReduce() #
    ########################

    @raises(ImproperObjectAction)
    def test_features_mapReduce_ExceptionNoPoints(self):
        """ Test features.mapReduce() for ImproperObjectAction when there are no points  """
        data = [[], []]
        data = numpy.array(data).T
        toTest = self.constructor(data)
        toTest.features.mapReduce(simpleMapper, simpleReducer)

    def test_features_mapReduce_emptyResultNoFeatures(self):
        """ Test features.mapReduce() when given feature empty data """
        data = [[], []]
        data = numpy.array(data)
        toTest = self.constructor(data)
        ret = toTest.features.mapReduce(simpleMapper, simpleReducer)

        data = numpy.empty(shape=(0, 0))
        exp = self.constructor(data)
        assert ret.isIdentical(exp)

    @raises(InvalidArgumentType)
    def test_features_mapReduce_ExceptionNoneMap(self):
        """ Test features.mapReduce() for InvalidArgumentType when mapper is None """
        featureNames = ["one", "two", "three"]
        data = [[1, 2, 3], [4, 5, 6], [7, 8, 9]]
        toTest = self.constructor(data, featureNames=featureNames)
        toTest.features.mapReduce(None, simpleReducer)

    @raises(InvalidArgumentType)
    def test_features_mapReduce_ExceptionNoneReduce(self):
        """ Test features.mapReduce() for InvalidArgumentType when reducer is None """
        featureNames = ["one", "two", "three"]
        data = [[1, 2, 3], [4, 5, 6], [7, 8, 9]]
        toTest = self.constructor(data, featureNames=featureNames)
        toTest.features.mapReduce(simpleMapper, None)

    @raises(InvalidArgumentType)
    def test_features_mapReduce_ExceptionUncallableMap(self):
        """ Test features.mapReduce() for InvalidArgumentType when mapper is not callable """
        featureNames = ["one", "two", "three"]
        data = [[1, 2, 3], [4, 5, 6], [7, 8, 9]]
        toTest = self.constructor(data, featureNames=featureNames)
        toTest.features.mapReduce("hello", simpleReducer)

    @raises(InvalidArgumentType)
    def test_features_mapReduce_ExceptionUncallableReduce(self):
        """ Test features.mapReduce() for InvalidArgumentType when reducer is not callable """
        featureNames = ["one", "two", "three"]
        data = [[1, 2, 3], [4, 5, 6], [7, 8, 9]]
        toTest = self.constructor(data, featureNames=featureNames)
        toTest.features.mapReduce(simpleMapper, 5)

    @oneLogEntryExpected
    def test_features_mapReduce_handmade(self):
        """ Test features.mapReduce() against handmade output """
        featureNames = ["one", "two", "three"]
        data = [[1, 2, 3], [4, 5, 6], [7, 8, 9]]
        toTest = self.constructor(data, featureNames=featureNames)
        ret = toTest.features.mapReduce(simpleMapper, simpleReducer)

        exp = self.constructor([[1, 11], [2, 13], [3, 15]])

        assert (ret.isIdentical(exp))
        assert (toTest.isIdentical(self.constructor(data, featureNames=featureNames)))

    def test_features_mapReduce_handmade_lazyNameGeneration(self):
        """ Test features.mapReduce() against handmade output """
        data = [[1, 2, 3], [4, 5, 6], [7, 8, 9]]
        toTest = self.constructor(data)
        ret = toTest.features.mapReduce(simpleMapper, simpleReducer)

        assertNoNamesGenerated(toTest)
        assertNoNamesGenerated(ret)

    def test_features_mapReduce_NamePath_preservation(self):
        featureNames = ["one", "two", "three"]
        data = [[1, 2, 3], [4, 5, 6], [7, 8, 9]]
        toTest = self.constructor(data, featureNames=featureNames,
                                  name=preserveName, path=preservePair)

        ret = toTest.features.mapReduce(simpleMapper, simpleReducer)

        assert toTest.name == preserveName
        assert toTest.absolutePath == preserveAPath
        assert toTest.relativePath == preserveRPath

        assert ret.nameIsDefault()
        assert ret.absolutePath == preserveAPath
        assert ret.relativePath == preserveRPath

    def test_features_mapReduce_handmadeNoneReturningReducer(self):
        """ Test features.mapReduce() against handmade output with a None returning Reducer """
        featureNames = ["one", "two", "three"]
        data = [[1, 2, 3], [4, 5, 6], [7, 8, 9]]
        toTest = self.constructor(data, featureNames=featureNames)
        ret = toTest.features.mapReduce(simpleMapper, oddOnlyReducer)

        exp = self.constructor([[1, 11], [3, 15]])

        assert (ret.isIdentical(exp))
        assert (toTest.isIdentical(self.constructor(data, featureNames=featureNames)))

    ###################
    # countElements() #
    ###################
    @noLogEntryExpected
    def test_countElements(self):
        data = [[1, 2, 3], [4, 5, 6], [7, 8, 9]]
        toTest = self.constructor(data)
        ret = toTest.countElements('>=5')
        assert ret == 5

        ret = toTest.countElements(lambda x: x % 2 == 1)
        assert ret == 5

    ##################
    # points.count() #
    ##################
    @noLogEntryExpected
    def test_points_count(self):
        data = [[1, 2, 3], [4, 5, 6], [7, 8, 9]]
        toTest = self.constructor(data, pointNames=['one', 'two', 'three'], featureNames=['a', 'b', 'c'])
        ret = toTest.points.count('b>=5')
        assert ret == 2

        ret = toTest.points.count(lambda x: x['b'] >= 5)
        assert ret == 2

    ####################
    # features.count() #
    ####################
    @noLogEntryExpected
    def test_features_count(self):
        data = [[1, 2, 3], [4, 5, 6], [7, 8, 9]]
        toTest = self.constructor(data, pointNames=['one', 'two', 'three'], featureNames=['a', 'b', 'c'])
        ret = toTest.features.count('two>=5')
        assert ret == 2

        ret = toTest.features.count(lambda x: x['two'] >= 5)
        assert ret == 2

    ##########################
    # isApproximatelyEqual() #
    ##########################

    @attr('slow')
    @noLogEntryExpected
    def test_isApproximatelyEqual_randomTest(self):
        """ Test isApproximatelyEqual() using randomly generated data """

        for x in range(2):
            points = 100
            features = 40
            data = numpy.zeros((points, features))

            for i in range(points):
                for j in range(features):
                    data[i, j] = numpyRandom.rand() * numpyRandom.randint(0, 5)

            toTest = self.constructor(data)

            for retType in nimble.data.available:
                currObj = nimble.createData(retType, data, useLog=False)
                assert toTest.isApproximatelyEqual(currObj)
                assert toTest.hashCode() == currObj.hashCode()
                assertNoNamesGenerated(toTest)
                assertNoNamesGenerated(currObj)


    ######################
    # trainAndTestSets() #
    ######################

    # simple sucess - no labels
    @logCountAssertionFactory(2)
    def test_trainAndTestSets_simple_nolabels(self):
        data = [[1, 5, -1, 3, 33], [2, 5, -2, 6, 66], [3, 5, -2, 9, 99], [4, 5, -4, 12, 111]]
        featureNames = ['labs1', 'fives', 'labs2', 'bozo', 'long']
        toTest = self.constructor(data, featureNames=featureNames)

        trX, teX = toTest.trainAndTestSets(.5)

        assert len(trX.points) == 2
        assert len(trX.features) == 5
        assert len(teX.points) == 2
        assert len(teX.features) == 5

        # try the same test with a default named object
        toTest = self.constructor(data)

        trX, teX = toTest.trainAndTestSets(.5)
        assertNoNamesGenerated(toTest)
        assertNoNamesGenerated(trX)
        assertNoNamesGenerated(teX)

    # simple sucess - single label
    @logCountAssertionFactory(2)
    def test_trainAndTestSets_simple_singlelabel(self):
        data = [[1, 5, -1, 3, 33], [2, 5, -2, 6, 66], [3, 5, -2, 9, 99], [4, 5, -4, 12, 111]]
        featureNames = ['labs1', 'fives', 'labs2', 'bozo', 'long']
        toTest = self.constructor(data, featureNames=featureNames)

        trX, trY, teX, teY = toTest.trainAndTestSets(.5, labels=0)

        assert len(trX.points) == 2
        assert len(trX.features) == 4
        assert len(trY.points) == 2
        assert len(trY.features) == 1
        assert len(teX.points) == 2
        assert len(teX.features) == 4
        assert len(teY.points) == 2
        assert len(teY.features) == 1

        # try the same test with a default named object
        toTest = self.constructor(data)

        trX, trY, teX, teY = toTest.trainAndTestSets(.5, labels=0)
        assertNoNamesGenerated(toTest)
        assertNoNamesGenerated(trX)
        assertNoNamesGenerated(trY)
        assertNoNamesGenerated(teX)
        assertNoNamesGenerated(teY)

    # simple sucess - multi label
    @logCountAssertionFactory(2)
    def test_trainAndTestSets_simple_multilabel(self):
        data = [[1, 5, -1, 3, 33], [2, 5, -2, 6, 66], [3, 5, -2, 9, 99], [4, 5, -4, 12, 111]]
        featureNames = ['labs1', 'fives', 'labs2', 'bozo', 'long']
        toTest = self.constructor(data, featureNames=featureNames)

        trX, trY, teX, teY = toTest.trainAndTestSets(.5, labels=[0, 'labs2'])

        assert len(trX.points) == 2
        assert len(trX.features) == 3
        assert len(trY.points) == 2
        assert len(trY.features) == 2
        assert len(teX.points) == 2
        assert len(teX.features) == 3
        assert len(teY.points) == 2
        assert len(teY.features) == 2

        # try the same test with a default named object
        toTest = self.constructor(data)

        trX, trY, teX, teY = toTest.trainAndTestSets(.5, labels=[0, 2])
        assertNoNamesGenerated(toTest)
        assertNoNamesGenerated(trX)
        assertNoNamesGenerated(trY)
        assertNoNamesGenerated(teX)
        assertNoNamesGenerated(teY)

    # edge cases 0/1 test portions
    def test_trainAndTestSets_0or1_testFraction(self):
        data = [[1, 2, 3, 33], [2, 5, 6, 66], [3, 8, 9, 99], [4, 11, 12, 111]]
        toTest = self.constructor(data)

        trX, trY, teX, teY = toTest.trainAndTestSets(0, 0)

        assert len(trX.points) == 4
        assert len(trY.points) == 4
        assert len(teX.points) == 0
        assert len(teY.points) == 0

        trX, trY, teX, teY = toTest.trainAndTestSets(1, 0)

        assert len(trX.points) == 0
        assert len(trY.points) == 0
        assert len(teX.points) == 4
        assert len(teY.points) == 4

    # each returned set independant of calling set
    def test_trainAndTestSets_unconnectedReturn(self):
        data = [[1, 1], [2, 2], [3, 3], [4, 4]]
        toTest = self.constructor(data)

        trX, trY, teX, teY = toTest.trainAndTestSets(.5, 0, randomOrder=False)

        assert trX == trY
        assert teX == teY

        def changeFirst(point):
            ret = []
            first = True
            for val in point:
                if first:
                    ret.append(-val)
                    first = False
                else:
                    ret.append(val)
            return ret

        # change the returned data
        trX.points.transform(changeFirst)
        trY.points.transform(changeFirst)
        assert trX[0, 0] == -1
        assert trY[0, 0] == -1

        # check all other data is unchanged
        assert toTest[0, 0] == 1
        assert teX[0, 0] == 3
        assert teY[0, 0] == 3

        # check that our multiple references are still the same

        assert trX == trY
        assert teX == teY

    def test_trainAndTestSets_nameAppend_PathPreserve(self):
        data = [[1, 1, 1, 1], [2, 2, 2, 2], [3, 3, 3, 3], [4, 4, 4, 4]]
        toTest = self.constructor(data, )
        with tempfile.NamedTemporaryFile(suffix='.csv') as tmpFile:
            toTest.writeFile(tmpFile.name, fileFormat='csv')

            toTest = self.constructor(tmpFile.name, name='toTest')

            trX, trY, teX, teY = toTest.trainAndTestSets(.5, 0)

            assert trX.name == 'toTest trainX'
            assert trX.path == tmpFile.name
            assert trX.absolutePath == tmpFile.name
            assert trX.relativePath == os.path.relpath(tmpFile.name)

            assert trY.name == 'toTest trainY'
            assert trY.path == tmpFile.name
            assert trY.path == tmpFile.name
            assert trY.absolutePath == tmpFile.name
            assert trY.relativePath == os.path.relpath(tmpFile.name)

            assert teX.name == 'toTest testX'
            assert teX.path == tmpFile.name
            assert teX.path == tmpFile.name
            assert teX.absolutePath == tmpFile.name
            assert teX.relativePath == os.path.relpath(tmpFile.name)

            assert teY.name == 'toTest testY'
            assert teY.path == tmpFile.name
            assert teY.path == tmpFile.name
            assert teY.absolutePath == tmpFile.name
            assert teY.relativePath == os.path.relpath(tmpFile.name)


    def test_trainAndTestSets_PandFnamesPerserved(self):
        data = [[1, 5, -1, 3, 33], [2, 5, -2, 6, 66], [3, 5, -2, 9, 99], [4, 5, -4, 12, 111]]
        pnames = ['one', 'two', 'three', 'four']
        fnames = ['labs1', 'fives', 'labs2', 'bozo', 'long']
        toTest = self.constructor(data, pointNames=pnames, featureNames=fnames)

        trX, trY, teX, teY = toTest.trainAndTestSets(.5, labels=0, randomOrder=False)

        assert trX.points.getNames() == ['one', 'two']
        assert trX.features.getNames() == ['fives', 'labs2', 'bozo', 'long']

        assert trY.points.getNames() == ['one', 'two']
        assert trY.features.getNames() == ['labs1']

        assert teX.points.getNames() == ['three', 'four']
        assert teX.features.getNames() == ['fives', 'labs2', 'bozo', 'long']

        assert teY.points.getNames() == ['three', 'four']
        assert teY.features.getNames() == ['labs1']


    def test_trainAndTestSets_randomOrder(self):
        data = [[1, 1], [2, 2], [3, 3], [4, 4]]
        toTest = self.constructor(data)

        for i in range(100):
            trX, trY, teX, teY = toTest.trainAndTestSets(.5, 0, randomOrder=False)

            assert trX == trY
            assert trX[0] == 1
            assert trX[1] == 2

            assert teX == teY
            assert teX[0] == 3
            assert teX[1] == 4

        for i in range(100):
            trX, trY, teX, teY = toTest.trainAndTestSets(.5, 0)

            # just to make sure everything looks right
            assert trX == trY
            assert teX == teY
            # this means point ordering was randomized, so we return successfully
            if trX[0] != 1:
                return

        assert False  # implausible number of checks for random order were unsucessful

    #################
    # points.unique #
    #################

    def test_points_unique_allNames_string(self):
        data = [['George', 'Washington'], ['George', 'Washington'],
                ['John', 'Adams'], ['John', 'Adams'], ['John', 'Adams'],
                ['Thomas', 'Jefferson'],  ['Thomas', 'Jefferson'],
                ['James', 'Madison']]
        ptNames = ["p0", "p1", "p2", "p3", "p4", "p5", "p6", "p7"]
        ftNames = ["firstName", "lastName"]
        test = self.constructor(data, pointNames=ptNames, featureNames=ftNames)

        expData = [['George', 'Washington'], ['John', 'Adams'],
                   ['Thomas', 'Jefferson'], ['James', 'Madison']]
        exp = self.constructor(expData, pointNames=["p0", "p2", "p5", "p7"], featureNames=ftNames)

        ret = test.points.unique()

        assert ret == exp

    def test_points_unique_allNames_numeric(self):
        data = [[0, 0], [0, 0],
                [99, 99], [99, 99],
                [5.5, 11], [5.5, 11],  [5.5, 11],
                [-1, -2]]
        ptNames = ["p0", "p1", "p2", "p3", "p4", "p5", "p6", "p7"]
        ftNames = ["firstName", "lastName"]
        test = self.constructor(data, pointNames=ptNames, featureNames=ftNames)

        expData = [[0, 0], [99, 99], [5.5, 11], [-1, -2]]
        exp = self.constructor(expData, pointNames=["p0", "p2", "p4", "p7"], featureNames=ftNames)

        ret = test.points.unique()

        assert ret == exp

    @noLogEntryExpected
    def test_points_unique_allNames_mixed(self):
        data = [['George', 0], ['George', 0],
                ['John', 1], ['John', 1], ['John', 1],
                ['Thomas', 2],  ['Thomas', 2],
                ['James', 3]]
        ptNames = ["p0", "p1", "p2", "p3", "p4", "p5", "p6", "p7"]
        ftNames = ["firstName", "lastName"]
        test = self.constructor(data, pointNames=ptNames, featureNames=ftNames)

        expData = [['George', 0], ['John', 1],
                   ['Thomas', 2], ['James', 3]]
        exp = self.constructor(expData, pointNames=["p0", "p2", "p5", "p7"], featureNames=ftNames)

        ret = test.points.unique()

        assert ret == exp

    def test_points_unique_allNames_allUnique(self):
        data = [['George', 'Washington'], ['John', 'Adams'],
                ['Thomas', 'Jefferson'], ['James', 'Madison'],
                ['James', 'Monroe'], ['John Quincy', 'Adams'],
                ['Andrew', 'Jackson'], ['Martin', 'Van Buren']]
        ptNames = ["p0", "p1", "p2", "p3", "p4", "p5", "p6", "p7"]
        ftNames = ["firstName", "lastName"]
        test = self.constructor(data, pointNames=ptNames, featureNames=ftNames)

        exp = test.copy()

        ret = test.points.unique()

        assert ret == exp

    def test_points_unique_allDefaultNames(self):
        data = [['George', 'Washington'], ['George', 'Washington'],
                ['John', 'Adams'], ['John', 'Adams'], ['John', 'Adams'],
                ['Thomas', 'Jefferson'],  ['Thomas', 'Jefferson'],
                ['James', 'Madison']]
        test = self.constructor(data)
        expData = [['George', 'Washington'], ['John', 'Adams'],
                   ['Thomas', 'Jefferson'], ['James', 'Madison']]
        exp = self.constructor(expData)

        ret = test.points.unique()

        assert ret == exp
        assertNoNamesGenerated(test)
        assertNoNamesGenerated(ret)

    def test_points_unique_subsetFeature0(self):
        data = [['George', 'Washington'], ['John', 'Adams'],
                ['Thomas', 'Jefferson'], ['James', 'Madison'],
                ['James', 'Monroe'], ['John Quincy', 'Adams'],
                ['Andrew', 'Jackson'], ['Martin', 'Van Buren']]
        ptNames = ["p0", "p1", "p2", "p3", "p4", "p5", "p6", "p7"]
        ftNames = ["firstName", "lastName"]
        test = self.constructor(data, pointNames=ptNames, featureNames=ftNames)

        expData = [['George'], ['John'], ['Thomas'], ['James'],
                   ['John Quincy'], ['Andrew'], ['Martin']]
        expPtNames = ["p0", "p1", "p2", "p3", "p5", "p6", "p7"]
        exp = self.constructor(expData, pointNames=expPtNames, featureNames=["firstName"])

        ret = test[:, 0].points.unique()

        assert ret == exp

    def test_points_unique_subsetFeature1(self):
        data = [['George', 'Washington'], ['John', 'Adams'],
                ['Thomas', 'Jefferson'], ['James', 'Madison'],
                ['James', 'Monroe'], ['John Quincy', 'Adams'],
                ['Andrew', 'Jackson'], ['Martin', 'Van Buren']]
        ptNames = ["p0", "p1", "p2", "p3", "p4", "p5", "p6", "p7"]
        ftNames = ["firstName", "lastName"]
        test = self.constructor(data, pointNames=ptNames, featureNames=ftNames)

        expData = [['Washington'], ['Adams'], ['Jefferson'], ['Madison'],
                   ['Monroe'], ['Jackson'], ['Van Buren']]
        expPtNames = ["p0", "p1", "p2", "p3", "p4", "p6", "p7"]
        exp = self.constructor(expData, pointNames=expPtNames, featureNames=["lastName"])

        ret = test[:, 1].points.unique()

        assert ret == exp

    ###################
    # features.unique #
    ###################

    def test_features_unique_allNames_string(self):
        data = [['a','b','c','a','b','c'],
                ['1','2','3','1','2','4'],
                ['0','0','0','0','0','0']]
        ptNames = ["p0", "p1", "p2"]
        ftNames = ["f0", "f1", "f2", "f3", "f4", "f5"]
        test = self.constructor(data, pointNames=ptNames, featureNames=ftNames)

        expData = [['a','b','c','c'], ['1','2','3','4'], ['0','0','0','0']]
        exp = self.constructor(expData, pointNames=ptNames, featureNames=["f0", "f1", "f2", "f5"])

        ret = test.features.unique()

        assert ret == exp

    def test_features_unique_allNames_numeric(self):
        data = [[0, 1, 2, 0, 1, 2],
                [0, 0, 0, 0, 0, 0],
                [-1, -2, -3, -1, -1, -3]]
        ptNames = ["p0", "p1", "p2"]
        ftNames = ["f0", "f1", "f2", "f3", "f4", "f5"]
        test = self.constructor(data, pointNames=ptNames, featureNames=ftNames)

        expData = [[0, 1, 2, 1], [0, 0, 0, 0], [-1, -2, -3, -1]]
        exp = self.constructor(expData, pointNames=ptNames, featureNames=["f0", "f1", "f2", "f4"])

        ret = test.features.unique()

        assert ret == exp

    @noLogEntryExpected
    def test_features_unique_allNames_mixed(self):
        data = [['George', 0, 'George', 0, 'George', 0],
                ['John', 1, 'James', 3, 'John', 3],
                ['Thomas', 2, 'Thomas', 2, 'Thomas', 2]]
        ptNames = ["p0", "p1", "p2"]
        ftNames = ["f0", "f1", "f2", "f3", "f4", "f5"]
        test = self.constructor(data, pointNames=ptNames, featureNames=ftNames)

        expData = [['George', 0, 'George', 0],
                   ['John', 1, 'James', 3],
                   ['Thomas', 2, 'Thomas', 2]]
        exp = self.constructor(expData, pointNames=ptNames, featureNames=["f0", "f1", "f2", "f3"])

        ret = test.features.unique()

        assert ret == exp

    def test_features_unique_allNames_allUnique(self):
        data = [['George', 0, 'George', 1, 'James', 2],
                ['John', 1, 'James', 0, 'John', 1],
                ['Thomas', 2, 'Thomas', 2, 'Thomas', 0]]
        ptNames = ["p0", "p1", "p2"]
        ftNames = ["f0", "f1", "f2", "f3", "f4", "f5"]
        test = self.constructor(data, pointNames=ptNames, featureNames=ftNames)

        exp = test.copy()

        ret = test.features.unique()

        assert ret == exp

    def test_features_unique_allDefaultNames(self):
        data = [['George', 0, 'George', 0, 'George', 0],
                ['John', 1, 'James', 3, 'John', 3],
                ['Thomas', 2, 'Thomas', 2, 'Thomas', 2]]
        test = self.constructor(data)

        expData = [['George', 0, 'George', 0],
                   ['John', 1, 'James', 3],
                   ['Thomas', 2, 'Thomas', 2]]
        exp = self.constructor(expData)

        ret = test.features.unique()

        assert ret == exp
        assertNoNamesGenerated(test)
        assertNoNamesGenerated(ret)

    def test_features_unique_subsetPoint0(self):
        data = [['George', 0, 'George', 0, 'George', 0],
                ['John', 1, 'James', 3, 'John', 3],
                ['Thomas', 2, 'Thomas', 2, 'Thomas', 2]]
        ptNames = ["p0", "p1", "p2"]
        ftNames = ["f0", "f1", "f2", "f3", "f4", "f5"]
        test = self.constructor(data, pointNames=ptNames, featureNames=ftNames)

        expData = [['George', 0]]
        exp = self.constructor(expData, pointNames=["p0"], featureNames=["f0", "f1"])

        ret = test[0, :].features.unique()

        assert ret == exp

    def test_features_unique_subsetPoint1(self):
        data = [['George', 0, 'George', 0, 'George', 0],
                ['John', 1, 'James', 3, 'John', 3],
                ['Thomas', 2, 'Thomas', 2, 'Thomas', 2]]
        ptNames = ["p0", "p1", "p2"]
        ftNames = ["f0", "f1", "f2", "f3", "f4", "f5"]
        test = self.constructor(data, pointNames=ptNames, featureNames=ftNames)

        expData = [['John', 1, 'James', 3]]
        exp = self.constructor(expData, pointNames=["p1"], featureNames=["f0", "f1", "f2", "f3"])

        ret = test[1, :].features.unique()

        assert ret == exp

    #######################
    # countUniqueElements #
    #######################
    @noLogEntryExpected
    def test_countUniqueElements_allPtsAndFtrs(self):
        data = [[1, 2, 3], ['a', 'b', 'c'], [3, 2, 1]]
        toTest = self.constructor(data)
        unique = toTest.countUniqueElements()

        assert len(unique) == 6
        assert unique[1] == 2
        assert unique[2] == 2
        assert unique[3] == 2
        assert unique['a'] == 1
        assert unique['b'] == 1
        assert unique['c'] == 1
        # for Sparse, 0 is added to returned dictionary manually
        # want to test 0 is not added if the data doesn't contain zeros
        assert 0 not in unique
        assertNoNamesGenerated(toTest)

    def test_countUniqueElements_limitPoints(self):
        data = [[1, 2, 3], ['a', 'b', 'c'], [3, 2, 1]]
        pNames = ['p1', 'p2', 'p3']
        toTest = self.constructor(data, pointNames=pNames)
        unique = toTest.countUniqueElements(points=0)

        assert len(unique) == 3
        assert unique[1] == 1
        assert unique[2] == 1
        assert unique[3] == 1

        unique = toTest.countUniqueElements(points='p1')

        assert len(unique) == 3
        assert unique[1] == 1
        assert unique[2] == 1
        assert unique[3] == 1

        unique = toTest.countUniqueElements(points=[0,'p3'])

        assert len(unique) == 3
        assert unique[1] == 2
        assert unique[2] == 2
        assert unique[3] == 2

    def test_countUniqueElements_limitFeatures(self):
        data = [[1, 2, 3], ['a', 'b', 'c'], [3, 2, 1]]
        fNames = ['f1', 'f2', 'f3']
        toTest = self.constructor(data, featureNames=fNames)
        unique = toTest.countUniqueElements(features=0)

        assert len(unique) == 3
        assert unique[1] == 1
        assert unique[3] == 1
        assert unique['a'] == 1

        unique = toTest.countUniqueElements(features='f1')

        assert len(unique) == 3
        assert unique[1] == 1
        assert unique[3] == 1
        assert unique['a'] == 1

        unique = toTest.countUniqueElements(features=[0,'f3'])

        assert len(unique) == 4
        assert unique[1] == 2
        assert unique[3] == 2
        assert unique['a'] == 1
        assert unique['c'] == 1

    @noLogEntryExpected
    def test_countUniqueElements_limitPointsAndFeatures_cornercase(self):
        data = [[1, 2, 3], ['a', 'b', 'c'], [3, 2, 1]]
        fNames = ['f1', 'f2', 'f3']
        pNames = ['p1', 'p2', 'p3']
        toTest = self.constructor(data, featureNames=fNames, pointNames=pNames)

        unique = toTest.countUniqueElements(features=[0,'f3'], points=[0,'p3'])

        assert len(unique) == 2
        assert unique[1] == 2
        assert unique[3] == 2

    def test_countUniqueElements_zeroCount(self):
        data = [[0, 0, 0, 0, 1], [2, 0, 0, 0, 0], [0, 0, 3, 0, 0]]
        toTest = self.constructor(data)
        unique = toTest.countUniqueElements()

        assert 0 in unique
        assert unique[0] == 12

    ####################
    # points.repeat #
    ####################

    @raises(CalledFunctionException)
    @mock.patch('nimble.data.Base.copy', calledException)
    def test_points_repeat_OneCopyCallsCopy(self):
        data = [0, 1, 2, 3]
        ptNames = ['pt']
        ftNames = ['a', 'b', 'c', 'd']
        toTest = self.constructor(data, pointNames=ptNames, featureNames=ftNames)
        repeated = toTest.points.repeat(totalCopies=1, copyPointByPoint=True)

    @noLogEntryExpected
    def test_points_repeat_1D(self):
        data = [0, 1, 2, 3]
        ptNames = ['pt']
        ftNames = ['a', 'b', 'c', 'd']
        toTest = self.constructor(data, pointNames=ptNames, featureNames=ftNames)
        repeated1 = toTest.points.repeat(3, copyPointByPoint=False)
        repeated2 = toTest.points.repeat(3, copyPointByPoint=True)

        expData = [[0, 1, 2, 3], [0, 1, 2, 3], [0, 1, 2, 3]]
        expPtNames = ['pt_1', 'pt_2', 'pt_3']
        exp = self.constructor(expData, pointNames=expPtNames, featureNames=ftNames)

        assert repeated1 == exp
        # return is same for either copyPointByPoint when 1D
        assert repeated1 == repeated2

    @noLogEntryExpected
    def test_points_repeat_2D_copyPointByPointFalse(self):
        data = [[1, 2, 3, 0], [4, 5, 6, 0], [0, 0, 0, 0]]
        ptNames = ['1', '4', '0']
        ftNames = ['a', 'b', 'c', 'd']
        toTest = self.constructor(data, pointNames=ptNames, featureNames=ftNames)
        repeated = toTest.points.repeat(3, copyPointByPoint=False)

        expData = [[1, 2, 3, 0], [4, 5, 6, 0], [0, 0, 0, 0],
                   [1, 2, 3, 0], [4, 5, 6, 0], [0, 0, 0, 0],
                   [1, 2, 3, 0], [4, 5, 6, 0], [0, 0, 0, 0]]
        expPtNames = ['1_1', '4_1', '0_1', '1_2', '4_2', '0_2','1_3', '4_3', '0_3']
        exp = self.constructor(expData, pointNames=expPtNames, featureNames=ftNames)

        assert repeated == exp

    @noLogEntryExpected
    def test_points_repeat_2D_copyPointByPointTrue(self):
        data = [[1, 2, 3, 0], [4, 5, 6, 0], [0, 0, 0, 0]]
        ptNames = ['1', '4', '0']
        ftNames = ['a', 'b', 'c', 'd']
        toTest = self.constructor(data, pointNames=ptNames, featureNames=ftNames)
        repeated = toTest.points.repeat(3, copyPointByPoint=True)

        expData = [[1, 2, 3, 0], [1, 2, 3, 0], [1, 2, 3, 0],
                   [4, 5, 6, 0], [4, 5, 6, 0], [4, 5, 6, 0],
                   [0, 0, 0, 0], [0, 0, 0, 0], [0, 0, 0, 0]]
        expPtNames = ['1_1', '1_2', '1_3', '4_1', '4_2', '4_3', '0_1', '0_2', '0_3']
        exp = self.constructor(expData, pointNames=expPtNames, featureNames=ftNames)

        assert repeated == exp

    @raises(InvalidArgumentType)
    def test_points_repeat_invalidCopyCount_float(self):
        data = [[0, 1, 2], [3, 4, 5]]
        toTest = self.constructor(data)
        repeated = toTest.points.repeat(1.5, copyPointByPoint=False)

    @raises(InvalidArgumentType)
    def test_points_repeat_invalidCopyCount_negative(self):
        data = [[0, 1, 2], [3, 4, 5]]
        toTest = self.constructor(data)
        repeated = toTest.points.repeat(-1, copyPointByPoint=False)

    ######################
    # features.repeat #
    ######################

    @raises(CalledFunctionException)
    @mock.patch('nimble.data.Base.copy', calledException)
    def test_features_repeat_OneCopyCallsCopy(self):
        data = [0, 1, 2, 3]
        ptNames = ['pt']
        ftNames = ['a', 'b', 'c', 'd']
        toTest = self.constructor(data, pointNames=ptNames, featureNames=ftNames)
        repeated = toTest.features.repeat(totalCopies=1, copyFeatureByFeature=False)

    @noLogEntryExpected
    def test_features_repeat_1D(self):
        data = [[0], [1], [2], [3]]
        ptNames = ['pt0', 'pt1', 'pt2', 'pt3']
        ftNames = ['a']
        toTest = self.constructor(data, pointNames=ptNames, featureNames=ftNames)
        repeated1 = toTest.features.repeat(3, copyFeatureByFeature=False)
        repeated2 = toTest.features.repeat(3, copyFeatureByFeature=True)

        expData = [[0, 0, 0], [1, 1, 1], [2, 2, 2], [3, 3, 3]]
        expFtNames = ['a_1', 'a_2', 'a_3']
        exp = self.constructor(expData, pointNames=ptNames, featureNames=expFtNames)

        assert repeated1 == exp
        # return is same for either copyFeatureByFeature when 1D
        assert repeated1 == repeated2

    @noLogEntryExpected
    def test_features_repeat_2D_copyFeatureByFeatureFalse(self):
        data = [[1, 2, 3, 0], [4, 5, 6, 0], [0, 0, 0, 0]]
        ptNames = ['1', '4', '0']
        ftNames = ['a', 'b', 'c', 'd']
        toTest = self.constructor(data, pointNames=ptNames, featureNames=ftNames)
        repeated = toTest.features.repeat(3, copyFeatureByFeature=False)

        expData = [[1, 2, 3, 0, 1, 2, 3, 0, 1, 2, 3, 0],
                   [4, 5, 6, 0, 4, 5, 6, 0, 4, 5, 6, 0],
                   [0, 0, 0, 0, 0, 0, 0, 0, 0, 0, 0, 0]]
        expFtNames = ['a_1', 'b_1', 'c_1', 'd_1', 'a_2', 'b_2', 'c_2', 'd_2', 'a_3', 'b_3', 'c_3', 'd_3']
        exp = self.constructor(expData, pointNames=ptNames, featureNames=expFtNames)

        assert repeated == exp

    @noLogEntryExpected
    def test_features_repeat_2D_copyFeatureByFeatureTrue(self):
        data = [[1, 2, 3, 0], [4, 5, 6, 0], [0, 0, 0, 0]]
        ptNames = ['1', '4', '0']
        ftNames = ['a', 'b', 'c', 'd']
        toTest = self.constructor(data, pointNames=ptNames, featureNames=ftNames)
        repeated = toTest.features.repeat(3, copyFeatureByFeature=True)

        expData = [[1, 1, 1, 2, 2, 2, 3, 3, 3, 0, 0, 0],
                   [4, 4, 4, 5, 5, 5, 6, 6, 6, 0, 0, 0],
                   [0, 0, 0, 0, 0, 0, 0, 0, 0, 0, 0, 0]]
        expFtNames = ['a_1', 'a_2', 'a_3', 'b_1', 'b_2', 'b_3', 'c_1', 'c_2', 'c_3', 'd_1', 'd_2', 'd_3']
        exp = self.constructor(expData, pointNames=ptNames, featureNames=expFtNames)

        assert repeated == exp

    @raises(InvalidArgumentType)
    def test_features_repeat_invalidCopyCount_float(self):
        data = [[0, 1, 2], [3, 4, 5]]
        toTest = self.constructor(data)
        repeated = toTest.features.repeat(1.5, copyFeatureByFeature=False)

    @raises(InvalidArgumentType)
    def test_features_repeat_invalidCopyCount_negative(self):
        data = [[0, 1, 2], [3, 4, 5]]
        toTest = self.constructor(data)
        repeated = toTest.features.repeat(-1, copyFeatureByFeature=False)

    ####################
    # matchingElements #
    ####################

    @raises(InvalidArgumentValue)
    def test_matchingElements_funcDoesNotReturnBoolean(self):
        def returnVal(val):
            return val

        raw = [[1, 2, 3], [-1, -2, -3]]
        obj = self.constructor(raw)
        obj.matchingElements(returnVal)

    @oneLogEntryExpected
    def test_matchingElements_allElementsAreBool(self):
        raw = [[1, 2, 3], [-1, -2, -3]]
        obj = self.constructor(raw)
        matches = obj.matchingElements(lambda x: x > 0)

        assert matches[0, 0] is True or matches[0, 0] is numpy.bool_(True)
        assert matches[0, 1] is True or matches[0, 1] is numpy.bool_(True)
        assert matches[0, 2] is True or matches[0, 2] is numpy.bool_(True)
        assert matches[1, 0] is False or matches[1, 0] is numpy.bool_(False)
        assert matches[1, 1] is False or matches[1, 1] is numpy.bool_(False)
        assert matches[1, 2] is False or matches[1, 2] is numpy.bool_(False)

    @oneLogEntryExpected
    def test_matchingElements_pfLimited(self):
        raw = [[1, 2, -3], [-1, -2, 3]]
<<<<<<< HEAD
        obj = self.constructor(raw)
        matches = obj.matchingElements(lambda x: x > 0, points=0, features=[1, 2])
        expRaw = [[True, False]]
        expected = self.constructor(expRaw)
=======
        pnames = ['1', '-1']
        fnames = ['a', 'b', 'c']
        obj = self.constructor(raw, pnames, fnames)
        matches = obj.matchingElements(lambda x: x > 0, points='1', features=[1, 2])
        expRaw = [[True, False]]
        expected = self.constructor(expRaw, ['1'], ['b', 'c'])
>>>>>>> 8842b5e8
        assert matches == expected

    @logCountAssertionFactory(4)
    def test_matchingElements_varietyOfFuncs(self):
        raw = [[1, 2, 3], [-1, -2, -3], [0, 0, 0]]
        obj = self.constructor(raw)

        exp = [[True, True, True], [False, False, False], [False, False, False]]
        expObj = self.constructor(exp)
        matchPositive = obj.matchingElements(match.positive)

        assert matchPositive == expObj

        exp = [[True, True, True], [True, False, False], [True, True, True]]
        expObj = self.constructor(exp)
        greaterEqualToNeg1 = obj.matchingElements(lambda x: x >= -1)

        assert greaterEqualToNeg1 == expObj

        raw = [['a', None, 'c'], [numpy.nan, None, -3], [0, 'zero', None]]
        obj = self.constructor(raw)

        exp = [[False, True, False], [True, True, False], [False, False, True]]
        expObj = self.constructor(exp)
        isMissing = obj.matchingElements(match.missing)

        assert isMissing == expObj

        # None is converted to nan by createData, here we explicitly pass the
        # value the underlying representation uses, so we avoid making it
        # look like None is considered a numeric
        raw = [['a', numpy.nan, 'c'], [numpy.nan, numpy.nan, -3], [0, 'zero', numpy.nan]]
        obj = self.constructor(raw)
        exp = [[True, False, True], [False, False, False], [False, True, False]]

        expObj = self.constructor(exp)
        isNonNumeric = obj.matchingElements(match.nonNumeric)

        assert isNonNumeric == expObj

    def test_matchingElements_pfname_preservation(self):
        raw = [[1, 2, 3], [-1, -2, -3], [0, 0, 0]]
        pnames = ['pos', 'neg', 'zero']
        fnames = ['1', '2', '3']

        obj = self.constructor(raw, pointNames=pnames, featureNames=fnames)
        matchPositive = obj.matchingElements(match.positive)

        assert matchPositive.points.getNames() == pnames
        assert matchPositive.features.getNames() == fnames

    def test_matchingElements_namePath_preservation(self):
        raw = [[1, 2, 3], [-1, -2, -3], [0, 0, 0]]

        preserveName = "PreserveTestName"
        preserveAPath = os.path.join(os.getcwd(), "correct", "looking", "path")
        preserveRPath = os.path.relpath(preserveAPath)
        preservePair = (preserveAPath, preserveRPath)

        obj = self.constructor(raw, name=preserveName, path=preservePair)
        matchPositive = obj.matchingElements(match.positive)

        assert matchPositive.absolutePath == preserveAPath
        assert matchPositive.relativePath == preserveRPath
        assert matchPositive.name != preserveName
        assert matchPositive.nameIsDefault()

    #####################################
    # points/features matching backends #
    #####################################

    @raises(InvalidArgumentValue)
    def back_pointsfeatures_matching_funcDoesNotReturnBoolean(self, axis):
        def returnInput(input):
            return input

        raw = [[1, 2, 3], [-1, -2, -3]]
        obj = self.constructor(raw)
        if axis == 'point':
            obj.points.matching(returnInput)
        else:
            obj.features.matching(returnInput)

    @logCountAssertionFactory(4)
    def back_pointsfeatures_matching_varietyOfFuncs(self, axis):
        raw = [[1, 2, 3], [-1, -2, -3], [0, 0, 0]]
        obj = self.constructor(raw)
        exp = [[True], [False], [False]]
        expObj = self.constructor(exp, featureNames=['allPositive'])
        if axis == 'point':
            matchPositive = obj.points.matching(match.allPositive)
        else:
            obj = obj.T
            expObj = expObj.T
            matchPositive = obj.features.matching(match.allPositive)

        assert matchPositive == expObj

        exp = [[True], [False], [True]]
        expObj = self.constructor(exp)
        if axis == 'point':
            anyGreaterNeg1 = obj.points.matching(lambda view: any(x > -1 for x in view))
        else:
            expObj = expObj.T
            anyGreaterNeg1 = obj.features.matching(lambda view: any(x > -1 for x in view))

        assert anyGreaterNeg1 == expObj

        raw = [[None, None, numpy.nan], [numpy.nan, None, -3], [0, 'zero', None]]
        obj = self.constructor(raw)

        exp = [[True], [False], [False]]
        expObj = self.constructor(exp, featureNames=['allMissing'])
        if axis == 'point':
            allMissing = obj.points.matching(match.allMissing)
        else:
            obj = obj.T
            expObj = expObj.T
            allMissing = obj.features.matching(match.allMissing)

        assert allMissing == expObj

        # None is converted to nan by createData, here we explicitly pass the
        # value the underlying representation uses, so we avoid making it
        # look like None is considered a numeric
        raw = [['a', numpy.nan, 'c'], [numpy.nan, numpy.nan, -3], [0, 'zero', numpy.nan]]
        obj = self.constructor(raw)

        exp = [[True], [False], [True]]
        expObj = self.constructor(exp, featureNames=['anyNonNumeric'])
        if axis == 'point':
            anyNonNumeric = obj.points.matching(match.anyNonNumeric)
        else:
            obj = obj.T
            expObj = expObj.T
            anyNonNumeric = obj.features.matching(match.anyNonNumeric)

        assert anyNonNumeric == expObj

    ###################
    # points.matching #
    ###################

    def test_points_matching_funcDoesNotReturnBoolean(self):
        self.back_pointsfeatures_matching_funcDoesNotReturnBoolean('point')

    @oneLogEntryExpected
    def test_points_matching_allElementsAreBool(self):
        raw = [[1, 2, 3], [-1, -2, -3], [1, 2, -3]]
        obj = self.constructor(raw)
        matches = obj.points.matching(match.allPositive)

        assert len(matches.features) == 1
        assert len(matches.points) == 3
        assert matches[0, 0] is True or matches[0, 0] is numpy.bool_(True)
        assert matches[1, 0] is False or matches[1, 0] is numpy.bool_(False)
        assert matches[2, 0] is False or matches[2, 0] is numpy.bool_(False)

    def test_points_matching_varietyOfFuncs(self):
        self.back_pointsfeatures_matching_varietyOfFuncs('point')

    def test_points_matching_pfname_preservation(self):
        raw = [[1, 2, 3], [-1, -2, -3], [0, 0, 0]]
        pnames = ['pos', 'neg', 'zero']
        fnames = ['1', '2', '3']

        obj = self.constructor(raw, pointNames=pnames, featureNames=fnames)
        allNeg = obj.points.matching(match.allNegative)

        assert allNeg.points.getNames() == pnames
        assert allNeg.features.getNames() == ['allNegative']

    def test_points_matching_namePath_preservation(self):
        raw = [[1, 2, 3], [-1, -2, -3], [0, 0, 0]]

        preserveName = "PreserveTestName"
        preserveAPath = os.path.join(os.getcwd(), "correct", "looking", "path")
        preserveRPath = os.path.relpath(preserveAPath)
        preservePair = (preserveAPath, preserveRPath)

        obj = self.constructor(raw, name=preserveName, path=preservePair)
        allNeg = obj.points.matching(match.allNegative)

        assert allNeg.absolutePath == preserveAPath
        assert allNeg.relativePath == preserveRPath
        assert allNeg.name != preserveName
        assert allNeg.nameIsDefault()

    #####################
    # features.matching #
    #####################

    def test_features_matching_funcDoesNotReturnBoolean(self):
        self.back_pointsfeatures_matching_funcDoesNotReturnBoolean('feature')

    @oneLogEntryExpected
    def test_features_matching_allElementsAreBool(self):
        raw = [[1, 2, 3], [1, -2, -3], [1, 2, -3]]
        obj = self.constructor(raw)
        matches = obj.features.matching(match.allPositive)

        assert len(matches.points) == 1
        assert len(matches.features) == 3
        assert matches[0, 0] is True or matches[0, 0] is numpy.bool_(True)
        assert matches[0, 1] is False or matches[0, 1] is numpy.bool_(False)
        assert matches[0, 2] is False or matches[0, 2] is numpy.bool_(False)

    def test_features_matching_varietyOfFuncs(self):
        self.back_pointsfeatures_matching_varietyOfFuncs('feature')

    def test_features_matching_pfname_preservation(self):
        raw = [[1, -1, 0], [2, -2, 0], [3, -3, 0]]
        fnames = ['pos', 'neg', 'zero']
        pnames = ['1', '2', '3']

        obj = self.constructor(raw, pointNames=pnames, featureNames=fnames)
        allZeros = obj.features.matching(match.allZero)

        assert allZeros.features.getNames() == fnames
        assert allZeros.points.getNames() == ['allZero']

    def test_features_matching_namePath_preservation(self):
        raw = [[1, -1, 0], [2, -2, 0], [3, -3, 0]]

        preserveName = "PreserveTestName"
        preserveAPath = os.path.join(os.getcwd(), "correct", "looking", "path")
        preserveRPath = os.path.relpath(preserveAPath)
        preservePair = (preserveAPath, preserveRPath)

        obj = self.constructor(raw, name=preserveName, path=preservePair)
        allZeros = obj.points.matching(match.allZero)

        assert allZeros.absolutePath == preserveAPath
        assert allZeros.relativePath == preserveRPath
        assert allZeros.name != preserveName
        assert allZeros.nameIsDefault()


class HighLevelModifying(DataTestObject):

    ####################################
    # replaceFeatureWithBinaryFeatures #
    ####################################

    @raises(ImproperObjectAction)
    def test_replaceFeatureWithBinaryFeatures_PemptyException(self):
        """ Test replaceFeatureWithBinaryFeatures() with a point empty object """
        data = [[], []]
        data = numpy.array(data).T
        toTest = self.constructor(data)
        toTest.replaceFeatureWithBinaryFeatures(0)

    @raises(IndexError)
    def test_replaceFeatureWithBinaryFeatures_FemptyException(self):
        """ Test replaceFeatureWithBinaryFeatures() with a feature empty object """
        data = [[], []]
        data = numpy.array(data)
        toTest = self.constructor(data)
        toTest.replaceFeatureWithBinaryFeatures(0)

    @oneLogEntryExpected
    def test_replaceFeatureWithBinaryFeatures_handmade(self):
        """ Test replaceFeatureWithBinaryFeatures() against handmade output """
        data = [[1], [2], [3]]
        featureNames = ['col']
        toTest = self.constructor(data, featureNames=featureNames)
        getNames = self.constructor(data, featureNames=featureNames)
        ret = toTest.replaceFeatureWithBinaryFeatures(0)

        expData = [[1, 0, 0], [0, 1, 0], [0, 0, 1]]
        expFeatureNames = []
        for point in getNames.points:
            expFeatureNames.append('col=' + str(point[0]))
        exp = self.constructor(expData, featureNames=expFeatureNames)

        assert toTest.isIdentical(exp)
        assert ret == expFeatureNames

    @oneLogEntryExpected
    def test_replaceFeatureWithBinaryFeatures_insertLocation(self):
        """ Test replaceFeatureWithBinaryFeatures() replaces at same index """
        data = [['a', 1, 'a'], ['b', 2, 'b'], ['c', 3, 'c']]
        featureNames = ['stay1', 'replace', 'stay2']
        toTest = self.constructor(data, featureNames=featureNames)
        getNames = self.constructor(data, featureNames=featureNames)
        ret = toTest.replaceFeatureWithBinaryFeatures(1)

        expData = [['a', 1, 0, 0, 'a'], ['b', 0, 1, 0, 'b'], ['c', 0, 0, 1, 'c']]
        expFeatureNames = []
        for point in getNames.points:
            expFeatureNames.append('replace=' + str(point[1]))
        expFeatureNames.insert(0, 'stay1')
        expFeatureNames.append('stay2')
        exp = self.constructor(expData, featureNames=expFeatureNames)

        assert toTest.isIdentical(exp)
        assert ret == expFeatureNames[1: -1]

    def test_replaceFeatureWithBinaryFeatures_NamePath_preservation(self):
        data = [[1], [2], [3]]
        featureNames = ['col']
        toTest = self.constructor(data, featureNames=featureNames)

        toTest._name = "TestName"
        toTest._absPath = "TestAbsPath"
        toTest._relPath = "testRelPath"

        toTest.replaceFeatureWithBinaryFeatures(0)

        assert toTest.name == "TestName"
        assert toTest.absolutePath == "TestAbsPath"
        assert toTest.relativePath == 'testRelPath'


    ##############################
    # transformFeatureToIntegers #
    ##############################

    @raises(ImproperObjectAction)
    def test_transformFeatureToIntegers_PemptyException(self):
        """ Test transformFeatureToIntegers() with an point empty object """
        data = [[], []]
        data = numpy.array(data).T
        toTest = self.constructor(data)
        toTest.transformFeatureToIntegers(0)

    @raises(IndexError)
    def test_transformFeatureToIntegers_FemptyException(self):
        """ Test transformFeatureToIntegers() with an feature empty object """
        data = [[], []]
        data = numpy.array(data)
        toTest = self.constructor(data)
        toTest.transformFeatureToIntegers(0)

    @oneLogEntryExpected
    def test_transformFeatureToIntegers_handmade(self):
        """ Test transformFeatureToIntegers() against handmade output """
        data = [['a'], ['b'], ['c'], ['b'], ['a']]
        featureNames = ['col']
        toTest = self.constructor(data, featureNames=featureNames)
        ret = toTest.transformFeatureToIntegers(0)

        assert toTest[0, 0] == toTest[4, 0]
        assert toTest[1, 0] == toTest[3, 0]
        assert toTest[0, 0] != toTest[1, 0]
        assert toTest[0, 0] != toTest[2, 0]

        # ensure data was transformed to a numeric type.
        for i in range(len(toTest.points)):
            # Matrix and Sparse might store values as floats or numpy types
            assert isinstance(toTest[i, 0], (int, float, numpy.number))

        # check ret
        assert len(ret) == 3
        assert all(isinstance(key, int) for key in ret.keys())
        for value in ret.values():
            assert value in ['a', 'b', 'c']

    def test_transformFeatureToIntegers_handmade_lazyNameGeneration(self):
        """ Test transformFeatureToIntegers() against handmade output """
        data = [['a'], ['b'], ['c'], ['b'], ['a']]
        toTest = self.constructor(data)
        ret = toTest.transformFeatureToIntegers(0)

        assertNoNamesGenerated(toTest)

    def test_transformFeatureToIntegers_pointNames(self):
        """ Test transformFeatureToIntegers preserves pointNames """
        data = [['a'], ['b'], ['c'], ['b'], ['a']]
        pnames = ['1a', '2a', '3', '2b', '1b']
        fnames = ['col']
        toTest = self.constructor(data, pointNames=pnames, featureNames=fnames)
        ret = toTest.transformFeatureToIntegers(0)

        assert toTest.points.getName(0) == '1a'
        assert toTest.points.getName(1) == '2a'
        assert toTest.points.getName(2) == '3'
        assert toTest.points.getName(3) == '2b'
        assert toTest.points.getName(4) == '1b'

        # ensure data was transformed to a numeric type.
        for i in range(len(toTest.points)):
            # Matrix and Sparse might store values as floats or numpy types
            assert isinstance(toTest[i, 0], (int, float, numpy.number))

        # check ret
        assert len(ret) == 3
        assert all(isinstance(key, int) for key in ret.keys())
        for value in ret.values():
            assert value in ['a', 'b', 'c']

    def test_transformFeatureToIntegers_positioning(self):
        """ Test transformFeatureToIntegers preserves featurename mapping """
        data = [['a', 0], ['b', 1], ['c', 2], ['b', 3], ['a', 4]]
        pnames = ['1a', '2a', '3', '2b', '1b']
        fnames = ['col', 'pos']
        toTest = self.constructor(data, pointNames=pnames, featureNames=fnames)
        ret = toTest.transformFeatureToIntegers(0)

        assert toTest[0, 0] == toTest[4, 0]
        assert toTest[1, 0] == toTest[3, 0]
        assert toTest[0, 0] != toTest[1, 0]
        assert toTest[0, 0] != toTest[2, 0]

        assert toTest[0, 1] == 0
        assert toTest[1, 1] == 1
        assert toTest[2, 1] == 2
        assert toTest[3, 1] == 3
        assert toTest[4, 1] == 4

        # ensure data was transformed to a numeric type.
        for i in range(len(toTest.points)):
            # Matrix and Sparse might store values as floats or numpy types
            assert isinstance(toTest[i, 0], (int, float, numpy.number))

        # check ret
        assert len(ret) == 3
        assert all(isinstance(key, int) for key in ret.keys())
        for value in ret.values():
            assert value in ['a', 'b', 'c']

    def test_transformFeatureToIntegers_ZerosInFeatureValuesPreserved(self):
        data = [['a'], [52], [0], [0], [0], [52], ['a']]

        toTest = self.constructor(data, featureNames=False)
        ret = toTest.transformFeatureToIntegers(0)

        assert ret[0] == 0
        assert toTest[0, 0] == toTest[6, 0]
        assert toTest[1, 0] == toTest[5, 0]
        assert toTest[2, 0] == 0
        assert toTest[3, 0] == 0
        assert toTest[4, 0] == 0

    def test_transformFeatureToIntegers_NamePath_preservation(self):
        data = [[10], [20], [30.5], [20], [10]]
        featureNames = ['col']
        toTest = self.constructor(data, featureNames=featureNames)

        toTest._name = "TestName"
        toTest._absPath = "TestAbsPath"
        toTest._relPath = "testRelPath"

        toTest.transformFeatureToIntegers(0)

        assert toTest.name == "TestName"
        assert toTest.absolutePath == "TestAbsPath"
        assert toTest.relativePath == 'testRelPath'

    ####################
    # points.shuffle() #
    ####################

    def testpoints_shuffle_noLongerEqual(self):
        """ Tests points.shuffle() results in a changed object """
        data = [[1, 2, 3], [4, 5, 6], [7, 8, 9], [10, 11, 12]]
        toTest = self.constructor(deepcopy(data))
        toCompare = self.constructor(deepcopy(data))

        # it is possible that it shuffles it into the same configuration.
        # the odds are vanishingly low that it will do so over consecutive calls
        # however. We will pass as long as it changes once
        returns = []
        for i in range(5):
            ret = toTest.points.shuffle() # RET CHECK
            returns.append(ret)
            if not toTest.isApproximatelyEqual(toCompare):
                break

        assert not toTest.isApproximatelyEqual(toCompare)

        assert all(ret is None for ret in returns)
        assertNoNamesGenerated(toTest)


    def testpoints_shuffle_NamePath_preservation(self):
        data = [[1, 2, 3], [4, 5, 6], [7, 8, 9], [10, 11, 12]]
        toTest = self.constructor(deepcopy(data))
        toCompare = self.constructor(deepcopy(data))

        toTest._name = "TestName"
        toTest._absPath = "TestAbsPath"
        toTest._relPath = "testRelPath"

        # it is possible that it shuffles it into the same configuration.
        # we only test after we're sure we've done something
        while True:
            toTest.points.shuffle()  # RET CHECK
            if not toTest.isApproximatelyEqual(toCompare):
                break

        assert toTest.name == "TestName"
        assert toTest.absolutePath == "TestAbsPath"
        assert toTest.relativePath == 'testRelPath'


    ######################
    # features.shuffle() #
    ######################

    def test_features_shuffle_noLongerEqual(self):
        """ Tests features.shuffle() results in a changed object """
        data = [[1, 2, 3, 33], [4, 5, 6, 66], [7, 8, 9, 99], [10, 11, 12, 1111111]]
        toTest = self.constructor(deepcopy(data))
        toCompare = self.constructor(deepcopy(data))

        # it is possible that it shuffles it into the same configuration.
        # the odds are vanishly low that it will do so over consecutive calls
        # however. We will pass as long as it changes once
        returns = []
        for i in range(5):
            ret = toTest.features.shuffle() # RET CHECK
            returns.append(ret)
            if not toTest.isApproximatelyEqual(toCompare):
                break

        assert not toTest.isApproximatelyEqual(toCompare)

        assert all(ret is None for ret in returns)
        assertNoNamesGenerated(toTest)


    def test_features_shuffle_NamePath_preservation(self):
        data = [[1, 2, 3, 33], [4, 5, 6, 66], [7, 8, 9, 99], [10, 11, 12, 1111111]]
        toTest = self.constructor(deepcopy(data))
        toCompare = self.constructor(deepcopy(data))

        toTest._name = "TestName"
        toTest._absPath = "TestAbsPath"
        toTest._relPath = "testRelPath"

        # it is possible that it shuffles it into the same configuration.
        # we only test after we're sure we've done something
        while True:
            toTest.features.shuffle()  # RET CHECK
            if not toTest.isApproximatelyEqual(toCompare):
                break

        assert toTest.name == "TestName"
        assert toTest.absolutePath == "TestAbsPath"
        assert toTest.relativePath == 'testRelPath'

    ###########################################
    # points.normalize / features.normalize() #
    ###########################################
    @oneLogEntryExpected
    def normalizeHelper(self, caller, axis, subtract=None, divide=None, also=None):
        if axis == 'point':
            func = caller.points.normalize
        else:
            func = caller.features.normalize
        a, va, vk, d = nimble.helpers.inspectArguments(func)
        assert d == (None, None, None, None)

        if axis == 'point':
            return caller.points.normalize(subtract=subtract, divide=divide, applyResultTo=also)
        else:
            caller.transpose(useLog=False)
            if also is not None:
                also.transpose(useLog=False)
            ret = caller.features.normalize(subtract=subtract, divide=divide, applyResultTo=also)
            caller.transpose(useLog=False)
            if also is not None:
                also.transpose(useLog=False)
            return ret

    #exception different type from expected inputs
    def test_points_normalize_exception_unexpected_input_type(self):
        self.back_normalize_exception_unexpected_input_type("point")

    def test_features_normalize_exception_unexpected_input_type(self):
        self.back_normalize_exception_unexpected_input_type("feature")

    def back_normalize_exception_unexpected_input_type(self, axis):
        obj = self.constructor([[1, 2], [3, 4]])

        try:
            self.normalizeHelper(obj, axis, subtract={})
            assert False  # Expected InvalidArgumentType
        except InvalidArgumentType:
            pass

        try:
            self.normalizeHelper(obj, axis, divide=set([1]))
            assert False  # Expected InvalidArgumentType
        except InvalidArgumentType:
            pass


    # exception non stats string
    def test_points_normalize_exception_unexpected_string_value(self):
        self.back_normalize_exception_unexpected_string_value('point')

    def test_features_normalize_exception_unexpected_string_value(self):
        self.back_normalize_exception_unexpected_string_value('feature')

    def back_normalize_exception_unexpected_string_value(self, axis):
        obj = self.constructor([[1, 2], [3, 4]])

        try:
            self.normalizeHelper(obj, axis, subtract="Hello")
            assert False  # Expected InvalidArgumentValue
        except InvalidArgumentValue:
            pass

        try:
            self.normalizeHelper(obj, axis, divide="enumerate")
            assert False  # Expected InvalidArgumentValue
        except InvalidArgumentValue:
            pass


    # exception wrong length vector shaped nimble object
    def test_points_normalize_exception_wrong_vector_length(self):
        self.back_normalize_exception_wrong_vector_length('point')

    def test_features_normalize_exception_wrong_vector_length(self):
        self.back_normalize_exception_wrong_vector_length('feature')

    def back_normalize_exception_wrong_vector_length(self, axis):
        obj = self.constructor([[1, 2], [3, 4]])
        vectorLong = self.constructor([[1, 2, 3, 4]])
        vectorShort = self.constructor([[11]])

        try:
            self.normalizeHelper(obj, axis, subtract=vectorLong)
            assert False  # Expected InvalidArgumentValue
        except InvalidArgumentValue:
            pass

        try:
            self.normalizeHelper(obj, axis, divide=vectorShort)
            assert False  # Expected InvalidArgumentValue
        except InvalidArgumentValue:
            pass

    # exception wrong length vector axis
    def test_points_normalize_exception_wrong_vector_axis(self):
        self.back_normalize_exception_wrong_vector_length('point')

    def test_features_normalize_exception_wrong_vector_axis(self):
        self.back_normalize_exception_wrong_vector_length('feature')

    def back_normalize_exception_wrong_vector_axis(self, axis):
        obj = self.constructor([[1, 2], [3, 4]])
        if axis == 'point':
            vectorWrongAxis = self.constructor([[1, 2]])
        else:
            vectorWrongAxis = self.constructor([[1], [2]])

        try:
            self.normalizeHelper(obj, axis, subtract=vectorWrongAxis)
            assert False  # Expected InvalidArgumentValue
        except InvalidArgumentValue:
            pass

    # exception wrong size of nimble object
    def test_points_normalize_exception_wrong_size_object(self):
        self.back_normalize_exception_wrong_size_object('point')

    def test_features_normalize_exception_wrong_size_object(self):
        self.back_normalize_exception_wrong_size_object('feature')

    def back_normalize_exception_wrong_size_object(self, axis):
        obj = self.constructor([[1, 2, 2], [3, 4, 4], [5, 5, 5]])
        objBig = self.constructor([[1, 1, 1, 1], [2, 2, 2, 2], [3, 3, 3, 3], [4, 4, 4, 4]])
        objSmall = self.constructor([[1, 1], [2, 2]])

        try:
            self.normalizeHelper(obj, axis, subtract=objBig)
            assert False  # Expected InvalidArgumentValue
        except InvalidArgumentValue:
            pass

        try:
            self.normalizeHelper(obj, axis, divide=objSmall)
            assert False  # Expected InvalidArgumentValue
        except InvalidArgumentValue:
            pass

    # applyResultTo is wrong shape in the normalized axis
    def test_points_normalize_exception_applyResultTo_wrong_shape(self):
        self.back_normalize_exception_applyResultTo_wrong_shape('point')

    def test_features_normalize_exception_applyResultTo_wrong_shape(self):
        self.back_normalize_exception_applyResultTo_wrong_shape('feature')

    def back_normalize_exception_applyResultTo_wrong_shape(self, axis):
        obj = self.constructor([[1, 2, 2], [3, 4, 4], [5, 5, 5]])
        alsoShort = self.constructor([[1, 2, 2], [3, 4, 4]])
        alsoLong = self.constructor([[1, 2, 2], [3, 4, 4], [5, 5, 5], [1, 23, 4]])

        try:
            self.normalizeHelper(obj, axis, subtract=1, also=alsoShort)
            assert False  # Expected InvalidArgumentValue
        except InvalidArgumentValue:
            pass

        try:
            self.normalizeHelper(obj, axis, divide=2, also=alsoLong)
            assert False  # Expected InvalidArgumentValue
        except InvalidArgumentValue:
            pass

    # applyResultTo is wrong shape when given obj subtract and divide
    def test_points_normalize_exception_applyResultTo_wrong_shape_obj_input(self):
        self.back_normalize_exception_applyResultTo_wrong_shape_obj_input('point')

    def test_features_normalize_exception_applyResultTo_wrong_shape_obj_input(self):
        self.back_normalize_exception_applyResultTo_wrong_shape_obj_input('feature')

    def back_normalize_exception_applyResultTo_wrong_shape_obj_input(self, axis):
        obj = self.constructor([[1, 2, 2], [3, 4, 4], [5, 5, 5]])
        alsoShort = self.constructor([[1, 2], [3, 4], [5, 5]])
        alsoLong = self.constructor([[1, 2, 2, 2], [3, 4, 4, 4], [5, 5, 5, 6]])

        sub_div = self.constructor([[1, 1, 1], [1, 1, 1], [1, 1, 1]])

        try:
            self.normalizeHelper(obj, axis, subtract=sub_div, also=alsoShort)
            assert False  # Expected InvalidArgumentValueCombination
        except InvalidArgumentValueCombination:
            pass

        try:
            self.normalizeHelper(obj, axis, divide=sub_div, also=alsoLong)
            assert False  # Expected InvalidArgumentValueCombination
        except InvalidArgumentValueCombination:
            pass

    # successful float valued inputs
    def test_points_normalize_success_float_int_inputs_NoAlso(self):
        self.back_normalize_success_float_int_inputs_NoAlso("point")

    def test_features_normalize_success_float_int_inputs_NoAlso(self):
        self.back_normalize_success_float_int_inputs_NoAlso("feature")

    def back_normalize_success_float_int_inputs_NoAlso(self, axis):
        obj = self.constructor([[1, 1, 1], [3, 3, 3], [7, 7, 7]])
        expObj = self.constructor([[0, 0, 0], [4, 4, 4], [12, 12, 12]])

        ret = self.normalizeHelper(obj, axis, subtract=1, divide=0.5)

        assert ret is None
        assert expObj == obj
        assertNoNamesGenerated(obj)

    # successful vector inputs
    def test_points_normalize_success_vector_inputs_NoAlso(self):
        self.back_normalize_success_vector_inputs_NoAlso("point")

    def test_features_normalize_success_vector_inputs_NoAlso(self):
        self.back_normalize_success_vector_inputs_NoAlso("feature")

    def back_normalize_success_vector_inputs_NoAlso(self, axis):
        obj = self.constructor([[1, 1, 1], [3, 3, 3], [7, 7, 7]])
        expObj = self.constructor([[0, 0, 0], [4, 4, 4], [12, 12, 12]])

        for retType in nimble.data.available:
            currObj = obj.copy()
            sub = nimble.createData(retType, [1] * 3)
            div = nimble.createData(retType, [0.5] * 3)
            if axis == 'point':
                sub.transpose()
                div.transpose()
            ret = self.normalizeHelper(currObj, axis, subtract=sub, divide=div)

            assert ret is None
            assert expObj == currObj
            assertNoNamesGenerated(currObj)

    # successful float valued inputs
    def test_points_normalize_success_float_int_inputs(self):
        self.back_normalize_success_float_int_inputs("point")

    def test_features_normalize_success_float_int_inputs(self):
        self.back_normalize_success_float_int_inputs("feature")

    def back_normalize_success_float_int_inputs(self, axis):
        obj = self.constructor([[1, 1, 1], [3, 3, 3], [7, 7, 7]])
        also = self.constructor([[-1, -1, -1], [.5, .5, .5], [2, 2, 2]])
        expObj = self.constructor([[0, 0, 0], [4, 4, 4], [12, 12, 12]])
        expAlso = self.constructor([[-4, -4, -4], [-1, -1, -1], [2, 2, 2]])

        ret = self.normalizeHelper(obj, axis, subtract=1, divide=0.5, also=also)

        assert ret is None
        assert expObj == obj
        assert expAlso == also
        assertNoNamesGenerated(obj)
        assertNoNamesGenerated(also)

    # successful stats-string valued inputs
    def test_points_normalize_success_stat_string_inputs(self):
        self.back_normalize_success_stat_string_inputs("point")

    def test_features_normalize_success_stat_string_inputs(self):
        self.back_normalize_success_stat_string_inputs("feature")

    def back_normalize_success_stat_string_inputs(self, axis):
        obj = self.constructor([[1, 1, 1], [2, 2, 2], [-1, -1, -1]])
        also = self.constructor([[1, 2, 3], [1, 2, 3], [1, 2, 3]])
        expObj = self.constructor([[0, 0, 0], [.5, .5, .5], [2, 2, 2]])
        expAlso = self.constructor([[0, 1, 2], [0, .5, 1], [0, -1, -2]])

        ret = self.normalizeHelper(obj, axis, subtract="unique count", divide="median", also=also)

        assert ret is None
        assert expObj == obj
        assert expAlso == also

    # successful vector object valued inputs
    def test_points_normalize_success_vector_object_inputs(self):
        self.back_normalize_success_vector_object_inputs("point")

    def test_features_normalize_success_vector_object_inputs(self):
        self.back_normalize_success_vector_object_inputs("feature")

    def back_normalize_success_vector_object_inputs(self, axis):
        obj = self.constructor([[1, 3, 7], [10, 30, 70], [100, 300, 700]])
        also = self.constructor([[2, 6, 14], [10, 30, 70], [100, 300, 700]])
        if axis == 'point':
            subVec = self.constructor([[1], [10], [100]])
            divVec = self.constructor([[.5], [5], [50]])
        else:
            subVec = self.constructor([[1, 10, 100]])
            divVec = self.constructor([[.5, 5, 50]])
        expObj = self.constructor([[0, 4, 12], [0, 4, 12], [0, 4, 12]])
        expAlso = self.constructor([[2, 10, 26], [0, 4, 12], [0, 4, 12]])

        ret = self.normalizeHelper(obj, axis, subtract=subVec, divide=divVec, also=also)

        assert ret is None
        assert expObj == obj
        assert expAlso == also


    # successful matrix valued inputs
    def test_points_normalize_success_full_object_inputs(self):
        self.back_normalize_success_full_object_inputs("point")

    def test_features_normalize_success_full_object_inputs(self):
        self.back_normalize_success_full_object_inputs("feature")

    def back_normalize_success_full_object_inputs(self, axis):
        obj = self.constructor([[2, 10, 100], [3, 30, 300], [7, 70, 700]])
        also = self.constructor([[1, 5, 100], [3, 30, 300], [7, 70, 700]])

        subObj = self.constructor([[0, 5, 20], [3, 10, 60], [4, -30, 100]])
        divObj = self.constructor([[2, .5, 4], [2, 2, 4], [.25, 2, 6]])

        expObj = self.constructor([[1, 10, 20], [0, 10, 60], [12, 50, 100]])
        expAlso = self.constructor([[.5, 0, 20], [0, 10, 60], [12, 50, 100]])

        if axis == 'point':
            ret = self.normalizeHelper(obj, axis, subtract=subObj, divide=divObj, also=also)
        else:
            subObj.transpose()
            divObj.transpose()
            ret = self.normalizeHelper(obj, axis, subtract=subObj, divide=divObj, also=also)

        assert ret is None
        assert expObj == obj
        assert expAlso == also


    # string valued inputs and also values that are different in shape.
    def test_features_normalize_success_statString_diffSizeAlso(self):
        self.back_normalize_success_statString_diffSizeAlso("point")

    def test_points_normalize_success_statString_diffSizeAlso(self):
        self.back_normalize_success_statString_diffSizeAlso("feature")

    def back_normalize_success_statString_diffSizeAlso(self, axis):
        obj1 = self.constructor([[1, 1, 1], [2, 2, 2], [-1, -1, -1]])
        obj2 = self.constructor([[1, 1, 1], [2, 2, 2], [-1, -1, -1]])
        alsoLess = self.constructor([[1, 2], [1, 2], [1, 2]])
        alsoMore = self.constructor([[1, 2, 1, 2], [1, 2, 1, 2], [1, 2, 1, 2]])

        expObj = self.constructor([[0, 0, 0], [.5, .5, .5], [2, 2, 2]])
        expAlsoL = self.constructor([[0, 1], [0, .5], [0, -1]])
        expAlsoM = self.constructor([[0, 1, 0, 1], [0, .5, 0, .5], [0, -1, 0, -1]])

        ret1 = self.normalizeHelper(obj1, axis, subtract="unique count", divide="median", also=alsoLess)
        ret2 = self.normalizeHelper(obj2, axis, subtract="unique count", divide="median", also=alsoMore)

        assert ret1 is None
        assert ret2 is None
        assert expObj == obj1
        assert expObj == obj2
        assert expAlsoL == alsoLess
        assert expAlsoM == alsoMore

    #########################
    # features.fillMatching #
    #########################
    @logCountAssertionFactory(3)
    def test_features_fillMatching_mean_missing(self):
        obj0 = self.constructor([[1, 2, 3], [None, 11, None], [7, 11, None], [7, 8, 9]], featureNames=['a', 'b', 'c'])
        obj1 = obj0.copy()
        ret = obj1.features.fillMatching(fill.mean, match.missing) #RET CHECK
        exp1 = self.constructor([[1, 2, 3], [5, 11, 6], [7, 11, 6], [7, 8, 9]])
        exp1.features.setNames(['a', 'b', 'c'], useLog=False)
        assert obj1 == exp1
        assert ret is None

        obj2 = obj0.copy()
        obj2.features.fillMatching(None, [3, 7])
        obj2.features.fillMatching(fill.mean, match.missing)
        exp2 = self.constructor([[1, 2, 9], [1, 11, 9], [1, 11, 9], [1, 8, 9]])
        exp2.features.setNames(['a', 'b', 'c'], useLog=False)
        assert obj2 == exp2

    def test_features_fillMatching_mean_nonNumeric(self):
        obj0 = self.constructor([[1, 2, 3], ['na', 11, 'na'], [7, 11, 'na'], [7, 8, 9]], featureNames=['a', 'b', 'c'])
        obj1 = obj0.copy()
        obj1.features.fillMatching(fill.mean, match.nonNumeric)
        exp1 = self.constructor([[1, 2, 3], [5, 11, 6], [7, 11, 6], [7, 8, 9]])
        exp1.features.setNames(['a', 'b', 'c'])
        assert obj1 == exp1

        obj2 = obj0.copy()
        obj2.features.fillMatching('na', [3, 7])
        obj2.features.fillMatching(fill.mean, match.nonNumeric)
        exp2 = self.constructor([[1, 2, 9], [1, 11, 9], [1, 11, 9], [1, 8, 9]])
        exp2.features.setNames(['a', 'b', 'c'])
        assert obj2 == exp2

    @raises(InvalidArgumentValue)
    def test_features_fillMatching_mean_allMatches(self):
        obj = self.constructor([[1, None, 3], [4, None, 6], [7, None, 9]])
        obj.features.fillMatching(fill.mean, match.missing)

    def test_features_fillMatching_median_missing(self):
        obj = self.constructor([[1, 2, 3], [None, 11, None], [7, 11, None], [7, 8, 9]], featureNames=['a', 'b', 'c'])
        obj.features.fillMatching(None, 11)
        obj.features.fillMatching(fill.median, match.missing)
        exp = self.constructor([[1, 2, 3], [7, 5, 6], [7, 5, 6], [7, 8, 9]])
        exp.features.setNames(['a', 'b', 'c'])
        assert obj == exp

    def test_features_fillMatching_median_nonNumeric(self):
        obj = self.constructor([[1, 2, 3], ['na', 11, 'na'], [7, 11, 'na'], [7, 8, 9]], featureNames=['a', 'b', 'c'])
        obj.features.fillMatching('na', 11)
        obj.features.fillMatching(fill.median, match.nonNumeric)
        exp = self.constructor([[1, 2, 3], [7, 5, 6], [7, 5, 6], [7, 8, 9]])
        exp.features.setNames(['a', 'b', 'c'])
        assert obj == exp

    @raises(InvalidArgumentValue)
    def test_features_fillMatching_median_allMatches(self):
        obj = self.constructor([[1, None, 3], [4, None, 6], [7, None, 9]])
        obj.features.fillMatching(fill.median, match.missing)

    def test_features_fillMatching_mode(self):
        obj0 = self.constructor([[1, 2, 3], [None, 11, None], [7, 11, None], [7, 8, 9]], featureNames=['a', 'b', 'c'])
        obj0.features.fillMatching(None, 9)
        obj0.features.fillMatching(fill.mode, match.missing)
        exp0 = self.constructor([[1, 2, 3], [7, 11, 3], [7, 11, 3], [7, 8, 3]])
        exp0.features.setNames(['a', 'b', 'c'])
        assert obj0 == exp0

        obj1 = self.constructor([['a','b','c'], [None, 'd', None], ['e','d','c'], ['e','f','g']], featureNames=['a', 'b', 'c'])
        obj1.features.fillMatching(None, 'c')
        obj1.features.fillMatching(fill.mode, match.missing)
        exp1 = self.constructor([['a','b','g'], ['e','d', 'g'], ['e','d', 'g'], ['e','f', 'g']])
        exp1.features.setNames(['a', 'b', 'c'])
        assert obj1 == exp1

    @raises(InvalidArgumentValue)
    def test_features_fillMatching_mode_allMatches(self):
        obj = self.constructor([[1, None, 3], [4, None, 6], [7, None, 9]])
        obj.features.fillMatching(fill.mode, match.missing)

    def test_features_fillMatching_zero(self):
        obj = self.constructor([[1, 2, 3], [None, 11, None], [7, 11, None], [7, 8, 9]], featureNames=['a', 'b', 'c'])
        obj.features.fillMatching(None, 11)
        obj.features.fillMatching(0, match.missing, features=['b', 'c'])
        exp = self.constructor([[1, 2, 3], [None, 0, 0], [7, 0, 0], [7, 8, 9]])
        exp.features.setNames(['a', 'b', 'c'])
        assert obj == exp

    def test_features_fillMatching_constant(self):
        obj = self.constructor([[1, 2, 3], [0, 0, 0], [7, 0, 0], [7, 8, 9]], featureNames=['a', 'b', 'c'])
        obj.features.fillMatching(100, 0)
        exp = self.constructor([[1, 2, 3], [100, 100, 100], [7, 100, 100], [7, 8, 9]])
        exp.features.setNames(['a', 'b', 'c'])
        assert obj == exp

    def test_features_fillMatching_forwardFill(self):
        obj = self.constructor([[1, 2, 3], [None, 11, None], [7, 11, None], [7, 8, 9]], featureNames=['a', 'b', 'c'])
        obj.features.fillMatching(fill.forwardFill, match.missing)
        exp = self.constructor([[1, 2, 3], [1, 11, 3], [7, 11, 3], [7, 8, 9]])
        exp.features.setNames(['a', 'b', 'c'])
        assert obj == exp

    @raises(InvalidArgumentValue)
    def test_features_fillMatching_forwardFill_firstFeatureValueMissing(self):
        obj = self.constructor([[1, None, 3], [None, 11, None], [7, 11, None], [7, 8, 9]], featureNames=['a', 'b', 'c'])
        obj.features.fillMatching(fill.forwardFill, match.missing)

    def test_features_fillMatching_backwardFill(self):
        obj = self.constructor([[1, 2, 3], [None, 11, None], [7, 11, None], [7, 8, 9]], featureNames=['a', 'b', 'c'])
        obj.features.fillMatching(None, 11)
        obj.features.fillMatching(fill.backwardFill, match.missing)
        exp = self.constructor([[1, 2, 3], [7, 8, 9], [7, 8, 9], [7, 8, 9]])
        exp.features.setNames(['a', 'b', 'c'])
        assert obj == exp

    @raises(InvalidArgumentValue)
    def test_features_fillMatching_backwardFill_lastFeatureValueMissing(self):
        obj = self.constructor([[1, None, 3], [None, 11, None], [7, 11, None], [7, None, 9]], featureNames=['a', 'b', 'c'])
        obj.features.fillMatching(fill.backwardFill, match.missing)

    def test_features_fillMatching_interpolate(self):
        obj = self.constructor([[1, 2, 3], [None, 11, None], [7, 11, None], [7, 8, 9]], featureNames=['a', 'b', 'c'])
        obj.features.fillMatching(fill.interpolate, match.missing)
        exp = self.constructor([[1, 2, 3], [4, 11, 5], [7, 11, 7], [7, 8, 9]])
        exp.features.setNames(['a', 'b', 'c'])
        assert obj == exp

    def test_features_fillMatching_custom_match(self):
        data = [[1, 2, -3, 4], [5, -6, -7, 8], [9, 10, 11, -12]]
        toTest = self.constructor(data)

        expData = [[1, 2, 0, 4], [5, 0, 0, 8], [9, 10, 11, 0]]
        exp = self.constructor(expData)

        def negative(value):
            return value < 0

        toTest.features.fillMatching(0, negative)
        assert toTest == exp

    def test_features_fillMatching_custom_fill(self):
        data = [[1, 2, -3, 4], [5, -6, -7, 8], [9, 10, 11, -12]]
        toTest = self.constructor(data)

        expData = [[1, 2, -3, 4], [5, 2, -3, 8], [9, 10, 11, 4]]
        exp = self.constructor(expData)

        def firstValue(feat, match):
            first = feat[0]
            ret = []
            for i, val in enumerate(feat):
                if match(val):
                    ret.append(first)
                else:
                    ret.append(val)
            return ret

        toTest.features.fillMatching(firstValue, match.negative)
        assert toTest == exp

    def test_features_fillMatching_custom_fillAndMatch(self):
        data = [[1, 2, -3, 4], [5, -6, -7, 8], [9, 10, 11, -12]]
        toTest = self.constructor(data)

        expData = [[1, 2, -3, 4], [5, 2, -3, 8], [9, 10, 11, 4]]
        exp = self.constructor(expData)

        def negative(value):
            return value < 0

        def firstValue(feat, match):
            first = feat[0]
            ret = []
            for i, val in enumerate(feat):
                if match(val):
                    ret.append(first)
                else:
                    ret.append(val)
            return ret

        toTest.features.fillMatching(firstValue, negative)
        assert toTest == exp
        assertNoNamesGenerated(toTest)

<<<<<<< HEAD
    def test_features_fillMatching_limited_outOfOrder(self):
        data = [[1, 2, -3, 4], [5, -6, -7, 8], [9, 10, 11, -12]]
        toTest = self.constructor(data)

        expData = [[1, 2, 0, 4], [5, 0, 0, 8], [9, 10, 11, -12]]
        exp = self.constructor(expData)

        toTest.features.fillMatching(0, match.negative, features=[2, 1])
        assert toTest == exp
        assertNoNamesGenerated(toTest)

=======
>>>>>>> 8842b5e8
    def test_features_fillMatching_fillValuesWithNaN_constant(self):
        data = [[1, 2, 999, 4], [5, 999, 999, 8], [9, 10, 11, 999]]
        obj1 = self.constructor(data)
        obj2 = self.constructor(data)
        obj3 = self.constructor(data)
        obj1.features.fillMatching(float('nan'), 999)
        obj2.features.fillMatching(None, 999)
        obj3.features.fillMatching(numpy.nan, 999)
        obj1.features.fillMatching(0, numpy.nan)
        obj2.features.fillMatching(0, numpy.nan)
        obj3.features.fillMatching(0, float('nan'))

        exp = self.constructor([[1, 2, 0, 4], [5, 0, 0, 8], [9, 10, 11, 0]])
        assert obj1 == exp
        assert obj2 == obj1
        assert obj3 == obj1

    def test_features_fillMatching_fillValuesWithNaN_list(self):
        data = [[1, 2, 999, 4], [5, 999, 999, 8], [9, 10, 11, 999]]
        obj = self.constructor(data)
        obj.features.fillMatching(None, 999)
        obj.features.fillMatching(0, [1, numpy.nan])

        exp = self.constructor([[0, 2, 0, 4], [5, 0, 0, 8], [9, 10, 11, 0]])
        assert obj == exp

    def test_features_fillMatching_fillValuesWithNaN_function(self):
        data = [[1, 2, 999, 4], [5, 999, 999, 8], [9, 10, 11, 999]]
        obj = self.constructor(data)
        obj.features.fillMatching(None, 999)
        obj.features.fillMatching(0, match.missing)

        exp = self.constructor([[1, 2, 0, 4], [5, 0, 0, 8], [9, 10, 11, 0]])
        assert obj == exp

    def test_features_fillMatching_fillNumericWithNonNumeric(self):
        data = [[1, 2, 999, 4], [5, 999, 999, 8], [9, 10, 11, 999]]
        obj = self.constructor(data)
        obj.features.fillMatching('na', 999)

        exp = self.constructor([[1, 2, 'na', 4], [5, 'na', 'na', 8], [9, 10, 11, 'na']])
        assert obj == exp

<<<<<<< HEAD
=======
    @raises(InvalidArgumentValue)
    def test_features_fillMatching_exception_fillKNeighbors(self):
        data = [[1, 2, 999, 4], [5, 999, 999, 8], [9, 10, 11, 999], [1, 2, 3, 4], [9, 10, 11, 12]]
        obj = self.constructor(data)
        obj.features.fillMatching(fill.kNeighborsClassifier, 999, n_neighbors=1)

>>>>>>> 8842b5e8
    def test_features_fillMatching_NamePath_preservation(self):
        data = [['a'], ['b'], [1]]
        toTest = self.constructor(data)

        toTest._name = "TestName"
        toTest._absPath = os.path.abspath("TestAbsPath")
        toTest._relPath = "testRelPath"

        toTest.features.fillMatching(0, match.nonNumeric)

        assert toTest.name == "TestName"
        assert toTest.absolutePath == os.path.abspath("TestAbsPath")
        assert toTest.relativePath == 'testRelPath'

    #######################
    # points.fillMatching #
    #######################
    @logCountAssertionFactory(3)
    def test_points_fillMatching_mean_missing(self):
        obj0 = self.constructor([[1, 2, 3, 4], [None, 6, None, 8], [9, 1, 11, None]], pointNames=['a', 'b', 'c'])
        obj1 = obj0.copy()
        ret = obj1.points.fillMatching(fill.mean, match.missing) # RET CHECK
        exp1 = self.constructor([[1, 2, 3, 4], [7, 6, 7, 8], [9, 1, 11, 7]])
        exp1.points.setNames(['a', 'b', 'c'], useLog=False)
        assert obj1 == exp1
        assert ret is None

        obj2 = obj0.copy()
        obj2.points.fillMatching(None, [4, 8])
        obj2.points.fillMatching(fill.mean, match.missing)
        exp2 = self.constructor([[1, 2, 3, 2], [6, 6, 6, 6], [9, 1, 11, 7]])
        exp2.points.setNames(['a', 'b', 'c'], useLog=False)
        assert obj2 == exp2

    def test_points_fillMatching_mean_nonNumeric(self):
        obj0 = self.constructor([[1, 2, 3, 4], ['na', 6, 'na', 8], [9, 1, 11, 'na']], pointNames=['a', 'b', 'c'])
        obj1 = obj0.copy()
        obj1.points.fillMatching(fill.mean, match.nonNumeric)
        exp1 = self.constructor([[1, 2, 3, 4], [7, 6, 7, 8], [9, 1, 11, 7]])
        exp1.points.setNames(['a', 'b', 'c'])
        assert obj1 == exp1

        obj2 = obj0.copy()
        obj2.points.fillMatching('na', [4, 8])
        obj2.points.fillMatching(fill.mean, match.nonNumeric)
        exp2 = self.constructor([[1, 2, 3, 2], [6, 6, 6, 6], [9, 1, 11, 7]])
        exp2.points.setNames(['a', 'b', 'c'])
        assert obj2 == exp2

    @raises(InvalidArgumentValue)
    def test_points_fillMatching_mean_allMatches(self):
        obj = self.constructor([[1, 2, 3], [None, None, None], [7, 8, 9]])
        obj.points.fillMatching(fill.mean, match.missing)

    def test_points_fillMatching_median_missing(self):
        obj = self.constructor([[1, 2, 3, 4], [None, 6, None, 8], [9, 1, 11, None]], pointNames=['a', 'b', 'c'])
        obj.points.fillMatching(fill.median, match.missing)
        exp = self.constructor([[1, 2, 3, 4], [7, 6, 7, 8], [9, 1, 11, 9]])
        exp.points.setNames(['a', 'b', 'c'])
        assert obj == exp

    def test_points_fillMatching_median_nonNumeric(self):
        obj = self.constructor([[1, 2, 3, 4], ['na', 6, 'na', 8], [9, 1, 11, 'na']], pointNames=['a', 'b', 'c'])
        obj.points.fillMatching('na', 11)
        obj.points.fillMatching(fill.median, match.nonNumeric)
        exp = self.constructor([[1, 2, 3, 4], [7, 6, 7, 8], [9, 1, 5, 5]])
        exp.points.setNames(['a', 'b', 'c'])
        assert obj == exp

    @raises(InvalidArgumentValue)
    def test_points_fillMatching_median_allMatches(self):
        obj = self.constructor([[1, 2, 3], [None, None, None], [7, 8, 9]])
        obj.points.fillMatching(fill.median, match.missing)

    def test_points_fillMatching_mode(self):
        obj0 = self.constructor([[1, 2, 3, 3], [None, 6, 8, 8], [9, 9, 11, None]], pointNames=['a', 'b', 'c'])
        obj0.points.fillMatching(None, 9)
        obj0.points.fillMatching(fill.mode, match.missing)
        exp0 = self.constructor([[1, 2, 3, 3], [8, 6, 8, 8], [11, 11, 11, 11]], pointNames=['a', 'b', 'c'])
        exp0.points.setNames(['a', 'b', 'c'])
        assert obj0 == exp0

        obj1 = self.constructor([['a', 'b', 'c', 'c'], [None, 'f', 'h', 'h'], ['i', 'i', 'k', None]], pointNames=['a', 'b', 'c'])
        obj1.points.fillMatching(None, 'b')
        obj1.points.fillMatching(fill.mode, match.missing)
        exp1 = self.constructor([['a', 'c', 'c', 'c'], ['h', 'f', 'h', 'h'], ['i', 'i', 'k', 'i']], pointNames=['a', 'b', 'c'])
        exp1.points.setNames(['a', 'b', 'c'])
        assert obj1 == exp1

    @raises(InvalidArgumentValue)
    def test_points_fillMatching_mode_allMatches(self):
        obj = self.constructor([[1, 2, 3], [None, None, None], [7, 8, 9]])
        obj.points.fillMatching(fill.mode, match.missing)

    def test_points_fillMatching_zero(self):
        obj = self.constructor([[1, 2, None], [None, 11, 6], [7, 11, None], [7, 8, 9]], pointNames=['a', 'b', 'c', 'd'])
        obj.points.fillMatching(None, 11)
        obj.points.fillMatching(0, match.missing, points=['b', 'c'])
        exp = self.constructor([[1, 2, None], [0, 0, 6], [7, 0, 0], [7, 8, 9]])
        exp.points.setNames(['a', 'b', 'c', 'd'])
        assert obj == exp

    def test_points_fillMatching_constant(self):
        obj = self.constructor([[1, 2, 3], [0, 0, 0], [7, 0, 0], [7, 8, 9]], pointNames=['a', 'b', 'c', 'd'])
        obj.points.fillMatching(100, 0)
        exp = self.constructor([[1, 2, 3], [100, 100, 100], [7, 100, 100], [7, 8, 9]])
        exp.points.setNames(['a', 'b', 'c', 'd'])
        assert obj == exp

    def test_points_fillMatching_forwardFill(self):
        obj = self.constructor([[1, 2, 3, 4], [5, None, None, 8], [9, 1, 11, None]], pointNames=['a', 'b', 'c'])
        obj.points.fillMatching(fill.forwardFill, match.missing)
        exp = self.constructor([[1, 2, 3, 4], [5, 5, 5, 8], [9, 1, 11, 11]])
        exp.points.setNames(['a', 'b', 'c'])
        assert obj == exp

    @raises(InvalidArgumentValue)
    def test_points_fillMatching_forwardFill_firstFeatureValueMissing(self):
        obj = self.constructor([[1, 2, 3, 4], [None, 6, None, 8], [9, 1, 11, None]], pointNames=['a', 'b', 'c'])
        obj.points.fillMatching(fill.forwardFill, match.missing)

    def test_points_fillMatching_backwardFill(self):
        obj = self.constructor([[1, 2, 3, 4], [5, None, None, 8], [None, 1, 11, 2]], pointNames=['a', 'b', 'c'])
        obj.points.fillMatching(None, 11)
        obj.points.fillMatching(fill.backwardFill, match.missing)
        exp = self.constructor([[1, 2, 3, 4], [5, 8, 8, 8], [1, 1, 2, 2]])
        exp.points.setNames(['a', 'b', 'c'])
        assert obj == exp

    @raises(InvalidArgumentValue)
    def test_points_fillMatching_backwardFill_lastFeatureValueMissing(self):
        obj = self.constructor([[1, 2, 3, 4], [5, None, None, 8], [9, 1, 11, None]], pointNames=['a', 'b', 'c'])
        obj.points.fillMatching(fill.backwardFill, match.missing)

    def test_points_fillMatching_interpolate(self):
        obj = self.constructor([[1, 2, 3, 4], [5, None, None, 8], [None, 1, None, 5]], pointNames=['a', 'b', 'c'])
        obj.points.fillMatching(fill.interpolate, match.missing)
        exp = self.constructor([[1, 2, 3, 4], [5, 6, 7, 8], [1, 1, 3, 5]])
        exp.points.setNames(['a', 'b', 'c'])
        assert obj == exp

    def test_points_fillMatching_custom_match(self):
        data = [[1, 2, -3, 4], [5, -6, -7, 8], [9, 10, 11, -12]]
        toTest = self.constructor(data)

        expData = [[1, 2, 0, 4], [5, 0, 0, 8], [9, 10, 11, 0]]
        exp = self.constructor(expData)

        def negative(value):
            return value < 0

        toTest.points.fillMatching(0, negative)
        assert toTest == exp
        assertNoNamesGenerated(toTest)

    def test_points_fillMatching_custom_fill(self):
        data = [[1, 2, -3, 4], [5, -6, -7, 8], [9, 10, 11, -12]]
        toTest = self.constructor(data)

        expData = [[1, 2, 1, 4], [5, 5, 5, 8], [9, 10, 11, 9]]
        exp = self.constructor(expData)

        def firstValue(feat, match):
            first = feat[0]
            ret = []
            for i, val in enumerate(feat):
                if match(val):
                    ret.append(first)
                else:
                    ret.append(val)
            return ret

        toTest.points.fillMatching(firstValue, match.negative)
        assert toTest == exp

    def test_points_fillMatching_custom_fillAndMatch(self):
        data = [[1, 2, -3, 4], [5, -6, -7, 8], [9, 10, 11, -12]]
        toTest = self.constructor(data)

        expData = [[1, 2, 1, 4], [5, 5, 5, 8], [9, 10, 11, 9]]
        exp = self.constructor(expData)

        def negative(value):
            return value < 0

        def firstValue(feat, match):
            first = feat[0]
            ret = []
            for i, val in enumerate(feat):
                if match(val):
                    ret.append(first)
                else:
                    ret.append(val)
            return ret

        toTest.points.fillMatching(firstValue, negative)
<<<<<<< HEAD
        assert toTest == exp

    def test_points_fillMatching_limited_outOfOrder(self):
        data = [[1, 2, -3, 4], [5, -6, -7, 8], [9, 10, 11, -12]]
        toTest = self.constructor(data)

        expData = [[1, 2, -3, 4], [5, 0, 0, 8], [9, 10, 11, 0]]
        exp = self.constructor(expData)

        toTest.points.fillMatching(0, match.negative, points=[2, 1])
=======
>>>>>>> 8842b5e8
        assert toTest == exp
        assertNoNamesGenerated(toTest)

    def test_points_fillMatching_fillValuesWithNaN_constant(self):
        data = [[1, 2, 999, 4], [5, 999, 999, 8], [9, 10, 11, 999]]
        obj1 = self.constructor(data)
        obj2 = self.constructor(data)
        obj3 = self.constructor(data)
        obj1.points.fillMatching(float('nan'), 999)
        obj2.points.fillMatching(None, 999)
        obj3.points.fillMatching(numpy.nan, 999)
        obj1.points.fillMatching(0, numpy.nan)
        obj2.points.fillMatching(0, numpy.nan)
        obj3.points.fillMatching(0, float('nan'))

        exp = self.constructor([[1, 2, 0, 4], [5, 0, 0, 8], [9, 10, 11, 0]])
        assert obj1 == exp
        assert obj2 == obj1
        assert obj3 == obj1

    def test_points_fillMatching_fillValuesWithNaN_list(self):
        data = [[1, 2, 999, 4], [5, 999, 999, 8], [9, 10, 11, 999]]
        obj = self.constructor(data)
        obj.points.fillMatching(None, 999)
        obj.points.fillMatching(0, [1, numpy.nan])

        exp = self.constructor([[0, 2, 0, 4], [5, 0, 0, 8], [9, 10, 11, 0]])
        assert obj == exp

    def test_points_fillMatching_fillValuesWithNaN_function(self):
        data = [[1, 2, 999, 4], [5, 999, 999, 8], [9, 10, 11, 999]]
        obj = self.constructor(data)
        obj.points.fillMatching(None, 999)
        obj.points.fillMatching(0, match.missing)

        exp = self.constructor([[1, 2, 0, 4], [5, 0, 0, 8], [9, 10, 11, 0]])
        assert obj == exp

    def test_points_fillMatching_fillNumericWithNonNumeric(self):
        data = [[1, 2, 999, 4], [5, 999, 999, 8], [9, 10, 11, 999]]
        obj = self.constructor(data)
        obj.points.fillMatching('na', 999)

        exp = self.constructor([[1, 2, 'na', 4], [5, 'na', 'na', 8], [9, 10, 11, 'na']])
        assert obj == exp

<<<<<<< HEAD
=======
    def test_points_fillMatching_fillKNeighbors(self):
        data = [[1, 2, 999, 4], [5, 999, 999, 8], [9, 10, 11, 999], [1, 2, 3, 4], [14, 15, 16, 17]]
        obj = self.constructor(data)
        obj.points.fillMatching(fill.kNeighborsClassifier, 999, n_neighbors=1)
        expData = [[1, 2, 3, 4], [5, 2, 3, 8], [9, 10, 11, 17], [1, 2, 3, 4], [14, 15, 16, 17]]
        exp = self.constructor(expData)
        assert obj == exp

    @oneLogEntryExpected
    def test_points_fillMatching_kNeighborsRegressor_missing(self):
        fNames = ['a', 'b', 'c']
        pNames = ['p0', 'p1', 'p2', 'p3', 'p4']
        data = [[1, None, None], [1, 3, 9], [2, 1, 6], [3, 2, 3], [None, 3, None]]
        kwarguments = {'n_neighbors': 3}
        toTest = self.constructor(data, pointNames=pNames, featureNames=fNames)
        expData = [[1, 2, 6], [1, 3, 9], [2, 1, 6], [3, 2, 3], [2, 3, 6]]
        expTest = self.constructor(expData, pointNames=pNames, featureNames=fNames)
        ret = toTest.points.fillMatching(fill.kNeighborsRegressor, match.missing, **kwarguments) # RET CHECK
        assert toTest == expTest
        assert ret is None

    def test_points_fillMatching_kNeighborsRegressor_nonNumeric(self):
        fNames = ['a', 'b', 'c']
        pNames = ['p0', 'p1', 'p2', 'p3', 'p4']
        data = [[1, 'na', 'x'], [1, 3, 9], [2, 1, 6], [3, 2, 3], ['na', 3, 'x']]
        kwarguments = {'n_neighbors': 3}
        toTest = self.constructor(data, pointNames=pNames, featureNames=fNames)
        expData = [[1, 2, 6], [1, 3, 9], [2, 1, 6], [3, 2, 3], [2, 3, 6]]
        expTest = self.constructor(expData, pointNames=pNames, featureNames=fNames)
        toTest.points.fillMatching(fill.kNeighborsRegressor, match.nonNumeric, **kwarguments)
        assert toTest == expTest

    @oneLogEntryExpected
    def test_points_fillMatching_kNeighborsRegressor_pointsLimited(self):
        fNames = ['a', 'b', 'c']
        pNames = ['p0', 'p1', 'p2', 'p3', 'p4']
        data = [[1, None, None], [1, 3, 9], [2, 1, 6], [3, 2, 3], [None, 3, None]]
        kwarguments = {'n_neighbors': 3}
        toTest = self.constructor(data, pointNames=pNames, featureNames=fNames)
        expData = [[1, None, None], [1, 3, 9], [2, 1, 6], [3, 2, 3], [2, 3, 6]]
        expTest = self.constructor(expData, pointNames=pNames, featureNames=fNames)
        toTest.points.fillMatching(fill.kNeighborsRegressor, match.missing, points=[2, 3, 4], **kwarguments)
        assert toTest == expTest

    def test_points_fillMatching_kNeighborsClassifier_missing(self):
        fNames = ['a', 'b', 'c']
        pNames = ['p0', 'p1', 'p2', 'p3', 'p4']
        data = [[1, None, None], [1, 3, 6], [2, 1, 6], [1, 3, 7], [None, 3, None]]
        kwarguments = {'n_neighbors': 3}
        toTest = self.constructor(data, pointNames=pNames, featureNames=fNames)
        expData = [[1, 3, 6], [1, 3, 6], [2, 1, 6], [1, 3, 7], [1, 3, 6]]
        expTest = self.constructor(expData, pointNames=pNames, featureNames=fNames)
        toTest.points.fillMatching(fill.kNeighborsClassifier, match.missing, **kwarguments)
        assert toTest == expTest

    def test_points_fillMatching_kNeighborsClassifier_nonNumeric(self):
        fNames = ['a', 'b', 'c']
        pNames = ['p0', 'p1', 'p2', 'p3', 'p4']
        data = [[1, 'na', 'x'], [1, 3, 6], [2, 1, 6], [1, 3, 7], ['na', 3, 'x']]
        kwarguments = {'n_neighbors': 3}
        toTest = self.constructor(data, pointNames=pNames, featureNames=fNames)
        expData = [[1, 3, 6], [1, 3, 6], [2, 1, 6], [1, 3, 7], [1, 3, 6]]
        expTest = self.constructor(expData, pointNames=pNames, featureNames=fNames)
        toTest.points.fillMatching(fill.kNeighborsClassifier, match.nonNumeric, **kwarguments)
        assert toTest == expTest

    def test_points_fillMatching_kNeighborsClassifier_pointsLimited(self):
        fNames = ['a', 'b', 'c']
        pNames = ['p0', 'p1', 'p2', 'p3', 'p4']
        data = [[1, None, None], [1, 3, 6], [2, 1, 6], [1, 3, 7], [None, 3, None]]
        kwarguments = {'n_neighbors': 3}
        toTest = self.constructor(data, pointNames=pNames, featureNames=fNames)
        expData = [[1, None, None], [1, 3, 6], [2, 1, 6], [1, 3, 7], [1, 3, 6]]
        expTest = self.constructor(expData, pointNames=pNames, featureNames=fNames)
        toTest.points.fillMatching(fill.kNeighborsClassifier, match.missing, points=[2, 3, 4], **kwarguments)
        assert toTest == expTest

    def test_points_fillMatching_kNeighborsClassifier_lazyNameGeneration(self):
        data = [[1, 'na', 'x'], [1, 3, 6], [2, 1, 6], [1, 3, 7], ['na', 3, 'x']]
        kwarguments = {'n_neighbors': 3}
        toTest = self.constructor(data)
        expData = [[1, 3, 6], [1, 3, 6], [2, 1, 6], [1, 3, 7], [1, 3, 6]]
        expTest = self.constructor(expData)
        toTest.points.fillMatching(fill.kNeighborsClassifier, match.nonNumeric, **kwarguments)
        assert toTest == expTest
        assertNoNamesGenerated(toTest)

>>>>>>> 8842b5e8
    def test_points_fillMatching_NamePath_preservation(self):
        data = [['a', 'b', 1]]
        toTest = self.constructor(data)

        toTest._name = "TestName"
<<<<<<< HEAD
        toTest._absPath = os.path.abspath("TestAbsPath")
=======
        toTest._absPath = "TestAbsPath"
>>>>>>> 8842b5e8
        toTest._relPath = "testRelPath"

        toTest.points.fillMatching(0, match.nonNumeric)

        assert toTest.name == "TestName"
        assert toTest.absolutePath == os.path.abspath("TestAbsPath")
        assert toTest.relativePath == 'testRelPath'

    ####################################
    # points.splitByCollapsingFeatures #
    ####################################
    @logCountAssertionFactory(3)
    def test_points_splitByCollapsingFeatures_sequentialFeatures(self):
        data = [[0,0,1,2,3,4], [1,1,5,6,7,8], [2,2,-1,-2,-3,-4]]
        ptNames = ["0", "1", "2"]
        ftNames = ["ret0", "ret1", "coll0", "coll1", "coll2", "coll3"]

        toTest = self.constructor(data, pointNames=ptNames, featureNames=ftNames)

        expData = [[0,0,"coll0",1], [0,0,"coll1",2], [0,0,"coll2",3], [0,0,"coll3",4],
                   [1,1,"coll0",5], [1,1,"coll1",6], [1,1,"coll2",7], [1,1,"coll3",8],
                   [2,2,"coll0",-1], [2,2,"coll1",-2], [2,2,"coll2",-3], [2,2,"coll3",-4]]
        expPnames = ["0_0", "0_1", "0_2", "0_3",
                     "1_0", "1_1", "1_2", "1_3",
                     "2_0", "2_1", "2_2", "2_3"]
        expFNames = ["ret0", "ret1", "ftNames", "ftValues"]

        exp = self.constructor(expData, pointNames=expPnames, featureNames=expFNames)

        nameFeatureNames = "ftNames"
        nameFeatureValues = "ftValues"
        test0 = toTest.copy()
        toCollapse = ["coll0", "coll1", "coll2", "coll3"]
        test0.points.splitByCollapsingFeatures(toCollapse, "ftNames", "ftValues")
        assert test0 == exp

        test1 = toTest.copy()
        toCollapse = [2, 3, 4, 5]
        test1.points.splitByCollapsingFeatures(toCollapse, "ftNames", "ftValues")
        assert test1 == exp

        test2 = toTest.copy()
        toCollapse = [2, "coll1", 4, "coll3"]
        test2.points.splitByCollapsingFeatures(toCollapse, "ftNames", "ftValues")
        assert test2 == exp

    @logCountAssertionFactory(3)
    def test_points_splitByCollapsingFeatures_nonSequentialFeatures(self):
        data = [[1,0,2,0,3,4], [5,1,6,1,7,8], [-1,2,-2,2,-3,-4]]
        ptNames = ["0", "1", "2"]
        ftNames = ["coll0", "ret0", "coll1", "ret1", "coll2", "coll3"]

        toTest = self.constructor(data, pointNames=ptNames, featureNames=ftNames)

        expData = [[0,0,"coll3",4], [0,0,"coll1",2], [0,0,"coll2",3], [0,0,"coll0",1],
                   [1,1,"coll3",8], [1,1,"coll1",6], [1,1,"coll2",7], [1,1,"coll0",5],
                   [2,2,"coll3",-4], [2,2,"coll1",-2], [2,2,"coll2",-3], [2,2,"coll0",-1]]
        expPnames = ["0_0", "0_1", "0_2", "0_3",
                     "1_0", "1_1", "1_2", "1_3",
                     "2_0", "2_1", "2_2", "2_3"]
        expFNames = ["ret0", "ret1", "ftNames", "ftValues"]

        exp = self.constructor(expData, pointNames=expPnames, featureNames=expFNames)

        nameFeatureNames = "ftNames"
        nameFeatureValues = "ftValues"
        test0 = toTest.copy()
        toCollapse = ["coll3", "coll1", "coll2", "coll0"]
        test0.points.splitByCollapsingFeatures(toCollapse, "ftNames", "ftValues")
        assert test0 == exp

        test1 = toTest.copy()
        toCollapse = [5, 2, 4, 0]
        test1.points.splitByCollapsingFeatures(toCollapse, "ftNames", "ftValues")
        assert test1 == exp

        test2 = toTest.copy()
        toCollapse = [5, "coll1", "coll2", 0]
        test2.points.splitByCollapsingFeatures(toCollapse, "ftNames", "ftValues")
        assert test2 == exp

    def test_points_splitByCollapsingFeatures_noPointNames(self):
        data = [[0,0,1,2,3,4], [1,1,5,6,7,8], [2,2,-1,-2,-3,-4]]
        ftNames = ["ret0", "ret1", "coll0", "coll1", "coll2", "coll3"]

        toTest = self.constructor(data, featureNames=ftNames)

        expData = [[0,0,"coll0",1], [0,0,"coll1",2], [0,0,"coll2",3], [0,0,"coll3",4],
                   [1,1,"coll0",5], [1,1,"coll1",6], [1,1,"coll2",7], [1,1,"coll3",8],
                   [2,2,"coll0",-1], [2,2,"coll1",-2], [2,2,"coll2",-3], [2,2,"coll3",-4]]
        expFNames = ["ret0", "ret1", "ftNames", "ftValues"]

        exp = self.constructor(expData, featureNames=expFNames)

        toCollapse = ["coll0", "coll1", "coll2", "coll3"]
        toTest.points.splitByCollapsingFeatures(toCollapse, "ftNames", "ftValues")
        assert toTest == exp

    def test_points_splitByCollapsingFeatures_noNames(self):
        data = [[0,0,1,2,3,4], [1,1,5,6,7,8], [2,2,-1,-2,-3,-4]]

        toTest = self.constructor(data)
        coll0 = DEFAULT_PREFIX + str(2)
        coll1 = DEFAULT_PREFIX + str(3)
        coll2 = DEFAULT_PREFIX + str(4)
        coll3 = DEFAULT_PREFIX + str(5)

        expData = [[0,0,coll0,1], [0,0,coll1,2], [0,0,coll2,3], [0,0,coll3,4],
                   [1,1,coll0,5], [1,1,coll1,6], [1,1,coll2,7], [1,1,coll3,8],
                   [2,2,coll0,-1], [2,2,coll1,-2], [2,2,coll2,-3], [2,2,coll3,-4]]

        exp = self.constructor(expData)
        exp.features.setName(2, "ftNames")
        exp.features.setName(3, "ftValues")

        toCollapse = [2, 3, 4, 5]
        toTest.points.splitByCollapsingFeatures(toCollapse, "ftNames", "ftValues")
        assert toTest == exp

    #####################################
    # points.combineByExpandingFeatures #
    #####################################
    @logCountAssertionFactory(3)
    def test_points_combineByExpandingFeatures(self):
        data = [["p1", 100, 'r1', 9.5], ["p1", 100, 'r2', 9.9], ["p1", 100, 'r3', 9.8],
                ["p2", 100, 'r1', 6.5], ["p2", 100, 'r2', 6.0], ["p2", 100, 'r3', 5.9],
                ["p3", 100, 'r1', 11], ["p3", 100, 'r2', 11.2], ["p3", 100, 'r3', 11.0],
                ["p1", 200, 'r1', 18.1], ["p1", 200, 'r2', 20.1], ["p1", 200, 'r3', 19.8]]
        pNames = [str(i) for i in range(12)]
        fNames = ['type', 'dist', 'run', 'time']
        toTest = self.constructor(data, pointNames=pNames, featureNames=fNames)

        expData = [["p1", 100, 9.5, 9.9, 9.8],
                   ["p2", 100, 6.5, 6.0, 5.9],
                   ["p3", 100, 11, 11.2, 11.0],
                   ["p1", 200, 18.1, 20.1, 19.8]]
        expFNames = ['type', 'dist', 'r1', 'r2', 'r3']
        expPNames = ["0", "3", "6", "9"]
        exp = self.constructor(expData, pointNames=expPNames, featureNames=expFNames)

        test0 = toTest.copy()
        test0.points.combineByExpandingFeatures('run', 'time')
        assert test0 == exp

        test1 = toTest.copy()
        test1.points.combineByExpandingFeatures(2, 3)
        assert test1 == exp

        test2 = toTest.copy()
        test2.points.combineByExpandingFeatures('run', 3)
        assert test2 == exp

    def test_points_combineByExpandingFeatures_withMissing(self):
        data = [["p1", 100, 'r1', 9.5], ["p1", 100, 'r3', 9.8],
                ["p2", 100, 'r1', 6.5], ["p2", 100, 'r2', 6.0], ["p2", 100, 'r3', 5.9],
                ["p3", 100, 'r1', 11], ["p3", 100, 'r2', 11.2],
                ["p1", 200, 'r1', 18.1], ["p1", 200, 'r2', 20.1], ["p1", 200, 'r3', 19.8]]
        pNames = [str(i) for i in range(10)]
        fNames = ['type', 'dist', 'run', 'time']
        toTest = self.constructor(data, pointNames=pNames, featureNames=fNames)

        expData = [["p1", 100, 9.5, 9.8, None],
                   ["p2", 100, 6.5, 5.9, 6.0],
                   ["p3", 100, 11, None, 11.2],
                   ["p1", 200, 18.1, 19.8, 20.1]]
        expFNames = ['type', 'dist', 'r1', 'r3', 'r2']
        expPNames = ["0", "2", "5", "7"]
        exp = self.constructor(expData, pointNames=expPNames, featureNames=expFNames)

        toTest.points.combineByExpandingFeatures('run', 'time')
        assert toTest == exp

    def test_points_combineByExpandingFeatures_nonConcurrentNamesAndValues(self):
        data = [[100, "r1", 'p1', 9.5], [100, "r2", 'p1', 9.9], [100, "r3", 'p1', 9.8],
                [100, "r1", 'p2', 6.5], [100, "r2", 'p2', 6.0], [100, "r3", 'p2', 5.9],
                [100, "r1", 'p3', 11], [100, "r2", 'p3', 11.2], [100, "r3", 'p3', 11.0],
                [200, "r1", 'p1', 18.1], [200, "r2", 'p1', 20.1], [200, "r3", 'p1', 19.8]]
        pNames = [str(i) for i in range(12)]
        fNames = ['dist', 'run', 'type', 'time']
        toTest = self.constructor(data, pointNames=pNames, featureNames=fNames)

        expData = [[100, 9.5, 9.9, 9.8, "p1"],
                   [100, 6.5, 6.0, 5.9, "p2"],
                   [100, 11, 11.2, 11.0, "p3"],
                   [200, 18.1, 20.1, 19.8, "p1"]]
        expFNames = ['dist', 'r1', 'r2', 'r3', 'type']
        expPNames = ["0", "3", "6", "9"]
        exp = self.constructor(expData, pointNames=expPNames, featureNames=expFNames)

        toTest.points.combineByExpandingFeatures('run', 'time')
        assert toTest == exp

    def test_points_combineByExpandingFeatures_noPointNames(self):
        data = [["p1", 100, 'r1', 9.5], ["p1", 100, 'r2', 9.9], ["p1", 100, 'r3', 9.8],
                ["p2", 100, 'r1', 6.5], ["p2", 100, 'r2', 6.0], ["p2", 100, 'r3', 5.9],
                ["p3", 100, 'r1', 11], ["p3", 100, 'r2', 11.2], ["p3", 100, 'r3', 11.0],
                ["p1", 200, 'r1', 18.1], ["p1", 200, 'r2', 20.1], ["p1", 200, 'r3', 19.8]]
        fNames = ['type', 'dist', 'run', 'time']
        toTest = self.constructor(data, featureNames=fNames)

        expData = [["p1", 100, 9.5, 9.9, 9.8],
                   ["p2", 100, 6.5, 6.0, 5.9],
                   ["p3", 100, 11, 11.2, 11.0],
                   ["p1", 200, 18.1, 20.1, 19.8]]
        expFNames = ['type', 'dist', 'r1', 'r2', 'r3']
        exp = self.constructor(expData, featureNames=expFNames)

        toTest.points.combineByExpandingFeatures('run', 'time')
        assert toTest == exp

    def test_points_combineByExpandingFeatures_noNames(self):
        data = [["p1", 100, 'r1', 9.5], ["p1", 100, 'r2', 9.9], ["p1", 100, 'r3', 9.8],
                ["p2", 100, 'r1', 6.5], ["p2", 100, 'r2', 6.0], ["p2", 100, 'r3', 5.9],
                ["p3", 100, 'r1', 11], ["p3", 100, 'r2', 11.2], ["p3", 100, 'r3', 11.0],
                ["p1", 200, 'r1', 18.1], ["p1", 200, 'r2', 20.1], ["p1", 200, 'r3', 19.8]]
        toTest = self.constructor(data)

        expData = [["p1", 100, 9.5, 9.9, 9.8],
                   ["p2", 100, 6.5, 6.0, 5.9],
                   ["p3", 100, 11, 11.2, 11.0],
                   ["p1", 200, 18.1, 20.1, 19.8]]
        exp = self.constructor(expData)
        exp.features.setName(2, 'r1')
        exp.features.setName(3, 'r2')
        exp.features.setName(4, 'r3')

        toTest.points.combineByExpandingFeatures(2, 3)
        assert toTest == exp

    @raises(ImproperObjectAction)
    def test_points_combineByExpandingFeatures_2valuesSameFeature(self):
        data = [["p1", 100, 'r1', 9.5], ["p1", 100, 'r2', 9.9], ["p1", 100, 'r3', 9.8],
                ["p2", 100, 'r1', 6.5], ["p2", 100, 'r2', 6.0], ["p2", 100, 'r3', 5.9],
                ["p3", 100, 'r1', 11], ["p3", 100, 'r2', 11.2], ["p3", 100, 'r1', 11.0], # r1 in p3 twice
                ["p1", 200, 'r1', 18.1], ["p1", 200, 'r2', 20.1], ["p1", 200, 'r3', 19.8]]
        pNames = [str(i) for i in range(12)]
        fNames = ['type', 'dist', 'run', 'time']
        toTest = self.constructor(data, pointNames=pNames, featureNames=fNames)

        toTest.points.combineByExpandingFeatures('run', 'time')

    ###########################
    # features.splitByParsing #
    ###########################
    @oneLogEntryExpected
    def test_features_splitByParsing_integer(self):
        data = [[0, "a1", 0], [1, "b2", 1], [2, "c3", 2]]
        pNames = ["0", "1", "2"]
        fNames = ["f0", "merged", "f1"]
        toTest = self.constructor(data, pointNames=pNames, featureNames=fNames)

        expData = [[0, "a", "1", 0], [1, "b", "2", 1], [2, "c", "3", 2]]
        expFNames = ["f0", "split0", "split1", "f1"]
        exp = self.constructor(expData, pointNames=pNames, featureNames=expFNames)

        toTest.features.splitByParsing(1, 1, ["split0", "split1"])
        assert toTest == exp

    @oneLogEntryExpected
    def test_features_splitByParsing_string(self):
        data = [["a-1", 0], ["b-2", 1], ["c-3", 2]]
        pNames = ["a", "b", "c"]
        fNames = ["merged", "f0"]
        toTest = self.constructor(data, pointNames=pNames, featureNames=fNames)

        expData = [["a", "1", 0], ["b", "2", 1], ["c", "3", 2]]
        expFNames = ["split0", "split1", "f0"]
        exp = self.constructor(expData, pointNames=pNames, featureNames=expFNames)

        toTest.features.splitByParsing(0, '-', ["split0", "split1"])
        assert toTest == exp

    def test_features_splitByParsing_listIntegers(self):
        data = [[0, "a1z9000AAA"], [1, "b2y8000BBB"], [2, "c3x7000CCC"]]
        pNames = ["0", "1", "2"]
        fNames = ["f0", "merged"]
        toTest = self.constructor(data, pointNames=pNames, featureNames=fNames)

        expData = [[0, "a1", "z9", "000", "AAA"], [1, "b2", "y8", "000", "BBB"],
                   [2, "c3", "x7", "000", "CCC"]]
        expFNames = ["f0", "split0", "split1", "split2", "split3"]
        exp = self.constructor(expData, pointNames=pNames, featureNames=expFNames)

        toTest.features.splitByParsing("merged", [2,4,7], ["split0", "split1", "split2", "split3"])
        assert toTest == exp

    def test_features_splitByParsing_listStrings(self):
        data = [[0, "a1/9000-AAA"], [1, "b2/8000-BBB"], [2, "c3/7000-CCC"]]
        pNames = ["0", "1", "2"]
        fNames = ["f0", "merged"]
        toTest = self.constructor(data, pointNames=pNames, featureNames=fNames)

        expData = [[0, "a1", "9000", "AAA"], [1, "b2", "8000", "BBB"],
                   [2, "c3", "7000", "CCC"]]
        expFNames = ["f0", "split0", "split1", "split2"]
        exp = self.constructor(expData, pointNames=pNames, featureNames=expFNames)

        toTest.features.splitByParsing(1, ['/','-'], ["split0", "split1", "split2"])
        assert toTest == exp

    @oneLogEntryExpected
    def test_features_splitByParsing_listMixed(self):
        data = [[0, "a1/9z000-AAA"], [1, "b2/8y000-BBB"], [2, "c3/7x000-CCC"]]
        pNames = ["0", "1", "2"]
        fNames = ["f0", "merged"]
        toTest = self.constructor(data, pointNames=pNames, featureNames=fNames)

        expData = [[0, "a1", "9z", "000", "AAA"], [1, "b2", "8y", "000", "BBB"],
                   [2, "c3", "7x", "000", "CCC"]]
        expFNames = ["f0", "split0", "split1", "split2", "split3"]
        exp = self.constructor(expData, pointNames=pNames, featureNames=expFNames)

        toTest.features.splitByParsing(1, ['/', 5, '-'], ["split0", "split1", "split2", "split3"])
        assert toTest == exp

    def test_features_splitByParsing_function(self):
        data = [["a1z9000AAA"], ["b2y8000BBB"], ["c3x7000CCC"]]
        pNames = ["a", "b", "c"]
        fNames = ["merged"]
        toTest = self.constructor(data, pointNames=pNames, featureNames=fNames)

        expData = [["a1z9", "AAA"], ["b2y8", "BBB"], ["c3x7", "CCC"]]
        expFNames = ["split0", "split1"]
        exp = self.constructor(expData, pointNames=pNames, featureNames=expFNames)

        def splitter(value):
            return value.split('000')

        toTest.features.splitByParsing("merged", splitter, ["split0", "split1"])
        assert toTest == exp

    def test_features_splitByParsing_regex(self):
        data = [["a1z9000AAA", '001'], ["b2y8000BBB", '001'], ["c3x7000CCC", '002']]
        pNames = ["a", "b", "c"]
        fNames = ["merged", "f0"]
        toTest = self.constructor(data, pointNames=pNames, featureNames=fNames)

        expData = [["a1", "9000AAA", '001'], ["b2", "8000BBB", '001'], ["c3", "7000CCC", '002']]
        expFNames = ["split0", "split1", "f0"]
        exp = self.constructor(expData, pointNames=pNames, featureNames=expFNames)

        def splitter(value):
            import re
            return re.split('[xyz]', value)

        toTest.features.splitByParsing("merged", splitter, ["split0", "split1"])
        assert toTest == exp

    def test_features_splitByParsing_noNames(self):
        data = [[0, "a1", 0], [1, "b2", 1], [2, "c3", 2]]
        toTest = self.constructor(data)

        expData = [[0, "a", "1", 0], [1, "b", "2", 1], [2, "c", "3", 2]]
        exp = self.constructor(expData)
        exp.features.setName(1,"split0")
        exp.features.setName(2,"split1")

        toTest.features.splitByParsing(1, 1, ["split0", "split1"])
        assert toTest == exp

    @raises(InvalidArgumentValueCombination)
    def test_features_splitByParsing_shortSplitList(self):
        data = [["a-1", 0], ["b-2", 1], ["c3", 2]]
        pNames = ["a", "b", "c"]
        fNames = ["merged", "f0"]
        toTest = self.constructor(data, pointNames=pNames, featureNames=fNames)

        toTest.features.splitByParsing("merged", '-', ["split0", "split1"])

    @raises(InvalidArgumentValueCombination)
    def test_features_splitByParsing_longSplitList(self):
        data = [["a-1", 0], ["b-2-2", 1], ["c-3", 2]]
        pNames = ["a", "b", "c"]
        fNames = ["merged", "f0"]
        toTest = self.constructor(data, pointNames=pNames, featureNames=fNames)

        toTest.features.splitByParsing("merged", '-', ["split0", "split1"])

class HighLevelAll(HighLevelDataSafe, HighLevelModifying):
    pass<|MERGE_RESOLUTION|>--- conflicted
+++ resolved
@@ -1806,19 +1806,12 @@
     @oneLogEntryExpected
     def test_matchingElements_pfLimited(self):
         raw = [[1, 2, -3], [-1, -2, 3]]
-<<<<<<< HEAD
-        obj = self.constructor(raw)
-        matches = obj.matchingElements(lambda x: x > 0, points=0, features=[1, 2])
-        expRaw = [[True, False]]
-        expected = self.constructor(expRaw)
-=======
         pnames = ['1', '-1']
         fnames = ['a', 'b', 'c']
         obj = self.constructor(raw, pnames, fnames)
         matches = obj.matchingElements(lambda x: x > 0, points='1', features=[1, 2])
         expRaw = [[True, False]]
         expected = self.constructor(expRaw, ['1'], ['b', 'c'])
->>>>>>> 8842b5e8
         assert matches == expected
 
     @logCountAssertionFactory(4)
@@ -2897,7 +2890,6 @@
         assert toTest == exp
         assertNoNamesGenerated(toTest)
 
-<<<<<<< HEAD
     def test_features_fillMatching_limited_outOfOrder(self):
         data = [[1, 2, -3, 4], [5, -6, -7, 8], [9, 10, 11, -12]]
         toTest = self.constructor(data)
@@ -2909,8 +2901,6 @@
         assert toTest == exp
         assertNoNamesGenerated(toTest)
 
-=======
->>>>>>> 8842b5e8
     def test_features_fillMatching_fillValuesWithNaN_constant(self):
         data = [[1, 2, 999, 4], [5, 999, 999, 8], [9, 10, 11, 999]]
         obj1 = self.constructor(data)
@@ -2954,15 +2944,6 @@
         exp = self.constructor([[1, 2, 'na', 4], [5, 'na', 'na', 8], [9, 10, 11, 'na']])
         assert obj == exp
 
-<<<<<<< HEAD
-=======
-    @raises(InvalidArgumentValue)
-    def test_features_fillMatching_exception_fillKNeighbors(self):
-        data = [[1, 2, 999, 4], [5, 999, 999, 8], [9, 10, 11, 999], [1, 2, 3, 4], [9, 10, 11, 12]]
-        obj = self.constructor(data)
-        obj.features.fillMatching(fill.kNeighborsClassifier, 999, n_neighbors=1)
-
->>>>>>> 8842b5e8
     def test_features_fillMatching_NamePath_preservation(self):
         data = [['a'], ['b'], [1]]
         toTest = self.constructor(data)
@@ -3159,7 +3140,6 @@
             return ret
 
         toTest.points.fillMatching(firstValue, negative)
-<<<<<<< HEAD
         assert toTest == exp
 
     def test_points_fillMatching_limited_outOfOrder(self):
@@ -3170,8 +3150,6 @@
         exp = self.constructor(expData)
 
         toTest.points.fillMatching(0, match.negative, points=[2, 1])
-=======
->>>>>>> 8842b5e8
         assert toTest == exp
         assertNoNamesGenerated(toTest)
 
@@ -3218,106 +3196,12 @@
         exp = self.constructor([[1, 2, 'na', 4], [5, 'na', 'na', 8], [9, 10, 11, 'na']])
         assert obj == exp
 
-<<<<<<< HEAD
-=======
-    def test_points_fillMatching_fillKNeighbors(self):
-        data = [[1, 2, 999, 4], [5, 999, 999, 8], [9, 10, 11, 999], [1, 2, 3, 4], [14, 15, 16, 17]]
-        obj = self.constructor(data)
-        obj.points.fillMatching(fill.kNeighborsClassifier, 999, n_neighbors=1)
-        expData = [[1, 2, 3, 4], [5, 2, 3, 8], [9, 10, 11, 17], [1, 2, 3, 4], [14, 15, 16, 17]]
-        exp = self.constructor(expData)
-        assert obj == exp
-
-    @oneLogEntryExpected
-    def test_points_fillMatching_kNeighborsRegressor_missing(self):
-        fNames = ['a', 'b', 'c']
-        pNames = ['p0', 'p1', 'p2', 'p3', 'p4']
-        data = [[1, None, None], [1, 3, 9], [2, 1, 6], [3, 2, 3], [None, 3, None]]
-        kwarguments = {'n_neighbors': 3}
-        toTest = self.constructor(data, pointNames=pNames, featureNames=fNames)
-        expData = [[1, 2, 6], [1, 3, 9], [2, 1, 6], [3, 2, 3], [2, 3, 6]]
-        expTest = self.constructor(expData, pointNames=pNames, featureNames=fNames)
-        ret = toTest.points.fillMatching(fill.kNeighborsRegressor, match.missing, **kwarguments) # RET CHECK
-        assert toTest == expTest
-        assert ret is None
-
-    def test_points_fillMatching_kNeighborsRegressor_nonNumeric(self):
-        fNames = ['a', 'b', 'c']
-        pNames = ['p0', 'p1', 'p2', 'p3', 'p4']
-        data = [[1, 'na', 'x'], [1, 3, 9], [2, 1, 6], [3, 2, 3], ['na', 3, 'x']]
-        kwarguments = {'n_neighbors': 3}
-        toTest = self.constructor(data, pointNames=pNames, featureNames=fNames)
-        expData = [[1, 2, 6], [1, 3, 9], [2, 1, 6], [3, 2, 3], [2, 3, 6]]
-        expTest = self.constructor(expData, pointNames=pNames, featureNames=fNames)
-        toTest.points.fillMatching(fill.kNeighborsRegressor, match.nonNumeric, **kwarguments)
-        assert toTest == expTest
-
-    @oneLogEntryExpected
-    def test_points_fillMatching_kNeighborsRegressor_pointsLimited(self):
-        fNames = ['a', 'b', 'c']
-        pNames = ['p0', 'p1', 'p2', 'p3', 'p4']
-        data = [[1, None, None], [1, 3, 9], [2, 1, 6], [3, 2, 3], [None, 3, None]]
-        kwarguments = {'n_neighbors': 3}
-        toTest = self.constructor(data, pointNames=pNames, featureNames=fNames)
-        expData = [[1, None, None], [1, 3, 9], [2, 1, 6], [3, 2, 3], [2, 3, 6]]
-        expTest = self.constructor(expData, pointNames=pNames, featureNames=fNames)
-        toTest.points.fillMatching(fill.kNeighborsRegressor, match.missing, points=[2, 3, 4], **kwarguments)
-        assert toTest == expTest
-
-    def test_points_fillMatching_kNeighborsClassifier_missing(self):
-        fNames = ['a', 'b', 'c']
-        pNames = ['p0', 'p1', 'p2', 'p3', 'p4']
-        data = [[1, None, None], [1, 3, 6], [2, 1, 6], [1, 3, 7], [None, 3, None]]
-        kwarguments = {'n_neighbors': 3}
-        toTest = self.constructor(data, pointNames=pNames, featureNames=fNames)
-        expData = [[1, 3, 6], [1, 3, 6], [2, 1, 6], [1, 3, 7], [1, 3, 6]]
-        expTest = self.constructor(expData, pointNames=pNames, featureNames=fNames)
-        toTest.points.fillMatching(fill.kNeighborsClassifier, match.missing, **kwarguments)
-        assert toTest == expTest
-
-    def test_points_fillMatching_kNeighborsClassifier_nonNumeric(self):
-        fNames = ['a', 'b', 'c']
-        pNames = ['p0', 'p1', 'p2', 'p3', 'p4']
-        data = [[1, 'na', 'x'], [1, 3, 6], [2, 1, 6], [1, 3, 7], ['na', 3, 'x']]
-        kwarguments = {'n_neighbors': 3}
-        toTest = self.constructor(data, pointNames=pNames, featureNames=fNames)
-        expData = [[1, 3, 6], [1, 3, 6], [2, 1, 6], [1, 3, 7], [1, 3, 6]]
-        expTest = self.constructor(expData, pointNames=pNames, featureNames=fNames)
-        toTest.points.fillMatching(fill.kNeighborsClassifier, match.nonNumeric, **kwarguments)
-        assert toTest == expTest
-
-    def test_points_fillMatching_kNeighborsClassifier_pointsLimited(self):
-        fNames = ['a', 'b', 'c']
-        pNames = ['p0', 'p1', 'p2', 'p3', 'p4']
-        data = [[1, None, None], [1, 3, 6], [2, 1, 6], [1, 3, 7], [None, 3, None]]
-        kwarguments = {'n_neighbors': 3}
-        toTest = self.constructor(data, pointNames=pNames, featureNames=fNames)
-        expData = [[1, None, None], [1, 3, 6], [2, 1, 6], [1, 3, 7], [1, 3, 6]]
-        expTest = self.constructor(expData, pointNames=pNames, featureNames=fNames)
-        toTest.points.fillMatching(fill.kNeighborsClassifier, match.missing, points=[2, 3, 4], **kwarguments)
-        assert toTest == expTest
-
-    def test_points_fillMatching_kNeighborsClassifier_lazyNameGeneration(self):
-        data = [[1, 'na', 'x'], [1, 3, 6], [2, 1, 6], [1, 3, 7], ['na', 3, 'x']]
-        kwarguments = {'n_neighbors': 3}
-        toTest = self.constructor(data)
-        expData = [[1, 3, 6], [1, 3, 6], [2, 1, 6], [1, 3, 7], [1, 3, 6]]
-        expTest = self.constructor(expData)
-        toTest.points.fillMatching(fill.kNeighborsClassifier, match.nonNumeric, **kwarguments)
-        assert toTest == expTest
-        assertNoNamesGenerated(toTest)
-
->>>>>>> 8842b5e8
     def test_points_fillMatching_NamePath_preservation(self):
         data = [['a', 'b', 1]]
         toTest = self.constructor(data)
 
         toTest._name = "TestName"
-<<<<<<< HEAD
         toTest._absPath = os.path.abspath("TestAbsPath")
-=======
-        toTest._absPath = "TestAbsPath"
->>>>>>> 8842b5e8
         toTest._relPath = "testRelPath"
 
         toTest.points.fillMatching(0, match.nonNumeric)
