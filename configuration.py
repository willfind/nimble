"""
Contains code relating to file I/O and manipulation of the optional
configuration of UML.

During UML initialization, there is a specific order to tasks relating
to configuration. Before any operation that might rely on being able to
access UML.settings (for example, interface initialization) we must load
it from file, so that in the normal course of operations, user set
values are available to be used accross UML. Alternatively, in the case
that there is a new source of user set options (for example, an
interface that has been loaded for the first time) we still load from
the config file first, then do initialization of all of the those
modules that might need access to UML.settings, using hard coded
defaults if needed, then at the end of UML initialization we will always
perform a syncing helper, which will ensure that the configuration file
reflects all available options.
"""

# Note: .ini format's option names are not case sensitive?

from __future__ import absolute_import
import os
import copy
import sys
import tempfile
import inspect

import six
from six.moves import configparser

<<<<<<< HEAD
import UML
from UML.exceptions import ArgumentException
=======
import six
import six.moves.configparser

import UML
from UML.exceptions import InvalidArgumentType, InvalidArgumentValue
from UML.exceptions import InvalidArgumentTypeCombination, ImproperObjectAction
>>>>>>> 56bae6cc

currentFile = inspect.getfile(inspect.currentframe())
UMLPath = os.path.dirname(os.path.abspath(currentFile))

class SortedCommentPreservingConfigParser(configparser.SafeConfigParser):
    """
    An extension of the the standard python SafeConfigParser which will
    preserve comments present in the configuration file.
    """

    def _getComment(self, section, option):
        """
        Returns None if the appropriate section doesn't exist.
        """
        try:
            return self._comments[section][option]
        except Exception:
            return None


    def write(self, fp):
        """
        Write an .ini-format representation of the configuration state,
        including any saved comments from when loaded.
        """
        if self._defaults:
            secComment = self._getComment(configparser.DEFAULTSECT, None)
            if secComment is not None:
                fp.write(secComment)

            fp.write("[%s]\n" % configparser.DEFAULTSECT)
            for (key, value) in self._defaults.items():
                optComment = self._getComment(configparser.DEFAULTSECT, key)
                if optComment is not None:
                    fp.write(optComment)
                fp.write("%s = %s\n" % (key, str(value).replace('\n', '\n\t')))
            fp.write("\n")
        sortedSections = sorted(self._sections)
        for section in sortedSections:
            secComment = self._getComment(section, None)
            if secComment is not None:
                fp.write(secComment)

            fp.write("[%s]\n" % section)
            sortedKV = sorted(self._sections[section].items())
            for (key, value) in sortedKV:
                if key == "__name__":
                    continue

                optComment = self._getComment(section, key)
                if optComment is not None:
                    fp.write(optComment)

                if (value is not None) or (self._optcre == self.OPTCRE):
                    key = " = ".join((key, str(value).replace('\n', '\n\t')))
                fp.write("%s\n" % (key))
            fp.write("\n")

    def _read(self, fp, fpname):
        """
        Parse a sectioned setup file.

        The sections in setup file contains a title line at the top,
        indicated by a name in square brackets (`[]'), plus key/value
        options lines, indicated by `name: value' format lines.
        Continuations are represented by an embedded newline then
        leading whitespace.  Blank lines, and just about everything
        else is ignored, excepting comments.

        Comment lines are saved, associated with the next entry below
        them, so they can be written back during write().
        """
        cursect = None                        # None, or a dictionary
        optname = None
        lineno = 0
        e = None                              # None, or an exception
        currComment = None
        self._comments = self._dict()
        comments = self._comments
        while True:
            line = fp.readline()
            if not line:
                break
            lineno = lineno + 1
            # comment or blank line?
            if line.strip() == '':
                continue
            # save any comments, then continue
            if line.strip() == '' or line[0] in '#;':
                if currComment is None:
                    currComment = line
                else:
                    currComment += line

                continue

            if line.split(None, 1)[0].lower() == 'rem' and line[0] in "rR":
                # no leading whitespace
                continue
            # continuation line?
            if line[0].isspace() and cursect is not None and optname:
                value = line.strip()
                if value:
                    cursect[optname].append(value)
            # a section header or option header?
            else:
                # is it a section header?
                mo = self.SECTCRE.match(line)
                if mo:
                    sectname = mo.group('header')
                    if sectname in self._sections:
                        cursect = self._sections[sectname]
                    elif sectname == configparser.DEFAULTSECT:
                        cursect = self._defaults

                        comments[sectname] = self._dict()
                        comments[sectname][None] = currComment
                        currComment = None
                    else:
                        cursect = self._dict()
                        cursect['__name__'] = sectname
                        self._sections[sectname] = cursect

                        comments[sectname] = self._dict()
                        comments[sectname][None] = currComment
                        currComment = None
                    # So sections can't start with a continuation line
                    optname = None
                # no section header in the file?
                elif cursect is None:
                    raise configparser.MissingSectionHeaderError(fpname,
                                                                 lineno,
                                                                 line)
                # an option line?
                else:
                    mo = self._optcre.match(line)
                    if mo:
                        optname, vi, optval = mo.group('option', 'vi', 'value')
                        optname = self.optionxform(optname.rstrip())
                        # This check is fine because the OPTCRE cannot
                        # match if it would set optval to None
                        if optval is not None:
                            if vi in ('=', ':') and ';' in optval:
                                # ';' is a comment delimiter only if it follows
                                # a spacing character
                                pos = optval.find(';')
                                if pos != -1 and optval[pos - 1].isspace():
                                    optval = optval[:pos]
                            optval = optval.strip()
                            # allow empty values
                            if optval == '""':
                                optval = ''
                            cursect[optname] = [optval]
                        else:
                            # valueless option handling
                            cursect[optname] = optval

                        comments[sectname][optname] = currComment
                        currComment = None
                    else:
                        # a non-fatal parsing error occurred.  set up the
                        # exception but keep going. the exception will be
                        # raised at the end of the file and will contain a
                        # list of all bogus lines
                        if e is None:
                            e = configparser.ParsingError(fpname)
                        e.append(lineno, repr(line))
        # if any parsing errors occurred, raise an exception
        if e is not None:
            raise e

        # join the multi-line values collected while reading
        all_sections = [self._defaults]
        all_sections.extend(list(self._sections.values()))
        for options in all_sections:
            for name, val in options.items():
                if isinstance(val, list):
                    options[name] = '\n'.join(val)


class ToDelete(object):
    """
    Sentinal object standing in for options / sections that have not yet
    been deleted, but will be.
    """
    pass


class SessionConfiguration(object):
    """
    Class through which UML user interacts with the saveable
    configuration options define behavior dependent on the host system.
    The backend is a SortedConfigParser (essentially a SafeConfigParser
    where sections and options are written in sorted order) object which
    deals with the file I/O of the INI formated file on disk. This
    wrapper class allows for temporary changes to that configuration set
    and gives the user control over which changes should be saved and
    when.
    """

    def __init__(self, path):
        self.cp = SortedCommentPreservingConfigParser()
        # Needs to be set if you want option names to be case sensitive
        self.cp.optionxform = str
        self.cp.read(path)
        self.path = path

        # dict of section name to dict of option name to value
        self.changes = {}
        self.hooks = {}

    def delete(self, section, option):
        """
        Remove a section and/or option.

        Mark a particual option or an entire section for deletion. The
        in memory object will act as if deletion has already occured,
        but the configuration file will not be affected until a
        saveChanges call.
        """
        success = False

        if section is not None:
            # Deleting a specific option in a specific section
            if option is not None:
                if not section in self.changes:
                    self.changes[section] = {}

                if not isinstance(self.changes[section], ToDelete):
                    self.changes[section][option] = ToDelete()
                success = True

            # deleting an entire section
            else:
                self.changes[section] = ToDelete()
        else:
            if option is not None:
                msg = "If specifying an option, one must also specify "
                msg += "a section"
                raise InvalidArgumentTypeCombination(msg)
            else:
                pass  # if None, None is specified, we will return false
        return success


    def get(self, section, option):
        """
        Query the contents of a section, or a specific option.
        """
        # Treat this as a request for an entire section
        if section is not None and option is None:
            found = False
            ret = {}
            if self.cp.has_section(section):
                found = True
                for (k, v) in self.cp.items(section):
                    ret[k] = v
            for kSec in self.changes:
                if kSec == section:
                    # ToDelete sentinal value, so treat it as not being there
                    if isinstance(self.changes[kSec], ToDelete):
                        found = False
                    else:
                        found = True
                        for kOpt in self.changes[kSec]:
                            if isinstance(self.changes[kSec][kOpt], ToDelete):
                                del ret[kOpt]
                            else:
                                ret[kOpt] = self.changes[kSec][kOpt]
            if not found:
                raise configparser.NoSectionError()
            return ret
        # Otherwise, treat it as a request for a single option,
        else:
            if section in self.changes:
                if isinstance(self.changes[section], ToDelete):
                    raise configparser.NoSectionError(section)
                if option in self.changes[section]:
                    ret = self.changes[section][option]
                    if isinstance(ret, ToDelete):
                        raise configparser.NoOptionError(section, option)
                    return ret
                else:  # option not in self.change[section]
                    try:
                        fromFile = self.cp.get(section, option)
                        return fromFile
                    except configparser.NoSectionError:
                        raise configparser.NoOptionError(section, option)
            fromFile = self.cp.get(section, option)
            return fromFile

    def hook(self, section, option, toCall):
        """
        Assign a function to be called the next time the value of the
        specified section/option combination is changed. The provided
        function (parameter toCall) may only take one argument: the
        new value of the option. This function is called directly
        after the successful set call.

        None is a sentinal value that may be assigned as a hook.
        It disallows hooking on for this section option combination
        for the remainder of the session.
        """
        key = (section, option)
        if key in self.hooks and self.hooks[key] is None:
            msg = "The hook for (" + str(key) + ") has been previously set as "
            msg += "None, subsequently disabling this feature on that section "
            msg += "/ option combination"
            raise ImproperObjectAction(msg)

        if toCall is not None:
            if not hasattr(toCall, '__call__'):
                msg = 'toCall must be callable (function, method, etc) or None'
                raise InvalidArgumentType(msg)
            if len(UML.helpers.inspectArguments(toCall)[0]) != 1:
                msg = 'toCall may only take one argument'
                raise InvalidArgumentValue(msg)

        self.hooks[key] = toCall

    def setDefault(self, section, option, value):
        """
<<<<<<< HEAD
        Permanently set a value in the configuration file.

        Set a value which will immediately be reflected in the
        configuration file.
=======
        Set a value which will immediately be reflected in the configuration
        file.
>>>>>>> 56bae6cc
        """
        self.set(section, option, value)
        self.saveChanges(section, option)

    def deleteDefault(self, section, option):
        """
        Permanently remove a value from the configuration file.

        Delete a value which will immediately be reflected in the
        configuration file.
        """
        self.delete(section, option)
        self.saveChanges(section, option)


    def set(self, section, option, value):
        """
        Set an option for this session.

        This change will apply only to this session. saveChanges can be
        called to make this change permanent by saving it to the
        configuration file.
        """
        # if we are setting a value which matches the
        # value in file, we should adjust the changes
        # dict accordingly
        try:
            inFile = self.cp.get(section, option)
            if inFile == value:
                if section in self.changes:
                    # indicates we previously wanted to delete everything
                    if isinstance(self.changes[section], ToDelete):
                        optNames = self.cp.options(section)
                        # if there are other options other than
                        # the one we are setting, then they need
                        # to be individually marked for deletion
                        if len(optNames) > 1:
                            self.changes[section] = {}
                            for name in optNames:
                                if name != option:
                                    self.changes[section][name] = ToDelete()
                    else:
                        if option in self.changes[section]:
                            del self.changes[section][option]
                            if len(self.changes[section]) == 0:
                                del self.changes[section]
                            return
        except configparser.NoSectionError:
            pass
        except configparser.NoOptionError:
            pass

        # check: is this section the name of an interface
        try:
            ignore = True
            # raises InvalidArgumentValue if not an interface name
            interface = UML.helpers.findBestInterface(section)
            ignore = False
            acceptedNames = interface.optionNames
            if option not in acceptedNames:
                msg = section + " is associated with an interface "
                msg += "which only allows the options: "
                msg += str(acceptedNames)
                msg += " but " + option + " was given instead"
                raise InvalidArgumentValue(msg)
        # if ignore is true, this exception comes from the findBestInterface
        # call, and means that the section is not related to an interface.
        except InvalidArgumentValue:
            einfo = sys.exc_info()
            if not ignore:
                six.reraise(einfo[0], einfo[1], einfo[2])

        if (not section in self.changes
                or isinstance(self.changes[section], ToDelete)):
            self.changes[section] = {}
        self.changes[section][option] = value

        # call hook if available
        key = (section, option)
        if key in self.hooks and self.hooks[key] is not None:
            self.hooks[key](value)

    def saveChanges(self, section=None, option=None):
        """
        Permanently set changes made to the configuration file.

        Depending on the values of the inputs, three levels of saving
        are allowed. If both section and option are specified, that
        specific value will be written to file. If only section is
        specified and option is None, then any changes in that section
        will be written to file. And if both section and option are
        None, then all changes will be written to file. If section is
        None and option is not None, an exception is raised.
        """
        # if no changes have been made, nothing needs to be saved.
        if self.changes == {}:
            return

        def changeIndividual(changeSec, changeOpt, changeVal):
            exists = self.cp.has_section(changeSec)

            if isinstance(changeVal, ToDelete):
                if exists:
                    self.cp.remove_option(changeSec, changeOpt)
                # Don't need the else case, the change and the file
                # agree
            else:  # Case: not isinstance(changeVal, ToDelete):
                if not exists:
                    self.cp.add_section(changeSec)
                self.cp.set(changeSec, changeOpt, changeVal)


        if section is None:
            if option is not None:
                msg = "If section is None, option must also be None"
                raise InvalidArgumentTypeCombination(msg)
            # save all
            for sec in self.changes.keys():
                if isinstance(self.changes[sec], ToDelete):
                    try:
                        self.cp.remove_section(sec)
                    except Exception:
                        pass
                else:
                    for opt in self.changes[sec]:
                        optVal = self.changes[sec][opt]
                        changeIndividual(sec, opt, optVal)

            self.changes = {}
        else:
            if option is None:
                #save section
                if section in self.changes:
                    if isinstance(self.changes[section], ToDelete):
                        try:
                            self.cp.remove_section(section)
                        except Exception:
                            pass
                    else:
                        for opt in self.changes[section]:
                            changeIndividual(section, opt,
                                             self.changes[section][opt])

                    del self.changes[section]
            else:
                # save specific
                if section in self.changes:
                    secVal = self.changes[section]
                    if isinstance(secVal, ToDelete):
                        optVal = ToDelete()
                    else:
                        if option in self.changes[section]:
                            optVal = self.changes[section][option]
                            changeIndividual(section, option, optVal)
                            del self.changes[section][option]
                            if len(self.changes[section]) == 0:
                                del self.changes[section]

        fp = open(self.path, 'w')
        self.cp.write(fp)
        fp.close()


def loadSettings():
    """
    Function which reads the configuration file and loads the values
    into a SessionConfiguration. The SessionConfiguration object is then
    returned.
    """
    target = os.path.join(UML.UMLPath, 'configuration.ini')

    if not os.path.exists(target):
        fp = open(target, 'w')
        fp.close()

    ret = SessionConfiguration(target)
    return ret


def syncWithInterfaces(settingsObj):
    """
    Synchronizes the configuration file, settings object in memory, and
    the the available interfaces, so that all three have the same option
    names and default values. This is called during UML initialization
    after available interfaces have been detected, but before a user
    could have to rely on accessing options for that interface.
    """
    origChanges = copy.copy(settingsObj.changes)
    newChanges = {}
    settingsObj.changes == {}

    # iterate through interfaces?
    for interface in UML.interfaces.available:
        interfaceName = interface.getCanonicalName()
        optionNames = interface.optionNames

        # check that all present are valid names
        if settingsObj.cp.has_section(interfaceName):
            for (opName, _) in settingsObj.cp.items(interfaceName):
                if opName not in optionNames:
                    settingsObj.cp.remove_option(interfaceName, opName)
        else:
            # We only want to add sections for those interfaces which
            # actually have options
            if len(optionNames) > 0:
                settingsObj.cp.add_section(interfaceName)

        # check that all names are present, add if not
        for opName in optionNames:
            try:
                settingsObj.get(interfaceName, opName)
            except configparser.NoOptionError:
                settingsObj.set(interfaceName, opName, "")
            if (interfaceName, opName) in origChanges:
                origValue = origChanges[(interfaceName, opName)]
                newChanges[(interfaceName, opName)] = origValue

    # save all changes that were made
    settingsObj.saveChanges()

    # NOTE: this is after the save. If a non-empty change set was in place
    # during the save operation, those changes would be reflected in
    # the file, which we don't want. We instead want to preserve the
    # user changes, and only save them because of user intervention.
    settingsObj.changes = newChanges


def configSafetyWrapper(toWrap):
    """
    Decorator which ensures the safety of UML.settings, the
    configuration file, and associated global UML state. To be used to
    wrap unit tests which intersect with configuration functionality.
    """
    def wrapped(*args):
        backupFile = tempfile.TemporaryFile()
        configFilePath = os.path.join(UML.UMLPath, 'configuration.ini')
        configurationFile = open(configFilePath, 'r')
        if sys.version_info.major < 3:
            backupFile.write(configurationFile.read())
        else:
            backupFile.write(bytes(configurationFile.read(), 'utf-8'))#python 3
        configurationFile.close()

        backupChanges = copy.copy(UML.settings.changes)
        backupHooks = copy.copy(UML.settings.hooks)
        backupAvailable = copy.copy(UML.interfaces.available)

        try:
            toWrap(*args)
        finally:
            backupFile.seek(0)
            configurationFile = open(configFilePath, 'w')
            if sys.version_info.major < 3:
                configurationFile.write(backupFile.read())
            else:
                configurationFile.write(backupFile.read().decode()) # python3
            configurationFile.close()

            UML.settings = UML.configuration.loadSettings()
            UML.settings.changes = backupChanges
            UML.settings.hooks = backupHooks
            UML.interfaces.available = backupAvailable

            # this guarantees that if these options had been changed in the
            # wrapped function, that active logger will have the correct open
            # files before we continue on
            loggerLocation = UML.settings.get("logger", 'location')
            loggerName = UML.settings.get("logger", 'name')
            UML.settings.set("logger", 'location', loggerLocation)
            UML.settings.set("logger", 'name', loggerName)
            UML.settings.saveChanges("logger")

    wrapped.__name__ = toWrap.__name__
    wrapped.__doc__ = toWrap.__doc__

    return wrapped<|MERGE_RESOLUTION|>--- conflicted
+++ resolved
@@ -28,17 +28,12 @@
 import six
 from six.moves import configparser
 
-<<<<<<< HEAD
-import UML
-from UML.exceptions import ArgumentException
-=======
 import six
 import six.moves.configparser
 
 import UML
 from UML.exceptions import InvalidArgumentType, InvalidArgumentValue
 from UML.exceptions import InvalidArgumentTypeCombination, ImproperObjectAction
->>>>>>> 56bae6cc
 
 currentFile = inspect.getfile(inspect.currentframe())
 UMLPath = os.path.dirname(os.path.abspath(currentFile))
@@ -361,15 +356,10 @@
 
     def setDefault(self, section, option, value):
         """
-<<<<<<< HEAD
         Permanently set a value in the configuration file.
 
         Set a value which will immediately be reflected in the
         configuration file.
-=======
-        Set a value which will immediately be reflected in the configuration
-        file.
->>>>>>> 56bae6cc
         """
         self.set(section, option, value)
         self.saveChanges(section, option)
