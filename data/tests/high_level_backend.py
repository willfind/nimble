"""
Backend for unit tests of the high level functions defined by the base representation class.

Since these functions rely on implementations provided by a derived class, these
functions are to be called by unit tests of the derived class, with the appropiate
objects provided.

Methods tested in this file:

In object HighLevelDataSafe:
calculateForEachPoint, calculateForEachFeature, mapReducePoints, pointIterator,
featureIterator, calculateForEachElement, isApproximatelyEqual,
trainAndTestSets, countEachUniqueValue

In object HighLevelModifying:
replaceFeatureWithBinaryFeatures, transformFeatureToIntegers,
shufflePoints, shuffleFeatures,
normalizePoints, normalizeFeatures,
fillUsingPoints, fillUsingFeatures, fillUsingAllData

"""

from __future__ import absolute_import
from copy import deepcopy
from nose.tools import *
from nose.plugins.attrib import attr
try:
    from unittest import mock #python >=3.3
except:
    import mock

import os.path
import numpy
import tempfile
import inspect

import UML
from UML import match
from UML import fill
from UML.exceptions import ArgumentException, ImproperActionException

from UML.data.tests.baseObject import DataTestObject

from UML.randomness import numpyRandom
import six
from six.moves import range


preserveName = "PreserveTestName"
preserveAPath = os.path.join(os.getcwd(), "correct", "looking", "path")
preserveRPath = os.path.relpath(preserveAPath)
preservePair = (preserveAPath, preserveRPath)

### Helpers used by tests in the test class ###

def simpleMapper(point):
    idInt = point[0]
    intList = []
    for i in range(1, len(point)):
        intList.append(point[i])
    ret = []
    for value in intList:
        ret.append((idInt, value))
    return ret


def simpleReducer(identifier, valuesList):
    total = 0
    for value in valuesList:
        total += value
    return (identifier, total)


def oddOnlyReducer(identifier, valuesList):
    if identifier % 2 == 0:
        return None
    return simpleReducer(identifier, valuesList)


def passThrough(value):
    return value


def plusOne(value):
    return (value + 1)


def plusOneOnlyEven(value):
    if value % 2 == 0:
        return (value + 1)
    else:
        return None

class CalledFunctionException(Exception):
    def __init__(self):
        pass

def calledException(*args, **kwargs):
    raise CalledFunctionException()

def noChange(value):
    return value


class HighLevelDataSafe(DataTestObject):
    ###########################
    # calculateForEachPoint() #
    ###########################

    @raises(ArgumentException)
    def test_calculateForEachPoint_exceptionInputNone(self):
        featureNames = {'number': 0, 'centi': 2, 'deci': 1}
        origData = [[1, 0.1, 0.01], [1, 0.1, 0.02], [1, 0.1, 0.03], [1, 0.2, 0.02]]
        origObj = self.constructor(deepcopy(origData), featureNames=featureNames)
        origObj.calculateForEachPoint(None)

    @raises(ImproperActionException)
    def test_calculateForEachPoint_exceptionPEmpty(self):
        data = [[], []]
        data = numpy.array(data).T
        origObj = self.constructor(data)

        def emitLower(point):
            return point[origObj.getFeatureIndex('deci')]

        origObj.calculateForEachPoint(emitLower)

    @raises(ImproperActionException)
    def test_calculateForEachPoint_exceptionFEmpty(self):
        data = [[], []]
        data = numpy.array(data)
        origObj = self.constructor(data)

        def emitLower(point):
            return point[origObj.getFeatureIndex('deci')]

        origObj.calculateForEachPoint(emitLower)

    @raises(CalledFunctionException)
    @mock.patch('UML.data.base.Base._constructIndicesList', side_effect=calledException)
    def test_calculateForEachPoint_calls_constructIndicesList(self, mockFunc):
        toTest = self.constructor([[1,2,],[3,4]], pointNames=['a', 'b'])

        ret = toTest.calculateForEachPoint(noChange, points=['a', 'b'])

    def test_calculateForEachPoint_Handmade(self):
        featureNames = {'number': 0, 'centi': 2, 'deci': 1}
        pointNames = {'zero': 0, 'one': 1, 'two': 2, 'three': 3}
        origData = [[1, 0.1, 0.01], [1, 0.1, 0.02], [1, 0.1, 0.03], [1, 0.2, 0.02]]
        origObj = self.constructor(deepcopy(origData), pointNames=pointNames, featureNames=featureNames)

        def emitLower(point):
            return point[origObj.getFeatureIndex('deci')]

        lowerCounts = origObj.calculateForEachPoint(emitLower)

        expectedOut = [[0.1], [0.1], [0.1], [0.2]]
        exp = self.constructor(expectedOut, pointNames=pointNames)

        assert lowerCounts.isIdentical(exp)

    def test_calculateForEachPoint_NamePathPreservation(self):
        featureNames = {'number': 0, 'centi': 2, 'deci': 1}
        pointNames = {'zero': 0, 'one': 1, 'two': 2, 'three': 3}
        origData = [[1, 0.1, 0.01], [1, 0.1, 0.02], [1, 0.1, 0.03], [1, 0.2, 0.02]]
        toTest = self.constructor(deepcopy(origData), pointNames=pointNames,
                                  featureNames=featureNames, name=preserveName, path=preservePair)

        def emitLower(point):
            return point[toTest.getFeatureIndex('deci')]

        ret = toTest.calculateForEachPoint(emitLower)

        assert toTest.name == preserveName
        assert toTest.absolutePath == preserveAPath
        assert toTest.relativePath == preserveRPath

        assert ret.nameIsDefault()
        assert ret.absolutePath == preserveAPath
        assert ret.relativePath == preserveRPath

        assert ret.getPointNames() == toTest.getPointNames()


    def test_calculateForEachPoint_HandmadeLimited(self):
        featureNames = {'number': 0, 'centi': 2, 'deci': 1}
        pointNames = {'zero': 0, 'one': 1, 'two': 2, 'three': 3}
        origData = [[1, 0.1, 0.01], [1, 0.1, 0.02], [1, 0.1, 0.03], [1, 0.2, 0.02]]
        origObj = self.constructor(deepcopy(origData), pointNames=pointNames, featureNames=featureNames)

        def emitLower(point):
            return point[origObj.getFeatureIndex('deci')]

        lowerCounts = origObj.calculateForEachPoint(emitLower, points=['three', 2])

        expectedOut = [[0.1], [0.2]]
        expPnames = ['two', 'three']
        exp = self.constructor(expectedOut, pointNames=expPnames)

        assert lowerCounts.isIdentical(exp)


    def test_calculateForEachPoint_nonZeroItAndLen(self):
        origData = [[1, 1, 1], [1, 0, 2], [1, 1, 0], [0, 2, 0]]
        origObj = self.constructor(deepcopy(origData))

        def emitNumNZ(point):
            ret = 0
            assert len(point) == 3
            for value in point.nonZeroIterator():
                ret += 1
            return ret

        counts = origObj.calculateForEachPoint(emitNumNZ)

        expectedOut = [[3], [2], [2], [1]]
        exp = self.constructor(expectedOut)

        assert counts.isIdentical(exp)


    #############################
    # calculateForEachFeature() #
    #############################

    @raises(ImproperActionException)
    def test_calculateForEachFeature_exceptionPEmpty(self):
        data = [[], []]
        data = numpy.array(data).T
        origObj = self.constructor(data)

        def emitAllEqual(feature):
            first = feature[0]
            for value in feature:
                if value != first:
                    return 0
            return 1

        origObj.calculateForEachFeature(emitAllEqual)

    @raises(ImproperActionException)
    def test_calculateForEachFeature_exceptionFEmpty(self):
        data = [[], []]
        data = numpy.array(data)
        origObj = self.constructor(data)

        def emitAllEqual(feature):
            first = feature[0]
            for value in feature:
                if value != first:
                    return 0
            return 1

        origObj.calculateForEachFeature(emitAllEqual)

    @raises(ArgumentException)
    def test_calculateForEachFeature_exceptionInputNone(self):
        featureNames = {'number': 0, 'centi': 2, 'deci': 1}
        origData = [[1, 0.1, 0.01], [1, 0.1, 0.02], [1, 0.1, 0.03], [1, 0.2, 0.02]]
        origObj = self.constructor(deepcopy(origData), featureNames=featureNames)
        origObj.calculateForEachFeature(None)

    @raises(CalledFunctionException)
    @mock.patch('UML.data.base.Base._constructIndicesList', side_effect=calledException)
    def test_calculateForEachFeature_calls_constructIndicesList(self, mockFunc):
        toTest = self.constructor([[1,2],[3,4]], featureNames=['a', 'b'])

        ret = toTest.calculateForEachFeature(noChange, features=['a', 'b'])

    def test_calculateForEachFeature_Handmade(self):
        featureNames = {'number': 0, 'centi': 2, 'deci': 1}
        pointNames = {'zero': 0, 'one': 1, 'two': 2, 'three': 3}
        origData = [[1, 0.1, 0.01], [1, 0.1, 0.02], [1, 0.1, 0.03], [1, 0.2, 0.02]]
        origObj = self.constructor(deepcopy(origData), pointNames=pointNames, featureNames=featureNames)

        def emitAllEqual(feature):
            first = feature['zero']
            for value in feature:
                if value != first:
                    return 0
            return 1

        lowerCounts = origObj.calculateForEachFeature(emitAllEqual)
        expectedOut = [[1, 0, 0]]
        exp = self.constructor(expectedOut, featureNames=featureNames)
        assert lowerCounts.isIdentical(exp)


    def test_calculateForEachFeature_NamePath_preservation(self):
        featureNames = {'number': 0, 'centi': 2, 'deci': 1}
        pointNames = {'zero': 0, 'one': 1, 'two': 2, 'three': 3}
        origData = [[1, 0.1, 0.01], [1, 0.1, 0.02], [1, 0.1, 0.03], [1, 0.2, 0.02]]
        toTest = self.constructor(origData, pointNames=pointNames,
                                  featureNames=featureNames, name=preserveName, path=preservePair)

        def emitAllEqual(feature):
            first = feature['zero']
            for value in feature:
                if value != first:
                    return 0
            return 1

        ret = toTest.calculateForEachFeature(emitAllEqual)

        assert toTest.name == preserveName
        assert toTest.absolutePath == preserveAPath
        assert toTest.relativePath == preserveRPath

        assert ret.nameIsDefault()
        assert ret.absolutePath == preserveAPath
        assert ret.relativePath == preserveRPath

        assert toTest.getFeatureNames() == ret.getFeatureNames()


    def test_calculateForEachFeature_HandmadeLimited(self):
        featureNames = {'number': 0, 'centi': 2, 'deci': 1}
        pointNames = {'zero': 0, 'one': 1, 'two': 2, 'three': 3}
        origData = [[1, 0.1, 0.01], [1, 0.1, 0.02], [1, 0.1, 0.03], [1, 0.2, 0.02]]
        origObj = self.constructor(deepcopy(origData), pointNames=pointNames, featureNames=featureNames)

        def emitAllEqual(feature):
            first = feature[0]
            for value in feature:
                if value != first:
                    return 0
            return 1

        lowerCounts = origObj.calculateForEachFeature(emitAllEqual, features=[0, 'centi'])
        expectedOut = [[1, 0]]
        expFNames = ['number', 'centi']
        exp = self.constructor(expectedOut, featureNames=expFNames)
        assert lowerCounts.isIdentical(exp)


    def test_calculateForEachFeature_nonZeroIterAndLen(self):
        origData = [[1, 1, 1], [1, 0, 2], [1, 1, 0], [0, 2, 0]]
        origObj = self.constructor(deepcopy(origData))

        def emitNumNZ(feature):
            ret = 0
            assert len(feature) == 4
            for value in feature.nonZeroIterator():
                ret += 1
            return ret

        counts = origObj.calculateForEachFeature(emitNumNZ)

        expectedOut = [[3, 3, 2]]
        exp = self.constructor(expectedOut)

        assert counts.isIdentical(exp)


    #####################
    # mapReducePoints() #
    #####################

    @raises(ImproperActionException)
    def test_mapReducePoints_argumentExceptionNoFeatures(self):
        """ Test mapReducePoints() for ImproperActionException when there are no features  """
        data = [[], []]
        data = numpy.array(data)
        toTest = self.constructor(data)
        toTest.mapReducePoints(simpleMapper, simpleReducer)


    def test_mapReducePoints_emptyResultNoPoints(self):
        """ Test mapReducePoints() when given point empty data """
        data = [[], []]
        data = numpy.array(data).T
        toTest = self.constructor(data)
        ret = toTest.mapReducePoints(simpleMapper, simpleReducer)

        data = numpy.empty(shape=(0, 0))
        exp = self.constructor(data)
        assert ret.isIdentical(exp)


    @raises(ArgumentException)
    def test_mapReducePoints_argumentExceptionNoneMap(self):
        """ Test mapReducePoints() for ArgumentException when mapper is None """
        featureNames = ["one", "two", "three"]
        data = [[1, 2, 3], [4, 5, 6], [7, 8, 9]]
        toTest = self.constructor(data, featureNames=featureNames)
        toTest.mapReducePoints(None, simpleReducer)

    @raises(ArgumentException)
    def test_mapReducePoints_argumentExceptionNoneReduce(self):
        """ Test mapReducePoints() for ArgumentException when reducer is None """
        featureNames = ["one", "two", "three"]
        data = [[1, 2, 3], [4, 5, 6], [7, 8, 9]]
        toTest = self.constructor(data, featureNames=featureNames)
        toTest.mapReducePoints(simpleMapper, None)

    @raises(ArgumentException)
    def test_mapReducePoints_argumentExceptionUncallableMap(self):
        """ Test mapReducePoints() for ArgumentException when mapper is not callable """
        featureNames = ["one", "two", "three"]
        data = [[1, 2, 3], [4, 5, 6], [7, 8, 9]]
        toTest = self.constructor(data, featureNames=featureNames)
        toTest.mapReducePoints("hello", simpleReducer)

    @raises(ArgumentException)
    def test_mapReducePoints_argumentExceptionUncallableReduce(self):
        """ Test mapReducePoints() for ArgumentException when reducer is not callable """
        featureNames = ["one", "two", "three"]
        data = [[1, 2, 3], [4, 5, 6], [7, 8, 9]]
        toTest = self.constructor(data, featureNames=featureNames)
        toTest.mapReducePoints(simpleMapper, 5)


    def test_mapReducePoints_handmade(self):
        """ Test mapReducePoints() against handmade output """
        featureNames = ["one", "two", "three"]
        data = [[1, 2, 3], [4, 5, 6], [7, 8, 9]]
        toTest = self.constructor(data, featureNames=featureNames)
        ret = toTest.mapReducePoints(simpleMapper, simpleReducer)

        exp = self.constructor([[1, 5], [4, 11], [7, 17]])

        assert (ret.isIdentical(exp))
        assert (toTest.isIdentical(self.constructor(data, featureNames=featureNames)))

    def test_mapReducePoints_NamePath_preservation(self):
        featureNames = ["one", "two", "three"]
        data = [[1, 2, 3], [4, 5, 6], [7, 8, 9]]
        toTest = self.constructor(data, featureNames=featureNames,
                                  name=preserveName, path=preservePair)

        ret = toTest.mapReducePoints(simpleMapper, simpleReducer)

        assert toTest.name == preserveName
        assert toTest.absolutePath == preserveAPath
        assert toTest.relativePath == preserveRPath

        assert ret.nameIsDefault()
        assert ret.absolutePath == preserveAPath
        assert ret.relativePath == preserveRPath


    def test_mapReducePoints_handmadeNoneReturningReducer(self):
        """ Test mapReducePoints() against handmade output with a None returning Reducer """
        featureNames = ["one", "two", "three"]
        data = [[1, 2, 3], [4, 5, 6], [7, 8, 9]]
        toTest = self.constructor(data, featureNames=featureNames)
        ret = toTest.mapReducePoints(simpleMapper, oddOnlyReducer)

        exp = self.constructor([[1, 5], [7, 17]])

        assert (ret.isIdentical(exp))
        assert (toTest.isIdentical(self.constructor(data, featureNames=featureNames)))


    #######################
    # mapReduceFeatures() #
    #######################

    @raises(ImproperActionException)
    def test_mapReduceFeatures_argumentExceptionNoPoints(self):
        """ Test mapReduceFeatures() for ImproperActionException when there are no points  """
        data = [[], []]
        data = numpy.array(data).T
        toTest = self.constructor(data)
        toTest.mapReduceFeatures(simpleMapper, simpleReducer)


    def test_mapReduceFeatures_emptyResultNoFeatures(self):
        """ Test mapReduceFeatures() when given feature empty data """
        data = [[], []]
        data = numpy.array(data)
        toTest = self.constructor(data)
        ret = toTest.mapReduceFeatures(simpleMapper, simpleReducer)

        data = numpy.empty(shape=(0, 0))
        exp = self.constructor(data)
        assert ret.isIdentical(exp)


    @raises(ArgumentException)
    def test_mapReduceFeatures_argumentExceptionNoneMap(self):
        """ Test mapReduceFeatures() for ArgumentException when mapper is None """
        featureNames = ["one", "two", "three"]
        data = [[1, 2, 3], [4, 5, 6], [7, 8, 9]]
        toTest = self.constructor(data, featureNames=featureNames)
        toTest.mapReduceFeatures(None, simpleReducer)

    @raises(ArgumentException)
    def test_mapReduceFeatures_argumentExceptionNoneReduce(self):
        """ Test mapReduceFeatures() for ArgumentException when reducer is None """
        featureNames = ["one", "two", "three"]
        data = [[1, 2, 3], [4, 5, 6], [7, 8, 9]]
        toTest = self.constructor(data, featureNames=featureNames)
        toTest.mapReduceFeatures(simpleMapper, None)

    @raises(ArgumentException)
    def test_mapReduceFeatures_argumentExceptionUncallableMap(self):
        """ Test mapReduceFeatures() for ArgumentException when mapper is not callable """
        featureNames = ["one", "two", "three"]
        data = [[1, 2, 3], [4, 5, 6], [7, 8, 9]]
        toTest = self.constructor(data, featureNames=featureNames)
        toTest.mapReduceFeatures("hello", simpleReducer)

    @raises(ArgumentException)
    def test_mapReduceFeatures_argumentExceptionUncallableReduce(self):
        """ Test mapReduceFeatures() for ArgumentException when reducer is not callable """
        featureNames = ["one", "two", "three"]
        data = [[1, 2, 3], [4, 5, 6], [7, 8, 9]]
        toTest = self.constructor(data, featureNames=featureNames)
        toTest.mapReduceFeatures(simpleMapper, 5)


    def test_mapReduceFeatures_handmade(self):
        """ Test mapReduceFeatures() against handmade output """
        featureNames = ["one", "two", "three"]
        data = [[1, 2, 3], [4, 5, 6], [7, 8, 9]]
        toTest = self.constructor(data, featureNames=featureNames)
        ret = toTest.mapReduceFeatures(simpleMapper, simpleReducer)

        exp = self.constructor([[1, 11], [2, 13], [3, 15]])

        assert (ret.isIdentical(exp))
        assert (toTest.isIdentical(self.constructor(data, featureNames=featureNames)))

    def test_mapReduceFeatures_NamePath_preservation(self):
        featureNames = ["one", "two", "three"]
        data = [[1, 2, 3], [4, 5, 6], [7, 8, 9]]
        toTest = self.constructor(data, featureNames=featureNames,
                                  name=preserveName, path=preservePair)

        ret = toTest.mapReduceFeatures(simpleMapper, simpleReducer)

        assert toTest.name == preserveName
        assert toTest.absolutePath == preserveAPath
        assert toTest.relativePath == preserveRPath

        assert ret.nameIsDefault()
        assert ret.absolutePath == preserveAPath
        assert ret.relativePath == preserveRPath


    def test_mapReduceFeatures_handmadeNoneReturningReducer(self):
        """ Test mapReduceFeatures() against handmade output with a None returning Reducer """
        featureNames = ["one", "two", "three"]
        data = [[1, 2, 3], [4, 5, 6], [7, 8, 9]]
        toTest = self.constructor(data, featureNames=featureNames)
        ret = toTest.mapReduceFeatures(simpleMapper, oddOnlyReducer)

        exp = self.constructor([[1, 11], [3, 15]])

        assert (ret.isIdentical(exp))
        assert (toTest.isIdentical(self.constructor(data, featureNames=featureNames)))


    #######################
    # pointIterator() #
    #######################

    def test_pointIterator_FemptyCorrectness(self):
        data = [[], []]
        data = numpy.array(data)
        toTest = self.constructor(data)
        pIter = toTest.pointIterator()

        pView = next(pIter)
        assert len(pView) == 0
        pView = next(pIter)
        assert len(pView) == 0

        try:
            next(pIter)
            assert False  # expected StopIteration from prev statement
        except StopIteration:
            pass

    def test_pointIterator_noNextPempty(self):
        """ test pointIterator() has no next value when object is point empty """
        data = [[], []]
        data = numpy.array(data).T
        toTest = self.constructor(data)
        viewIter = toTest.pointIterator()
        try:
            next(viewIter)
        except StopIteration:
            return
        assert False

    def test_pointIterator_exactValueViaFor(self):
        """ Test pointIterator() gives views that contain exactly the correct data """
        featureNames = ["one", "two", "three"]
        data = [[1, 2, 3], [4, 5, 6], [7, 8, 9]]
        toTest = self.constructor(data, featureNames=featureNames)

        viewIter = toTest.pointIterator()

        toCheck = []
        for v in viewIter:
            toCheck.append(v)

        assert toCheck[0][0] == 1
        assert toCheck[0][1] == 2
        assert toCheck[0][2] == 3
        assert toCheck[1][0] == 4
        assert toCheck[1][1] == 5
        assert toCheck[1][2] == 6
        assert toCheck[2][0] == 7
        assert toCheck[2][1] == 8
        assert toCheck[2][2] == 9

    def test_pointIterator_allZeroVectors(self):
        """ Test pointIterator() works when there are all zero points """
        data = [[0, 0, 0], [4, 5, 6], [0, 0, 0], [7, 8, 9], [0, 0, 0], [0, 0, 0]]
        toTest = self.constructor(data)

        viewIter = toTest.pointIterator()
        toCheck = []
        for v in viewIter:
            toCheck.append(v)

        assert len(toCheck) == toTest.pts

        assert toCheck[0][0] == 0
        assert toCheck[0][1] == 0
        assert toCheck[0][2] == 0

        assert toCheck[1][0] == 4
        assert toCheck[1][1] == 5
        assert toCheck[1][2] == 6

        assert toCheck[2][0] == 0
        assert toCheck[2][1] == 0
        assert toCheck[2][2] == 0

        assert toCheck[3][0] == 7
        assert toCheck[3][1] == 8
        assert toCheck[3][2] == 9

        assert toCheck[4][0] == 0
        assert toCheck[4][1] == 0
        assert toCheck[4][2] == 0

        assert toCheck[5][0] == 0
        assert toCheck[5][1] == 0
        assert toCheck[5][2] == 0


    #########################
    # featureIterator() #
    #########################

    def test_featureIterator_PemptyCorrectness(self):
        data = [[], []]
        data = numpy.array(data).T
        toTest = self.constructor(data)
        fIter = toTest.featureIterator()

        fView = next(fIter)
        assert len(fView) == 0
        fView = next(fIter)
        assert len(fView) == 0

        try:
            next(fIter)
            assert False  # expected StopIteration from prev statement
        except StopIteration:
            pass

    def test_featureIterator_noNextFempty(self):
        """ test featureIterator() has no next value when object is feature empty """
        data = [[], []]
        data = numpy.array(data)
        toTest = self.constructor(data)
        viewIter = toTest.featureIterator()
        try:
            next(viewIter)
        except StopIteration:
            return
        assert False


    def test_featureIterator_exactValueViaFor(self):
        """ Test featureIterator() gives views that contain exactly the correct data """
        featureNames = ["one", "two", "three"]
        data = [[1, 2, 3], [4, 5, 6], [7, 8, 9]]
        toTest = self.constructor(data, featureNames=featureNames)

        viewIter = toTest.featureIterator()

        toCheck = []
        for v in viewIter:
            toCheck.append(v)

        assert toCheck[0][0] == 1
        assert toCheck[0][1] == 4
        assert toCheck[0][2] == 7
        assert toCheck[1][0] == 2
        assert toCheck[1][1] == 5
        assert toCheck[1][2] == 8
        assert toCheck[2][0] == 3
        assert toCheck[2][1] == 6
        assert toCheck[2][2] == 9


    def test_featureIterator_allZeroVectors(self):
        """ Test featureIterator() works when there are all zero points """
        data = [[0, 1, 0, 2, 0, 3, 0, 0], [0, 4, 0, 5, 0, 6, 0, 0], [0, 7, 0, 8, 0, 9, 0, 0]]
        toTest = self.constructor(data)

        viewIter = toTest.featureIterator()
        toCheck = []
        for v in viewIter:
            toCheck.append(v)

        assert len(toCheck) == toTest.fts
        assert toCheck[0][0] == 0
        assert toCheck[0][1] == 0
        assert toCheck[0][2] == 0

        assert toCheck[1][0] == 1
        assert toCheck[1][1] == 4
        assert toCheck[1][2] == 7

        assert toCheck[2][0] == 0
        assert toCheck[2][1] == 0
        assert toCheck[2][2] == 0

        assert toCheck[3][0] == 2
        assert toCheck[3][1] == 5
        assert toCheck[3][2] == 8

        assert toCheck[4][0] == 0
        assert toCheck[4][1] == 0
        assert toCheck[4][2] == 0

        assert toCheck[5][0] == 3
        assert toCheck[5][1] == 6
        assert toCheck[5][2] == 9

        assert toCheck[6][0] == 0
        assert toCheck[6][1] == 0
        assert toCheck[6][2] == 0

        assert toCheck[7][0] == 0
        assert toCheck[7][1] == 0
        assert toCheck[7][2] == 0


    #############################
    # calculateForEachElement() #
    #############################

    @raises(CalledFunctionException)
    @mock.patch('UML.data.base.Base._constructIndicesList', side_effect=calledException)
    def test_calculateForEachElement_calls_constructIndicesList1(self, mockFunc):
        toTest = self.constructor([[1,2],[3,4]], pointNames=['a', 'b'])

        def noChange(point):
            return point

        ret = toTest.calculateForEachElement(noChange, points=['a', 'b'])

    @raises(CalledFunctionException)
    @mock.patch('UML.data.base.Base._constructIndicesList', side_effect=calledException)
    def test_calculateForEachElement_calls_constructIndicesList2(self, mockFunc):
        toTest = self.constructor([[1,2],[3,4]], featureNames=['a', 'b'])

        def noChange(point):
            return point

        ret = toTest.calculateForEachElement(noChange, features=['a', 'b'])

    def test_calculateForEachElement_NamePath_preservation(self):
        data = [[1, 2, 3], [4, 5, 6], [7, 8, 9]]
        toTest = self.constructor(data, name=preserveName, path=preservePair)

        ret = toTest.calculateForEachElement(passThrough)

        assert toTest.name == preserveName
        assert toTest.absolutePath == preserveAPath
        assert toTest.relativePath == preserveRPath

        assert ret.nameIsDefault()
        assert ret.absolutePath == preserveAPath
        assert ret.relativePath == preserveRPath

    def test_calculateForEachElement_passthrough(self):
        data = [[1, 2, 3], [4, 5, 6], [7, 8, 9]]
        toTest = self.constructor(data)
        ret = toTest.calculateForEachElement(passThrough)
        retRaw = ret.copyAs(format="python list")

        assert [1, 2, 3] in retRaw
        assert [4, 5, 6] in retRaw
        assert [7, 8, 9] in retRaw


    def test_calculateForEachElement_plusOnePreserve(self):
        data = [[1, 0, 3], [0, 5, 6], [7, 0, 9]]
        toTest = self.constructor(data)
        ret = toTest.calculateForEachElement(plusOne, preserveZeros=True)
        retRaw = ret.copyAs(format="python list")

        assert [2, 0, 4] in retRaw
        assert [0, 6, 7] in retRaw
        assert [8, 0, 10] in retRaw


    def test_calculateForEachElement_plusOneExclude(self):
        data = [[1, 2, 3], [4, 5, 6], [7, 8, 9]]
        toTest = self.constructor(data)
        ret = toTest.calculateForEachElement(plusOneOnlyEven, skipNoneReturnValues=True)
        retRaw = ret.copyAs(format="python list")

        assert [1, 3, 3] in retRaw
        assert [5, 5, 7] in retRaw
        assert [7, 9, 9] in retRaw


    def test_calculateForEachElement_plusOneLimited(self):
        data = [[1, 2, 3], [4, 5, 6], [7, 8, 9]]
        names = ['one', 'two', 'three']
        pnames = ['1', '4', '7']
        toTest = self.constructor(data, pointNames=pnames, featureNames=names)

        ret = toTest.calculateForEachElement(plusOneOnlyEven, points='4', features=[1, 'three'],
                                             skipNoneReturnValues=True)
        retRaw = ret.copyAs(format="python list")

        assert [5, 7] in retRaw


    def test_calculateForEachElement_All_zero(self):
        data = [[1, 2, 3], [4, 5, 6], [7, 8, 9]]
        toTest = self.constructor(data)
        ret1 = toTest.calculateForEachElement(lambda x: 0)
        ret2 = toTest.calculateForEachElement(lambda x: 0, preserveZeros=True)

        expData = [[0,0,0],[0,0,0],[0,0,0]]
        expObj = self.constructor(expData)
        assert ret1 == expObj
        assert ret2 == expObj

    def test_calculateForEachElement_String_conversion_manipulations(self):
        def allString(val):
            return str(val)

        toSMap = {2:'two', 4:'four', 6:'six', 8:'eight'}
        def f1(val):
            return toSMap[val] if val in toSMap else val

        toIMap = {'two':2, 'four':4, 'six':6, 'eight':8}
        def f2(val):
            return toIMap[val] if val in toIMap else val

        data = [[1, 2, 3], [4, 5, 6], [7, 8, 9]]
        toTest = self.constructor(data, elementType=object)
        ret0A = toTest.calculateForEachElement(allString)
        ret0B = toTest.calculateForEachElement(allString, preserveZeros=True)

        exp0Data = [['1', '2', '3'], ['4', '5', '6'], ['7', '8', '9']]
        exp0Obj = self.constructor(exp0Data, elementType=object)
        assert ret0A == exp0Obj
        assert ret0B == exp0Obj

        ret1 = toTest.calculateForEachElement(f1)

        exp1Data = [[1, 'two', 3], ['four', 5, 'six'], [7, 'eight', 9]]
        exp1Obj = self.constructor(exp1Data)

        assert ret1 == exp1Obj

        ret2 = ret1.calculateForEachElement(f2)

        exp2Obj = self.constructor(data)

        assert ret2 == exp2Obj


    #############################
    # countElements() #
    #############################

    def test_countElements(self):
        data = [[1, 2, 3], [4, 5, 6], [7, 8, 9]]
        toTest = self.constructor(data)
        ret = toTest.countElements('>=5')
        assert ret == 5

        ret = toTest.countElements(lambda x: x % 2 == 1)
        assert ret == 5

    #############################
    # countPoints() #
    #############################

    def test_countPoints(self):
        data = [[1, 2, 3], [4, 5, 6], [7, 8, 9]]
        toTest = self.constructor(data, pointNames=['one', 'two', 'three'], featureNames=['a', 'b', 'c'])
        ret = toTest.countPoints('b>=5')
        assert ret == 2

        ret = toTest.countPoints(lambda x: x['b'] >= 5)
        assert ret == 2


    #############################
    # countFeatures() #
    #############################

    def test_countFeatures(self):
        data = [[1, 2, 3], [4, 5, 6], [7, 8, 9]]
        toTest = self.constructor(data, pointNames=['one', 'two', 'three'], featureNames=['a', 'b', 'c'])
        ret = toTest.countFeatures('two>=5')
        assert ret == 2

        ret = toTest.countFeatures(lambda x: x['two'] >= 5)
        assert ret == 2

    ########################
    # isApproximatelyEqual() #
    ########################

    @attr('slow')
    def test_isApproximatelyEqual_randomTest(self):
        """ Test isApproximatelyEqual() using randomly generated data """

        for x in range(2):
            points = 100
            features = 40
            data = numpy.zeros((points, features))

            for i in range(points):
                for j in range(features):
                    data[i, j] = numpyRandom.rand() * numpyRandom.randint(0, 5)

            toTest = self.constructor(data)

            for retType in UML.data.available:
                currObj = UML.createData(retType, data)
                assert toTest.isApproximatelyEqual(currObj)
                assert toTest.hashCode() == currObj.hashCode()


    ######################
    # trainAndTestSets() #
    ######################

    # simple sucess - no labels
    def test_trainAndTestSets_simple_nolabels(self):
        data = [[1, 5, -1, 3, 33], [2, 5, -2, 6, 66], [3, 5, -2, 9, 99], [4, 5, -4, 12, 111]]
        featureNames = ['labs1', 'fives', 'labs2', 'bozo', 'long']
        toTest = self.constructor(data, featureNames=featureNames)

        trX, teX = toTest.trainAndTestSets(.5)

        assert trX.pts == 2
        assert trX.fts == 5
        assert teX.pts == 2
        assert teX.fts == 5

    # simple sucess - single label
    def test_trainAndTestSets_simple_singlelabel(self):
        data = [[1, 5, -1, 3, 33], [2, 5, -2, 6, 66], [3, 5, -2, 9, 99], [4, 5, -4, 12, 111]]
        featureNames = ['labs1', 'fives', 'labs2', 'bozo', 'long']
        toTest = self.constructor(data, featureNames=featureNames)

        trX, trY, teX, teY = toTest.trainAndTestSets(.5, labels=0)

        assert trX.pts == 2
        assert trX.fts == 4
        assert trY.pts == 2
        assert trY.fts == 1
        assert teX.pts == 2
        assert teX.fts == 4
        assert teY.pts == 2
        assert teY.fts == 1

    # simple sucess - multi label
    def test_trainAndTestSets_simple_multilabel(self):
        data = [[1, 5, -1, 3, 33], [2, 5, -2, 6, 66], [3, 5, -2, 9, 99], [4, 5, -4, 12, 111]]
        featureNames = ['labs1', 'fives', 'labs2', 'bozo', 'long']
        toTest = self.constructor(data, featureNames=featureNames)

        trX, trY, teX, teY = toTest.trainAndTestSets(.5, labels=[0, 'labs2'])

        assert trX.pts == 2
        assert trX.fts == 3
        assert trY.pts == 2
        assert trY.fts == 2
        assert teX.pts == 2
        assert teX.fts == 3
        assert teY.pts == 2
        assert teY.fts == 2

    # edge cases 0/1 test portions
    def test_trainAndTestSets_0or1_testFraction(self):
        data = [[1, 2, 3, 33], [2, 5, 6, 66], [3, 8, 9, 99], [4, 11, 12, 111]]
        toTest = self.constructor(data)

        trX, trY, teX, teY = toTest.trainAndTestSets(0, 0)

        assert trX.pts == 4
        assert trY.pts == 4
        assert teX.pts == 0
        assert teY.pts == 0

        trX, trY, teX, teY = toTest.trainAndTestSets(1, 0)

        assert trX.pts == 0
        assert trY.pts == 0
        assert teX.pts == 4
        assert teY.pts == 4

    # each returned set independant of calling set
    def test_trainAndTestSets_unconnectedReturn(self):
        data = [[1, 1], [2, 2], [3, 3], [4, 4]]
        toTest = self.constructor(data)

        trX, trY, teX, teY = toTest.trainAndTestSets(.5, 0, randomOrder=False)

        assert trX == trY
        assert teX == teY

        def changeFirst(point):
            ret = []
            first = True
            for val in point:
                if first:
                    ret.append(-val)
                    first = False
                else:
                    ret.append(val)
            return ret

        # change the returned data
        trX.transformEachPoint(changeFirst)
        trY.transformEachPoint(changeFirst)
        assert trX[0, 0] == -1
        assert trY[0, 0] == -1

        # check all other data is unchanged
        assert toTest[0, 0] == 1
        assert teX[0, 0] == 3
        assert teY[0, 0] == 3

        # check that our multiple references are still the same

        assert trX == trY
        assert teX == teY

    def test_trainAndTestSets_nameAppend_PathPreserve(self):
        data = [[1, 1, 1, 1], [2, 2, 2, 2], [3, 3, 3, 3], [4, 4, 4, 4]]
        toTest = self.constructor(data, )
        tmpFile = tempfile.NamedTemporaryFile(suffix='.csv')
        toTest.writeFile(tmpFile.name, format='csv')

        toTest = self.constructor(tmpFile.name, name='toTest')

        trX, trY, teX, teY = toTest.trainAndTestSets(.5, 0)

        assert trX.name == 'toTest trainX'
        assert trX.path == tmpFile.name
        assert trX.absolutePath == tmpFile.name
        assert trX.relativePath == os.path.relpath(tmpFile.name)

        assert trY.name == 'toTest trainY'
        assert trY.path == tmpFile.name
        assert trY.path == tmpFile.name
        assert trY.absolutePath == tmpFile.name
        assert trY.relativePath == os.path.relpath(tmpFile.name)

        assert teX.name == 'toTest testX'
        assert teX.path == tmpFile.name
        assert teX.path == tmpFile.name
        assert teX.absolutePath == tmpFile.name
        assert teX.relativePath == os.path.relpath(tmpFile.name)

        assert teY.name == 'toTest testY'
        assert teY.path == tmpFile.name
        assert teY.path == tmpFile.name
        assert teY.absolutePath == tmpFile.name
        assert teY.relativePath == os.path.relpath(tmpFile.name)


    def test_trainAndTestSets_PandFnamesPerserved(self):
        data = [[1, 5, -1, 3, 33], [2, 5, -2, 6, 66], [3, 5, -2, 9, 99], [4, 5, -4, 12, 111]]
        pnames = ['one', 'two', 'three', 'four']
        fnames = ['labs1', 'fives', 'labs2', 'bozo', 'long']
        toTest = self.constructor(data, pointNames=pnames, featureNames=fnames)

        trX, trY, teX, teY = toTest.trainAndTestSets(.5, labels=0, randomOrder=False)

        assert trX.getPointNames() == ['one', 'two']
        assert trX.getFeatureNames() == ['fives', 'labs2', 'bozo', 'long']

        assert trY.getPointNames() == ['one', 'two']
        assert trY.getFeatureNames() == ['labs1']

        assert teX.getPointNames() == ['three', 'four']
        assert teX.getFeatureNames() == ['fives', 'labs2', 'bozo', 'long']

        assert teY.getPointNames() == ['three', 'four']
        assert teY.getFeatureNames() == ['labs1']


    def test_trainAndTestSets_randomOrder(self):
        data = [[1, 1], [2, 2], [3, 3], [4, 4]]
        toTest = self.constructor(data)

        for i in range(100):
            trX, trY, teX, teY = toTest.trainAndTestSets(.5, 0, randomOrder=False)

            assert trX == trY
            assert trX[0] == 1
            assert trX[1] == 2

            assert teX == teY
            assert teX[0] == 3
            assert teX[1] == 4

        for i in range(100):
            trX, trY, teX, teY = toTest.trainAndTestSets(.5, 0)

            # just to make sure everything looks right
            assert trX == trY
            assert teX == teY
            # this means point ordering was randomized, so we return successfully
            if trX[0] != 1:
                return

        assert False  # implausible number of checks for random order were unsucessful


    ########################
    # countEachUniqueValue #
    ########################

    def test_countEachUniqueValue_allPtsAndFtrs(self):
        data = [[1, 2, 3], ['a', 'b', 'c'], [3, 2, 1]]
        toTest = self.constructor(data)
        unique = toTest.countEachUniqueValue()

        assert len(unique) == 6
        assert unique[1] == 2
        assert unique[2] == 2
        assert unique[3] == 2
        assert unique['a'] == 1
        assert unique['b'] == 1
        assert unique['c'] == 1

    def test_countEachUniqueValue_limitPoints(self):
        data = [[1, 2, 3], ['a', 'b', 'c'], [3, 2, 1]]
        pNames = ['p1', 'p2', 'p3']
        toTest = self.constructor(data, pointNames=pNames)
        unique = toTest.countEachUniqueValue(points=0)

        assert len(unique) == 3
        assert unique[1] == 1
        assert unique[2] == 1
        assert unique[3] == 1

        unique = toTest.countEachUniqueValue(points='p1')

        assert len(unique) == 3
        assert unique[1] == 1
        assert unique[2] == 1
        assert unique[3] == 1

        unique = toTest.countEachUniqueValue(points=[0,'p3'])

        assert len(unique) == 3
        assert unique[1] == 2
        assert unique[2] == 2
        assert unique[3] == 2

    def test_countEachUniqueValue_limitFeatures(self):
        data = [[1, 2, 3], ['a', 'b', 'c'], [3, 2, 1]]
        fNames = ['f1', 'f2', 'f3']
        toTest = self.constructor(data, featureNames=fNames)
        unique = toTest.countEachUniqueValue(features=0)

        assert len(unique) == 3
        assert unique[1] == 1
        assert unique[3] == 1
        assert unique['a'] == 1

        unique = toTest.countEachUniqueValue(features='f1')

        assert len(unique) == 3
        assert unique[1] == 1
        assert unique[3] == 1
        assert unique['a'] == 1

        unique = toTest.countEachUniqueValue(features=[0,'f3'])

        assert len(unique) == 4
        assert unique[1] == 2
        assert unique[3] == 2
        assert unique['a'] == 1
        assert unique['c'] == 1

    def test_countEachUniqueValue_limitPointsAndFeatures_cornercase(self):
        data = [[1, 2, 3], ['a', 'b', 'c'], [3, 2, 1]]
        fNames = ['f1', 'f2', 'f3']
        pNames = ['p1', 'p2', 'p3']
        toTest = self.constructor(data, featureNames=fNames, pointNames=pNames)

        unique = toTest.countEachUniqueValue(features=[0,'f3'], points=[0,'p3'])

        assert len(unique) == 2
        assert unique[1] == 2
        assert unique[3] == 2

class HighLevelModifying(DataTestObject):
<<<<<<< HEAD
    ##############################
    # dropFeaturesContainingType #
    ##############################

    def test_dropFeaturesContainingType_emptyTest(self):
        """ Test dropFeaturesContainingType() when the data is empty """
        data = []
        toTest = self.constructor(data)
        unchanged = self.constructor(data)
        ret = toTest.dropFeaturesContainingType(six.string_types) # RET CHECK
        assert toTest.isIdentical(unchanged)
        assert ret is None

    def test_dropFeaturesContainingType_intoFEmpty(self):
        """ Test dropFeaturesContainingType() when dropping all features """
        data = [[1.0], [2.0]]
        toTest = self.constructor(data)
        toTest.dropFeaturesContainingType(float)

        exp = numpy.array([[], []])
        exp = numpy.array(exp)
        exp = self.constructor(exp)

        assert toTest.isIdentical(exp)

    def test_dropFeaturesContainingType_ListOnlyTest(self):
        """ Test dropFeaturesContainingType() only on List data """
        data = [[1, 2], [3, 4]]
        toTest = self.constructor(data)
        stringData = [[5, 'six']]
        toAdd = UML.createData('List', stringData)
        if toTest.getTypeString() == 'List':
            toTest.addPoints(toAdd)
            toTest.dropFeaturesContainingType(six.string_types)
            assert toTest.fts == 1

    def test_dropFeaturesContainingType_NamePath_preservation(self):
        data = [[1.0], [2.0]]
        toTest = self.constructor(data)

        toTest._name = "TestName"
        toTest._absPath = "TestAbsPath"
        toTest._relPath = "testRelPath"

        toTest.dropFeaturesContainingType(float)

        assert toTest.name == "TestName"
        assert toTest.absolutePath == "TestAbsPath"
        assert toTest.relativePath == 'testRelPath'

=======
>>>>>>> c9c93788

    #################################
    # replaceFeatureWithBinaryFeatures #
    #################################

    @raises(ImproperActionException)
    def test_replaceFeatureWithBinaryFeatures_PemptyException(self):
        """ Test replaceFeatureWithBinaryFeatures() with a point empty object """
        data = [[], []]
        data = numpy.array(data).T
        toTest = self.constructor(data)
        toTest.replaceFeatureWithBinaryFeatures(0)

    @raises(ArgumentException)
    def test_replaceFeatureWithBinaryFeatures_FemptyException(self):
        """ Test replaceFeatureWithBinaryFeatures() with a feature empty object """
        data = [[], []]
        data = numpy.array(data)
        toTest = self.constructor(data)
        toTest.replaceFeatureWithBinaryFeatures(0)


    def test_replaceFeatureWithBinaryFeatures_handmade(self):
        """ Test replaceFeatureWithBinaryFeatures() against handmade output """
        data = [[1], [2], [3]]
        featureNames = ['col']
        toTest = self.constructor(data, featureNames=featureNames)
        getNames = self.constructor(data, featureNames=featureNames)
        ret = toTest.replaceFeatureWithBinaryFeatures(0) # RET CHECK

        expData = [[1, 0, 0], [0, 1, 0], [0, 0, 1]]
        expFeatureNames = []
        for point in getNames.pointIterator():
            expFeatureNames.append('col=' + str(point[0]))
        exp = self.constructor(expData, featureNames=expFeatureNames)

        assert toTest.isIdentical(exp)
        assert ret == expFeatureNames

    def test_replaceFeatureWithBinaryFeatures_NamePath_preservation(self):
        data = [[1], [2], [3]]
        featureNames = ['col']
        toTest = self.constructor(data, featureNames=featureNames)

        toTest._name = "TestName"
        toTest._absPath = "TestAbsPath"
        toTest._relPath = "testRelPath"

        toTest.replaceFeatureWithBinaryFeatures(0)

        assert toTest.name == "TestName"
        assert toTest.absolutePath == "TestAbsPath"
        assert toTest.relativePath == 'testRelPath'


    #############################
    # transformFeatureToIntegers #
    #############################

    @raises(ImproperActionException)
    def test_transformFeatureToIntegers_PemptyException(self):
        """ Test transformFeatureToIntegers() with an point empty object """
        data = [[], []]
        data = numpy.array(data).T
        toTest = self.constructor(data)
        toTest.transformFeatureToIntegers(0)

    @raises(ArgumentException)
    def test_transformFeatureToIntegers_FemptyException(self):
        """ Test transformFeatureToIntegers() with an feature empty object """
        data = [[], []]
        data = numpy.array(data)
        toTest = self.constructor(data)
        toTest.transformFeatureToIntegers(0)

    def test_transformFeatureToIntegers_handmade(self):
        """ Test transformFeatureToIntegers() against handmade output """
        data = [[10], [20], [30.5], [20], [10]]
        featureNames = ['col']
        toTest = self.constructor(data, featureNames=featureNames)
        ret = toTest.transformFeatureToIntegers(0)  # RET CHECK

        assert toTest[0, 0] == toTest[4, 0]
        assert toTest[1, 0] == toTest[3, 0]
        assert toTest[0, 0] != toTest[1, 0]
        assert toTest[0, 0] != toTest[2, 0]
        assert ret is None

    def test_transformFeatureToIntegers_pointNames(self):
        """ Test transformFeatureToIntegers preserves pointNames """
        data = [[10], [20], [30.5], [20], [10]]
        pnames = ['1a', '2a', '3', '2b', '1b']
        fnames = ['col']
        toTest = self.constructor(data, pointNames=pnames, featureNames=fnames)
        ret = toTest.transformFeatureToIntegers(0)  # RET CHECK

        assert toTest.getPointName(0) == '1a'
        assert toTest.getPointName(1) == '2a'
        assert toTest.getPointName(2) == '3'
        assert toTest.getPointName(3) == '2b'
        assert toTest.getPointName(4) == '1b'
        assert ret is None

    def test_transformFeatureToIntegers_positioning(self):
        """ Test transformFeatureToIntegers preserves featurename mapping """
        data = [[10, 0], [20, 1], [30.5, 2], [20, 3], [10, 4]]
        pnames = ['1a', '2a', '3', '2b', '1b']
        fnames = ['col', 'pos']
        toTest = self.constructor(data, pointNames=pnames, featureNames=fnames)
        ret = toTest.transformFeatureToIntegers(0)  # RET CHECK

        assert toTest[0, 1] == toTest[4, 1]
        assert toTest[1, 1] == toTest[3, 1]
        assert toTest[0, 1] != toTest[1, 1]
        assert toTest[0, 1] != toTest[2, 1]

        assert toTest[0, 0] == 0
        assert toTest[1, 0] == 1
        assert toTest[2, 0] == 2
        assert toTest[3, 0] == 3
        assert toTest[4, 0] == 4

    def test_transformFeatureToIntegers_NamePath_preservation(self):
        data = [[10], [20], [30.5], [20], [10]]
        featureNames = ['col']
        toTest = self.constructor(data, featureNames=featureNames)

        toTest._name = "TestName"
        toTest._absPath = "TestAbsPath"
        toTest._relPath = "testRelPath"

        toTest.transformFeatureToIntegers(0)

        assert toTest.name == "TestName"
        assert toTest.absolutePath == "TestAbsPath"
        assert toTest.relativePath == 'testRelPath'

<<<<<<< HEAD
    #########################
    # extractPointsByCoinToss #
    #########################

    #	@raises(ImproperActionException)
    #	def test_extractPointsByCoinToss_exceptionEmpty(self):
    #		""" Test extractPointsByCoinToss() for ImproperActionException when object is empty """
    #		data = []
    #		toTest = self.constructor(data)
    #		toTest.extractPointsByCoinToss(0.5)

    @raises(ArgumentException)
    def test_extractPointsByCoinToss_exceptionNoneProbability(self):
        """ Test extractPointsByCoinToss() for ArgumentException when extractionProbability is None """
        data = [[1, 2, 3], [4, 5, 6], [7, 8, 9]]
        featureNames = ['1', '2', '3']
        pointNames = ['1', '4', '7']
        toTest = self.constructor(data, pointNames=pointNames, featureNames=featureNames)
        toTest.extractPointsByCoinToss(None)

    @raises(ArgumentException)
    def test_extractPointsByCoinToss_exceptionLEzero(self):
        """ Test extractPointsByCoinToss() for ArgumentException when extractionProbability is <= 0 """
        data = [[1, 2, 3], [4, 5, 6], [7, 8, 9]]
        featureNames = ['1', '2', '3']
        pointNames = ['1', '4', '7']
        toTest = self.constructor(data, pointNames=pointNames, featureNames=featureNames)
        toTest.extractPointsByCoinToss(0)

    @raises(ArgumentException)
    def test_extractPointsByCoinToss_exceptionGEone(self):
        """ Test extractPointsByCoinToss() for ArgumentException when extractionProbability is >= 1 """
        data = [[1, 2, 3], [4, 5, 6], [7, 8, 9]]
        featureNames = ['1', '2', '3']
        pointNames = ['1', '4', '7']
        toTest = self.constructor(data, pointNames=pointNames, featureNames=featureNames)
        toTest.extractPointsByCoinToss(1)

    def test_extractPointsByCoinToss_intoPEmpty(self):
        """ Test extractPointsByCoinToss() when it removes all points """
        data = [[1]]
        toTest = self.constructor(data)
        retExp = self.constructor(data)
        while True:
            ret = toTest.extractPointsByCoinToss(.99)
            if ret.pts == 1:
                break

        assert retExp.isIdentical(ret)

        data = [[]]
        data = numpy.array(data).T
        exp = self.constructor(data)

        assert toTest.isIdentical(exp)


    def test_extractPointsByCoinToss_handmade(self):
        """ Test extractPointsByCoinToss() produces sane results (ie a partition) """
        data = [[1, 1, 1], [2, 2, 2], [3, 3, 3], [4, 4, 4], [5, 5, 5], [6, 6, 6]]
        featureNames = ['a', 'b', 'c']
        pointNames = ['1', '2', '3', '4', '5', '6']
        toTest = self.constructor(data, pointNames=pointNames, featureNames=featureNames)
        orig = toTest.copy()
        ret = toTest.extractPointsByCoinToss(0.5)

        def checkEqual(v1, v2):
            assert len(v1) == len(v2)
            for i in range(len(v1)):
                assert v1[i] == v2[i]

        # everything in ret is in orig
        for pIndex in range(ret.pts):
            currRetPoint = ret.pointView(pIndex)
            currName = ret.getPointName(pIndex)
            currOrigPoint = orig.pointView(currName)
            checkEqual(currRetPoint, currOrigPoint)

        # everything in toTest is in orig
        for pIndex in range(toTest.pts):
            currToTestPoint = toTest.pointView(pIndex)
            currName = toTest.getPointName(pIndex)
            currOrigPoint = orig.pointView(currName)
            checkEqual(currToTestPoint, currOrigPoint)

        # everything in orig in either ret or toTest
        for pIndex in range(orig.pts):
            currOrigPoint = orig.pointView(pIndex)
            currName = orig.getPointName(pIndex)
            if currName in ret.getPointNames():
                assert currName not in toTest.getPointNames()
                checkPoint = ret.pointView(currName)
            else:
                assert currName in toTest.getPointNames()
                assert currName not in ret.getPointNames()
                checkPoint = toTest.pointView(currName)

            checkEqual(checkPoint, currOrigPoint)


    def test_extractPointsByCoinToss_NamePath_preservation(self):
        data = [[1, 1, 1], [2, 2, 2], [3, 3, 3], [4, 4, 4], [5, 5, 5], [6, 6, 6]]
        featureNames = ['a', 'b', 'c']
        pointNames = ['1', '2', '3', '4', '5', '6']
        toTest = self.constructor(data, pointNames=pointNames, featureNames=featureNames)

        toTest._name = "testName"
        toTest._absPath = "testAbsPath"
        toTest._relPath = "testRelPath"

        ret = toTest.extractPointsByCoinToss(0.5)

        assert toTest.name == "testName"
        assert toTest.absolutePath == "testAbsPath"
        assert toTest.relativePath == 'testRelPath'

        assert ret.nameIsDefault()
        assert ret.absolutePath == 'testAbsPath'
        assert ret.relativePath == 'testRelPath'

=======
>>>>>>> c9c93788

    ###################
    # shufflePoints() #
    ###################

    def test_shufflePoints_noLongerEqual(self):
        """ Tests shufflePoints() results in a changed object """
        data = [[1, 2, 3], [4, 5, 6], [7, 8, 9], [10, 11, 12]]
        toTest = self.constructor(deepcopy(data))
        toCompare = self.constructor(deepcopy(data))

        # it is possible that it shuffles it into the same configuration.
        # the odds are vanishingly low that it will do so over consecutive calls
        # however. We will pass as long as it changes once
        returns = []
        for i in range(5):
            ret = toTest.shufflePoints() # RET CHECK
            returns.append(ret)
            if not toTest.isApproximatelyEqual(toCompare):
                break

        assert not toTest.isApproximatelyEqual(toCompare)

        for ret in returns:
            assert ret is None


    def test_shufflePoints_NamePath_preservation(self):
        data = [[1, 2, 3], [4, 5, 6], [7, 8, 9], [10, 11, 12]]
        toTest = self.constructor(deepcopy(data))
        toCompare = self.constructor(deepcopy(data))

        toTest._name = "TestName"
        toTest._absPath = "TestAbsPath"
        toTest._relPath = "testRelPath"

        # it is possible that it shuffles it into the same configuration.
        # we only test after we're sure we've done something
        while True:
            toTest.shufflePoints()  # RET CHECK
            if not toTest.isApproximatelyEqual(toCompare):
                break

        assert toTest.name == "TestName"
        assert toTest.absolutePath == "TestAbsPath"
        assert toTest.relativePath == 'testRelPath'


    #####################
    # shuffleFeatures() #
    #####################

    def test_shuffleFeatures_noLongerEqual(self):
        """ Tests shuffleFeatures() results in a changed object """
        data = [[1, 2, 3, 33], [4, 5, 6, 66], [7, 8, 9, 99], [10, 11, 12, 1111111]]
        toTest = self.constructor(deepcopy(data))
        toCompare = self.constructor(deepcopy(data))

        # it is possible that it shuffles it into the same configuration.
        # the odds are vanishly low that it will do so over consecutive calls
        # however. We will pass as long as it changes once
        returns = []
        for i in range(5):
            ret = toTest.shuffleFeatures() # RET CHECK
            returns.append(ret)
            if not toTest.isApproximatelyEqual(toCompare):
                break

        assert not toTest.isApproximatelyEqual(toCompare)

        for ret in returns:
            assert ret is None


    def test_shuffleFeatures_NamePath_preservation(self):
        data = [[1, 2, 3, 33], [4, 5, 6, 66], [7, 8, 9, 99], [10, 11, 12, 1111111]]
        toTest = self.constructor(deepcopy(data))
        toCompare = self.constructor(deepcopy(data))

        toTest._name = "TestName"
        toTest._absPath = "TestAbsPath"
        toTest._relPath = "testRelPath"

        # it is possible that it shuffles it into the same configuration.
        # we only test after we're sure we've done something
        while True:
            toTest.shuffleFeatures()  # RET CHECK
            if not toTest.isApproximatelyEqual(toCompare):
                break

        assert toTest.name == "TestName"
        assert toTest.absolutePath == "TestAbsPath"
        assert toTest.relativePath == 'testRelPath'


    #########################################
    # normalizePoints / normalizeFeatures() #
    #########################################

    def normalizeHelper(self, caller, axis, subtract=None, divide=None, also=None):
        if axis == 'point':
            func = caller.normalizePoints
        else:
            func = caller.normalizeFeatures
        if 'cython' in str(func.__func__.__class__):#if it is a cython function
            d = func.__func__.__defaults__
            assert (d is None) or (d == (None, None, None))
        else:#if it is a normal python function
            a, va, vk, d = UML.helpers.inspectArguments(func)
            assert d == (None, None, None)

        if axis == 'point':
            return caller.normalizePoints(subtract=subtract, divide=divide, applyResultTo=also)
        else:
            caller.transpose()
            if also is not None:
                also.transpose()
            ret = caller.normalizeFeatures(subtract=subtract, divide=divide, applyResultTo=also)
            caller.transpose()
            if also is not None:
                also.transpose()
            return ret

    #exception different type from expected inputs
    def test_normalizePoints_exception_unexpected_input_type(self):
        self.back_normalize_exception_unexpected_input_type("point")

    def test_normalizeFeatures_exception_unexpected_input_type(self):
        self.back_normalize_exception_unexpected_input_type("feature")

    def back_normalize_exception_unexpected_input_type(self, axis):
        obj = self.constructor([[1, 2], [3, 4]])

        try:
            self.normalizeHelper(obj, axis, subtract={})
            assert False  # Expected ArgumentException
        except ArgumentException:
            pass

        try:
            self.normalizeHelper(obj, axis, divide=set([1]))
            assert False  # Expected ArgumentException
        except ArgumentException:
            pass


    # exception non stats string
    def test_normalizePoints_exception_unexpected_string_value(self):
        self.back_normalize_exception_unexpected_string_value('point')

    def test_normalizeFeatures_exception_unexpected_string_value(self):
        self.back_normalize_exception_unexpected_string_value('feature')

    def back_normalize_exception_unexpected_string_value(self, axis):
        obj = self.constructor([[1, 2], [3, 4]])

        try:
            self.normalizeHelper(obj, axis, subtract="Hello")
            assert False  # Expected ArgumentException
        except ArgumentException:
            pass

        try:
            self.normalizeHelper(obj, axis, divide="enumerate")
            assert False  # Expected ArgumentException
        except ArgumentException:
            pass


    # exception wrong length vector shaped UML object
    def test_normalizePoints_exception_wrong_vector_length(self):
        self.back_normalize_exception_wrong_vector_length('point')

    def test_normalizeFeatures_exception_wrong_vector_length(self):
        self.back_normalize_exception_wrong_vector_length('feature')

    def back_normalize_exception_wrong_vector_length(self, axis):
        obj = self.constructor([[1, 2], [3, 4]])
        vectorLong = self.constructor([[1, 2, 3, 4]])
        vectorShort = self.constructor([[11]])

        try:
            self.normalizeHelper(obj, axis, subtract=vectorLong)
            assert False  # Expected ArgumentException
        except ArgumentException:
            pass

        try:
            self.normalizeHelper(obj, axis, divide=vectorShort)
            assert False  # Expected ArgumentException
        except ArgumentException:
            pass


    # exception wrong size of UML object
    def test_normalizePoints_exception_wrong_size_object(self):
        self.back_normalize_exception_wrong_size_object('point')

    def test_normalizeFeatures_exception_wrong_size_object(self):
        self.back_normalize_exception_wrong_size_object('feature')

    def back_normalize_exception_wrong_size_object(self, axis):
        obj = self.constructor([[1, 2, 2], [3, 4, 4], [5, 5, 5]])
        objBig = self.constructor([[1, 1, 1, 1], [2, 2, 2, 2], [3, 3, 3, 3], [4, 4, 4, 4]])
        objSmall = self.constructor([[1, 1], [2, 2]])

        try:
            self.normalizeHelper(obj, axis, subtract=objBig)
            assert False  # Expected ArgumentException
        except ArgumentException:
            pass

        try:
            self.normalizeHelper(obj, axis, divide=objSmall)
            assert False  # Expected ArgumentException
        except ArgumentException:
            pass

    # applyResultTo is wrong shape in the normalized axis
    def test_normalizePoints_exception_applyResultTo_wrong_shape(self):
        self.back_normalize_exception_applyResultTo_wrong_shape('point')

    def test_normalizeFeatures_exception_applyResultTo_wrong_shape(self):
        self.back_normalize_exception_applyResultTo_wrong_shape('feature')

    def back_normalize_exception_applyResultTo_wrong_shape(self, axis):
        obj = self.constructor([[1, 2, 2], [3, 4, 4], [5, 5, 5]])
        alsoShort = self.constructor([[1, 2, 2], [3, 4, 4]])
        alsoLong = self.constructor([[1, 2, 2], [3, 4, 4], [5, 5, 5], [1, 23, 4]])

        try:
            self.normalizeHelper(obj, axis, subtract=1, also=alsoShort)
            assert False  # Expected ArgumentException
        except ArgumentException:
            pass

        try:
            self.normalizeHelper(obj, axis, divide=2, also=alsoLong)
            assert False  # Expected ArgumentException
        except ArgumentException:
            pass

    # applyResultTo is wrong shape when given obj subtract and divide
    def test_normalizePoints_exception_applyResultTo_wrong_shape_obj_input(self):
        self.back_normalize_exception_applyResultTo_wrong_shape_obj_input('point')

    def test_normalizeFeatures_exception_applyResultTo_wrong_shape_obj_input(self):
        self.back_normalize_exception_applyResultTo_wrong_shape_obj_input('feature')

    def back_normalize_exception_applyResultTo_wrong_shape_obj_input(self, axis):
        obj = self.constructor([[1, 2, 2], [3, 4, 4], [5, 5, 5]])
        alsoShort = self.constructor([[1, 2], [3, 4], [5, 5]])
        alsoLong = self.constructor([[1, 2, 2, 2], [3, 4, 4, 4], [5, 5, 5, 6]])

        sub_div = self.constructor([[1, 1, 1], [1, 1, 1], [1, 1, 1]])

        try:
            self.normalizeHelper(obj, axis, subtract=sub_div, also=alsoShort)
            assert False  # Expected ArgumentException
        except ArgumentException:
            pass

        try:
            self.normalizeHelper(obj, axis, divide=sub_div, also=alsoLong)
            assert False  # Expected ArgumentException
        except ArgumentException:
            pass

    # successful float valued inputs
    def test_normalizePoints_success_float_int_inputs_NoAlso(self):
        self.back_normalize_success_float_int_inputs_NoAlso("point")

    def test_normalizeFeatures_success_float_int_inputs_NoAlso(self):
        self.back_normalize_success_float_int_inputs_NoAlso("feature")

    def back_normalize_success_float_int_inputs_NoAlso(self, axis):
        obj = self.constructor([[1, 1, 1], [3, 3, 3], [7, 7, 7]])
        expObj = self.constructor([[0, 0, 0], [4, 4, 4], [12, 12, 12]])

        ret = self.normalizeHelper(obj, axis, subtract=1, divide=0.5)

        assert ret is None
        assert expObj == obj

        # vector versions
        obj = self.constructor([[1, 1, 1], [3, 3, 3], [7, 7, 7]])
        expObj = self.constructor([[0, 0, 0], [4, 4, 4], [12, 12, 12]])

        for retType in UML.data.available:
            currObj = obj.copy()
            sub = UML.createData(retType, [1] * 3)
            div = UML.createData(retType, [0.5] * 3)
            ret = self.normalizeHelper(currObj, axis, subtract=sub, divide=div)

            assert ret is None
            assert expObj == currObj


    # successful float valued inputs
    def test_normalizePoints_success_float_int_inputs(self):
        self.back_normalize_success_float_int_inputs("point")

    def test_normalizeFeatures_success_float_int_inputs(self):
        self.back_normalize_success_float_int_inputs("feature")

    def back_normalize_success_float_int_inputs(self, axis):
        obj = self.constructor([[1, 1, 1], [3, 3, 3], [7, 7, 7]])
        also = self.constructor([[-1, -1, -1], [.5, .5, .5], [2, 2, 2]])
        expObj = self.constructor([[0, 0, 0], [4, 4, 4], [12, 12, 12]])
        expAlso = self.constructor([[-4, -4, -4], [-1, -1, -1], [2, 2, 2]])

        ret = self.normalizeHelper(obj, axis, subtract=1, divide=0.5, also=also)

        assert ret is None
        assert expObj == obj
        assert expAlso == also


    # successful stats-string valued inputs
    def test_normalizePoints_success_stat_string_inputs(self):
        self.back_normalize_success_stat_string_inputs("point")

    def test_normalizeFeatures_success_stat_string_inputs(self):
        self.back_normalize_success_stat_string_inputs("feature")

    def back_normalize_success_stat_string_inputs(self, axis):
        obj = self.constructor([[1, 1, 1], [2, 2, 2], [-1, -1, -1]])
        also = self.constructor([[1, 2, 3], [1, 2, 3], [1, 2, 3]])
        expObj = self.constructor([[0, 0, 0], [.5, .5, .5], [2, 2, 2]])
        expAlso = self.constructor([[0, 1, 2], [0, .5, 1], [0, -1, -2]])

        ret = self.normalizeHelper(obj, axis, subtract="unique count", divide="median", also=also)

        assert ret is None
        assert expObj == obj
        assert expAlso == also


    # successful vector object valued inputs
    def test_normalizePoints_success_vector_object_inputs(self):
        self.back_normalize_success_vector_object_inputs("point")

    def test_normalizeFeatures_success_vector_object_inputs(self):
        self.back_normalize_success_vector_object_inputs("feature")

    def back_normalize_success_vector_object_inputs(self, axis):
        obj = self.constructor([[1, 3, 7], [10, 30, 70], [100, 300, 700]])
        also = self.constructor([[2, 6, 14], [10, 30, 70], [100, 300, 700]])
        subVec = self.constructor([[1, 10, 100]])
        divVec = self.constructor([[.5], [5], [50]])
        expObj = self.constructor([[0, 4, 12], [0, 4, 12], [0, 4, 12]])
        expAlso = self.constructor([[2, 10, 26], [0, 4, 12], [0, 4, 12]])

        ret = self.normalizeHelper(obj, axis, subtract=subVec, divide=divVec, also=also)

        assert ret is None
        assert expObj == obj
        assert expAlso == also


    # successful matrix valued inputs
    def test_normalizePoints_success_full_object_inputs(self):
        self.back_normalize_success_full_object_inputs("point")

    def test_normalizeFeatures_success_full_object_inputs(self):
        self.back_normalize_success_full_object_inputs("feature")

    def back_normalize_success_full_object_inputs(self, axis):
        obj = self.constructor([[2, 10, 100], [3, 30, 300], [7, 70, 700]])
        also = self.constructor([[1, 5, 100], [3, 30, 300], [7, 70, 700]])

        subObj = self.constructor([[0, 5, 20], [3, 10, 60], [4, -30, 100]])
        divObj = self.constructor([[2, .5, 4], [2, 2, 4], [.25, 2, 6]])

        expObj = self.constructor([[1, 10, 20], [0, 10, 60], [12, 50, 100]])
        expAlso = self.constructor([[.5, 0, 20], [0, 10, 60], [12, 50, 100]])

        if axis == 'point':
            ret = self.normalizeHelper(obj, axis, subtract=subObj, divide=divObj, also=also)
        else:
            subObj.transpose()
            divObj.transpose()
            ret = self.normalizeHelper(obj, axis, subtract=subObj, divide=divObj, also=also)

        assert ret is None
        assert expObj == obj
        assert expAlso == also


    # string valued inputs and also values that are different in shape.
    def test_normalizeFeatures_success_statString_diffSizeAlso(self):
        self.back_normalize_success_statString_diffSizeAlso("point")

    def test_normalizePoints_success_statString_diffSizeAlso(self):
        self.back_normalize_success_statString_diffSizeAlso("feature")

    def back_normalize_success_statString_diffSizeAlso(self, axis):
        obj1 = self.constructor([[1, 1, 1], [2, 2, 2], [-1, -1, -1]])
        obj2 = self.constructor([[1, 1, 1], [2, 2, 2], [-1, -1, -1]])
        alsoLess = self.constructor([[1, 2], [1, 2], [1, 2]])
        alsoMore = self.constructor([[1, 2, 1, 2], [1, 2, 1, 2], [1, 2, 1, 2]])

        expObj = self.constructor([[0, 0, 0], [.5, .5, .5], [2, 2, 2]])
        expAlsoL = self.constructor([[0, 1], [0, .5], [0, -1]])
        expAlsoM = self.constructor([[0, 1, 0, 1], [0, .5, 0, .5], [0, -1, 0, -1]])

        ret1 = self.normalizeHelper(obj1, axis, subtract="unique count", divide="median", also=alsoLess)
        ret2 = self.normalizeHelper(obj2, axis, subtract="unique count", divide="median", also=alsoMore)

        assert ret1 is None
        assert ret2 is None
        assert expObj == obj1
        assert expObj == obj2
        assert expAlsoL == alsoLess
        assert expAlsoM == alsoMore


    #####################
    # fillUsingFeatures #
    #####################

    def test_fillUsingFeatures_mean_missing(self):
        obj0 = self.constructor([[1, 2, 3], [None, 11, None], [7, 11, None], [7, 8, 9]], featureNames=['a', 'b', 'c'])
        obj1 = obj0.copy()
        ret = obj1.fillUsingFeatures(match.missing, fill.mean) #RET CHECK
        exp1 = self.constructor([[1, 2, 3], [5, 11, 6], [7, 11, 6], [7, 8, 9]])
        exp1.setFeatureNames(['a', 'b', 'c'])
        assert obj1 == exp1
        assert ret is None

        obj2 = obj0.copy()
        obj2.fillUsingFeatures([3, 7], None)
        obj2.fillUsingFeatures(match.missing, fill.mean)
        exp2 = self.constructor([[1, 2, 9], [1, 11, 9], [1, 11, 9], [1, 8, 9]])
        exp2.setFeatureNames(['a', 'b', 'c'])
        assert obj2 == exp2

        obj3 = obj0.copy()
        ret = obj3.fillUsingFeatures(match.missing, fill.mean, returnModified=True)
        exp3 = self.constructor([[1, 2, 3], [5, 11, 6], [7, 11, 6], [7, 8, 9]])
        exp3.setFeatureNames(['a', 'b', 'c'])
        expRet = self.constructor([[False, False, False], [True, False, True], [False, False, True], [False, False, False]])
        expRet.setFeatureNames(['a_modified', 'b_modified', 'c_modified'])
        assert obj3 == exp3
        assert ret == expRet

    def test_fillUsingFeatures_mean_nonNumeric(self):
        obj0 = self.constructor([[1, 2, 3], ['na', 11, 'na'], [7, 11, 'na'], [7, 8, 9]], featureNames=['a', 'b', 'c'])
        obj1 = obj0.copy()
        obj1.fillUsingFeatures(match.nonNumeric, fill.mean)
        exp1 = self.constructor([[1, 2, 3], [5, 11, 6], [7, 11, 6], [7, 8, 9]])
        exp1.setFeatureNames(['a', 'b', 'c'])
        assert obj1 == exp1

        obj2 = obj0.copy()
        obj2.fillUsingFeatures([3, 7], 'na')
        obj2.fillUsingFeatures(match.nonNumeric, fill.mean)
        exp2 = self.constructor([[1, 2, 9], [1, 11, 9], [1, 11, 9], [1, 8, 9]])
        exp2.setFeatureNames(['a', 'b', 'c'])
        assert obj2 == exp2

        obj3 = obj0.copy()
        ret = obj3.fillUsingFeatures(match.nonNumeric, fill.mean, features=['b',2], returnModified=True)
        exp3 = self.constructor([[1, 2, 3], ['na', 11, 6], [7, 11, 6], [7, 8, 9]])
        exp3.setFeatureNames(['a', 'b', 'c'])
        expRet = self.constructor([[False, False], [False, True], [False, True], [False, False]])
        expRet.setFeatureNames(['b_modified', 'c_modified'])
        assert obj3 == exp3
        assert ret == expRet

    @raises(ArgumentException)
    def test_fillUsingFeatures_mean_allMatches(self):
        obj = self.constructor([[1, None, 3], [4, None, 6], [7, None, 9]])
        obj.fillUsingFeatures(match.missing, fill.mean)

    def test_fillUsingFeatures_median_missing(self):
        obj = self.constructor([[1, 2, 3], [None, 11, None], [7, 11, None], [7, 8, 9]], featureNames=['a', 'b', 'c'])
        obj.fillUsingFeatures(11, None)
        obj.fillUsingFeatures(match.missing, fill.median)
        exp = self.constructor([[1, 2, 3], [7, 5, 6], [7, 5, 6], [7, 8, 9]])
        exp.setFeatureNames(['a', 'b', 'c'])
        assert obj == exp

    def test_fillUsingFeatures_median_nonNumeric(self):
        obj = self.constructor([[1, 2, 3], ['na', 11, 'na'], [7, 11, 'na'], [7, 8, 9]], featureNames=['a', 'b', 'c'])
        obj.fillUsingFeatures(11, 'na')
        obj.fillUsingFeatures(match.nonNumeric, fill.median)
        exp = self.constructor([[1, 2, 3], [7, 5, 6], [7, 5, 6], [7, 8, 9]])
        exp.setFeatureNames(['a', 'b', 'c'])
        assert obj == exp

    @raises(ArgumentException)
    def test_fillUsingFeatures_median_allMatches(self):
        obj = self.constructor([[1, None, 3], [4, None, 6], [7, None, 9]])
        obj.fillUsingFeatures(match.missing, fill.median)

    def test_fillUsingFeatures_mode(self):
        obj0 = self.constructor([[1, 2, 3], [None, 11, None], [7, 11, None], [7, 8, 9]], featureNames=['a', 'b', 'c'])
        obj0.fillUsingFeatures(9, None)
        obj0.fillUsingFeatures(match.missing, fill.mode)
        exp0 = self.constructor([[1, 2, 3], [7, 11, 3], [7, 11, 3], [7, 8, 3]])
        exp0.setFeatureNames(['a', 'b', 'c'])
        assert obj0 == exp0

        obj1 = self.constructor([['a','b','c'], [None, 'd', None], ['e','d','c'], ['e','f','g']], featureNames=['a', 'b', 'c'])
        obj1.fillUsingFeatures('c', None)
        obj1.fillUsingFeatures(match.missing, fill.mode)
        exp1 = self.constructor([['a','b','g'], ['e','d', 'g'], ['e','d', 'g'], ['e','f', 'g']])
        exp1.setFeatureNames(['a', 'b', 'c'])
        assert obj1 == exp1

    @raises(ArgumentException)
    def test_fillUsingFeatures_mode_allMatches(self):
        obj = self.constructor([[1, None, 3], [4, None, 6], [7, None, 9]])
        obj.fillUsingFeatures(match.missing, fill.mode)

    def test_fillUsingFeatures_zero(self):
        obj = self.constructor([[1, 2, 3], [None, 11, None], [7, 11, None], [7, 8, 9]], featureNames=['a', 'b', 'c'])
        obj.fillUsingFeatures(11, None)
        obj.fillUsingFeatures(match.missing, 0, features=['b', 'c'])
        exp = self.constructor([[1, 2, 3], [None, 0, 0], [7, 0, 0], [7, 8, 9]])
        exp.setFeatureNames(['a', 'b', 'c'])
        assert obj == exp

    def test_fillUsingFeatures_constant(self):
        obj = self.constructor([[1, 2, 3], [0, 0, 0], [7, 0, 0], [7, 8, 9]], featureNames=['a', 'b', 'c'])
        obj.fillUsingFeatures(0, 100)
        exp = self.constructor([[1, 2, 3], [100, 100, 100], [7, 100, 100], [7, 8, 9]])
        exp.setFeatureNames(['a', 'b', 'c'])
        assert obj == exp

    def test_fillUsingFeatures_forwardFill(self):
        obj = self.constructor([[1, 2, 3], [None, 11, None], [7, 11, None], [7, 8, 9]], featureNames=['a', 'b', 'c'])
        obj.fillUsingFeatures(match.missing, fill.forwardFill)
        exp = self.constructor([[1, 2, 3], [1, 11, 3], [7, 11, 3], [7, 8, 9]])
        exp.setFeatureNames(['a', 'b', 'c'])
        assert obj == exp

    @raises(ArgumentException)
    def test_fillUsingFeatures_forwardFill_firstFeatureValueMissing(self):
        obj = self.constructor([[1, None, 3], [None, 11, None], [7, 11, None], [7, 8, 9]], featureNames=['a', 'b', 'c'])
        obj.fillUsingFeatures(match.missing, fill.forwardFill)

    def test_fillUsingFeatures_backwardFill(self):
        obj = self.constructor([[1, 2, 3], [None, 11, None], [7, 11, None], [7, 8, 9]], featureNames=['a', 'b', 'c'])
        obj.fillUsingFeatures(11, None)
        obj.fillUsingFeatures(match.missing, fill.backwardFill)
        exp = self.constructor([[1, 2, 3], [7, 8, 9], [7, 8, 9], [7, 8, 9]])
        exp.setFeatureNames(['a', 'b', 'c'])
        assert obj == exp

    @raises(ArgumentException)
    def test_fillUsingFeatures_backwardFill_lastFeatureValueMissing(self):
        obj = self.constructor([[1, None, 3], [None, 11, None], [7, 11, None], [7, None, 9]], featureNames=['a', 'b', 'c'])
        obj.fillUsingFeatures(match.missing, fill.backwardFill)

    def test_fillUsingFeatures_interpolate(self):
        obj = self.constructor([[1, 2, 3], [None, 11, None], [7, 11, None], [7, 8, 9]], featureNames=['a', 'b', 'c'])
        obj.fillUsingFeatures(match.missing, fill.interpolate)
        exp = self.constructor([[1, 2, 3], [4, 11, 5], [7, 11, 7], [7, 8, 9]])
        exp.setFeatureNames(['a', 'b', 'c'])
        assert obj == exp

    def test_fillUsingFeatures_custom_match(self):
        data = [[1, 2, -3, 4], [5, -6, -7, 8], [9, 10, 11, -12]]
        toTest = self.constructor(data)

        expData = [[1, 2, 0, 4], [5, 0, 0, 8], [9, 10, 11, 0]]
        exp = self.constructor(expData)

        def negative(value):
            return value < 0

        toTest.fillUsingFeatures(negative, 0)
        assert toTest == exp

    def test_fillUsingFeatures_custom_fill(self):
        data = [[1, 2, -3, 4], [5, -6, -7, 8], [9, 10, 11, -12]]
        toTest = self.constructor(data)

        expData = [[1, 2, -3, 4], [5, 2, -3, 8], [9, 10, 11, 4]]
        exp = self.constructor(expData)

        def firstValue(feat, match):
            first = feat[0]
            ret = []
            for i, val in enumerate(feat):
                if match(val):
                    ret.append(first)
                else:
                    ret.append(val)
            return ret

        toTest.fillUsingFeatures(match.negative, firstValue)
        assert toTest == exp

    def test_fillUsingFeatures_custom_fillAndMatch(self):
        data = [[1, 2, -3, 4], [5, -6, -7, 8], [9, 10, 11, -12]]
        toTest = self.constructor(data)

        expData = [[1, 2, -3, 4], [5, 2, -3, 8], [9, 10, 11, 4]]
        exp = self.constructor(expData)

        def negative(value):
            return value < 0

        def firstValue(feat, match):
            first = feat[0]
            ret = []
            for i, val in enumerate(feat):
                if match(val):
                    ret.append(first)
                else:
                    ret.append(val)
            return ret

        toTest.fillUsingFeatures(negative, firstValue)
        assert toTest == exp

    def test_fillUsingFeatures_fillValuesWithNaN_constant(self):
        data = [[1, 2, 999, 4], [5, 999, 999, 8], [9, 10, 11, 999]]
        obj1 = self.constructor(data)
        obj2 = self.constructor(data)
        obj3 = self.constructor(data)
        obj1.fillUsingFeatures(999, float('nan'))
        obj2.fillUsingFeatures(999, None)
        obj3.fillUsingFeatures(999, numpy.nan)
        obj1.fillUsingFeatures(None, 0)
        obj2.fillUsingFeatures(numpy.nan, 0)
        obj3.fillUsingFeatures(float('nan'), 0)

        exp = self.constructor([[1, 2, 0, 4], [5, 0, 0, 8], [9, 10, 11, 0]])
        assert obj1 == exp
        assert obj2 == obj1
        assert obj3 == obj1

    def test_fillUsingFeatures_fillValuesWithNaN_list(self):
        data = [[1, 2, 999, 4], [5, 999, 999, 8], [9, 10, 11, 999]]
        obj = self.constructor(data)
        obj.fillUsingFeatures(999, None)
        obj.fillUsingFeatures([1, numpy.nan], 0)

        exp = self.constructor([[0, 2, 0, 4], [5, 0, 0, 8], [9, 10, 11, 0]])
        assert obj == exp

    def test_fillUsingFeatures_fillValuesWithNaN_function(self):
        data = [[1, 2, 999, 4], [5, 999, 999, 8], [9, 10, 11, 999]]
        obj = self.constructor(data)
        obj.fillUsingFeatures(999, None)
        obj.fillUsingFeatures(match.missing, 0)

        exp = self.constructor([[1, 2, 0, 4], [5, 0, 0, 8], [9, 10, 11, 0]])
        assert obj == exp

    def test_fillUsingFeatures_fillNumericWithNonNumeric(self):
        data = [[1, 2, 999, 4], [5, 999, 999, 8], [9, 10, 11, 999]]
        obj = self.constructor(data)
        obj.fillUsingFeatures(999, 'na')

        exp = self.constructor([[1, 2, 'na', 4], [5, 'na', 'na', 8], [9, 10, 11, 'na']])
        assert obj == exp

    def test_fillUsingFeatures_NamePath_preservation(self):
        data = [['a'], ['b'], [1]]
        toTest = self.constructor(data)

        toTest._name = "TestName"
        toTest._absPath = "TestAbsPath"
        toTest._relPath = "testRelPath"

        toTest.fillUsingFeatures(match.nonNumeric, 0)

        assert toTest.name == "TestName"
        assert toTest.absolutePath == "TestAbsPath"
        assert toTest.relativePath == 'testRelPath'


    ###################
    # fillUsingPoints #
    ###################

    def test_fillUsingPoints_mean_missing(self):
        obj0 = self.constructor([[1, 2, 3, 4], [None, 6, None, 8], [9, 1, 11, None]], pointNames=['a', 'b', 'c'])
        obj1 = obj0.copy()
        ret = obj1.fillUsingPoints(match.missing, fill.mean) # RET CHECK
        exp1 = self.constructor([[1, 2, 3, 4], [7, 6, 7, 8], [9, 1, 11, 7]])
        exp1.setPointNames(['a', 'b', 'c'])
        assert obj1 == exp1
        assert ret is None

        obj2 = obj0.copy()
        obj2.fillUsingPoints([4, 8], None)
        obj2.fillUsingPoints(match.missing, fill.mean)
        exp2 = self.constructor([[1, 2, 3, 2], [6, 6, 6, 6], [9, 1, 11, 7]])
        exp2.setPointNames(['a', 'b', 'c'])
        assert obj2 == exp2

        obj3 = obj0.copy()
        ret = obj3.fillUsingPoints(match.missing, fill.mean, returnModified=True)
        exp3 = self.constructor([[1, 2, 3, 4], [7, 6, 7, 8], [9, 1, 11, 7]])
        expRet = self.constructor([[False, False, False, False], [True, False, True, False], [False, False, False, True]])
        exp3.setPointNames(['a', 'b', 'c'])
        expRet.setPointNames(['a_modified', 'b_modified', 'c_modified'])
        assert obj3 == exp3
        assert ret == expRet

    def test_fillUsingPoints_mean_nonNumeric(self):
        obj0 = self.constructor([[1, 2, 3, 4], ['na', 6, 'na', 8], [9, 1, 11, 'na']], pointNames=['a', 'b', 'c'])
        obj1 = obj0.copy()
        obj1.fillUsingPoints(match.nonNumeric, fill.mean)
        exp1 = self.constructor([[1, 2, 3, 4], [7, 6, 7, 8], [9, 1, 11, 7]])
        exp1.setPointNames(['a', 'b', 'c'])
        assert obj1 == exp1

        obj2 = obj0.copy()
        obj2.fillUsingPoints([4, 8], 'na')
        obj2.fillUsingPoints(match.nonNumeric, fill.mean)
        exp2 = self.constructor([[1, 2, 3, 2], [6, 6, 6, 6], [9, 1, 11, 7]])
        exp2.setPointNames(['a', 'b', 'c'])
        assert obj2 == exp2

        obj3 = obj0.copy()
        ret = obj3.fillUsingPoints(match.nonNumeric, fill.mean, points=['b', 2], returnModified=True)
        exp3 = self.constructor([[1, 2, 3, 4], [7, 6, 7, 8], [9, 1, 11, 7]])
        expRet = self.constructor([[True, False, True, False], [False, False, False, True]])
        exp3.setPointNames(['a', 'b', 'c'])
        expRet.setPointNames(['b_modified', 'c_modified'])
        assert obj3 == exp3
        assert ret == expRet

    @raises(ArgumentException)
    def test_fillUsingPoints_mean_allMatches(self):
        obj = self.constructor([[1, 2, 3], [None, None, None], [7, 8, 9]])
        obj.fillUsingPoints(match.missing, fill.mean)

    def test_fillUsingPoints_median_missing(self):
        obj = self.constructor([[1, 2, 3, 4], [None, 6, None, 8], [9, 1, 11, None]], pointNames=['a', 'b', 'c'])
        obj.fillUsingPoints(match.missing, fill.median)
        exp = self.constructor([[1, 2, 3, 4], [7, 6, 7, 8], [9, 1, 11, 9]])
        exp.setPointNames(['a', 'b', 'c'])
        assert obj == exp

    def test_fillUsingPoints_median_nonNumeric(self):
        obj = self.constructor([[1, 2, 3, 4], ['na', 6, 'na', 8], [9, 1, 11, 'na']], pointNames=['a', 'b', 'c'])
        obj.fillUsingPoints(11, 'na')
        obj.fillUsingPoints(match.nonNumeric, fill.median)
        exp = self.constructor([[1, 2, 3, 4], [7, 6, 7, 8], [9, 1, 5, 5]])
        exp.setPointNames(['a', 'b', 'c'])
        assert obj == exp

    @raises(ArgumentException)
    def test_fillUsingPoints_median_allMatches(self):
        obj = self.constructor([[1, 2, 3], [None, None, None], [7, 8, 9]])
        obj.fillUsingPoints(match.missing, fill.median)

    def test_fillUsingPoints_mode(self):
        obj0 = self.constructor([[1, 2, 3, 3], [None, 6, 8, 8], [9, 9, 11, None]], pointNames=['a', 'b', 'c'])
        obj0.fillUsingPoints(9, None)
        obj0.fillUsingPoints(match.missing, fill.mode)
        exp0 = self.constructor([[1, 2, 3, 3], [8, 6, 8, 8], [11, 11, 11, 11]], pointNames=['a', 'b', 'c'])
        exp0.setPointNames(['a', 'b', 'c'])
        assert obj0 == exp0

        obj1 = self.constructor([['a', 'b', 'c', 'c'], [None, 'f', 'h', 'h'], ['i', 'i', 'k', None]], pointNames=['a', 'b', 'c'])
        obj1.fillUsingPoints('b', None)
        obj1.fillUsingPoints(match.missing, fill.mode)
        exp1 = self.constructor([['a', 'c', 'c', 'c'], ['h', 'f', 'h', 'h'], ['i', 'i', 'k', 'i']], pointNames=['a', 'b', 'c'])
        exp1.setPointNames(['a', 'b', 'c'])
        assert obj1 == exp1

    @raises(ArgumentException)
    def test_fillUsingPoints_mode_allMatches(self):
        obj = self.constructor([[1, 2, 3], [None, None, None], [7, 8, 9]])
        obj.fillUsingPoints(match.missing, fill.mode)

    def test_fillUsingPoints_zero(self):
        obj = self.constructor([[1, 2, None], [None, 11, 6], [7, 11, None], [7, 8, 9]], pointNames=['a', 'b', 'c', 'd'])
        obj.fillUsingPoints(11, None)
        obj.fillUsingPoints(match.missing, 0, points=['b', 'c'])
        exp = self.constructor([[1, 2, None], [0, 0, 6], [7, 0, 0], [7, 8, 9]])
        exp.setPointNames(['a', 'b', 'c', 'd'])
        assert obj == exp

    def test_fillUsingPoints_constant(self):
        obj = self.constructor([[1, 2, 3], [0, 0, 0], [7, 0, 0], [7, 8, 9]], pointNames=['a', 'b', 'c', 'd'])
        obj.fillUsingPoints(0, 100)
        exp = self.constructor([[1, 2, 3], [100, 100, 100], [7, 100, 100], [7, 8, 9]])
        exp.setPointNames(['a', 'b', 'c', 'd'])
        assert obj == exp

    def test_fillUsingPoints_forwardFill(self):
        obj = self.constructor([[1, 2, 3, 4], [5, None, None, 8], [9, 1, 11, None]], pointNames=['a', 'b', 'c'])
        obj.fillUsingPoints(match.missing, fill.forwardFill)
        exp = self.constructor([[1, 2, 3, 4], [5, 5, 5, 8], [9, 1, 11, 11]])
        exp.setPointNames(['a', 'b', 'c'])
        assert obj == exp

    @raises(ArgumentException)
    def test_fillUsingPoints_forwardFill_firstFeatureValueMissing(self):
        obj = self.constructor([[1, 2, 3, 4], [None, 6, None, 8], [9, 1, 11, None]], pointNames=['a', 'b', 'c'])
        obj.fillUsingPoints(match.missing, fill.forwardFill)

    def test_fillUsingPoints_backwardFill(self):
        obj = self.constructor([[1, 2, 3, 4], [5, None, None, 8], [None, 1, 11, 2]], pointNames=['a', 'b', 'c'])
        obj.fillUsingPoints(11, None)
        obj.fillUsingPoints(match.missing, fill.backwardFill)
        exp = self.constructor([[1, 2, 3, 4], [5, 8, 8, 8], [1, 1, 2, 2]])
        exp.setPointNames(['a', 'b', 'c'])
        assert obj == exp

    @raises(ArgumentException)
    def test_fillUsingPoints_backwardFill_lastFeatureValueMissing(self):
        obj = self.constructor([[1, 2, 3, 4], [5, None, None, 8], [9, 1, 11, None]], pointNames=['a', 'b', 'c'])
        obj.fillUsingPoints(match.missing, fill.backwardFill)

    def test_fillUsingPoints_interpolate(self):
        obj = self.constructor([[1, 2, 3, 4], [5, None, None, 8], [None, 1, None, 5]], pointNames=['a', 'b', 'c'])
        obj.fillUsingPoints(match.missing, fill.interpolate)
        exp = self.constructor([[1, 2, 3, 4], [5, 6, 7, 8], [1, 1, 3, 5]])
        exp.setPointNames(['a', 'b', 'c'])
        assert obj == exp

    def test_fillUsingPoints_custom_match(self):
        data = [[1, 2, -3, 4], [5, -6, -7, 8], [9, 10, 11, -12]]
        toTest = self.constructor(data)

        expData = [[1, 2, 0, 4], [5, 0, 0, 8], [9, 10, 11, 0]]
        exp = self.constructor(expData)

        def negative(value):
            return value < 0

        toTest.fillUsingPoints(negative, 0)
        assert toTest == exp

    def test_fillUsingPoints_custom_fill(self):
        data = [[1, 2, -3, 4], [5, -6, -7, 8], [9, 10, 11, -12]]
        toTest = self.constructor(data)

        expData = [[1, 2, 1, 4], [5, 5, 5, 8], [9, 10, 11, 9]]
        exp = self.constructor(expData)

        def firstValue(feat, match):
            first = feat[0]
            ret = []
            for i, val in enumerate(feat):
                if match(val):
                    ret.append(first)
                else:
                    ret.append(val)
            return ret

        toTest.fillUsingPoints(match.negative, firstValue)
        assert toTest == exp

    def test_fillUsingPoints_custom_fillAndMatch(self):
        data = [[1, 2, -3, 4], [5, -6, -7, 8], [9, 10, 11, -12]]
        toTest = self.constructor(data)

        expData = [[1, 2, 1, 4], [5, 5, 5, 8], [9, 10, 11, 9]]
        exp = self.constructor(expData)

        def negative(value):
            return value < 0

        def firstValue(feat, match):
            first = feat[0]
            ret = []
            for i, val in enumerate(feat):
                if match(val):
                    ret.append(first)
                else:
                    ret.append(val)
            return ret

        toTest.fillUsingPoints(negative, firstValue)
        assert toTest == exp

    def test_fillUsingPoints_fillValuesWithNaN_constant(self):
        data = [[1, 2, 999, 4], [5, 999, 999, 8], [9, 10, 11, 999]]
        obj1 = self.constructor(data)
        obj2 = self.constructor(data)
        obj3 = self.constructor(data)
        obj1.fillUsingPoints(999, float('nan'))
        obj2.fillUsingPoints(999, None)
        obj3.fillUsingPoints(999, numpy.nan)
        obj1.fillUsingPoints(None, 0)
        obj2.fillUsingPoints(numpy.nan, 0)
        obj3.fillUsingPoints(float('nan'), 0)

        exp = self.constructor([[1, 2, 0, 4], [5, 0, 0, 8], [9, 10, 11, 0]])
        assert obj1 == exp
        assert obj2 == obj1
        assert obj3 == obj1

    def test_fillUsingPoints_fillValuesWithNaN_list(self):
        data = [[1, 2, 999, 4], [5, 999, 999, 8], [9, 10, 11, 999]]
        obj = self.constructor(data)
        obj.fillUsingPoints(999, None)
        obj.fillUsingPoints([1, numpy.nan], 0)

        exp = self.constructor([[0, 2, 0, 4], [5, 0, 0, 8], [9, 10, 11, 0]])
        assert obj == exp

    def test_fillUsingPoints_fillValuesWithNaN_function(self):
        data = [[1, 2, 999, 4], [5, 999, 999, 8], [9, 10, 11, 999]]
        obj = self.constructor(data)
        obj.fillUsingPoints(999, None)
        obj.fillUsingPoints(match.missing, 0)

        exp = self.constructor([[1, 2, 0, 4], [5, 0, 0, 8], [9, 10, 11, 0]])
        assert obj == exp

    def test_fillUsingPoints_fillNumericWithNonNumeric(self):
        data = [[1, 2, 999, 4], [5, 999, 999, 8], [9, 10, 11, 999]]
        obj = self.constructor(data)
        obj.fillUsingPoints(999, 'na')

        exp = self.constructor([[1, 2, 'na', 4], [5, 'na', 'na', 8], [9, 10, 11, 'na']])
        assert obj == exp

    def test_fillUsingPoints_NamePath_preservation(self):
        data = [['a', 'b', 1]]
        toTest = self.constructor(data)

        toTest._name = "TestName"
        toTest._absPath = "TestAbsPath"
        toTest._relPath = "testRelPath"

        toTest.fillUsingPoints(match.nonNumeric, 0)

        assert toTest.name == "TestName"
        assert toTest.absolutePath == "TestAbsPath"
        assert toTest.relativePath == 'testRelPath'

    #######################
    # fillUsingAllData #
    #######################

    def test_fillUsingAllData_kNeighborsRegressor_missing(self):
        fNames = ['a', 'b', 'c']
        pNames = ['p0', 'p1', 'p2', 'p3', 'p4']
        data = [[1, None, None], [1, 3, 9], [2, 1, 6], [3, 2, 3], [None, 3, None]]
        arguments = {'n_neighbors': 3}
        toTest = self.constructor(data, pointNames=pNames, featureNames=fNames)
        expData = [[1, 2, 6], [1, 3, 9], [2, 1, 6], [3, 2, 3], [2, 3, 6]]
        expTest = self.constructor(expData, pointNames=pNames, featureNames=fNames)
        ret = toTest.fillUsingAllData(match.missing, fill.kNeighborsRegressor, arguments) # RET CHECK
        assert toTest == expTest
        assert ret is None

    def test_fillUsingAllData_kNeighborsRegressor_returnModified_all(self):
        fNames = ['a', 'b', 'c']
        pNames = ['p0', 'p1', 'p2', 'p3', 'p4']
        data = [[1, None, None], [1, 3, 9], [2, 1, 6], [3, 2, 3], [None, 3, None]]
        arguments = {'n_neighbors': 3}
        toTest = self.constructor(data, pointNames=pNames, featureNames=fNames)
        expData = [[1, 2, 6], [1, 3, 9], [2, 1, 6], [3, 2, 3], [2, 3, 6]]
        expTest = self.constructor(expData, pointNames=pNames, featureNames=fNames)
        ret = toTest.fillUsingAllData(match.missing, fill.kNeighborsRegressor, arguments, returnModified=True)
        expRet = self.constructor([[False, True, True], [False, False, False], [False, False, False], [False, False, False], [True, False, True]])
        expRet.setFeatureNames([name + "_modified" for name in expRet.getFeatureNames()])
        assert toTest == expTest
        assert ret == expRet

    def test_fillUsingAllData_kNeighborsRegressor_nonNumeric(self):
        fNames = ['a', 'b', 'c']
        pNames = ['p0', 'p1', 'p2', 'p3', 'p4']
        data = [[1, 'na', 'x'], [1, 3, 9], [2, 1, 6], [3, 2, 3], ['na', 3, 'x']]
        arguments = {'n_neighbors': 3}
        toTest = self.constructor(data, pointNames=pNames, featureNames=fNames)
        expData = [[1, 2, 6], [1, 3, 9], [2, 1, 6], [3, 2, 3], [2, 3, 6]]
        expTest = self.constructor(expData, pointNames=pNames, featureNames=fNames)
        toTest.fillUsingAllData(match.nonNumeric, fill.kNeighborsRegressor, arguments)
        assert toTest == expTest

    def test_fillUsingAllData_kNeighborsRegressor_pointsLimited(self):
        fNames = ['a', 'b', 'c']
        pNames = ['p0', 'p1', 'p2', 'p3', 'p4']
        data = [[1, None, None], [1, 3, 9], [2, 1, 6], [3, 2, 3], [None, 3, None]]
        arguments = {'n_neighbors': 3}
        toTest = self.constructor(data, pointNames=pNames, featureNames=fNames)
        expData = [[1, None, None], [1, 3, 9], [2, 1, 6], [3, 2, 3], [2, 3, 6]]
        expTest = self.constructor(expData, pointNames=pNames, featureNames=fNames)
        toTest.fillUsingAllData(match.missing, fill.kNeighborsRegressor, arguments, points=[2, 3, 4])
        assert toTest == expTest

    def test_fillUsingAllData_kNeighborsRegressor_featuresLimited(self):
        fNames = ['a', 'b', 'c']
        pNames = ['p0', 'p1', 'p2', 'p3', 'p4']
        data = [[1, None, None], [1, 3, 9], [2, 1, 6], [3, 2, 3], [None, 3, None]]
        arguments = {'n_neighbors': 3}
        toTest = self.constructor(data, pointNames=pNames, featureNames=fNames)
        expData = [[1, 2, None], [1, 3, 9], [2, 1, 6], [3, 2, 3], [2, 3, None]]
        expTest = self.constructor(expData, pointNames=pNames, featureNames=fNames)
        toTest.fillUsingAllData(match.missing, fill.kNeighborsRegressor, arguments, features=[1,0])
        assert toTest == expTest

    def test_fillUsingAllData_kNeighborsRegressor_pointsFeaturesLimited(self):
        fNames = ['a', 'b', 'c']
        pNames = ['p0', 'p1', 'p2', 'p3', 'p4']
        data = data = [[1, None, None], [1, 3, 9], [2, 1, 6], [3, 2, 3], [None, 3, None]]
        arguments = {'n_neighbors': 3}
        toTest = self.constructor(data, pointNames=pNames, featureNames=fNames)
        expData = [[1, None, 6], [1, 3, 9], [2, 1, 6], [3, 2, 3], [None, 3, None]]
        expTest = self.constructor(expData, pointNames=pNames, featureNames=fNames)
        toTest.fillUsingAllData(match.missing, fill.kNeighborsRegressor, arguments, points=0, features=2)
        assert toTest == expTest

    def test_fillUsingAllData_kNeighborsClassifier_missing(self):
        fNames = ['a', 'b', 'c']
        pNames = ['p0', 'p1', 'p2', 'p3', 'p4']
        data = [[1, None, None], [1, 3, 6], [2, 1, 6], [1, 3, 7], [None, 3, None]]
        arguments = {'n_neighbors': 3}
        toTest = self.constructor(data, pointNames=pNames, featureNames=fNames)
        expData = [[1, 3, 6], [1, 3, 6], [2, 1, 6], [1, 3, 7], [1, 3, 6]]
        expTest = self.constructor(expData, pointNames=pNames, featureNames=fNames)
        toTest.fillUsingAllData(match.missing, fill.kNeighborsClassifier, arguments)
        assert toTest == expTest

    def test_fillUsingAllData_kNeighborsClassifier_nonNumeric(self):
        fNames = ['a', 'b', 'c']
        pNames = ['p0', 'p1', 'p2', 'p3', 'p4']
        data = [[1, 'na', 'x'], [1, 3, 6], [2, 1, 6], [1, 3, 7], ['na', 3, 'x']]
        arguments = {'n_neighbors': 3}
        toTest = self.constructor(data, pointNames=pNames, featureNames=fNames)
        expData = [[1, 3, 6], [1, 3, 6], [2, 1, 6], [1, 3, 7], [1, 3, 6]]
        expTest = self.constructor(expData, pointNames=pNames, featureNames=fNames)
        toTest.fillUsingAllData(match.nonNumeric, fill.kNeighborsClassifier, arguments)
        assert toTest == expTest

    def test_fillUsingAllData_kNeighborsClassifier_pointsLimited(self):
        fNames = ['a', 'b', 'c']
        pNames = ['p0', 'p1', 'p2', 'p3', 'p4']
        data = [[1, None, None], [1, 3, 6], [2, 1, 6], [1, 3, 7], [None, 3, None]]
        arguments = {'n_neighbors': 3}
        toTest = self.constructor(data, pointNames=pNames, featureNames=fNames)
        expData = [[1, None, None], [1, 3, 6], [2, 1, 6], [1, 3, 7], [1, 3, 6]]
        expTest = self.constructor(expData, pointNames=pNames, featureNames=fNames)
        toTest.fillUsingAllData(match.missing, fill.kNeighborsClassifier, arguments, points=[2, 3, 4])
        assert toTest == expTest

    def test_fillUsingAllData_kNeighborsClassifier_featuresLimited(self):
        fNames = ['a', 'b', 'c']
        pNames = ['p0', 'p1', 'p2', 'p3', 'p4']
        data = [[1, None, None], [1, 3, 6], [2, 1, 6], [1, 3, 7], [None, 3, None]]
        arguments = {'n_neighbors': 3}
        toTest = self.constructor(data, pointNames=pNames, featureNames=fNames)
        expData = [[1, 3, None], [1, 3, 6], [2, 1, 6], [1, 3, 7], [1, 3, None]]
        expTest = self.constructor(expData, pointNames=pNames, featureNames=fNames)
        toTest.fillUsingAllData(match.missing, fill.kNeighborsClassifier, arguments, features=[1,0])
        assert toTest == expTest

    def test_fillUsingAllData_kNeighborsClassifier_pointsFeaturesLimited(self):
        fNames = ['a', 'b', 'c']
        pNames = ['p0', 'p1', 'p2', 'p3', 'p4']
        data = data = [[1, None, None], [1, 3, 6], [2, 1, 6], [1, 3, 7], [None, 3, None]]
        arguments = {'n_neighbors': 3}
        toTest = self.constructor(data, pointNames=pNames, featureNames=fNames)
        expData = [[1, None, 6], [1, 3, 6], [2, 1, 6], [1, 3, 7], [None, 3, None]]
        expTest = self.constructor(expData, pointNames=pNames, featureNames=fNames)
        toTest.fillUsingAllData(match.missing, fill.kNeighborsClassifier, arguments, points=0, features=2)
        assert toTest == expTest

    def test_fillUsingAllData_NamePath_preservation(self):
        data = [[None, None, 1], [1, 1, 1], [1, 1, 1], [1, 1, 1], [1, 1, 1], [1, 1, 1]]
        toTest = self.constructor(data)

        toTest._name = "TestName"
        toTest._absPath = "TestAbsPath"
        toTest._relPath = "testRelPath"

        toTest.fillUsingAllData(match.missing, fill.kNeighborsRegressor)

        assert toTest.name == "TestName"
        assert toTest.absolutePath == "TestAbsPath"
        assert toTest.relativePath == 'testRelPath'

class HighLevelAll(HighLevelDataSafe, HighLevelModifying):
    pass<|MERGE_RESOLUTION|>--- conflicted
+++ resolved
@@ -1212,59 +1212,6 @@
         assert unique[3] == 2
 
 class HighLevelModifying(DataTestObject):
-<<<<<<< HEAD
-    ##############################
-    # dropFeaturesContainingType #
-    ##############################
-
-    def test_dropFeaturesContainingType_emptyTest(self):
-        """ Test dropFeaturesContainingType() when the data is empty """
-        data = []
-        toTest = self.constructor(data)
-        unchanged = self.constructor(data)
-        ret = toTest.dropFeaturesContainingType(six.string_types) # RET CHECK
-        assert toTest.isIdentical(unchanged)
-        assert ret is None
-
-    def test_dropFeaturesContainingType_intoFEmpty(self):
-        """ Test dropFeaturesContainingType() when dropping all features """
-        data = [[1.0], [2.0]]
-        toTest = self.constructor(data)
-        toTest.dropFeaturesContainingType(float)
-
-        exp = numpy.array([[], []])
-        exp = numpy.array(exp)
-        exp = self.constructor(exp)
-
-        assert toTest.isIdentical(exp)
-
-    def test_dropFeaturesContainingType_ListOnlyTest(self):
-        """ Test dropFeaturesContainingType() only on List data """
-        data = [[1, 2], [3, 4]]
-        toTest = self.constructor(data)
-        stringData = [[5, 'six']]
-        toAdd = UML.createData('List', stringData)
-        if toTest.getTypeString() == 'List':
-            toTest.addPoints(toAdd)
-            toTest.dropFeaturesContainingType(six.string_types)
-            assert toTest.fts == 1
-
-    def test_dropFeaturesContainingType_NamePath_preservation(self):
-        data = [[1.0], [2.0]]
-        toTest = self.constructor(data)
-
-        toTest._name = "TestName"
-        toTest._absPath = "TestAbsPath"
-        toTest._relPath = "testRelPath"
-
-        toTest.dropFeaturesContainingType(float)
-
-        assert toTest.name == "TestName"
-        assert toTest.absolutePath == "TestAbsPath"
-        assert toTest.relativePath == 'testRelPath'
-
-=======
->>>>>>> c9c93788
 
     #################################
     # replaceFeatureWithBinaryFeatures #
@@ -1401,130 +1348,6 @@
         assert toTest.name == "TestName"
         assert toTest.absolutePath == "TestAbsPath"
         assert toTest.relativePath == 'testRelPath'
-
-<<<<<<< HEAD
-    #########################
-    # extractPointsByCoinToss #
-    #########################
-
-    #	@raises(ImproperActionException)
-    #	def test_extractPointsByCoinToss_exceptionEmpty(self):
-    #		""" Test extractPointsByCoinToss() for ImproperActionException when object is empty """
-    #		data = []
-    #		toTest = self.constructor(data)
-    #		toTest.extractPointsByCoinToss(0.5)
-
-    @raises(ArgumentException)
-    def test_extractPointsByCoinToss_exceptionNoneProbability(self):
-        """ Test extractPointsByCoinToss() for ArgumentException when extractionProbability is None """
-        data = [[1, 2, 3], [4, 5, 6], [7, 8, 9]]
-        featureNames = ['1', '2', '3']
-        pointNames = ['1', '4', '7']
-        toTest = self.constructor(data, pointNames=pointNames, featureNames=featureNames)
-        toTest.extractPointsByCoinToss(None)
-
-    @raises(ArgumentException)
-    def test_extractPointsByCoinToss_exceptionLEzero(self):
-        """ Test extractPointsByCoinToss() for ArgumentException when extractionProbability is <= 0 """
-        data = [[1, 2, 3], [4, 5, 6], [7, 8, 9]]
-        featureNames = ['1', '2', '3']
-        pointNames = ['1', '4', '7']
-        toTest = self.constructor(data, pointNames=pointNames, featureNames=featureNames)
-        toTest.extractPointsByCoinToss(0)
-
-    @raises(ArgumentException)
-    def test_extractPointsByCoinToss_exceptionGEone(self):
-        """ Test extractPointsByCoinToss() for ArgumentException when extractionProbability is >= 1 """
-        data = [[1, 2, 3], [4, 5, 6], [7, 8, 9]]
-        featureNames = ['1', '2', '3']
-        pointNames = ['1', '4', '7']
-        toTest = self.constructor(data, pointNames=pointNames, featureNames=featureNames)
-        toTest.extractPointsByCoinToss(1)
-
-    def test_extractPointsByCoinToss_intoPEmpty(self):
-        """ Test extractPointsByCoinToss() when it removes all points """
-        data = [[1]]
-        toTest = self.constructor(data)
-        retExp = self.constructor(data)
-        while True:
-            ret = toTest.extractPointsByCoinToss(.99)
-            if ret.pts == 1:
-                break
-
-        assert retExp.isIdentical(ret)
-
-        data = [[]]
-        data = numpy.array(data).T
-        exp = self.constructor(data)
-
-        assert toTest.isIdentical(exp)
-
-
-    def test_extractPointsByCoinToss_handmade(self):
-        """ Test extractPointsByCoinToss() produces sane results (ie a partition) """
-        data = [[1, 1, 1], [2, 2, 2], [3, 3, 3], [4, 4, 4], [5, 5, 5], [6, 6, 6]]
-        featureNames = ['a', 'b', 'c']
-        pointNames = ['1', '2', '3', '4', '5', '6']
-        toTest = self.constructor(data, pointNames=pointNames, featureNames=featureNames)
-        orig = toTest.copy()
-        ret = toTest.extractPointsByCoinToss(0.5)
-
-        def checkEqual(v1, v2):
-            assert len(v1) == len(v2)
-            for i in range(len(v1)):
-                assert v1[i] == v2[i]
-
-        # everything in ret is in orig
-        for pIndex in range(ret.pts):
-            currRetPoint = ret.pointView(pIndex)
-            currName = ret.getPointName(pIndex)
-            currOrigPoint = orig.pointView(currName)
-            checkEqual(currRetPoint, currOrigPoint)
-
-        # everything in toTest is in orig
-        for pIndex in range(toTest.pts):
-            currToTestPoint = toTest.pointView(pIndex)
-            currName = toTest.getPointName(pIndex)
-            currOrigPoint = orig.pointView(currName)
-            checkEqual(currToTestPoint, currOrigPoint)
-
-        # everything in orig in either ret or toTest
-        for pIndex in range(orig.pts):
-            currOrigPoint = orig.pointView(pIndex)
-            currName = orig.getPointName(pIndex)
-            if currName in ret.getPointNames():
-                assert currName not in toTest.getPointNames()
-                checkPoint = ret.pointView(currName)
-            else:
-                assert currName in toTest.getPointNames()
-                assert currName not in ret.getPointNames()
-                checkPoint = toTest.pointView(currName)
-
-            checkEqual(checkPoint, currOrigPoint)
-
-
-    def test_extractPointsByCoinToss_NamePath_preservation(self):
-        data = [[1, 1, 1], [2, 2, 2], [3, 3, 3], [4, 4, 4], [5, 5, 5], [6, 6, 6]]
-        featureNames = ['a', 'b', 'c']
-        pointNames = ['1', '2', '3', '4', '5', '6']
-        toTest = self.constructor(data, pointNames=pointNames, featureNames=featureNames)
-
-        toTest._name = "testName"
-        toTest._absPath = "testAbsPath"
-        toTest._relPath = "testRelPath"
-
-        ret = toTest.extractPointsByCoinToss(0.5)
-
-        assert toTest.name == "testName"
-        assert toTest.absolutePath == "testAbsPath"
-        assert toTest.relativePath == 'testRelPath'
-
-        assert ret.nameIsDefault()
-        assert ret.absolutePath == 'testAbsPath'
-        assert ret.relativePath == 'testRelPath'
-
-=======
->>>>>>> c9c93788
 
     ###################
     # shufflePoints() #
