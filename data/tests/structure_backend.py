"""

Methods tested in this file:

In object StructureDataSafe:
copyAs, points.copy, features.copy

In object StructureModifying:
__init__,  transpose, points.add, features.add, points.sort,
features.sort, points.extract, features.extract, points.delete,
features.delete, points.retain, features.retain, referenceDataFrom,
points.transform, features.transform, elements.transform, fillWith,
flattenToOnePoint, flattenToOneFeature, unflattenFromOnePoint,
unflattenFromOneFeature
"""

from __future__ import absolute_import
from __future__ import print_function
import tempfile
import numpy
import os
import os.path
from nose.tools import *
try:
    from unittest import mock #python >=3.3
except:
    import mock

from copy import deepcopy

import UML
from UML import match
from UML import createData
from UML.data import List
from UML.data import Matrix
from UML.data import DataFrame
from UML.data import Sparse
from UML.data import BaseView
from UML.data.dataHelpers import DEFAULT_PREFIX
from UML.exceptions import ArgumentException
from UML.exceptions import ImproperActionException
from UML.randomness import numpyRandom

from UML.data.tests.baseObject import DataTestObject
from six.moves import map
scipy = UML.importModule('scipy.sparse')
pd = UML.importModule('pandas')

preserveName = "PreserveTestName"
preserveAPath = os.path.join(os.getcwd(), "correct", "looking", "path")
preserveRPath = os.path.relpath(preserveAPath)
preservePair = (preserveAPath, preserveRPath)


### Helpers used by tests in the test class ###

def passThrough(value):
    return value


def plusOne(value):
    return (value + 1)


def plusOneOnlyEven(value):
    if value % 2 == 0:
        return (value + 1)
    else:
        return None

class CalledFunctionException(Exception):
    def __init__(self):
        pass

def calledException(*args, **kwargs):
    raise CalledFunctionException()

def noChange(value):
    return value

def allTrue(value):
    return True

def allFalse(value):
    return False

def oneOrFour(point):
    if 1 in point or 4 in point:
        return True
    return False

def absoluteOne(feature):
    if 1 in feature or -1 in feature:
        return True
    return False

def evenOnly(feature):
    return feature[0] % 2 == 0


class StructureShared(DataTestObject):
    """
    Test backends shared between the data safe and data modifying subobject
    test sets.

    """

    ###################################################################
    # common backend for exceptions extract, delete, retain, and copy #
    ###################################################################

    def back_structural_randomizeNoNumber(self, structure, axis):
        if axis == 'point':
            toCall = 'points'
        else:
            toCall = 'features'
        featureNames = ["one", "two", "three"]
        pointNames = ['1', '4', '7']
        data = [[1, 2, 3], [4, 5, 6], [7, 8, 9]]

        toTest = self.constructor(data, pointNames=pointNames, featureNames=featureNames)
        callAxis = getattr(toTest, toCall)
        ret = getattr(callAxis, structure)([0,1,2], randomize=True)

    def back_structural_list_numberGreaterThanTargeted(self, structure, axis):
        if axis == 'point':
            toCall = 'points'
        else:
            toCall = 'features'
        featureNames = ["one", "two", "three"]
        pointNames = ['1', '4', '7']
        data = [[1, 2, 3], [4, 5, 6], [7, 8, 9]]

        toTest = self.constructor(data, pointNames=pointNames, featureNames=featureNames)
        callAxis = getattr(toTest, toCall)
        ret = getattr(callAxis, structure)([0,1], number=3)

    def back_structural_function_numberGreaterThanTargeted(self, structure, axis):
        featureNames = ["one", "two", "three"]
        pointNames = ['1', '4', '7']

        if axis == 'point':
            toCall = 'points'
            def selTwo(p):
                return p.points.getName(0) in pointNames[:2]
        else:
            toCall = 'features'
            def selTwo(f):
                return f.features.getName(0) in featureNames[:2]

        data = [[1, 2, 3], [4, 5, 6], [7, 8, 9]]

        toTest = self.constructor(data, pointNames=pointNames, featureNames=featureNames)
        callAxis = getattr(toTest, toCall)
        ret = getattr(callAxis, structure)(selTwo, number=3)

    def back_structural_range_numberGreaterThanTargeted(self, structure, axis):
        if axis == 'point':
            toCall = 'points'
        else:
            toCall = 'features'
        featureNames = ["one", "two", "three"]
        pointNames = ['1', '4', '7']
        data = [[1, 2, 3], [4, 5, 6], [7, 8, 9]]

        toTest = self.constructor(data, pointNames=pointNames, featureNames=featureNames)
        callAxis = getattr(toTest, toCall)
        ret = getattr(callAxis, structure)(start=0, end=1, number=3)


class StructureDataSafe(StructureShared):

    #############
    # copyAs #
    #############

    def test_copy_withZeros(self):
        """ Test copyAs() produces an equal object and doesn't just copy the references """
        data1 = [[1, 2, 3, 0], [1, 0, 3, 0], [2, 4, 6, 0], [0, 0, 0, 0]]
        featureNames = ['one', 'two', 'three', 'four']
        pointNames = ['1', 'one', '2', '0']
        orig = self.constructor(data1, pointNames=pointNames, featureNames=featureNames)

        dup1 = orig.copy()
        dup2 = orig.copyAs(orig.getTypeString())

        assert orig.isIdentical(dup1)
        assert dup1.isIdentical(orig)

        assert orig.data is not dup1.data

        assert orig.isIdentical(dup2)
        assert dup2.isIdentical(orig)

        assert orig.data is not dup2.data


    def test_copy_Pempty(self):
        """ test copyAs() produces the correct outputs when given an point empty object """
        data = [[], []]
        data = numpy.array(data).T

        orig = self.constructor(data)
        sparseObj = createData(returnType="Sparse", data=data)
        listObj = createData(returnType="List", data=data)
        matixObj = createData(returnType="Matrix", data=data)
        dataframeObj = createData(returnType="DataFrame", data=data)

        copySparse = orig.copyAs(format='Sparse')
        assert copySparse.isIdentical(sparseObj)
        assert sparseObj.isIdentical(copySparse)

        copyList = orig.copyAs(format='List')
        assert copyList.isIdentical(listObj)
        assert listObj.isIdentical(copyList)

        copyMatrix = orig.copyAs(format='Matrix')
        assert copyMatrix.isIdentical(matixObj)
        assert matixObj.isIdentical(copyMatrix)

        copyDataFrame = orig.copyAs(format='DataFrame')
        assert copyDataFrame.isIdentical(copyDataFrame)
        assert dataframeObj.isIdentical(copyDataFrame)

        pyList = orig.copyAs(format='python list')
        assert pyList == []

        numpyArray = orig.copyAs(format='numpy array')
        assert numpy.array_equal(numpyArray, data)

        numpyMatrix = orig.copyAs(format='numpy matrix')
        assert numpy.array_equal(numpyMatrix, numpy.matrix(data))

        listOfDict = orig.copyAs(format='list of dict')
        assert listOfDict == []

        dictOfList = orig.copyAs(format='dict of list')
        assert dictOfList == {'_DEFAULT_#0': [], '_DEFAULT_#1': []}


    def test_copy_Fempty(self):
        """ test copyAs() produces the correct outputs when given an feature empty object """
        data = [[], []]
        data = numpy.array(data)

        orig = self.constructor(data)
        sparseObj = createData(returnType="Sparse", data=data)
        listObj = createData(returnType="List", data=data)
        matixObj = createData(returnType="Matrix", data=data)
        dataframeObj = createData(returnType="DataFrame", data=data)

        copySparse = orig.copyAs(format='Sparse')
        assert copySparse.isIdentical(sparseObj)
        assert sparseObj.isIdentical(copySparse)

        copyList = orig.copyAs(format='List')
        assert copyList.isIdentical(listObj)
        assert listObj.isIdentical(copyList)

        copyMatrix = orig.copyAs(format='Matrix')
        assert copyMatrix.isIdentical(matixObj)
        assert matixObj.isIdentical(copyMatrix)

        copyDataFrame = orig.copyAs(format='DataFrame')
        assert copyDataFrame.isIdentical(copyDataFrame)
        assert dataframeObj.isIdentical(copyDataFrame)

        pyList = orig.copyAs(format='python list')
        assert pyList == [[], []]

        numpyArray = orig.copyAs(format='numpy array')
        assert numpy.array_equal(numpyArray, data)

        numpyMatrix = orig.copyAs(format='numpy matrix')
        assert numpy.array_equal(numpyMatrix, numpy.matrix(data))

        listOfDict = orig.copyAs(format='list of dict')
        assert listOfDict == [{}, {}]

        dictOfList = orig.copyAs(format='dict of list')
        assert dictOfList == {}

    def test_copy_Trueempty(self):
        """ test copyAs() produces the correct outputs when given a point and feature empty object """
        data = numpy.empty(shape=(0, 0))

        orig = self.constructor(data)
        sparseObj = createData(returnType="Sparse", data=data)
        listObj = createData(returnType="List", data=data)
        matixObj = createData(returnType="Matrix", data=data)
        dataframeObj = createData(returnType="DataFrame", data=data)

        copySparse = orig.copyAs(format='Sparse')
        assert copySparse.isIdentical(sparseObj)
        assert sparseObj.isIdentical(copySparse)

        copyList = orig.copyAs(format='List')
        assert copyList.isIdentical(listObj)
        assert listObj.isIdentical(copyList)

        copyMatrix = orig.copyAs(format='Matrix')
        assert copyMatrix.isIdentical(matixObj)
        assert matixObj.isIdentical(copyMatrix)

        copyDataFrame = orig.copyAs(format='DataFrame')
        assert copyDataFrame.isIdentical(copyDataFrame)
        assert dataframeObj.isIdentical(copyDataFrame)

        pyList = orig.copyAs(format='python list')
        assert pyList == []

        numpyArray = orig.copyAs(format='numpy array')
        assert numpy.array_equal(numpyArray, data)

        numpyMatrix = orig.copyAs(format='numpy matrix')
        assert numpy.array_equal(numpyMatrix, numpy.matrix(data))

        listOfDict = orig.copyAs(format='list of dict')
        assert listOfDict == []

        dictOfList = orig.copyAs(format='dict of list')
        assert dictOfList == {}

    def test_copy_rightTypeTrueCopy(self):
        """ Test copyAs() will return all of the right type and do not show each other's modifications"""

        data = [[1, 2, 3], [1, 0, 3], [2, 4, 6], [0, 0, 0]]
        featureNames = ['one', 'two', 'three']
        pointNames = ['1', 'one', '2', '0']
        orig = self.constructor(data, pointNames=pointNames, featureNames=featureNames)
        sparseObj = createData(returnType="Sparse", data=data, pointNames=pointNames, featureNames=featureNames)
        listObj = createData(returnType="List", data=data, pointNames=pointNames, featureNames=featureNames)
        matixObj = createData(returnType="Matrix", data=data, pointNames=pointNames, featureNames=featureNames)
        dataframeObj = createData(returnType="DataFrame", data=data, pointNames=pointNames, featureNames=featureNames)

        pointsShuffleIndices = [3, 1, 2, 0]
        featuresShuffleIndices = [1, 2, 0]

        copySparse = orig.copyAs(format='Sparse')
        assert copySparse.isIdentical(sparseObj)
        assert sparseObj.isIdentical(copySparse)
        assert type(copySparse) == Sparse
        copySparse.features.setName('two', '2')
        copySparse.points.setName('one', 'WHAT')
        assert 'two' in orig.features.getNames()
        assert 'one' in orig.points.getNames()
        copySparse.points.sort(sortHelper=pointsShuffleIndices)
        copySparse.features.sort(sortHelper=featuresShuffleIndices)
        assert orig[0, 0] == 1

        copyList = orig.copyAs(format='List')
        assert copyList.isIdentical(listObj)
        assert listObj.isIdentical(copyList)
        assert type(copyList) == List
        copyList.features.setName('two', '2')
        copyList.points.setName('one', 'WHAT')
        assert 'two' in orig.features.getNames()
        assert 'one' in orig.points.getNames()
        copyList.points.sort(sortHelper=pointsShuffleIndices)
        copyList.features.sort(sortHelper=featuresShuffleIndices)
        assert orig[0, 0] == 1

        copyMatrix = orig.copyAs(format='Matrix')
        assert copyMatrix.isIdentical(matixObj)
        assert matixObj.isIdentical(copyMatrix)
        assert type(copyMatrix) == Matrix
        copyMatrix.features.setName('two', '2')
        copyMatrix.points.setName('one', 'WHAT')
        assert 'two' in orig.features.getNames()
        assert 'one' in orig.points.getNames()
        copyMatrix.points.sort(sortHelper=pointsShuffleIndices)
        copyMatrix.features.sort(sortHelper=featuresShuffleIndices)
        assert orig[0, 0] == 1

        copyDataFrame = orig.copyAs(format='DataFrame')
        assert copyDataFrame.isIdentical(dataframeObj)
        assert dataframeObj.isIdentical(copyDataFrame)
        assert type(copyDataFrame) == DataFrame
        copyDataFrame.features.setName('two', '2')
        copyDataFrame.points.setName('one', 'WHAT')
        assert 'two' in orig.features.getNames()
        assert 'one' in orig.points.getNames()
        copyDataFrame.points.sort(sortHelper=pointsShuffleIndices)
        copyDataFrame.features.sort(sortHelper=featuresShuffleIndices)
        assert orig[0, 0] == 1


        pyList = orig.copyAs(format='python list')
        assert type(pyList) == list
        pyList[0][0] = 5
        assert orig[0, 0] == 1

        numpyArray = orig.copyAs(format='numpy array')
        assert type(numpyArray) == type(numpy.array([]))
        numpyArray[0, 0] = 5
        assert orig[0, 0] == 1

        numpyMatrix = orig.copyAs(format='numpy matrix')
        assert type(numpyMatrix) == type(numpy.matrix([]))
        numpyMatrix[0, 0] = 5
        assert orig[0, 0] == 1

        if scipy:
            spcsc = orig.copyAs(format='scipy csc')
            assert type(spcsc) == type(scipy.sparse.csc_matrix(numpy.matrix([])))
            spcsc[0, 0] = 5
            assert orig[0, 0] == 1

            spcsr = orig.copyAs(format='scipy csr')
            assert type(spcsr) == type(scipy.sparse.csr_matrix(numpy.matrix([])))
            spcsr[0, 0] = 5
            assert orig[0, 0] == 1

        listOfDict = orig.copyAs(format='list of dict')
        assert type(listOfDict) == list
        assert type(listOfDict[0]) == dict
        listOfDict[0]['one'] = 5
        assert orig[0, 0] == 1

        dictOfList = orig.copyAs(format='dict of list')
        assert type(dictOfList) == dict
        assert type(dictOfList['one']) == list
        dictOfList['one'][0] = 5
        assert orig[0, 0] == 1

    def test_copy_rowsArePointsFalse(self):
        """ Test copyAs() will return data in the right places when rowsArePoints is False"""
        data = [[1, 2, 3], [1, 0, 3], [2, 4, 6], [0, 0, 0]]
        dataT = numpy.array(data).T.tolist()

        featureNames = ['one', 'two', 'three']
        pointNames = ['1', 'one', '2', '0']
        orig = self.constructor(data, pointNames=pointNames, featureNames=featureNames)

        out = orig.copyAs(orig.getTypeString(), rowsArePoints=False)

        desired = self.constructor(dataT, pointNames=featureNames, featureNames=pointNames)

        assert out == desired

        out = orig.copyAs(format='list of dict', rowsArePoints=False)

        desired = self.constructor(dataT, pointNames=featureNames, featureNames=pointNames)
        desired = desired.copyAs(format='list of dict')

        assert out == desired

        out = orig.copyAs(format='dict of list', rowsArePoints=False)

        desired = self.constructor(dataT, pointNames=featureNames, featureNames=pointNames)
        desired = desired.copyAs(format='dict of list')

        assert out == desired

    def test_copy_outputAs1DWrongFormat(self):
        """ Test copyAs will raise exception when given an unallowed format """
        data = [[1, 2, 3], [1, 0, 3], [2, 4, 6], [0, 0, 0]]
        featureNames = ['one', 'two', 'three']
        pointNames = ['1', 'one', '2', '0']
        orig = self.constructor(data, pointNames=pointNames, featureNames=featureNames)

        try:
            orig.copyAs("List", outputAs1D=True)
            assert False
        except ArgumentException as ae:
            print(ae)
        try:
            orig.copyAs("Matrix", outputAs1D=True)
            assert False
        except ArgumentException as ae:
            print(ae)
        try:
            orig.copyAs("Sparse", outputAs1D=True)
            assert False
        except ArgumentException as ae:
            print(ae)
        try:
            orig.copyAs("numpy matrix", outputAs1D=True)
            assert False
        except ArgumentException as ae:
            print(ae)
        if scipy:
            try:
                orig.copyAs("scipy csr", outputAs1D=True)
                assert False
            except ArgumentException as ae:
                print(ae)
            try:
                orig.copyAs("scipy csc", outputAs1D=True)
                assert False
            except ArgumentException as ae:
                print(ae)
        try:
            orig.copyAs("list of dict", outputAs1D=True)
            assert False
        except ArgumentException as ae:
            print(ae)
        try:
            orig.copyAs("dict of list", outputAs1D=True)
            assert False
        except ArgumentException as ae:
            print(ae)

    @raises(ArgumentException)
    def test_copy_outputAs1DWrongShape(self):
        """ Test copyAs will raise exception when given an unallowed shape """
        data = [[1, 2, 3], [1, 0, 3], [2, 4, 6], [0, 0, 0]]
        featureNames = ['one', 'two', 'three']
        pointNames = ['1', 'one', '2', '0']
        orig = self.constructor(data, pointNames=pointNames, featureNames=featureNames)

        orig.copyAs("numpy array", outputAs1D=True)


    def test_copyAs_outpuAs1DTrue(self):
        """ Test copyAs() will return successfully output 1d for all allowable possibilities"""
        dataPv = [[1, 2, 0, 3]]
        dataFV = [[1], [2], [3], [0]]
        origPV = self.constructor(dataPv)
        origFV = self.constructor(dataFV)

        outPV = origPV.copyAs('python list', outputAs1D=True)
        assert outPV == [1, 2, 0, 3]

        outFV = origFV.copyAs('numpy array', outputAs1D=True)
        assert numpy.array_equal(outFV, numpy.array([1, 2, 3, 0]))

    def test_copyAs_NameAndPath(self):
        """ Test copyAs() will preserve name and path attributes"""

        data = [[1, 2, 3], [1, 0, 3], [2, 4, 6], [0, 0, 0]]
        name = 'copyAsTestName'
        orig = self.constructor(data)
        with tempfile.NamedTemporaryFile(suffix=".csv") as source:
            orig.writeFile(source.name, 'csv', includeNames=False)
            orig = self.constructor(source.name, name=name)
            path = source.name

        assert orig.name == name
        assert orig.path == path
        assert orig.absolutePath == path
        assert orig.relativePath == os.path.relpath(path)

        copySparse = orig.copyAs(format='Sparse')
        assert copySparse.name == orig.name
        assert copySparse.path == orig.path
        assert copySparse.absolutePath == path
        assert copySparse.relativePath == os.path.relpath(path)

        copyList = orig.copyAs(format='List')
        assert copyList.name == orig.name
        assert copyList.path == orig.path
        assert copyList.absolutePath == path
        assert copyList.relativePath == os.path.relpath(path)

        copyMatrix = orig.copyAs(format='Matrix')
        assert copyMatrix.name == orig.name
        assert copyMatrix.path == orig.path
        assert copyMatrix.absolutePath == path
        assert copyMatrix.relativePath == os.path.relpath(path)

        copyDataFrame = orig.copyAs(format='DataFrame')
        assert copyDataFrame.name == orig.name
        assert copyDataFrame.path == orig.path
        assert copyDataFrame.absolutePath == path
        assert copyDataFrame.relativePath == os.path.relpath(path)


    ###############
    # points.copy #
    ###############

    @raises(CalledFunctionException)
    @mock.patch('UML.data.base.Base._constructIndicesList', side_effect=calledException)
    def test_points_copy_calls_constructIndicesList(self, mockFunc):
        toTest = self.constructor([[1,2,],[3,4]], pointNames=['a', 'b'])

        ret = toTest.points.copy(['a', 'b'])

    def test_points_copy_handmadeSingle(self):
        """ Test points.copy() against handmade output when copying one point """
        data = [[1, 2, 3], [4, 5, 6], [7, 8, 9]]
        toTest = self.constructor(data)
        ext1 = toTest.points.copy(0)
        exp1 = self.constructor([[1, 2, 3]])
        assert ext1.isIdentical(exp1)
        expEnd = self.constructor(data)
        assert toTest.isIdentical(expEnd)

    def test_points_copy_index_NamePath_Preserve(self):
        data = [[1, 2, 3], [4, 5, 6], [7, 8, 9]]
        toTest = self.constructor(data)
        # need to set source paths for view objects
        if isinstance(toTest, UML.data.BaseView):
            toTest._source._absPath = 'testAbsPath'
            toTest._source._relPath = 'testRelPath'
        else:
            toTest._absPath = 'testAbsPath'
            toTest._relPath = 'testRelPath'
        toTest._name = 'testName'

        ext1 = toTest.points.copy(0)

        assert ext1.nameIsDefault()
        assert ext1.path == 'testAbsPath'
        assert ext1.absolutePath == 'testAbsPath'
        assert ext1.relativePath == 'testRelPath'

        assert toTest.name == "testName"
        assert toTest.absolutePath == "testAbsPath"
        assert toTest.relativePath == 'testRelPath'

    def test_points_copy_ListIntoPEmpty(self):
        """ Test points.copy() by copying a list of all points """
        data = [[1, 2, 3], [4, 5, 6], [7, 8, 9], [10, 11, 12]]
        toTest = self.constructor(data)
        expRet = self.constructor(data)
        expTest = toTest.copy()
        ret = toTest.points.copy([0, 1, 2, 3])

        assert ret.isIdentical(expRet)
        assert toTest.isIdentical(expTest)


    def test_points_copy_handmadeListSequence(self):
        """ Test points.copy() against handmade output for multiple copies """
        data = [[1, 2, 3], [4, 5, 6], [7, 8, 9], [10, 11, 12]]
        names = ['1', '4', '7', '10']
        toTest = self.constructor(data, pointNames=names)
        ext1 = toTest.points.copy('1')
        exp1 = self.constructor([[1, 2, 3]], pointNames=['1'])
        assert ext1.isIdentical(exp1)
        ext2 = toTest.points.copy([1, 2])
        exp2 = self.constructor([[4, 5, 6], [7, 8, 9]], pointNames=['4', '7'])
        assert ext2.isIdentical(exp2)
        expEnd = self.constructor(data, pointNames=names)
        assert toTest.isIdentical(expEnd)

    def test_points_copy_handmadeListOrdering(self):
        """ Test points.copy() against handmade output for out of order copying """
        data = [[1, 2, 3], [4, 5, 6], [7, 8, 9], [10, 11, 12], [13, 14, 15]]
        names = ['1', '4', '7', '10', '13']
        toTest = self.constructor(data, pointNames=names)
        ext1 = toTest.points.copy([3, 4, 1])
        exp1 = self.constructor([[10, 11, 12], [13, 14, 15], [4, 5, 6]], pointNames=['10', '13', '4'])
        assert ext1.isIdentical(exp1)
        expEnd = self.constructor(data, pointNames=names)
        assert toTest.isIdentical(expEnd)

    def test_points_copy_List_trickyOrdering(self):
        data = [[0], [2], [2], [2], [0], [0], [0], [0], [2], [0]]
        toCopy = [6, 5, 3, 9]

        toTest = self.constructor(data)

        ret = toTest.points.copy(toCopy)

        expRaw = [[0], [0], [2], [0]]
        expRet = self.constructor(expRaw)

        expTest = self.constructor(data)

        assert ret == expRet
        assert toTest == expTest

    def test_points_copy_function_selectionGap(self):
        data = [[0], [2], [2], [2], [0], [0], [0], [0], [2], [0]]
        copyIndices = [3, 5, 6, 9]
        pnames = ['0', '1', '2', '3', '4', '5', '6', '7', '8', '9']

        def sel(point):
            if int(point.points.getName(0)) in copyIndices:
                return True
            else:
                return False

        toTest = self.constructor(data, pointNames=pnames)
        ret = toTest.points.copy(sel)

        expRaw = [[2], [0], [0], [0]]
        expNames = ['3', '5', '6', '9']
        expRet = self.constructor(expRaw, pointNames=expNames)
        expTest = self.constructor(data, pointNames=pnames)
        assert ret == expRet
        assert toTest == expTest


    def test_points_copy_functionIntoPEmpty(self):
        """ Test points.copy() by copying all points using a function """
        data = [[1, 2, 3], [4, 5, 6], [7, 8, 9]]
        toTest = self.constructor(data)
        expRet = self.constructor(data)

        ret = toTest.points.copy(allTrue)
        expTest = self.constructor(data)

        assert ret.isIdentical(expRet)
        assert toTest.isIdentical(expTest)

    def test_points_copy_function_returnPointEmpty(self):
        data = [[1, 2, 3], [4, 5, 6], [7, 8, 9]]
        toTest = self.constructor(data)
        expTest = self.constructor(data)

        ret = toTest.points.copy(allFalse)

        data = [[], [], []]
        data = numpy.array(data).T
        expRet = self.constructor(data)

        assert ret.isIdentical(expRet)
        assert toTest.isIdentical(expTest)

    def test_points_copy_handmadeFunction(self):
        """ Test points.copy() against handmade output for function copying """
        data = [[1, 2, 3], [4, 5, 6], [7, 8, 9]]
        toTest = self.constructor(data)

        ext = toTest.points.copy(oneOrFour)
        exp = self.constructor([[1, 2, 3], [4, 5, 6]])
        assert ext.isIdentical(exp)
        expEnd = self.constructor(data)
        assert toTest.isIdentical(expEnd)

    def test_points_copy_func_NamePath_preservation(self):
        data = [[1, 2, 3], [4, 5, 6], [7, 8, 9]]
        toTest = self.constructor(data)

        # need to set source paths for view objects
        if isinstance(toTest, UML.data.BaseView):
            toTest._source._absPath = 'testAbsPath'
            toTest._source._relPath = 'testRelPath'
        else:
            toTest._absPath = 'testAbsPath'
            toTest._relPath = 'testRelPath'
        toTest._name = 'testName'

        ext = toTest.points.copy(oneOrFour)

        assert toTest.name == "testName"
        assert toTest.absolutePath == "testAbsPath"
        assert toTest.relativePath == 'testRelPath'

        assert ext.nameIsDefault()
        assert ext.absolutePath == 'testAbsPath'
        assert ext.relativePath == 'testRelPath'

    def test_points_copy_handmadeFuncionWithFeatureNames(self):
        """ Test points.copy() against handmade output for function copying with featureNames"""
        featureNames = ["one", "two", "three"]
        data = [[1, 2, 3], [4, 5, 6], [7, 8, 9]]
        toTest = self.constructor(data, featureNames=featureNames)

        ext = toTest.points.copy(oneOrFour)
        exp = self.constructor([[1, 2, 3], [4, 5, 6]], featureNames=featureNames)
        assert ext.isIdentical(exp)
        expEnd = self.constructor(data, featureNames=featureNames)
        assert toTest.isIdentical(expEnd)

    @raises(ArgumentException)
    def test_points_copy_exceptionStartInvalid(self):
        """ Test points.copy() for ArgumentException when start is not a valid point index """
        featureNames = ["one", "two", "three"]
        data = [[1, 2, 3], [4, 5, 6], [7, 8, 9]]
        toTest = self.constructor(data, featureNames=featureNames)
        toTest.points.copy(start=1.1, end=2)

    @raises(ArgumentException)
    def test_points_copy_exceptionEndInvalid(self):
        """ Test points.copy() for ArgumentException when start is not a valid Point index """
        featureNames = ["one", "two", "three"]
        data = [[1, 2, 3], [4, 5, 6], [7, 8, 9]]
        toTest = self.constructor(data, featureNames=featureNames)
        toTest.points.copy(start=1, end=5)

    @raises(ArgumentException)
    def test_points_copy_exceptionInversion(self):
        """ Test points.copy() for ArgumentException when start comes after end """
        featureNames = ["one", "two", "three"]
        data = [[1, 2, 3], [4, 5, 6], [7, 8, 9]]
        toTest = self.constructor(data, featureNames=featureNames)
        toTest.points.copy(start=2, end=0)

    def test_points_copy_handmadeRange(self):
        """ Test points.copy() against handmade output for range copying """
        data = [[1, 2, 3], [4, 5, 6], [7, 8, 9]]
        toTest = self.constructor(data)
        ret = toTest.points.copy(start=1, end=2)

        expectedRet = self.constructor([[4, 5, 6], [7, 8, 9]])
        expectedTest = self.constructor(data)

        assert expectedRet.isIdentical(ret)
        assert expectedTest.isIdentical(toTest)

    def test_points_copy_range_NamePath_preservation(self):
        data = [[1, 2, 3], [4, 5, 6], [7, 8, 9]]
        toTest = self.constructor(data)
        # need to set source paths for view objects
        if isinstance(toTest, UML.data.BaseView):
            toTest._source._absPath = 'testAbsPath'
            toTest._source._relPath = 'testRelPath'
        else:
            toTest._absPath = 'testAbsPath'
            toTest._relPath = 'testRelPath'
        toTest._name = 'testName'

        ret = toTest.points.copy(start=1, end=2)

        assert toTest.name == "testName"
        assert toTest.absolutePath == "testAbsPath"
        assert toTest.relativePath == 'testRelPath'

        assert ret.nameIsDefault()
        assert ret.absolutePath == 'testAbsPath'
        assert ret.relativePath == 'testRelPath'


    def test_points_copy_rangeIntoPEmpty(self):
        """ Test points.copy() copies all points using ranges """
        featureNames = ["one", "two", "three"]
        pointNames = ['1', '4', '7']
        data = [[1, 2, 3], [4, 5, 6], [7, 8, 9]]
        toTest = self.constructor(data, pointNames=pointNames, featureNames=featureNames)
        expRet = self.constructor(data, pointNames=pointNames, featureNames=featureNames)
        ret = toTest.points.copy(start=0, end=2)

        assert ret.isIdentical(expRet)

        expTest = self.constructor(data)

        toTest.isIdentical(expTest)


    def test_points_copy_handmadeRangeWithFeatureNames(self):
        """ Test points.copy() against handmade output for range copying with featureNames """
        featureNames = ["one", "two", "three"]
        pointNames = ['1', '4', '7']
        data = [[1, 2, 3], [4, 5, 6], [7, 8, 9]]
        toTest = self.constructor(data, pointNames=pointNames, featureNames=featureNames)
        ret = toTest.points.copy(start=1, end=2)

        expectedRet = self.constructor([[4, 5, 6], [7, 8, 9]], pointNames=['4', '7'], featureNames=featureNames)
        expectedTest = self.constructor(data, pointNames=pointNames, featureNames=featureNames)

        assert expectedRet.isIdentical(ret)
        assert expectedTest.isIdentical(toTest)


    def test_points_copy_handmadeRangeRand_FM(self):
        """ Test points.copy() for correct sizes when using randomized range extraction and featureNames """
        featureNames = ["one", "two", "three"]
        data = [[1, 2, 3], [4, 5, 6], [7, 8, 9]]
        toTest = self.constructor(data, featureNames=featureNames)
        ret = toTest.points.copy(start=0, end=2, number=2, randomize=True)

        assert len(ret.points) == 2
        assert len(toTest.points) == 3


    def test_points_copy_handmadeRangeDefaults(self):
        """ Test points.copy() uses the correct defaults in the case of range based copy """
        featureNames = ["one", "two", "three"]
        pointNames = ['1', '4', '7']
        data = [[1, 2, 3], [4, 5, 6], [7, 8, 9]]
        toTest = self.constructor(data, pointNames=pointNames, featureNames=featureNames)
        ret = toTest.points.copy(end=1)

        expectedRet = self.constructor([[1, 2, 3], [4, 5, 6]], pointNames=['1', '4'], featureNames=featureNames)
        expectedTest = self.constructor(data, pointNames=pointNames, featureNames=featureNames)

        assert expectedRet.isIdentical(ret)
        assert expectedTest.isIdentical(toTest)

        toTest = self.constructor(data, pointNames=pointNames, featureNames=featureNames)
        ret = toTest.points.copy(start=1)

        expectedTest = self.constructor(data, pointNames=pointNames, featureNames=featureNames)
        expectedRet = self.constructor([[4, 5, 6], [7, 8, 9]], pointNames=['4', '7'], featureNames=featureNames)

        assert expectedRet.isIdentical(ret)
        assert expectedTest.isIdentical(toTest)

    def test_points_copy_handmade_calling_pointNames(self):
        featureNames = ["one", "two", "three"]
        pointNames = ['1', '4', '7']
        data = [[1, 2, 3], [4, 5, 6], [7, 8, 9]]

        toTest = self.constructor(data, pointNames=pointNames, featureNames=featureNames)
        ret = toTest.points.copy(start='4', end='7')

        expectedRet = self.constructor([[4, 5, 6], [7, 8, 9]], pointNames=pointNames[1:], featureNames=featureNames)
        expectedTest = self.constructor(data, pointNames=pointNames, featureNames=featureNames)

        assert expectedRet.isIdentical(ret)
        assert expectedTest.isIdentical(toTest)

    def test_points_copy_handmadeString(self):
        featureNames = ["one", "two", "three"]
        pointNames = ['1', '4', '7']
        data = [[1, 2, 3], [4, 5, 6], [7, 8, 9]]

        #test featureName=value
        toTest = self.constructor(data, pointNames=pointNames, featureNames=featureNames)
        ret = toTest.points.copy('one=1')
        expectedRet = self.constructor([[1, 2, 3]], pointNames=pointNames[:1], featureNames=featureNames)
        expectedTest = self.constructor(data, pointNames=pointNames, featureNames=featureNames)
        assert expectedRet.isIdentical(ret)
        assert expectedTest.isIdentical(toTest)

        #test featureName==value
        toTest = self.constructor(data, pointNames=pointNames, featureNames=featureNames)
        ret = toTest.points.copy('one==1')
        expectedRet = self.constructor([[1, 2, 3]], pointNames=pointNames[:1], featureNames=featureNames)
        expectedTest = self.constructor(data, pointNames=pointNames, featureNames=featureNames)
        assert expectedRet.isIdentical(ret)
        assert expectedTest.isIdentical(toTest)

        #test featureName<value
        toTest = self.constructor(data, pointNames=pointNames, featureNames=featureNames)
        ret = toTest.points.copy('one<2')
        expectedRet = self.constructor([[1, 2, 3]], pointNames=pointNames[:1], featureNames=featureNames)
        expectedTest = self.constructor(data, pointNames=pointNames, featureNames=featureNames)
        assert expectedRet.isIdentical(ret)
        assert expectedTest.isIdentical(toTest)

        #test featureName<=value
        toTest = self.constructor(data, pointNames=pointNames, featureNames=featureNames)
        ret = toTest.points.copy('one<=1')
        expectedRet = self.constructor([[1, 2, 3]], pointNames=pointNames[:1], featureNames=featureNames)
        expectedTest = self.constructor(data, pointNames=pointNames, featureNames=featureNames)
        assert expectedRet.isIdentical(ret)
        assert expectedTest.isIdentical(toTest)

        #test featureName>value
        toTest = self.constructor(data, pointNames=pointNames, featureNames=featureNames)
        ret = toTest.points.copy('one>4')
        expectedRet = self.constructor([[7, 8, 9]], pointNames=pointNames[-1:], featureNames=featureNames)
        expectedTest = self.constructor(data, pointNames=pointNames, featureNames=featureNames)
        assert expectedRet.isIdentical(ret)
        assert expectedTest.isIdentical(toTest)

        #test featureName>=value
        toTest = self.constructor(data, pointNames=pointNames, featureNames=featureNames)
        ret = toTest.points.copy('one>=7')
        expectedRet = self.constructor([[7, 8, 9]], pointNames=pointNames[-1:], featureNames=featureNames)
        expectedTest = self.constructor(data, pointNames=pointNames, featureNames=featureNames)
        assert expectedRet.isIdentical(ret)
        assert expectedTest.isIdentical(toTest)

        #test featureName!=value
        toTest = self.constructor(data, pointNames=pointNames, featureNames=featureNames)
        ret = toTest.points.copy('one!=4')
        expectedRet = self.constructor([[1, 2, 3], [7, 8, 9]], pointNames=[pointNames[0], pointNames[-1]],
                                       featureNames=featureNames)
        expectedTest = self.constructor(data, pointNames=pointNames, featureNames=featureNames)
        assert expectedRet.isIdentical(ret)
        assert expectedTest.isIdentical(toTest)

        #test featureName<value and return back an empty
        assert expectedTest.isIdentical(toTest)
        toTest = self.constructor(data, pointNames=pointNames, featureNames=featureNames)
        ret = toTest.points.copy('one<1')
        expectedRet = self.constructor([], featureNames=featureNames)
        expectedTest = self.constructor(data, pointNames=pointNames, featureNames=featureNames)
        assert expectedRet.isIdentical(ret)
        assert expectedTest.isIdentical(toTest)

        #test featureName<value and return back all data
        assert expectedTest.isIdentical(toTest)
        toTest = self.constructor(data, pointNames=pointNames, featureNames=featureNames)
        ret = toTest.points.copy('one>0')
        expectedRet = self.constructor(data, pointNames=pointNames, featureNames=featureNames)
        expectedTest = self.constructor(data, pointNames=pointNames, featureNames=featureNames)
        assert expectedRet.isIdentical(ret)
        assert expectedTest.isIdentical(toTest)

    def test_points_copy_handmadeStringWithOperatorWhitespace(self):
        featureNames = ["one", "two", "three"]
        pointNames = ['1', '4', '7']
        data = [[1, 2, 3], [4, 5, 6], [7, 8, 9]]

        #test featureName=value
        toTest = self.constructor(data, pointNames=pointNames, featureNames=featureNames)
        ret = toTest.points.copy('one = 1')
        expectedRet = self.constructor([[1, 2, 3]], pointNames=pointNames[:1], featureNames=featureNames)
        expectedTest = self.constructor(data, pointNames=pointNames, featureNames=featureNames)
        assert expectedRet.isIdentical(ret)
        assert expectedTest.isIdentical(toTest)

        #test featureName==value
        toTest = self.constructor(data, pointNames=pointNames, featureNames=featureNames)
        ret = toTest.points.copy('one == 1')
        expectedRet = self.constructor([[1, 2, 3]], pointNames=pointNames[:1], featureNames=featureNames)
        expectedTest = self.constructor(data, pointNames=pointNames, featureNames=featureNames)
        assert expectedRet.isIdentical(ret)
        assert expectedTest.isIdentical(toTest)

        #test featureName<value
        toTest = self.constructor(data, pointNames=pointNames, featureNames=featureNames)
        ret = toTest.points.copy('one < 2')
        expectedRet = self.constructor([[1, 2, 3]], pointNames=pointNames[:1], featureNames=featureNames)
        expectedTest = self.constructor(data, pointNames=pointNames, featureNames=featureNames)
        assert expectedRet.isIdentical(ret)
        assert expectedTest.isIdentical(toTest)

        #test featureName<=value
        toTest = self.constructor(data, pointNames=pointNames, featureNames=featureNames)
        ret = toTest.points.copy('one <= 1')
        expectedRet = self.constructor([[1, 2, 3]], pointNames=pointNames[:1], featureNames=featureNames)
        expectedTest = self.constructor(data, pointNames=pointNames, featureNames=featureNames)
        assert expectedRet.isIdentical(ret)
        assert expectedTest.isIdentical(toTest)

        #test featureName>value
        toTest = self.constructor(data, pointNames=pointNames, featureNames=featureNames)
        ret = toTest.points.copy('one > 4')
        expectedRet = self.constructor([[7, 8, 9]], pointNames=pointNames[-1:], featureNames=featureNames)
        expectedTest = self.constructor(data, pointNames=pointNames, featureNames=featureNames)
        assert expectedRet.isIdentical(ret)
        assert expectedTest.isIdentical(toTest)

        #test featureName>=value
        toTest = self.constructor(data, pointNames=pointNames, featureNames=featureNames)
        ret = toTest.points.copy('one >= 7')
        expectedRet = self.constructor([[7, 8, 9]], pointNames=pointNames[-1:], featureNames=featureNames)
        expectedTest = self.constructor(data, pointNames=pointNames, featureNames=featureNames)
        assert expectedRet.isIdentical(ret)
        assert expectedTest.isIdentical(toTest)

        #test featureName!=value
        toTest = self.constructor(data, pointNames=pointNames, featureNames=featureNames)
        ret = toTest.points.copy('one != 4')
        expectedRet = self.constructor([[1, 2, 3], [7, 8, 9]], pointNames=[pointNames[0], pointNames[-1]],
                                       featureNames=featureNames)
        expectedTest = self.constructor(data, pointNames=pointNames, featureNames=featureNames)
        assert expectedRet.isIdentical(ret)
        assert expectedTest.isIdentical(toTest)

        #test featureName<value and return back an empty
        assert expectedTest.isIdentical(toTest)
        toTest = self.constructor(data, pointNames=pointNames, featureNames=featureNames)
        ret = toTest.points.copy('one < 1')
        expectedRet = self.constructor([], featureNames=featureNames)
        expectedTest = self.constructor(data, pointNames=pointNames, featureNames=featureNames)
        assert expectedRet.isIdentical(ret)
        assert expectedTest.isIdentical(toTest)

        #test featureName<value and return back all data
        assert expectedTest.isIdentical(toTest)
        toTest = self.constructor(data, pointNames=pointNames, featureNames=featureNames)
        ret = toTest.points.copy('one > 0')
        expectedRet = self.constructor(data, pointNames=pointNames, featureNames=featureNames)
        expectedTest = self.constructor(data, pointNames=pointNames, featureNames=featureNames)
        assert expectedRet.isIdentical(ret)
        assert expectedTest.isIdentical(toTest)

    def test_points_copy_handmadeStringWithFeatureWhitespace(self):
        featureNames = ["feature one", "feature two", "feature three"]
        pointNames = ['1', '4', '7']
        data = [[1, 2, 3], [4, 5, 6], [7, 8, 9]]

        #test featureName=value
        toTest = self.constructor(data, pointNames=pointNames, featureNames=featureNames)
        ret = toTest.points.copy('feature one=1')
        expectedRet = self.constructor([[1, 2, 3]], pointNames=pointNames[:1], featureNames=featureNames)
        expectedTest = self.constructor(data, pointNames=pointNames, featureNames=featureNames)
        assert expectedRet.isIdentical(ret)
        assert expectedTest.isIdentical(toTest)

        #test featureName=value with operator whitespace
        toTest = self.constructor(data, pointNames=pointNames, featureNames=featureNames)
        ret = toTest.points.copy('feature one = 1')
        expectedRet = self.constructor([[1, 2, 3]], pointNames=pointNames[:1], featureNames=featureNames)
        expectedTest = self.constructor(data, pointNames=pointNames, featureNames=featureNames)
        assert expectedRet.isIdentical(ret)
        assert expectedTest.isIdentical(toTest)

    def test_points_copy_list_mixed(self):
        """ Test points.copy() list input with mixed names and indices """
        data = [[1, 2, 3], [4, 5, 6], [7, 8, 9], [10, 11, 12]]
        names = ['1', '4', '7', '10']
        toTest = self.constructor(data, pointNames=names)
        ret = toTest.points.copy(['1',1,-1])
        expRet = self.constructor([[1, 2, 3], [4, 5, 6], [10, 11, 12]], pointNames=['1','4','10'])
        expTest = self.constructor(data, pointNames=names)
        assert ret.isIdentical(expRet)
        assert toTest.isIdentical(expTest)

    @raises(ArgumentException)
    def test_points_copy_handmadeString_featureNotExist(self):
        featureNames = ["one", "two", "three"]
        pointNames = ['1', '4', '7']
        data = [[1, 2, 3], [4, 5, 6], [7, 8, 9]]

        toTest = self.constructor(data, pointNames=pointNames, featureNames=featureNames)
        ret = toTest.points.copy('four=1')

    def test_points_copy_numberOnly(self):
        self.back_copy_numberOnly('point')

    def test_points_copy_functionAndNumber(self):
        self.back_copy_functionAndNumber('point')

    def test_points_copy_numberAndRandomizeAllData(self):
        self.back_copy_numberAndRandomizeAllData('point')

    def test_points_copy_numberAndRandomizeSelectedData(self):
        self.back_copy_numberAndRandomizeSelectedData('point')

    @raises(ArgumentException)
    def test_points_copy_randomizeNoNumber(self):
        self.back_structural_randomizeNoNumber('copy', 'point')

    @raises(ArgumentException)
    def test_points_copy_list_numberGreaterThanTargeted(self):
        self.back_structural_list_numberGreaterThanTargeted('copy', 'point')

    @raises(ArgumentException)
    def test_points_copy_function_numberGreaterThanTargeted(self):
        self.back_structural_function_numberGreaterThanTargeted('copy', 'point')

    @raises(ArgumentException)
    def test_points_copy_range_numberGreaterThanTargeted(self):
        self.back_structural_range_numberGreaterThanTargeted('copy', 'point')

    ### using match module ###

    def test_points_copy_match_missing(self):
        data = [[1, 2, 3], [None, 11, None], [7, 11, None], [7, 8, 9]]
        toTest = self.constructor(data, featureNames=['a', 'b', 'c'])
        expTest = self.constructor(data, featureNames=['a', 'b', 'c'])
        ret = toTest.points.copy(match.anyMissing)
        expRet = self.constructor([[None, 11, None], [7, 11, None]], featureNames=['a', 'b', 'c'])
        assert toTest == expTest
        assert ret == expRet

        data = [[None, None, None], [None, 11, None], [7, 11, None], [7, 8, 9]]
        toTest = self.constructor(data, featureNames=['a', 'b', 'c'])
        expTest = self.constructor(data, featureNames=['a', 'b', 'c'])
        ret = toTest.points.copy(match.allMissing)
        expRet = self.constructor([[None, None, None]], featureNames=['a', 'b', 'c'])
        assert toTest == expTest
        assert ret == expRet

    def test_points_copy_match_nonNumeric(self):
        data = [[1, 2, 3], ['a', 11, 'c'], [7, 11, 'c'], [7, 8, 9]]
        toTest = self.constructor(data, featureNames=['a', 'b', 'c'])
        expTest = self.constructor(data, featureNames=['a', 'b', 'c'])
        ret = toTest.points.copy(match.anyNonNumeric)
        expRet = self.constructor([['a', 11, 'c'], [7, 11, 'c']], featureNames=['a', 'b', 'c'])
        assert toTest == expTest
        assert ret == expRet

        data = [['a', 'x', 'c'], ['a', 11, 'c'], [7, 11, 'c'], [7, 8, 9]]
        toTest = self.constructor(data, featureNames=['a', 'b', 'c'])
        expTest = self.constructor(data, featureNames=['a', 'b', 'c'])
        ret = toTest.points.copy(match.allNonNumeric)
        expRet = self.constructor([['a', 'x', 'c']], featureNames=['a', 'b', 'c'])
        assert toTest == expTest
        assert ret == expRet

    def test_points_copy_match_list(self):
        data = [[1, 2, 3], ['a', 11, 'c'], [7, 11, 'c'], [7, 8, 9]]
        toTest = self.constructor(data, featureNames=['a', 'b', 'c'])
        expTest = self.constructor(data, featureNames=['a', 'b', 'c'])
        ret = toTest.points.copy(match.anyValues(['a', 'c', 'x']))
        expRet = self.constructor([['a', 11, 'c'], [7, 11, 'c']], featureNames=['a', 'b', 'c'])
        assert toTest == expTest
        assert ret == expRet

        data = [['a', 'x', 'c'], ['a', 11, 'c'], [7, 11, 'c'], [7, 8, 9]]
        toTest = self.constructor(data, featureNames=['a', 'b', 'c'])
        expTest = self.constructor(data, featureNames=['a', 'b', 'c'])
        ret = toTest.points.copy(match.allValues(['a', 'c', 'x']))
        expRet = self.constructor([['a', 'x', 'c']], featureNames=['a', 'b', 'c'])
        assert toTest == expTest
        assert ret == expRet

    def test_points_copy_match_function(self):
        data = [[1, 2, 3], [-1, 11, -3], [7, 11, -3], [7, 8, 9]]
        toTest = self.constructor(data, featureNames=['a', 'b', 'c'])
        expTest = self.constructor(data, featureNames=['a', 'b', 'c'])
        ret = toTest.points.copy(match.anyValues(lambda x: x < 0))
        expRet = self.constructor([[-1, 11, -3], [7, 11, -3]], featureNames=['a', 'b', 'c'])
        assert toTest == expTest
        assert ret == expRet

        data = [[-1, -2, -3], [-1, 11, -3], [7, 11, -3], [7, 8, 9]]
        toTest = self.constructor(data, featureNames=['a', 'b', 'c'])
        expTest = self.constructor(data, featureNames=['a', 'b', 'c'])
        ret = toTest.points.copy(match.allValues(lambda x: x < 0))
        expRet = self.constructor([[-1, -2, -3]], featureNames=['a', 'b', 'c'])
        assert toTest == expTest
        assert ret == expRet

    #######################
    # copy common backend #
    #######################

    def back_copy_numberOnly(self, axis):
        if axis == 'point':
            toCall = "points"
        else:
            toCall = "features"

        data = [[1, 2, 3, 33], [4, 5, 6, 66], [7, 8, 9, 99], [10, 11, 12, 14]]
        pnames = ['1', '4', '7', '10']
        fnames = ['a', 'b', 'd', 'gg']
        toTest = self.constructor(data, pointNames=pnames, featureNames=fnames)
        ret = getattr(toTest, toCall).copy(number=3)
        if axis == 'point':
            exp = self.constructor(data[:3], pointNames=pnames[:3], featureNames=fnames)
            rem = self.constructor(data, pointNames=pnames, featureNames=fnames)
        else:
            exp = self.constructor([p[:3] for p in data], pointNames=pnames, featureNames=fnames[:3])
            rem = self.constructor(data, pointNames=pnames, featureNames=fnames)

        assert exp.isIdentical(ret)
        assert rem.isIdentical(toTest)

    def back_copy_functionAndNumber(self, axis):
        if axis == 'point':
            toCall = "points"
        else:
            toCall = "features"

        data = [[1, 2, 3, 33], [4, 5, 6, 66], [7, 8, 9, 99], [10, 11, 12, 14]]
        pnames = ['1', '4', '7', '10']
        fnames = ['a', 'b', 'd', 'gg']
        toTest = self.constructor(data, pointNames=pnames, featureNames=fnames)
        ret = getattr(toTest, toCall).copy(allTrue, number=2)
        if axis == 'point':
            exp = self.constructor(data[:2], pointNames=pnames[:2], featureNames=fnames)
            rem = self.constructor(data, pointNames=pnames, featureNames=fnames)
        else:
            exp = self.constructor([p[:2] for p in data], pointNames=pnames, featureNames=fnames[:2])
            rem = self.constructor(data, pointNames=pnames, featureNames=fnames)

        assert exp.isIdentical(ret)
        assert rem.isIdentical(toTest)

    def back_copy_numberAndRandomizeAllData(self, axis):
        """test that randomizing (with same randomly chosen seed) and limiting to a
        given number provides the same result for all input types if using all the data
        """
        if axis == 'point':
            toCall = "points"
        else:
            toCall = "features"

        data = [[1, 2, 3, 33], [4, 5, 6, 66], [7, 8, 9, 99], [10, 11, 12, 14]]
        pnames = ['1', '4', '7', '10']
        fnames = ['a', 'b', 'd', 'gg']
        toTest1 = self.constructor(data, pointNames=pnames, featureNames=fnames)
        toTest2 = toTest1.copy()
        toTest3 = toTest1.copy()
        toTest4 = toTest1.copy()
        expTest = toTest1.copy()

        seed = UML.randomness.generateSubsidiarySeed()
        UML.randomness.startAlternateControl(seed)
        ret = getattr(toTest1, toCall).copy(number=3, randomize=True)
        UML.randomness.endAlternateControl()

        UML.randomness.startAlternateControl(seed)
        retList = getattr(toTest2, toCall).copy([0, 1, 2, 3], number=3, randomize=True)
        UML.randomness.endAlternateControl()

        UML.randomness.startAlternateControl(seed)
        retRange = getattr(toTest3, toCall).copy(start=0, end=3, number=3, randomize=True)
        UML.randomness.endAlternateControl()

        UML.randomness.startAlternateControl(seed)
        retFunc = getattr(toTest4, toCall).copy(allTrue, number=3, randomize=True)
        UML.randomness.endAlternateControl()

        if axis == 'point':
            assert len(ret.points) == 3
        else:
            assert len(ret.features) == 3

        assert ret.isIdentical(retList)
        assert ret.isIdentical(retRange)
        assert ret.isIdentical(retFunc)

        assert toTest1.isIdentical(expTest)
        assert toTest2.isIdentical(expTest)
        assert toTest3.isIdentical(expTest)
        assert toTest4.isIdentical(expTest)

    def back_copy_numberAndRandomizeSelectedData(self, axis):
        """test that randomization occurs after the data has been selected from the user inputs """
        if axis == 'point':
            toCall = "points"
        else:
            toCall = "features"

        data = [[1, 2, 3, 33], [4, 5, 6, 66], [7, 8, 9, 99], [10, 11, 12, 14]]
        pnames = ['1', '4', '7', '10']
        fnames = ['a', 'b', 'd', 'gg']
        toTest1 = self.constructor(data, pointNames=pnames, featureNames=fnames)
        toTest2 = toTest1.copy()
        toTest3 = toTest1.copy()
        if axis == 'point':
            exp1 = toTest1[1, :]
            exp2 = toTest1[2, :]
        else:
            exp1 = toTest1[:, 1]
            exp2 = toTest1[:, 2]

        seed = UML.randomness.generateSubsidiarySeed()
        UML.randomness.startAlternateControl(seed)
        retList = getattr(toTest1, toCall).copy([1, 2], number=1, randomize=True)
        UML.randomness.endAlternateControl()

        UML.randomness.startAlternateControl(seed)
        retRange = getattr(toTest2, toCall).copy(start=1, end=2, number=1, randomize=True)
        UML.randomness.endAlternateControl()

        def middleRowsOrCols(value):
            return value[0] in [2, 4, 5, 7]

        UML.randomness.startAlternateControl(seed)
        retFunc = getattr(toTest3, toCall).copy(middleRowsOrCols, number=1, randomize=True)
        UML.randomness.endAlternateControl()

        assert retList.isIdentical(exp1) or retList.isIdentical(exp2)
        assert retRange.isIdentical(exp1) or retList.isIdentical(exp2)
        assert retFunc.isIdentical(exp1) or retList.isIdentical(exp2)

    #####################
    # features_copy #
    #####################

    @raises(CalledFunctionException)
    @mock.patch('UML.data.base.Base._constructIndicesList', side_effect=calledException)
    def test_features_copy_calls_constructIndicesList(self, mockFunc):
        toTest = self.constructor([[1,2,],[3,4]], featureNames=['a', 'b'])

        ret = toTest.features.copy(['a', 'b'])

    def test_features_copy_handmadeSingle(self):
        """ Test features.copy() against handmade output when copying one feature """
        data = [[1, 2, 3], [4, 5, 6], [7, 8, 9]]
        toTest = self.constructor(data)
        ext1 = toTest.features.copy(0)
        exp1 = self.constructor([[1], [4], [7]])

        assert ext1.isIdentical(exp1)
        expEnd = self.constructor(data)
        assert toTest.isIdentical(expEnd)

    def test_features_copy_List_NamePath_Preserve(self):
        data = [[1, 2, 3], [4, 5, 6], [7, 8, 9]]
        toTest = self.constructor(data)
        # need to set source paths for view objects
        if isinstance(toTest, UML.data.BaseView):
            toTest._source._absPath = 'testAbsPath'
            toTest._source._relPath = 'testRelPath'
        else:
            toTest._absPath = 'testAbsPath'
            toTest._relPath = 'testRelPath'
        toTest._name = 'testName'

        ext1 = toTest.features.copy(0)

        assert toTest.path == 'testAbsPath'
        assert toTest.absolutePath == 'testAbsPath'
        assert toTest.relativePath == 'testRelPath'

        assert ext1.nameIsDefault()
        assert ext1.absolutePath == 'testAbsPath'
        assert ext1.relativePath == 'testRelPath'

    def test_features_copy_ListIntoFEmpty(self):
        """ Test features.copy() by copying a list of all features """
        data = [[1, 2, 3], [4, 5, 6], [7, 8, 9], [10, 11, 12]]
        toTest = self.constructor(data)
        expRet = self.constructor(data)
        ret = toTest.features.copy([0, 1, 2])

        assert ret.isIdentical(expRet)
        expEnd = self.constructor(data)
        assert toTest.isIdentical(expEnd)

    def test_features_copy_ListIntoFEmptyOutOfOrder(self):
        """ Test features.copy() by copying a list of all features """
        data = [[1, 2, 3], [4, 5, 6], [7, 8, 9], [10, 11, 12]]
        toTest = self.constructor(data)
        expData = [[3, 1, 2], [6, 4, 5], [9, 7, 8], [12, 10, 11]]
        expRet = self.constructor(expData)
        ret = toTest.features.copy([2, 0, 1])

        assert ret.isIdentical(expRet)
        expEnd = self.constructor(data)
        assert toTest.isIdentical(expEnd)


    def test_features_copy_handmadeListSequence(self):
        """ Test features.copy() against handmade output for several copies by list """
        pointNames = ['1', '4', '7']
        data = [[1, 2, 3, -1], [4, 5, 6, -2], [7, 8, 9, -3]]
        toTest = self.constructor(data, pointNames=pointNames)
        ext1 = toTest.features.copy([0])
        exp1 = self.constructor([[1], [4], [7]], pointNames=pointNames)
        assert ext1.isIdentical(exp1)
        ext2 = toTest.features.copy([3, 2])
        exp2 = self.constructor([[-1, 3], [-2, 6], [-3, 9]], pointNames=pointNames)
        assert ext2.isIdentical(exp2)
        expEnd = self.constructor(data, pointNames=pointNames)
        assert toTest.isIdentical(expEnd)

    def test_features_copy_handmadeListWithFeatureName(self):
        """ Test features.copy() against handmade output for list copies when specifying featureNames """
        data = [[1, 2, 3, -1], [4, 5, 6, -2], [7, 8, 9, -3]]
        featureNames = ["one", "two", "three", "neg"]
        toTest = self.constructor(data, featureNames=featureNames)
        ext1 = toTest.features.copy(["one"])
        exp1 = self.constructor([[1], [4], [7]], featureNames=["one"])
        assert ext1.isIdentical(exp1)
        ext2 = toTest.features.copy(["three", "neg"])
        exp2 = self.constructor([[3, -1], [6, -2], [9, -3]], featureNames=["three", "neg"])
        assert ext2.isIdentical(exp2)
        expEnd = self.constructor(data, featureNames=featureNames)
        assert toTest.isIdentical(expEnd)


    def test_features_copy_List_trickyOrdering(self):
        data = [0, 1, 1, 1, 0, 0, 0, 0, 1, 0]
        toExtract = [6, 5, 3, 9]
        #		toExtract = [3,5,6,9]

        toTest = self.constructor(data)

        ret = toTest.features.copy(toExtract)

        expRaw = [0, 0, 1, 0]
        expRet = self.constructor(expRaw)

        expRem = self.constructor(data)

        assert ret == expRet
        assert toTest == expRem

    def test_features_copy_List_reorderingWithFeatureNames(self):
        data = [[1, 2, 3, 10], [4, 5, 6, 11], [7, 8, 9, 12]]
        fnames = ['a', 'b', 'c', 'd']
        test = self.constructor(data, featureNames=fnames)

        expRetRaw = [[1, 3, 2], [4, 6, 5], [7, 9, 8]]
        expRetNames = ['a', 'c', 'b']
        expRet = self.constructor(expRetRaw, featureNames=expRetNames)

        expTestRaw = [[10], [11], [12]]
        expTestNames = ['d']
        expTest = self.constructor(data, featureNames=fnames)

        ret = test.features.copy(expRetNames)
        assert ret == expRet
        assert test == expTest


    def test_features_copy_function_selectionGap(self):
        data = [0, 1, 1, 1, 0, 0, 0, 0, 1, 0]
        fnames = ['0', '1', '2', '3', '4', '5', '6', '7', '8', '9']

        copyIndices = [3, 5, 6, 9]

        def sel(feature):
            if int(feature.features.getName(0)) in copyIndices:
                return True
            else:
                return False

        toTest = self.constructor(data, featureNames=fnames)

        ret = toTest.features.copy(sel)

        expRaw = [1, 0, 0, 0]
        expNames = ['3', '5', '6', '9']
        expRet = self.constructor(expRaw, featureNames=expNames)

        expRaw = [0, 1, 1, 0, 0, 1]
        expNames = ['0', '1', '2', '4', '7', '8']
        expRem = self.constructor(data, featureNames=fnames)

        assert ret == expRet
        assert toTest == expRem


    def test_features_copy_functionIntoFEmpty(self):
        """ Test features.copy() by copying all featuress using a function """
        data = [[1, 2, 3], [4, 5, 6], [7, 8, 9]]
        toTest = self.constructor(data)
        expRet = self.constructor(data)

        ret = toTest.features.copy(allTrue)
        assert ret.isIdentical(expRet)
        expEnd = self.constructor(data)
        assert toTest.isIdentical(expEnd)

    def test_features_copy_function_returnPointEmpty(self):
        data = [[1, 2, 3], [4, 5, 6], [7, 8, 9]]
        toTest = self.constructor(data)
        exp = self.constructor(data)

        ret = toTest.features.copy(allFalse)
        expRet = self.constructor([[],[],[]])
        assert ret.isIdentical(expRet)
        assert toTest.isIdentical(exp)


    def test_features_copy_handmadeFunction(self):
        """ Test features.copy() against handmade output for function copies """
        data = [[1, 2, 3, -1], [4, 5, 6, -2], [7, 8, 9, -3]]
        toTest = self.constructor(data)

        ext = toTest.features.copy(absoluteOne)
        exp = self.constructor([[1, -1], [4, -2], [7, -3]])
        assert ext.isIdentical(exp)
        expEnd = self.constructor(data)
        assert toTest.isIdentical(expEnd)


    def test_features_copy_func_NamePath_preservation(self):
        data = [[1, 2, 3, -1], [4, 5, 6, -2], [7, 8, 9, -3]]
        toTest = self.constructor(data)

        # need to set source paths for view objects
        if isinstance(toTest, UML.data.BaseView):
            toTest._source._absPath = 'testAbsPath'
            toTest._source._relPath = 'testRelPath'
        else:
            toTest._absPath = 'testAbsPath'
            toTest._relPath = 'testRelPath'
        toTest._name = 'testName'

        ext = toTest.features.copy(absoluteOne)

        assert toTest.name == "testName"
        assert toTest.absolutePath == "testAbsPath"
        assert toTest.relativePath == 'testRelPath'

        assert ext.nameIsDefault()
        assert ext.absolutePath == 'testAbsPath'
        assert ext.relativePath == 'testRelPath'

    def test_features_copy_handmadeFunctionWithFeatureName(self):
        """ Test features.copy() against handmade output for function copies with featureNames """
        data = [[1, 2, 3, -1], [4, 5, 6, -2], [7, 8, 9, -3]]
        featureNames = ["one", "two", "three", "neg"]
        pointNames = ['1', '4', '7']
        toTest = self.constructor(data, pointNames=pointNames, featureNames=featureNames)

        ext = toTest.features.copy(absoluteOne)
        exp = self.constructor([[1, -1], [4, -2], [7, -3]], pointNames=pointNames, featureNames=['one', 'neg'])
        assert ext.isIdentical(exp)
        expEnd = self.constructor(data, pointNames=pointNames, featureNames=featureNames)
        assert toTest.isIdentical(expEnd)

    @raises(ArgumentException)
    def test_features_copy_exceptionStartInvalid(self):
        """ Test features.copy() for ArgumentException when start is not a valid feature index """
        featureNames = ["one", "two", "three"]
        data = [[1, 2, 3], [4, 5, 6], [7, 8, 9]]
        toTest = self.constructor(data, featureNames=featureNames)
        toTest.features.copy(start=1.1, end=2)

    @raises(ArgumentException)
    def test_features_copy_exceptionStartInvalidFeatureName(self):
        """ Test features.copy() for ArgumentException when start is not a valid feature FeatureName """
        featureNames = ["one", "two", "three"]
        data = [[1, 2, 3], [4, 5, 6], [7, 8, 9]]
        toTest = self.constructor(data, featureNames=featureNames)
        toTest.features.copy(start="wrong", end=2)

    @raises(ArgumentException)
    def test_features_copy_exceptionEndInvalid(self):
        """ Test features.copy() for ArgumentException when start is not a valid feature index """
        featureNames = ["one", "two", "three"]
        data = [[1, 2, 3], [4, 5, 6], [7, 8, 9]]
        toTest = self.constructor(data, featureNames=featureNames)
        toTest.features.copy(start=0, end=5)

    @raises(ArgumentException)
    def test_features_copy_exceptionEndInvalidFeatureName(self):
        """ Test features.copy() for ArgumentException when start is not a valid featureName """
        featureNames = ["one", "two", "three"]
        data = [[1, 2, 3], [4, 5, 6], [7, 8, 9]]
        toTest = self.constructor(data, featureNames=featureNames)
        toTest.features.copy(start="two", end="five")

    @raises(ArgumentException)
    def test_features_copy_exceptionInversion(self):
        """ Test features.copy() for ArgumentException when start comes after end """
        featureNames = ["one", "two", "three"]
        data = [[1, 2, 3], [4, 5, 6], [7, 8, 9]]
        toTest = self.constructor(data, featureNames=featureNames)
        toTest.features.copy(start=2, end=0)

    @raises(ArgumentException)
    def test_features_copy_exceptionInversionFeatureName(self):
        """ Test features.copy() for ArgumentException when start comes after end as FeatureNames"""
        featureNames = ["one", "two", "three"]
        data = [[1, 2, 3], [4, 5, 6], [7, 8, 9]]
        toTest = self.constructor(data, featureNames=featureNames)
        toTest.features.copy(start="two", end="one")


    def test_features_copy_rangeIntoFEmpty(self):
        """ Test features.copy() copies all Featuress using ranges """
        featureNames = ["one", "two", "three"]
        data = [[1, 2, 3], [4, 5, 6], [7, 8, 9]]
        toTest = self.constructor(data, featureNames=featureNames)
        expRet = self.constructor(data, featureNames=featureNames)
        ret = toTest.features.copy(start=0, end=2)

        assert ret.isIdentical(expRet)
        exp = self.constructor(data, featureNames=featureNames)
        toTest.isIdentical(exp)

    def test_features_copy_handmadeRange(self):
        """ Test features.copy() against handmade output for range copies """
        data = [[1, 2, 3], [4, 5, 6], [7, 8, 9]]
        toTest = self.constructor(data)
        ret = toTest.features.copy(start=1, end=2)

        expectedRet = self.constructor([[2, 3], [5, 6], [8, 9]])
        expectedTest = self.constructor(data)

        assert expectedRet.isIdentical(ret)
        assert expectedTest.isIdentical(toTest)

    def test_features_copy_range_NamePath_preservation(self):
        data = [[1, 2, 3], [4, 5, 6], [7, 8, 9]]
        toTest = self.constructor(data)
        # need to set source paths for view objects
        if isinstance(toTest, UML.data.BaseView):
            toTest._source._absPath = 'testAbsPath'
            toTest._source._relPath = 'testRelPath'
        else:
            toTest._absPath = 'testAbsPath'
            toTest._relPath = 'testRelPath'
        toTest._name = 'testName'

        ret = toTest.features.copy(start=1, end=2)

        assert toTest.name == "testName"
        assert toTest.absolutePath == "testAbsPath"
        assert toTest.relativePath == 'testRelPath'

        assert ret.nameIsDefault()
        assert ret.absolutePath == 'testAbsPath'
        assert ret.relativePath == 'testRelPath'


    def test_features_copy_handmadeWithFeatureNames(self):
        """ Test features.copy() against handmade output for range copies with FeatureNames """
        featureNames = ["one", "two", "three"]
        pointNames = ['1', '4', '7']
        data = [[1, 2, 3], [4, 5, 6], [7, 8, 9]]

        toTest = self.constructor(data, pointNames=pointNames, featureNames=featureNames)
        ret = toTest.features.copy(start=1, end=2)

        expectedRet = self.constructor([[2, 3], [5, 6], [8, 9]], pointNames=pointNames, featureNames=["two", "three"])
        expectedTest = self.constructor(data, pointNames=pointNames, featureNames=featureNames)

        assert expectedRet.isIdentical(ret)
        assert expectedTest.isIdentical(toTest)

    def test_features_copy_handmade_calling_featureNames(self):
        featureNames = ["one", "two", "three"]
        pointNames = ['1', '4', '7']
        data = [[1, 2, 3], [4, 5, 6], [7, 8, 9]]

        toTest = self.constructor(data, pointNames=pointNames, featureNames=featureNames)
        ret = toTest.features.copy(start="two", end="three")

        expectedRet = self.constructor([[2, 3], [5, 6], [8, 9]], pointNames=pointNames, featureNames=["two", "three"])
        expectedTest = self.constructor(data, pointNames=pointNames, featureNames=featureNames)

        assert expectedRet.isIdentical(ret)
        assert expectedTest.isIdentical(toTest)

    def test_features_copy_handmadeString(self):
        featureNames = ["one", "two", "three"]
        pointNames = ['p1', 'p2', 'p3']
        data = [[1, 2, 3], [4, 5, 6], [7, 8, 9]]

        #test pointName=value
        toTest = self.constructor(data, pointNames=pointNames, featureNames=featureNames)
        ret = toTest.features.copy('p2=5')
        expectedRet = self.constructor([[2], [5], [8]], pointNames=pointNames, featureNames=[featureNames[1]])
        expectedTest = self.constructor(data, pointNames=pointNames, featureNames=featureNames)
        assert expectedRet.isIdentical(ret)
        assert expectedTest.isIdentical(toTest)

        #test featureName==value
        toTest = self.constructor(data, pointNames=pointNames, featureNames=featureNames)
        ret = toTest.features.copy('p1==1')
        expectedRet = self.constructor([[1], [4], [7]], pointNames=pointNames, featureNames=[featureNames[0]])
        expectedTest = self.constructor(data, pointNames=pointNames, featureNames=featureNames)
        assert expectedRet.isIdentical(ret)
        assert expectedTest.isIdentical(toTest)

        #test featureName<value
        toTest = self.constructor(data, pointNames=pointNames, featureNames=featureNames)
        ret = toTest.features.copy('p3<9')
        expectedRet = self.constructor([[1, 2], [4, 5], [7, 8]], pointNames=pointNames, featureNames=featureNames[:-1])
        expectedTest = self.constructor(data, pointNames=pointNames, featureNames=featureNames)
        assert expectedRet.isIdentical(ret)
        assert expectedTest.isIdentical(toTest)

        #test featureName<=value
        toTest = self.constructor(data, pointNames=pointNames, featureNames=featureNames)
        ret = toTest.features.copy('p3<=8')
        expectedRet = self.constructor([[1, 2], [4, 5], [7, 8]], pointNames=pointNames, featureNames=featureNames[:-1])
        expectedTest = self.constructor(data, pointNames=pointNames, featureNames=featureNames)
        assert expectedRet.isIdentical(ret)
        assert expectedTest.isIdentical(toTest)

        #test featureName>value
        toTest = self.constructor(data, pointNames=pointNames, featureNames=featureNames)
        ret = toTest.features.copy('p3>8')
        expectedRet = self.constructor([[3], [6], [9]], pointNames=pointNames, featureNames=[featureNames[-1]])
        expectedTest = self.constructor(data, pointNames=pointNames, featureNames=featureNames)
        assert expectedRet.isIdentical(ret)
        assert expectedTest.isIdentical(toTest)

        #test featureName>=value
        toTest = self.constructor(data, pointNames=pointNames, featureNames=featureNames)
        ret = toTest.features.copy('p3>8.5')
        expectedRet = self.constructor([[3], [6], [9]], pointNames=pointNames, featureNames=[featureNames[-1]])
        expectedTest = self.constructor(data, pointNames=pointNames, featureNames=featureNames)
        assert expectedRet.isIdentical(ret)
        assert expectedTest.isIdentical(toTest)

        #test featureName!=value
        toTest = self.constructor(data, pointNames=pointNames, featureNames=featureNames)
        ret = toTest.features.copy('p1!=1.0')
        expectedRet = self.constructor([[2, 3], [5, 6], [8, 9]], pointNames=pointNames, featureNames=featureNames[1:])
        expectedTest = self.constructor(data, pointNames=pointNames, featureNames=featureNames)
        assert expectedRet.isIdentical(ret)
        assert expectedTest.isIdentical(toTest)

        #test featureName<value and return back an empty
        toTest = self.constructor(data, pointNames=pointNames, featureNames=featureNames)
        ret = toTest.features.copy('p1<1')
        expectedRet = self.constructor([], pointNames=pointNames)
        expectedTest = self.constructor(data, pointNames=pointNames, featureNames=featureNames)
        assert expectedRet.isIdentical(ret)
        assert expectedTest.isIdentical(toTest)

        #test featureName<value and return back all data
        toTest = self.constructor(data, pointNames=pointNames, featureNames=featureNames)
        ret = toTest.features.copy('p1>0')
        expectedRet = self.constructor(data, pointNames=pointNames, featureNames=featureNames)
        expectedTest = self.constructor(data, pointNames=pointNames, featureNames=featureNames)
        assert expectedRet.isIdentical(ret)
        assert expectedTest.isIdentical(toTest)

    def test_features_copy_handmadeStringWithOperatorWhitespace(self):
        featureNames = ["one", "two", "three"]
        pointNames = ['p1', 'p2', 'p3']
        data = [[1, 2, 3], [4, 5, 6], [7, 8, 9]]

        #test pointName=value
        toTest = self.constructor(data, pointNames=pointNames, featureNames=featureNames)
        ret = toTest.features.copy('p2 = 5')
        expectedRet = self.constructor([[2], [5], [8]], pointNames=pointNames, featureNames=[featureNames[1]])
        expectedTest = self.constructor(data, pointNames=pointNames, featureNames=featureNames)
        assert expectedRet.isIdentical(ret)
        assert expectedTest.isIdentical(toTest)

        #test featureName==value
        toTest = self.constructor(data, pointNames=pointNames, featureNames=featureNames)
        ret = toTest.features.copy('p1 == 1')
        expectedRet = self.constructor([[1], [4], [7]], pointNames=pointNames, featureNames=[featureNames[0]])
        expectedTest = self.constructor(data, pointNames=pointNames, featureNames=featureNames)
        assert expectedRet.isIdentical(ret)
        assert expectedTest.isIdentical(toTest)

        #test featureName<value
        toTest = self.constructor(data, pointNames=pointNames, featureNames=featureNames)
        ret = toTest.features.copy('p3 < 9')
        expectedRet = self.constructor([[1, 2], [4, 5], [7, 8]], pointNames=pointNames, featureNames=featureNames[:-1])
        expectedTest = self.constructor(data, pointNames=pointNames, featureNames=featureNames)
        assert expectedRet.isIdentical(ret)
        assert expectedTest.isIdentical(toTest)

        #test featureName<=value
        toTest = self.constructor(data, pointNames=pointNames, featureNames=featureNames)
        ret = toTest.features.copy('p3 <= 8')
        expectedRet = self.constructor([[1, 2], [4, 5], [7, 8]], pointNames=pointNames, featureNames=featureNames[:-1])
        expectedTest = self.constructor(data, pointNames=pointNames, featureNames=featureNames)
        assert expectedRet.isIdentical(ret)
        assert expectedTest.isIdentical(toTest)

        #test featureName>value
        toTest = self.constructor(data, pointNames=pointNames, featureNames=featureNames)
        ret = toTest.features.copy('p3 > 8')
        expectedRet = self.constructor([[3], [6], [9]], pointNames=pointNames, featureNames=[featureNames[-1]])
        expectedTest = self.constructor(data, pointNames=pointNames, featureNames=featureNames)
        assert expectedRet.isIdentical(ret)
        assert expectedTest.isIdentical(toTest)

        #test featureName>=value
        toTest = self.constructor(data, pointNames=pointNames, featureNames=featureNames)
        ret = toTest.features.copy('p3 > 8.5')
        expectedRet = self.constructor([[3], [6], [9]], pointNames=pointNames, featureNames=[featureNames[-1]])
        expectedTest = self.constructor(data, pointNames=pointNames, featureNames=featureNames)
        assert expectedRet.isIdentical(ret)
        assert expectedTest.isIdentical(toTest)

        #test featureName!=value
        toTest = self.constructor(data, pointNames=pointNames, featureNames=featureNames)
        ret = toTest.features.copy('p1 != 1.0')
        expectedRet = self.constructor([[2, 3], [5, 6], [8, 9]], pointNames=pointNames, featureNames=featureNames[1:])
        expectedTest = self.constructor(data, pointNames=pointNames, featureNames=featureNames)
        assert expectedRet.isIdentical(ret)
        assert expectedTest.isIdentical(toTest)

        #test featureName<value and return back an empty
        toTest = self.constructor(data, pointNames=pointNames, featureNames=featureNames)
        ret = toTest.features.copy('p1 < 1')
        expectedRet = self.constructor([], pointNames=pointNames)
        expectedTest = self.constructor(data, pointNames=pointNames, featureNames=featureNames)
        assert expectedRet.isIdentical(ret)
        assert expectedTest.isIdentical(toTest)

        #test featureName<value and return back all data
        toTest = self.constructor(data, pointNames=pointNames, featureNames=featureNames)
        ret = toTest.features.copy('p1 > 0')
        expectedRet = self.constructor(data, pointNames=pointNames, featureNames=featureNames)
        expectedTest = self.constructor(data, pointNames=pointNames, featureNames=featureNames)
        assert expectedRet.isIdentical(ret)
        assert expectedTest.isIdentical(toTest)

    def test_features_copy_handmadeStringWithPointWhitespace(self):
        featureNames = ["one", "two", "three"]
        pointNames = ['pt 1', 'pt 2', 'pt 3']
        data = [[1, 2, 3], [4, 5, 6], [7, 8, 9]]

        #test pointName=value with no operator whitespace
        toTest = self.constructor(data, pointNames=pointNames, featureNames=featureNames)
        ret = toTest.features.copy('pt 2=5')
        expectedRet = self.constructor([[2], [5], [8]], pointNames=pointNames, featureNames=[featureNames[1]])
        expectedTest = self.constructor(data, pointNames=pointNames, featureNames=featureNames)
        assert expectedRet.isIdentical(ret)
        assert expectedTest.isIdentical(toTest)

        #test pointName=value with operator whitespace
        toTest = self.constructor(data, pointNames=pointNames, featureNames=featureNames)
        ret = toTest.features.copy('pt 2 = 5')
        expectedRet = self.constructor([[2], [5], [8]], pointNames=pointNames, featureNames=[featureNames[1]])
        expectedTest = self.constructor(data, pointNames=pointNames, featureNames=featureNames)
        assert expectedRet.isIdentical(ret)
        assert expectedTest.isIdentical(toTest)

    def test_features_copy_list_mixed(self):
        """ Test features.copy() list input with mixed names and indices """
        data = [[1, 2, 3, -1], [4, 5, 6, -2], [7, 8, 9, -3]]
        featureNames = ["one", "two", "three", "neg"]
        toTest = self.constructor(data, featureNames=featureNames)
        ret = toTest.features.copy([1, "three", -1])
        expRet = self.constructor([[2, 3, -1], [5, 6, -2], [8, 9, -3]], featureNames=["two", "three", "neg"])
        expTest = self.constructor(data, featureNames=featureNames)
        assert ret.isIdentical(expRet)
        assert toTest.isIdentical(expTest)

    @raises(ArgumentException)
    def test_features_copy_handmadeString_pointNotExist(self):
        featureNames = ["one", "two", "three"]
        pointNames = ['1', '4', '7']
        data = [[1, 2, 3], [4, 5, 6], [7, 8, 9]]

        toTest = self.constructor(data, pointNames=pointNames, featureNames=featureNames)
        ret = toTest.features.copy('5=1')

    def test_features_copy_numberOnly(self):
        self.back_copy_numberOnly('feature')

    def test_features_copy_functionAndNumber(self):
        self.back_copy_functionAndNumber('feature')

    def test_features_copy_numberAndRandomizeAllData(self):
        self.back_copy_numberAndRandomizeAllData('feature')

    def test_features_copy_numberAndRandomizeSelectedData(self):
        self.back_copy_numberAndRandomizeSelectedData('feature')

    @raises(ArgumentException)
    def test_features_copy_randomizeNoNumber(self):
        self.back_structural_randomizeNoNumber('copy', 'feature')

    @raises(ArgumentException)
    def test_features_copy_list_numberGreaterThanTargeted(self):
        self.back_structural_list_numberGreaterThanTargeted('copy', 'feature')

    @raises(ArgumentException)
    def test_features_copy_function_numberGreaterThanTargeted(self):
        self.back_structural_function_numberGreaterThanTargeted('copy', 'feature')

    @raises(ArgumentException)
    def test_features_copy_range_numberGreaterThanTargeted(self):
        self.back_structural_range_numberGreaterThanTargeted('copy', 'feature')

    ### using match module ###

    def test_features_copy_match_missing(self):
        toTest = self.constructor([[1, 2, 3], [None, 11, None], [7, 11, None], [7, 8, 9]], featureNames=['a', 'b', 'c'])
        expTest = toTest.copy()
        ret = toTest.features.copy(match.anyMissing)
        expRet = self.constructor([[1, 3], [None, None], [7, None], [7, 9]], featureNames=['a', 'c'])
        assert toTest == expTest
        assert ret == expRet

        toTest = self.constructor([[1, 2, None], [None, 11, None], [7, 11, None], [7, 8, None]], featureNames=['a', 'b', 'c'])
        expTest = toTest.copy()
        ret = toTest.features.copy(match.allMissing)
        expRet = self.constructor([[None], [None], [None], [None]], featureNames=['c'])
        assert toTest == expTest
        assert ret == expRet

    def test_features_copy_match_nonNumeric(self):
        toTest = self.constructor([[1, 2, 3], ['a', 11, 'c'], [7, 11, 'c'], [7, 8, 9]], featureNames=['a', 'b', 'c'])
        expTest = toTest.copy()
        ret = toTest.features.copy(match.anyNonNumeric)
        expRet = self.constructor([[1, 3], ['a', 'c'], [7, 'c'], [7, 9]], featureNames=['a', 'c'])
        assert toTest == expTest
        assert ret == expRet

        toTest = self.constructor([[1, 2, 'c'], ['a', 11, 'c'], [7, 11, 'c'], [7, 8, 'c']], featureNames=['a', 'b', 'c'])
        expTest = toTest.copy()
        ret = toTest.features.copy(match.allNonNumeric)
        expRet = self.constructor([['c'], ['c'], ['c'], ['c']], featureNames=['c'])
        assert toTest == expTest
        assert ret == expRet

    def test_features_copy_match_list(self):
        toTest = self.constructor([[1, 2, 3], ['a', 11, 'c'], ['x', 11, 'c'], [7, 8, 9]], featureNames=['a', 'b', 'c'])
        expTest = toTest.copy()
        ret = toTest.features.copy(match.anyValues(['a', 'c', 'x']))
        expRet = self.constructor([[1, 3], ['a', 'c'], ['x', 'c'], [7, 9]], featureNames=['a', 'c'])
        assert toTest == expTest
        assert ret == expRet

        toTest = self.constructor([[1, 2, 'c'], ['a', 11, 'c'], ['x', 11, 'c'], [7, 8, 'c']], featureNames=['a', 'b', 'c'])
        expTest = toTest.copy()
        ret = toTest.features.copy(match.allValues(['a', 'c', 'x']))
        expRet = self.constructor([['c'], ['c'], ['c'], ['c']], featureNames=['c'])
        assert toTest == expTest
        assert ret == expRet

    def test_features_copy_match_function(self):
        toTest = self.constructor([[1, 2, 3], [-1, 11, -3], [-1, 11, -1], [7, 8, 9]], featureNames=['a', 'b', 'c'])
        expTest = toTest.copy()
        ret = toTest.features.copy(match.anyValues(lambda x: x < 0))
        expRet = self.constructor([[1, 3], [-1, -3], [-1, -1], [7, 9]], featureNames=['a', 'c'])
        assert toTest == expTest
        assert ret == expRet

        toTest = self.constructor([[1, 2, -3], [-1, 11, -3], [-1, 11, -3], [7, 8, -3]], featureNames=['a', 'b', 'c'])
        expTest = toTest.copy()
        ret = toTest.features.copy(match.allValues(lambda x: x < 0))
        expRet = self.constructor([[-3], [-3], [-3], [-3]], featureNames=['c'])
        assert toTest == expTest
        assert ret == expRet

class StructureModifying(StructureShared):
    ##############
    # create data
    ##############

    def test_createEmptyData1(self):
        """
        create data object using tuple, list,
        dict, numpy.ndarray, numpy.matrix, pd.DataFrame,
        pd.Series, pd.SparseDataFrame, scipy sparse matrix
        as input type.
        """
        orig1 = self.constructor([])
        orig2 = self.constructor(())
        orig3 = self.constructor({})
        orig4 = self.constructor(numpy.empty([0, 0]))
        orig5 = self.constructor(numpy.matrix(numpy.empty([0, 0])))
        if pd:
            orig6 = self.constructor(pd.DataFrame())
            orig7 = self.constructor(pd.Series())
            orig8 = self.constructor(pd.SparseDataFrame())

        assert orig1.isIdentical(orig2)
        assert orig1.isIdentical(orig3)
        assert orig1.isIdentical(orig4)
        assert orig1.isIdentical(orig5)
        assert orig1.isIdentical(orig6)
        assert orig1.isIdentical(orig7)
        assert orig1.isIdentical(orig8)


    def test_createEmptyData2(self):
        """
        create data object using tuple, list,
        dict, numpy.ndarray, numpy.matrix, pd.DataFrame,
        pd.Series, pd.SparseDataFrame, scipy sparse matrix
        as input type.
        """
        orig1 = self.constructor([[]])
        orig3 = self.constructor([{}])
        orig4 = self.constructor(numpy.empty([1, 0]))
        orig5 = self.constructor(numpy.matrix(numpy.empty([1, 0])))
        if pd:
            orig6 = self.constructor(pd.DataFrame([[]]))
            orig8 = self.constructor(pd.SparseDataFrame([[]]))
        if scipy:
            orig9 = self.constructor(scipy.sparse.coo_matrix([[]]))

        assert orig1.isIdentical(orig3)
        assert orig1.isIdentical(orig4)
        assert orig1.isIdentical(orig5)
        assert orig1.isIdentical(orig6)
        assert orig1.isIdentical(orig8)
        assert orig1.isIdentical(orig9)

    def test_createEmptyData3(self):
        """
        create data object using tuple, list,
        dict, numpy.ndarray, numpy.matrix, pd.DataFrame,
        pd.Series, pd.SparseDataFrame, scipy sparse matrix
        as input type.
        """
        orig1 = self.constructor([[], []])
        orig3 = self.constructor([{}, {}])
        orig4 = self.constructor(numpy.empty([2, 0]))
        orig5 = self.constructor(numpy.matrix(numpy.empty([2, 0])))
        if pd:
            orig6 = self.constructor(pd.DataFrame([[], []]))
            orig8 = self.constructor(pd.SparseDataFrame([[], []]))
        if scipy:
            orig9 = self.constructor(scipy.sparse.coo_matrix([[], []]))

        assert orig1.isIdentical(orig3)
        assert orig1.isIdentical(orig4)
        assert orig1.isIdentical(orig5)
        assert orig1.isIdentical(orig6)
        assert orig1.isIdentical(orig8)
        assert orig1.isIdentical(orig9)

    def test_create1DData(self):
        """
        create data object using tuple, list,
        dict, numpy.ndarray, numpy.matrix, pd.DataFrame,
        pd.Series, pd.SparseDataFrame, scipy sparse matrix
        as input type.
        """
        orig1 = self.constructor([1,2,3], featureNames=['a', 'b', 'c'])
        orig2 = self.constructor((1,2,3), featureNames=['a', 'b', 'c'])
        orig3 = self.constructor({'a':1, 'b':2, 'c':3})
        orig3.features.sort(sortBy=orig3.points.getName(0))
        orig10 = self.constructor([{'a':1, 'b':2, 'c':3}])
        orig10.features.sort(sortBy=orig10.points.getName(0))
        orig4 = self.constructor(numpy.array([1,2,3]), featureNames=['a', 'b', 'c'])
        orig5 = self.constructor(numpy.matrix([1,2,3]), featureNames=['a', 'b', 'c'])
        if pd:
            orig6 = self.constructor(pd.DataFrame([[1,2,3]]), featureNames=['a', 'b', 'c'])
            orig7 = self.constructor(pd.Series([1,2,3]), featureNames=['a', 'b', 'c'])
            orig8 = self.constructor(pd.SparseDataFrame([[1,2,3]]), featureNames=['a', 'b', 'c'])
        if scipy:
            orig9 = self.constructor(scipy.sparse.coo_matrix([1,2,3]), featureNames=['a', 'b', 'c'])

        assert orig1.isIdentical(orig2)
        assert orig1.isIdentical(orig3)
        assert orig1.isIdentical(orig10)
        assert orig1.isIdentical(orig4)
        assert orig1.isIdentical(orig5)
        assert orig1.isIdentical(orig6)
        assert orig1.isIdentical(orig7)
        assert orig1.isIdentical(orig8)
        assert orig1.isIdentical(orig9)

    def test_create2DData(self):
        """
        create data object using tuple, list,
        dict, numpy.ndarray, numpy.matrix, pd.DataFrame,
        pd.Series, pd.SparseDataFrame, scipy sparse matrix
        as input type.
        """
        orig1 = self.constructor([[1,2,'a'], [3,4,'b']], featureNames=['a', 'b', 'c'])
        orig2 = self.constructor(((1,2,'a'), (3,4,'b')), featureNames=['a', 'b', 'c'])
        orig3 = self.constructor({'a':[1,3], 'b':[2,4], 'c':['a', 'b']}, elementType=object)
        orig3.features.sort(sortBy=orig3.points.getName(0))
        orig7 = self.constructor([{'a':1, 'b':2, 'c':'a'}, {'a':3, 'b':4, 'c':'b'}], elementType=object)
        orig7.features.sort(sortBy=orig7.points.getName(0))
        orig4 = self.constructor(numpy.array([[1,2,'a'], [3,4,'b']], dtype=object), featureNames=['a', 'b', 'c'])
        orig5 = self.constructor(numpy.matrix([[1,2,'a'], [3,4,'b']], dtype=object), featureNames=['a', 'b', 'c'])
        if pd:
            orig6 = self.constructor(pd.DataFrame([[1,2,'a'], [3,4,'b']]), featureNames=['a', 'b', 'c'])
        if scipy:
            orig9 = self.constructor(scipy.sparse.coo_matrix(numpy.matrix([[1,2,'a'], [3,4,'b']], dtype=object)), featureNames=['a', 'b', 'c'])

        assert orig1.isIdentical(orig2)
        assert orig1.isIdentical(orig3)
        assert orig1.isIdentical(orig7)
        assert orig1.isIdentical(orig4)
        assert orig1.isIdentical(orig5)
        assert orig1.isIdentical(orig6)
        assert orig1.isIdentical(orig9)

    ##############
    # __init__() #
    ##############

    def test_init_allEqual(self):
        """ Test __init__() that every way to instantiate produces equal objects """
        # instantiate from list of lists
        fromList = self.constructor(data=[[1, 2, 3]])

        # instantiate from csv file
        tmpCSV = tempfile.NamedTemporaryFile(mode='w', suffix=".csv")
        tmpCSV.write("1,2,3\n")
        tmpCSV.flush()
        fromCSV = self.constructor(data=tmpCSV.name)

        # instantiate from mtx array file
        tmpMTXArr = tempfile.NamedTemporaryFile(mode='w', suffix=".mtx")
        tmpMTXArr.write("%%MatrixMarket matrix array integer general\n")
        tmpMTXArr.write("1 3\n")
        tmpMTXArr.write("1\n")
        tmpMTXArr.write("2\n")
        tmpMTXArr.write("3\n")
        tmpMTXArr.flush()
        fromMTXArr = self.constructor(data=tmpMTXArr.name)

        # instantiate from mtx coordinate file
        tmpMTXCoo = tempfile.NamedTemporaryFile(mode='w', suffix=".mtx")
        tmpMTXCoo.write("%%MatrixMarket matrix coordinate integer general\n")
        tmpMTXCoo.write("1 3 3\n")
        tmpMTXCoo.write("1 1 1\n")
        tmpMTXCoo.write("1 2 2\n")
        tmpMTXCoo.write("1 3 3\n")
        tmpMTXCoo.flush()
        fromMTXCoo = self.constructor(data=tmpMTXCoo.name)

        # check equality between all pairs
        assert fromList.isIdentical(fromCSV)
        assert fromMTXArr.isIdentical(fromList)
        assert fromMTXArr.isIdentical(fromCSV)
        assert fromMTXCoo.isIdentical(fromList)
        assert fromMTXCoo.isIdentical(fromCSV)
        assert fromMTXCoo.isIdentical(fromMTXArr)

    def test_init_allEqualWithNames(self):
        """ Test __init__() that every way to instantiate produces equal objects, with names """
        # instantiate from list of lists
        fromList = self.constructor(data=[[1, 2, 3]], pointNames=['1P'], featureNames=['one', 'two', 'three'])

        # instantiate from csv file
        tmpCSV = tempfile.NamedTemporaryFile(mode='w', suffix=".csv")
        tmpCSV.write("\n")
        tmpCSV.write("\n")
        tmpCSV.write("point_names,one,two,three\n")
        tmpCSV.write("1P,1,2,3\n")
        tmpCSV.flush()
        fromCSV = self.constructor(data=tmpCSV.name)

        # instantiate from mtx file
        tmpMTXArr = tempfile.NamedTemporaryFile(mode='w', suffix=".mtx")
        tmpMTXArr.write("%%MatrixMarket matrix array integer general\n")
        tmpMTXArr.write("%#1P\n")
        tmpMTXArr.write("%#one,two,three\n")
        tmpMTXArr.write("1 3\n")
        tmpMTXArr.write("1\n")
        tmpMTXArr.write("2\n")
        tmpMTXArr.write("3\n")
        tmpMTXArr.flush()
        fromMTXArr = self.constructor(data=tmpMTXArr.name)

        # instantiate from mtx coordinate file
        tmpMTXCoo = tempfile.NamedTemporaryFile(mode='w', suffix=".mtx")
        tmpMTXCoo.write("%%MatrixMarket matrix coordinate integer general\n")
        tmpMTXCoo.write("%#1P\n")
        tmpMTXCoo.write("%#one,two,three\n")
        tmpMTXCoo.write("1 3 3\n")
        tmpMTXCoo.write("1 1 1\n")
        tmpMTXCoo.write("1 2 2\n")
        tmpMTXCoo.write("1 3 3\n")
        tmpMTXCoo.flush()
        fromMTXCoo = self.constructor(data=tmpMTXCoo.name)

        # check equality between all pairs
        assert fromList.isIdentical(fromCSV)
        assert fromMTXArr.isIdentical(fromList)
        assert fromMTXArr.isIdentical(fromCSV)
        assert fromMTXCoo.isIdentical(fromList)
        assert fromMTXCoo.isIdentical(fromCSV)
        assert fromMTXCoo.isIdentical(fromMTXArr)


    @raises(ArgumentException, TypeError)
    def test_init_noThriceNestedListInputs(self):
        self.constructor([[[1, 2, 3]]])


    def test_init_coo_matrix_duplicates(self):
        # Constructing a matrix with duplicate indices
        row  = numpy.array([0, 0, 1, 3, 1, 0, 0])
        col  = numpy.array([0, 2, 1, 3, 1, 0, 0])
        data = numpy.array([1, 7, 1, 6, 4, 2, 1])
        coo = scipy.sparse.coo_matrix((data, (row, col)),shape=(4,4))
        ret = self.constructor(coo)
        # Expected coo_matrix duplicates sum
        row  = numpy.array([0, 0, 1, 3])
        col  = numpy.array([0, 2, 1, 3])
        data = numpy.array([4, 7, 5, 6])
        coo = scipy.sparse.coo_matrix((data, (row, col)),shape=(4,4))
        exp = self.constructor(coo)

        assert ret.isIdentical(exp)
        assert ret[0,0] == exp[0,0]
        assert ret[3,3] == exp[3,3]
        assert ret[1,1] == exp[1,1]

    def test_init_coo_matrix_duplicates_introduces_zero(self):
        # Constructing a matrix with duplicate indices
        row  = numpy.array([0, 0, 1, 3, 1, 0, 0])
        col  = numpy.array([0, 2, 1, 3, 1, 0, 0])
        data = numpy.array([1, 7, 1, 6, -1, 2, 1])
        coo = scipy.sparse.coo_matrix((data, (row, col)),shape=(4,4))
        ret = self.constructor(coo)
        # Expected coo_matrix duplicates sum
        row  = numpy.array([0, 0, 3])
        col  = numpy.array([0, 2, 3])
        data = numpy.array([4, 7, 6])
        coo = scipy.sparse.coo_matrix((data, (row, col)),shape=(4,4))
        exp = self.constructor(coo)

        assert ret.isIdentical(exp)
        assert ret[0,0] == exp[0,0]
        assert ret[3,3] == exp[3,3]
        assert ret[0,2] == exp[0,2]


    def test_init_coo_matrix_duplicateswithNoDupStrings(self):
        # Constructing a matrix with duplicate indices
        # with String, but not in duplicate entry
        row  = numpy.array([0, 0, 1, 3, 1, 0, 0])
        col  = numpy.array([0, 2, 1, 3, 1, 0, 0])
        # need to specify object dtype, otherwise it will generate a all string object
        data = numpy.array([1, 7, 1, 'AAA', 4, 2, 1], dtype='O')
        coo_str = scipy.sparse.coo_matrix((data, (row, col)),shape=(4,4))
        ret = self.constructor(coo_str)
        # Expected coo_matrix duplicates sum
        # with String, but not in duplicate entry
        row  = numpy.array([0, 0, 1, 3])
        col  = numpy.array([0, 2, 1, 3])
        data = numpy.array([4, 7, 5, 'AAA'], dtype='O')
        coo = scipy.sparse.coo_matrix((data, (row, col)),shape=(4,4))
        exp = self.constructor(coo_str)

        assert ret.isIdentical(exp)
        assert ret[0,0] == exp[0,0]
        assert ret[3,3] == exp[3,3]
        assert ret[1,1] == exp[1,1]

    @raises(ValueError)
    def test_init_coo_matrix_duplicateswithDupStrings(self):
        # Constructing a matrix with duplicate indices
        # # with String, in a duplicate entry
        row  = numpy.array([0, 0, 1, 3, 1, 0, 0])
        col  = numpy.array([0, 2, 1, 3, 1, 0, 0])
        data = numpy.array([1, 7, 1, 'AAA', 4, 2, 'BBB'], dtype='O')
        coo_str = scipy.sparse.coo_matrix((data, (row, col)),shape=(4,4))
        ret = self.constructor(coo_str)

    @raises(CalledFunctionException)
    @mock.patch('UML.data.base.valuesToPythonList', side_effect=calledException)
    def test_init_pointNames_calls_valuesToPythonList(self, mockFunc):
        self.constructor([1,2,3], pointNames=['one'])

    @raises(CalledFunctionException)
    @mock.patch('UML.data.base.valuesToPythonList', side_effect=calledException)
    def test_init_featureNames_calls_valuesToPythonList(self, mockFunc):
        self.constructor([1,2,3], featureNames=['a', 'b', 'c'])

    ###############
    # transpose() #
    ###############

    def test_transpose_empty(self):
        """ Test transpose() on different kinds of emptiness """
        data = [[], []]
        data = numpy.array(data).T
        toTest = self.constructor(data)

        toTest.transpose()

        exp1 = [[], []]
        exp1 = numpy.array(exp1)
        ret1 = self.constructor(exp1)
        assert ret1.isIdentical(toTest)

        toTest.transpose()

        exp2 = [[], []]
        exp2 = numpy.array(exp2).T
        ret2 = self.constructor(exp2)
        assert ret2.isIdentical(toTest)


    def test_transpose_handmade(self):
        """ Test transpose() function against handmade output """
        data = [[1, 2, 3], [4, 5, 6], [7, 8, 9]]
        dataTrans = [[1, 4, 7], [2, 5, 8], [3, 6, 9]]

        dataObj1 = self.constructor(deepcopy(data))
        dataObj2 = self.constructor(deepcopy(data))
        dataObjT = self.constructor(deepcopy(dataTrans))

        ret1 = dataObj1.transpose() # RET CHECK
        assert dataObj1.isIdentical(dataObjT)
        assert ret1 is None
        dataObj1.transpose()
        dataObjT.transpose()
        assert dataObj1.isIdentical(dataObj2)
        assert dataObj2.isIdentical(dataObjT)

    def test_transpose_handmadeWithZeros(self):
        """ Test transpose() function against handmade output """
        data = [[1, 2, 3], [4, 5, 6], [7, 8, 9], [0, 0, 0], [11, 12, 13]]
        dataTrans = [[1, 4, 7, 0, 11], [2, 5, 8, 0, 12], [3, 6, 9, 0, 13]]

        dataObj1 = self.constructor(deepcopy(data))
        dataObj2 = self.constructor(deepcopy(data))
        dataObjT = self.constructor(deepcopy(dataTrans))

        ret1 = dataObj1.transpose() # RET CHECK

        assert dataObj1.isIdentical(dataObjT)
        assert ret1 is None

        dataObj1.transpose()
        dataObjT.transpose()
        assert dataObj1.isIdentical(dataObj2)
        assert dataObj2.isIdentical(dataObjT)

    def test_transpose_handmadeWithAxisNames(self):
        data = [[1, 2, 3], [4, 5, 6], [7, 8, 9], [0, 0, 0]]
        dataTrans = [[1, 4, 7, 0], [2, 5, 8, 0], [3, 6, 9, 0]]

        origPointNames = ['1','2','3','4']
        origFeatureNames = ['a','b','c']
        transPointNames = origFeatureNames
        transFeatureNames = origPointNames

        dataObj1 = self.constructor(deepcopy(data), pointNames=origPointNames,
                                                    featureNames=origFeatureNames)
        dataObj2 = self.constructor(deepcopy(data), pointNames=origPointNames,
                                                    featureNames=origFeatureNames)
        dataObjT = self.constructor(deepcopy(dataTrans), pointNames=transPointNames,
                                                         featureNames=transFeatureNames)
        dataObj1.transpose()
        assert dataObj1.points.getNames() == transPointNames
        assert dataObj1.features.getNames() == transFeatureNames
        assert dataObj1.isIdentical(dataObjT)

        dataObj1.transpose()
        dataObjT.transpose()
        assert dataObj1.points.getNames() == dataObj2.points.getNames()
        assert dataObj1.features.getNames() == dataObj2.features.getNames()
        assert dataObj1.isIdentical(dataObj2)

        assert dataObj2.points.getNames() == dataObjT.points.getNames()
        assert dataObj2.features.getNames() == dataObjT.features.getNames()
        assert dataObj2.isIdentical(dataObjT)

    def test_transpose_NamePath_preservation(self):
        data = [[1, 2, 3], [4, 5, 6], [7, 8, 9], [0, 0, 0], [11, 12, 13]]

        dataObj1 = self.constructor(deepcopy(data))

        dataObj1._name = "TestName"
        dataObj1._absPath = "TestAbsPath"
        dataObj1._relPath = "testRelPath"

        dataObj1.transpose()

        assert dataObj1.name == "TestName"
        assert dataObj1.absolutePath == "TestAbsPath"
        assert dataObj1.relativePath == 'testRelPath'


    #####################################
    # points.add() / features.add() #
    #####################################

    def backend_add_exceptionNone(self, axis):
        data = [[1, 2, 3], [4, 5, 6], [7, 8, 9]]
        toTest = self.constructor(data)

        if axis == 'point':
            toTest.points.add(None)
        else:
            toTest.features.add(None)

    @raises(ArgumentException)
    def test_points_add_exceptionNone(self):
        """ Test points.add() for ArgumentException when toInsert is None """
        self.backend_add_exceptionNone('point')

    @raises(ArgumentException)
    def test_features_add_exceptionNone(self):
        """ Test features.add() for ArgumentException when toInsert is None """
        self.backend_add_exceptionNone('feature')

<<<<<<< HEAD
    def backend_insert_exceptionWrongSize(self, axis):
=======

    def backend_add_exceptionWrongSize(self, axis):
>>>>>>> 13cd103a
        data = [[1, 2, 3], [4, 5, 6], [7, 8, 9]]
        toTest = self.constructor(data)
        toInsert = self.constructor([[2, 3, 4, 5, 6]])

        if axis == 'point':
            toTest.points.add(toInsert)
        else:
            toInsert.transpose()
            toTest.features.add(toInsert)

    @raises(ArgumentException)
    def test_points_add_exceptionWrongSize(self):
        """ Test points.add() for ArgumentException when toInsert has too many features """
        self.backend_add_exceptionWrongSize('point')

    @raises(ArgumentException)
    def test_features_add_exceptionWrongSize(self):
        """ Test features.add() for ArgumentException when toInsert has too many points """
        self.backend_add_exceptionWrongSize('feature')

<<<<<<< HEAD
    def backend_insert_exception_extendAxis_SameName(self, axis):
=======

    def backend_add_exception_extendAxis_SameName(self, axis):
>>>>>>> 13cd103a
        toTest1 = self.constructor([[1, 2]], pointNames=["hello"])
        toTest2 = self.constructor([[1, 2], [5, 6]], pointNames=["hello", "goodbye"])

        if axis == 'point':
            toTest2.points.add(toTest1)
        else:
            toTest1.transpose()
            toTest2.transpose()
            toTest2.features.add(toTest1)

    @raises(ArgumentException)
    def test_points_add_exceptionSamePointName(self):
        """ Test points.add() for ArgumentException when toInsert and self have a pointName in common """
        self.backend_add_exception_extendAxis_SameName('point')

    @raises(ArgumentException)
    def test_features_add_exceptionSameFeatureName(self):
        """ Test features.add() for ArgumentException when toInsert and self have a featureName in common """
        self.backend_add_exception_extendAxis_SameName('feature')

<<<<<<< HEAD
    def backend_insert_exception_sharedAxis_unsharedName(self, axis):
=======

    def backend_add_exception_sharedAxis_unsharedName(self, axis):
>>>>>>> 13cd103a
        toTest1 = self.constructor([[1, 2]], featureNames=['1', '2'])
        toTest2 = self.constructor([[2, 1], [6, 5]], featureNames=['6', '1'])

        if axis == 'point':
            toTest2.points.add(toTest1)
        else:
            toTest1.transpose()
            toTest2.transpose()
            toTest2.features.add(toTest1)

    @raises(ArgumentException)
    def test_points_add_exception_unsharedFeatureName(self):
        """ Test points.add() for ArgumentException when toInsert and self have a featureName not in common """
        self.backend_add_exception_sharedAxis_unsharedName('point')

    @raises(ArgumentException)
    def test_features_add_exception_unsharedPointName(self):
        """ Test features.add() for ArgumentException when toInsert and self have a pointName not in common """
        self.backend_add_exception_sharedAxis_unsharedName('feature')

<<<<<<< HEAD
    def backend_insert_exceptionNonUMLDataType(self, axis):
=======

    def backend_add_exceptionNonUMLDataType(self, axis):
>>>>>>> 13cd103a
        data = [[1, 2, 3], [4, 5, 6], [7, 8, 9]]
        toTest = self.constructor(data)

        if axis == 'point':
            toTest.points.add([[1, 1, 1]])
        else:
            toTest.features.add([[1], [1], [1]])

    @raises(ArgumentException)
    def test_points_add_exceptionNonUMLDataType(self):
        self.backend_add_exceptionNonUMLDataType('point')

    @raises(ArgumentException)
    def test_features_add_exceptionNonUMLDataType(self):
        self.backend_add_exceptionNonUMLDataType('feature')

<<<<<<< HEAD
    def backend_insert_exception_outOfOrder_with_defaults(self, axis):
=======

    def backend_add_exception_outOfOrder_with_defaults(self, axis):
>>>>>>> 13cd103a
        toTest1 = self.constructor([[1, 2, 3]])
        toTest2 = self.constructor([[1, 3, 2]])

        toTest1.features.setName(1, '2')
        toTest1.features.setName(2, '3')
        toTest2.features.setName(1, '3')
        toTest2.features.setName(2, '2')

        if axis == 'point':
            toTest1.points.add(toTest2)
        else:
            toTest1.transpose()
            toTest2.transpose()
            toTest1.features.add(toTest2)

    @raises(ArgumentException)
    def test_points_add_exception_outOfOrder_with_defaults(self):
        """ Test points.add() for ArgumentException when toInsert and self contain a mix of set names and default names not in the same order"""
        self.backend_add_exception_outOfOrder_with_defaults('point')

    @raises(ArgumentException)
    def test_features_add_exception_outOfOrder_with_defaults(self):
        """ Test features.add() for ArgumentException when toInsert and self contain a mix of set names and default names not in the same order"""
        self.backend_add_exception_outOfOrder_with_defaults('feature')

<<<<<<< HEAD
    def backend_insert_emptyObject(self, axis, insertBefore=None):
=======

    def backend_add_emptyObject(self, axis, insertBefore=None):
>>>>>>> 13cd103a
        empty = [[], []]

        if axis == 'point':
            empty = numpy.array(empty).T
            data = [[1, 2]]
        else:
            empty = numpy.array(empty)
            data = [[1], [2]]

        toTest = self.constructor(empty)
        toInsert = self.constructor(data)
        toExp = self.constructor(data)

        if axis == 'point':
            toTest.points.add(toInsert, insertBefore)
        else:
            toTest.features.add(toInsert, insertBefore)

        assert toTest.isIdentical(toExp)

    def test_points_add_fromEmpty_bottom(self):
        """ Test points.add() to bottom when the calling object is point empty """
        self.backend_add_emptyObject('point')

    def test_features_add_fromEmpty_right(self):
        """ Test features.add() to right when the calling object is feature empty """
        self.backend_add_emptyObject('feature')

    @raises(ArgumentException)
    def test_points_add_fromEmpty_top(self):
        """ Test points.add() with an appendBefore ID when the calling object is point empty raises exception """
        self.backend_add_emptyObject('point', 0)

    @raises(ArgumentException)
    def test_features_add_fromEmpty_left(self):
        """ Test features.add() with an appendBefore ID when the calling object is feature empty raises exception """
        self.backend_add_emptyObject('feature', 0)

<<<<<<< HEAD
    def backend_insert_handmadeSingle(self, axis, insertBefore=None):
=======

    def backend_add_handmadeSingle(self, axis, insertBefore=None):
>>>>>>> 13cd103a
        data = [[1, 2, 3], [4, 5, 6], [7, 8, 9]]
        offNames = ['o1', 'o2', 'o3']
        names = ['one', 'two', 'three']
        addName = ['new']

        if axis == 'point':
            if insertBefore is None:
                dataExpected = [[1, 2, 3], [4, 5, 6], [7, 8, 9], [-1, -2, -3]]
                namesExp = ['one', 'two', 'three', 'new']
            elif insertBefore == 0:
                dataExpected = [[-1, -2, -3], [1, 2, 3], [4, 5, 6], [7, 8, 9]]
                namesExp = ['new', 'one', 'two', 'three']
            elif insertBefore == 1:
                dataExpected = [[1, 2, 3], [-1, -2, -3], [4, 5, 6], [7, 8, 9]]
                namesExp = ['one', 'new', 'two', 'three']
            toTest = self.constructor(data, pointNames=names, featureNames=offNames)
            toInsert = self.constructor([[-1, -2, -3]], pointNames=addName, featureNames=offNames)
            expected = self.constructor(dataExpected, pointNames=namesExp, featureNames=offNames)
            ret = toTest.points.add(toInsert, insertBefore)  # RET CHECK
        else:
            if insertBefore is None:
                dataExpected = [[1, 2, 3, -1], [4, 5, 6, -2], [7, 8, 9, -3]]
                namesExp = ['one', 'two', 'three', 'new']
            elif insertBefore == 0:
                dataExpected = [[-1, 1, 2, 3], [-2, 4, 5, 6], [-3, 7, 8, 9]]
                namesExp = ['new', 'one', 'two', 'three']
            elif insertBefore == 1:
                dataExpected = [[1, -1, 2, 3], [4, -2, 5, 6], [7, -3, 8, 9]]
                namesExp = ['one', 'new', 'two', 'three']
            toTest = self.constructor(data, pointNames=offNames, featureNames=names)
            toInsert = self.constructor([[-1], [-2], [-3]], pointNames=offNames, featureNames=addName)
            expected = self.constructor(dataExpected, pointNames=offNames, featureNames=namesExp)
            ret = toTest.features.add(toInsert, insertBefore)  # RET CHECK

        assert toTest.isIdentical(expected)
        assert ret is None

    def test_points_add_handmadeSingle_bottom(self):
        """ Test points.add() against handmade output for a single added point to the bottom"""
        self.backend_add_handmadeSingle('point')

    def test_features_add_handmadeSingle_right(self):
        """ Test features.add() against handmade output for a single added feature to the right"""
        self.backend_add_handmadeSingle('feature')

    def test_points_add_handmadeSingle_top(self):
        """ Test points.add() against handmade output for a single added point the the top"""
        self.backend_add_handmadeSingle('point', 0)

    def test_features_add_handmadeSingle_left(self):
        """ Test features.add() against handmade output for a single added feature to the left"""
        self.backend_add_handmadeSingle('feature', 0)

    def test_points_add_handmadeSingle_mid(self):
        """ Test points.add() against handmade output for a single added point in the middle"""
        self.backend_add_handmadeSingle('point', 1)

    def test_features_add_handmadeSingle_mid(self):
        """ Test features.add() against handmade output for a single added feature in the middle"""
        self.backend_add_handmadeSingle('feature', 1)

<<<<<<< HEAD
    def backend_insert_handmadeSequence(self, axis, insertBefore=None):
=======

    def backend_add_handmadeSequence(self, axis, insertBefore=None):
>>>>>>> 13cd103a
        data = [[1, 2, 3], [4, 5, 6], [7, 8, 9]]
        offNames = ['o1', 'o2', 'o3']
        names = ['one', 'two', 'three']
        newNames = ['a1', 'b1', 'b2', 'c1']
        toInsert = [[0.1, 0.2, 0.3], [0.01, 0.02, 0.03], [0, 0, 0], [10, 11, 12]]
        toInsert = self.constructor(toInsert, pointNames=newNames, featureNames=offNames)

        if axis == 'point':
            if insertBefore is None:
                dataExpected = [[1, 2, 3], [4, 5, 6], [7, 8, 9], [0.1, 0.2, 0.3],
                                [0.01, 0.02, 0.03], [0, 0, 0], [10, 11, 12]]
                namesExp = names + newNames
            elif insertBefore == 0:
                dataExpected = [[10, 11, 12], [0, 0, 0], [0.01, 0.02, 0.03], [0.1, 0.2, 0.3],
                                [1, 2, 3], [4, 5, 6], [7, 8, 9]]
                namesExp = list(reversed(newNames)) + names
            elif insertBefore == 1:
                dataExpected = [[1, 2, 3], [10, 11, 12], [0, 0, 0], [0.01, 0.02, 0.03],
                                [0.1, 0.2, 0.3], [4, 5, 6], [7, 8, 9]]
                namesExp = names[:1] + list(reversed(newNames)) + names[1:]
            toTest = self.constructor(data, pointNames=names, featureNames=offNames)
            for nextAdd in toInsert.points:
                toTest.points.add(nextAdd, insertBefore)
            expected = self.constructor(dataExpected, pointNames=namesExp, featureNames=offNames)
        else:
            if insertBefore is None:
                dataExpected = [[1, 2, 3, 0.1, 0.01, 0, 10], [4, 5, 6, 0.2, 0.02, 0, 11], [7, 8, 9, 0.3, 0.03, 0, 12]]
                namesExp = names + newNames
            elif insertBefore == 0:
                dataExpected = [[10, 0, 0.01, 0.1, 1, 2, 3], [11, 0, 0.02, 0.2, 4, 5, 6], [12, 0, 0.03, 0.3, 7, 8, 9]]
                namesExp = list(reversed(newNames)) + names
            elif insertBefore == 1:
                dataExpected = [[1, 10, 0, 0.01, 0.1, 2, 3], [4, 11, 0, 0.02, 0.2, 5, 6], [7, 12, 0, 0.03, 0.3, 8, 9]]
                namesExp = names[:1] + list(reversed(newNames)) + names[1:]
            toTest = self.constructor(data, pointNames=offNames, featureNames=names)
            toInsert.transpose()
            for nextAdd in toInsert.features:
                toTest.features.add(nextAdd, insertBefore)
            expected = self.constructor(dataExpected, pointNames=offNames, featureNames=namesExp)

        assert toTest.isIdentical(expected)

    def test_points_add_handmadeSequence_bottom(self):
        """ Test points.add() against handmade output for a sequence of additions to the bottom"""
        self.backend_add_handmadeSequence('point')

    def test_features_add_handmadeSequence_right(self):
        """ Test features.add() against handmade output for a sequence of additions to the right"""
        self.backend_add_handmadeSequence('feature')

    def test_points_add_handmadeSequence_top(self):
        """ Test points.add() against handmade output for a sequence of additions to the top"""
        self.backend_add_handmadeSequence('point', 0)

    def test_features_add_handmadeSequence_left(self):
        """ Test features.add() against handmade output for a sequence of additions to the left"""
        self.backend_add_handmadeSequence('feature', 0)

    def test_points_add_handmadeSequence_mid(self):
        """ Test points.add() against handmade output for a sequence of additions in the middle"""
        self.backend_add_handmadeSequence('point', 1)

    def test_features_add_handmadeSequence_mid(self):
        """ Test features.add() against handmade output for a sequence of additions in the middle"""
        self.backend_add_handmadeSequence('feature', 1)

<<<<<<< HEAD
    def backend_insert_selfInsert(self, axis, insertBefore=None):
=======

    def backend_add_selfInsert(self, axis, insertBefore=None):
>>>>>>> 13cd103a
        data = [[1, 2, 3], [4, 5, 6], [7, 8, 9]]
        names = ['one', 'two', 'three']

        if axis == 'point':
            orig = self.constructor(data, featureNames=names)
        else:
            orig = self.constructor(data, pointNames=names)

        dup = orig.copy()

        if axis == 'point':
            dupNames = dup.points.getNames()
            assert orig.points.getNames() == dupNames

            orig.points.add(orig, insertBefore)

            if insertBefore is None or insertBefore == 0:
                dataExp = [[1, 2, 3], [4, 5, 6], [7, 8, 9], [1, 2, 3], [4, 5, 6], [7, 8, 9]]
            elif insertBefore == 1:
                dataExp = [[1, 2, 3], [1, 2, 3], [4, 5, 6], [7, 8, 9], [4, 5, 6], [7, 8, 9]]
            expected = self.constructor(dataExp, featureNames=names)
        else:
            dupNames = dup.features.getNames()
            assert orig.features.getNames() == dupNames

            orig.features.add(orig, insertBefore)

            if insertBefore is None or insertBefore == 0:
                dataExp = [[1, 2, 3, 1, 2, 3], [4, 5, 6, 4, 5, 6], [7, 8, 9, 7, 8, 9]]
            elif insertBefore == 1:
                dataExp = [[1, 1, 2, 3, 2, 3], [4, 4, 5, 6, 5, 6], [7, 7, 8, 9, 8, 9]]
            expected = self.constructor(dataExp, pointNames=names)

        assert orig == expected

        checkNames = orig.points.getNames() if axis == 'point' else orig.features.getNames()
        lastDefIndex = int(dupNames[2][-1])
        if insertBefore is None:
            assert checkNames[:3] == dupNames
            # indexes of inserted data
            idx1, idx2, idx3 = 3, 4, 5
        elif insertBefore == 0:
            assert checkNames[3:] == dupNames
            # indexes of inserted data
            idx1, idx2, idx3 = 0, 1, 2
        elif insertBefore == 1:
            assert [checkNames[0]] + checkNames[4:] == dupNames
            # indexes of inserted data
            idx1, idx2, idx3 = 1, 2, 3

        assert checkNames[idx1] == DEFAULT_PREFIX + str(lastDefIndex + 1)
        assert checkNames[idx2] == DEFAULT_PREFIX + str(lastDefIndex + 2)
        assert checkNames[idx3] == DEFAULT_PREFIX + str(lastDefIndex + 3)

    def test_points_add_selfInsert_bottom(self):
        self.backend_add_selfInsert('point')

    def test_features_add_selfInsert_right(self):
        self.backend_add_selfInsert('feature')

    def test_points_add_selfInsert_top(self):
        self.backend_add_selfInsert('point', 0)

    def test_features_add_selfInsert_left(self):
        self.backend_add_selfInsert('feature', 0)

    def test_points_add_selfInsert_mid(self):
        self.backend_add_selfInsert('point', 1)

    def test_features_add_selfInsert_mid(self):
        self.backend_add_selfInsert('feature', 1)

<<<<<<< HEAD
    def backend_insert_automaticReorder(self, axis, defPrimaryNames, insertBefore=None):
=======

    def backend_add_automaticReorder(self, axis, defPrimaryNames, insertBefore=None):
>>>>>>> 13cd103a
        data = [[1, 2, 3], [4, 5, 6], [7, 8, 9]]
        offNames = ['off1', 'off2', 'off3']
        addOffName = ['off3', 'off2', 'off1']
        if defPrimaryNames:
            names = [None] * 3
            addName = [None]
            namesExp = [None] * 4
        else:
            names = ['one', 'two', 'three']
            addName = ['new']
            if insertBefore is None:
                namesExp = ['one', 'two', 'three', 'new']
            elif insertBefore == 0:
                namesExp = ['new', 'one', 'two', 'three']
            elif insertBefore == 1:
                namesExp = ['one', 'new', 'two', 'three']

        if axis == 'point':
            toAddData = [[-3, -2, -1]]
            if insertBefore is None:
                dataExpected = [[1, 2, 3], [4, 5, 6], [7, 8, 9], [-1, -2, -3]]
            elif insertBefore == 0:
                dataExpected = [[-1, -2, -3], [1, 2, 3], [4, 5, 6], [7, 8, 9]]
            elif insertBefore == 1:
                dataExpected = [[1, 2, 3], [-1, -2, -3], [4, 5, 6], [7, 8, 9]]
            toTest = self.constructor(data, pointNames=names, featureNames=offNames)
            toInsert = self.constructor(toAddData, pointNames=addName, featureNames=addOffName)
            expInsert = toInsert.copy()
            expected = self.constructor(dataExpected, pointNames=namesExp, featureNames=offNames)
            toTest.points.add(toInsert, insertBefore)
        else:
            toAddData = [[-3], [-2], [-1]]
            if insertBefore is None:
                dataExpected = [[1, 2, 3, -1], [4, 5, 6, -2], [7, 8, 9, -3]]
            elif insertBefore == 0:
                dataExpected = [[-1, 1, 2, 3], [-2, 4, 5, 6], [-3, 7, 8, 9]]
            elif insertBefore == 1:
                dataExpected = [[1, -1, 2, 3], [4, -2, 5, 6], [7, -3, 8, 9]]
            toTest = self.constructor(data, pointNames=offNames, featureNames=names)
            toInsert = self.constructor(toAddData, pointNames=addOffName, featureNames=addName)
            expInsert = toInsert.copy()
            expected = self.constructor(dataExpected, pointNames=offNames, featureNames=namesExp)
            toTest.features.add(toInsert, insertBefore)
        # check that toInsert object was not modified when reordering occurred
        assert toInsert.isIdentical(expInsert)
        assert toTest.isIdentical(expected)

<<<<<<< HEAD
    def test_addPoints_automaticReorder_fullySpecifiedNames_bottom(self):
        self.backend_insert_automaticReorder('point', False)
=======

    def test_points_add_automaticReorder_fullySpecifiedNames_bottom(self):
        self.backend_add_automaticReorder('point', False)
>>>>>>> 13cd103a

    def test_features_add_automaticReorder_fullySpecifiedNames_right(self):
        self.backend_add_automaticReorder('feature', False)

    def test_points_add_automaticReorder_defaultPointNames_bottom(self):
        self.backend_add_automaticReorder('point', True)

    def test_features_add_automaticReorder_defaultFeatureNames_right(self):
        self.backend_add_automaticReorder('feature', True)

    def test_points_add_automaticReorder_fullySpecifiedNames_top(self):
        self.backend_add_automaticReorder('point', False, 0)

    def test_features_add_automaticReorder_fullySpecifiedNames_left(self):
        self.backend_add_automaticReorder('feature', False, 0)

    def test_points_add_automaticReorder_defaultPointNames_top(self):
        self.backend_add_automaticReorder('point', True, 0)

    def test_features_add_automaticReorder_defaultFeatureNames_left(self):
        self.backend_add_automaticReorder('feature', True, 0)

    def test_points_add_automaticReorder_fullySpecifiedNames_mid(self):
        self.backend_add_automaticReorder('point', False, 1)

    def test_features_add_automaticReorder_fullySpecifiedNames_mid(self):
        self.backend_add_automaticReorder('feature', False, 1)

    def test_points_add_automaticReorder_defaultPointNames_mid(self):
        self.backend_add_automaticReorder('point', True, 1)

    def test_features_add_automaticReorder_defaultFeatureNames_mid(self):
        self.backend_add_automaticReorder('feature', True, 1)

    def backend_add_allPossibleUMLDataType(self, axis):
        data = [[1, 2, 3], [4, 5, 6], [7, 8, 9]]

        currType = self.constructor([]).getTypeString()
        availableTypes = UML.data.available
        otherTypes = [retType for retType in availableTypes if retType != currType]
        inserted = []
        for other in otherTypes:
            toTest = self.constructor(data)
            if axis == 'point':
                insertData = [[-1, -2, -3]]
                otherTest = UML.createData(other, insertData)
                exp = self.constructor([[1, 2, 3], [4, 5, 6], [7, 8, 9], [-1, -2, -3]])
                toTest.points.add(otherTest)
                inserted.append(toTest)
            else:
                insertData = [[-1], [-2], [-3]]
                otherTest = UML.createData(other, insertData)
                exp = self.constructor([[1, 2, 3, -1], [4, 5, 6, -2], [7, 8, 9, -3]])
                toTest.features.add(otherTest)
                inserted.append(toTest)

        assert all(exp == obj for obj in inserted)

    def test_points_add_allPossibleUMLDataType(self):
        self.backend_add_allPossibleUMLDataType('point')

    def test_features_add_allPossibleUMLDataType(self):
        self.backend_add_allPossibleUMLDataType('feature')

<<<<<<< HEAD
    def backend_insert_noReorderWithAllDefaultNames(self, axis):
=======

    def backend_add_noReorderWithAllDefaultNames(self, axis):
>>>>>>> 13cd103a
        data = [[1, 2, 3], [4, 5, 6], [7, 8, 9]]
        toTest = self.constructor(data)
        if axis == 'point':
            insertData = [[-1, -2, -3]]
            # assign names to be the reverse of toTest's default names
            fNames = list(reversed(toTest.features.getNames()))
            toInsert = self.constructor(insertData, featureNames=fNames)
            assert toTest.features.getNames() != toInsert.features.getNames()

            exp = self.constructor([[1, 2, 3], [4, 5, 6], [7, 8, 9], [-1, -2, -3]])
            toTest.points.add(toInsert)

        else:
            insertData = [[-1], [-2], [-3]]
            # assign names to be the reverse of toTest's default names
            pNames = list(reversed(toTest.points.getNames()))
            toInsert = self.constructor(insertData, pointNames=pNames)
            assert toTest.points.getNames() != toInsert.points.getNames()

            exp = self.constructor([[1, 2, 3, -1], [4, 5, 6, -2], [7, 8, 9, -3]])
            toTest.features.add(toInsert)

        assert toTest == exp

    def test_points_add_noReorderWithAllDefaultNames(self):
        self.backend_add_noReorderWithAllDefaultNames('point')

    def test_features_add_noReorderWithAllDefaultNames(self):
        self.backend_add_noReorderWithAllDefaultNames('feature')

<<<<<<< HEAD
    def backend_insert_noReorderAddedHasDefaultNames(self, axis):
        data = [[1, 2, 3], [4, 5, 6], [7, 8, 9]]
        pNames = ['1', '4', '7']
        fNames = ['a', 'b', 'c']
        toTest = self.constructor(data, pointNames=pNames, featureNames=fNames)
        if axis == 'point':
            insertData = [[-1, -2, -3]]
            # toInsert has default names
            toInsert = self.constructor(insertData)
            assert toTest.getFeatureNames() != toInsert.getFeatureNames()

            exp = self.constructor([[1, 2, 3], [4, 5, 6], [7, 8, 9], [-1, -2, -3]])
            exp.setFeatureNames(fNames)
            exp.setPointName(0, '1')
            exp.setPointName(1, '4')
            exp.setPointName(2, '7')
            toTest.addPoints(toInsert)

        else:
            insertData = [[-1], [-2], [-3]]
            # toInsert has default names
            toInsert = self.constructor(insertData)
            assert toTest.getPointNames() != toInsert.getPointNames()

            exp = self.constructor([[1, 2, 3, -1], [4, 5, 6, -2], [7, 8, 9, -3]])
            exp.setPointNames(pNames)
            exp.setFeatureName(0, 'a')
            exp.setFeatureName(1, 'b')
            exp.setFeatureName(2, 'c')
            toTest.addFeatures(toInsert)

        assert toTest == exp

    def test_addPoints_noReorderAddedHasDefaultNames(self):
        self.backend_insert_noReorderAddedHasDefaultNames('point')

    def test_addFeatures_noReorderAddedHasDefaultNames(self):
        self.backend_insert_noReorderAddedHasDefaultNames('feature')

    def backend_insert_NamePath_preservation(self, axis):
=======
    def backend_add_NamePath_preservation(self, axis):
>>>>>>> 13cd103a
        data = [[1, 2, 3], [4, 5, 6], [7, 8, 9]]

        names = ['one', 'two', 'three']

        if axis == 'point':
            toTest = self.constructor(data, pointNames=names)
            toInsert = self.constructor([[-1, -2, -3]], pointNames=['new'])
        else:
            toTest = self.constructor(data, featureNames=names)
            toInsert = self.constructor([[-1], [-2], [-3]], featureNames=['new'])

        toTest._name = "TestName"
        toTest._absPath = "TestAbsPath"
        toTest._relPath = "testRelPath"

        toInsert._name = "TestNameOther"
        toInsert._absPath = "TestAbsPathOther"
        toInsert._relPath = "testRelPathOther"

        if axis == 'point':
            toTest.points.add(toInsert)
        else:
            toTest.features.add(toInsert)

        assert toTest.name == "TestName"
        assert toTest.absolutePath == "TestAbsPath"
        assert toTest.relativePath == 'testRelPath'

    def test_points_add_NamePath_preservation(self):
        self.backend_add_NamePath_preservation('point')

    def test_features_add_NamePath_preservation(self):
        self.backend_add_NamePath_preservation('feature')

    def test_points_add_noNamesCreated(self):
        data = [[1, 2, 3], [4, 5, 6], [7, 8, 9]]
        toTest = self.constructor(data)
        toInsert = self.constructor([[-1, -2, -3]])
        toTest.points.add(toInsert)

        assert not toTest._pointNamesCreated()
        assert not toTest._featureNamesCreated()

    def test_features_add_noNamesCreated(self):
        data = [[1, 2, 3], [4, 5, 6], [7, 8, 9]]
        toTest = self.constructor(data)
        toInsert = self.constructor([[-1], [-2], [-3]])
        toTest.features.add(toInsert)

        assert not toTest._featureNamesCreated()
        assert not toTest._pointNamesCreated()


    ##############
    # points.sort() #
    ##############

    @raises(ArgumentException)
    def test_points_sort_exceptionAtLeastOne(self):
        """ Test points.sort() has at least one parameter """
        data = [[7, 8, 9], [1, 2, 3], [4, 5, 6]]
        toTest = self.constructor(data)

        toTest.points.sort()

    @raises(ArgumentException)
    def test_points_sort_exceptionBothNotNone(self):
        """ Test points.sort() has only one parameter """
        data = [[7, 8, 9], [1, 2, 3], [4, 5, 6]]
        toTest = self.constructor(data)

        toTest.points.sort(sortBy=1, sortHelper=[1,2,0])

    def test_points_sort_naturalByFeature(self):
        """ Test points.sort() when we specify a feature to sort by """
        data = [[1, 2, 3], [7, 1, 9], [4, 5, 6]]
        names = ['1', '7', '4']
        toTest = self.constructor(data, pointNames=names)

        ret = toTest.points.sort(sortBy=1) # RET CHECK

        dataExpected = [[7, 1, 9], [1, 2, 3], [4, 5, 6]]
        namesExp = ['7', '1', '4']
        objExp = self.constructor(dataExpected, pointNames=namesExp)

        assert toTest.isIdentical(objExp)
        assert ret is None

    def test_points_sort_naturalByFeatureName(self):
        """ Test points.sort() when we specify a feature name to sort by """
        data = [[1, 2, 3], [7, 1, 9], [4, 5, 6]]
        pnames = ['1', '7', '4']
        fnames = ['1', '2', '3']
        toTest = self.constructor(data, pointNames=pnames, featureNames=fnames)

        ret = toTest.points.sort(sortBy='2') # RET CHECK

        dataExpected = [[7, 1, 9], [1, 2, 3], [4, 5, 6]]
        namesExp = ['7', '1', '4']
        objExp = self.constructor(dataExpected, pointNames=namesExp, featureNames=fnames)

        assert toTest.isIdentical(objExp)
        assert ret is None


    def test_points_sort_scorer(self):
        """ Test points.sort() when we specify a scoring function """
        data = [[1, 2, 3], [4, 5, 6], [7, 1, 9], [0, 0, 0]]
        toTest = self.constructor(data)

        def numOdds(point):
            assert isinstance(point, BaseView)
            ret = 0
            for val in point:
                if val % 2 != 0:
                    ret += 1
            return ret

        toTest.points.sort(sortHelper=numOdds)

        dataExpected = [[0, 0, 0], [4, 5, 6], [1, 2, 3], [7, 1, 9]]
        objExp = self.constructor(dataExpected)

        assert toTest.isIdentical(objExp)

    def test_points_sort_comparator(self):
        """ Test points.sort() when we specify a comparator function """
        data = [[1, 2, 3], [4, 5, 6], [7, 1, 9], [0, 0, 0]]
        toTest = self.constructor(data)

        def compOdds(point1, point2):
            odds1 = 0
            odds2 = 0
            for val in point1:
                if val % 2 != 0:
                    odds1 += 1
            for val in point2:
                if val % 2 != 0:
                    odds2 += 1
            return odds1 - odds2

        toTest.points.sort(sortHelper=compOdds)

        dataExpected = [[0, 0, 0], [4, 5, 6], [1, 2, 3], [7, 1, 9]]
        objExp = self.constructor(dataExpected)

        assert toTest.isIdentical(objExp)

    def test_points_sort_dataTypeRetainedFromList(self):
        """ Test points.sort() data not converted when sorting by list"""
        data = [['a', 2, 3.0], ['b', 5, 6.0], ['c', 8, 9.0]]
        toTest = self.constructor(data)

        toTest.points.sort(sortHelper=[2, 1, 0])

        expData = [['c', 8, 9.0], ['b', 5, 6.0], ['a', 2, 3.0]]
        exp = self.constructor(expData)

        assert toTest == exp

    def test_points_sort_indicesList(self):
        """ Test points.sort() when we specify a list of indices """
        data = [[3, 2, 1], [6, 5, 4],[9, 8, 7]]
        toTest = self.constructor(data)

        toTest.points.sort(sortHelper=[2, 1, 0])

        expData = [[9, 8, 7], [6, 5, 4], [3, 2, 1]]
        exp = self.constructor(expData)

        assert toTest == exp

    def test_points_sort_namesList(self):
        """ Test points.sort() when we specify a list of point names """
        data = [[3, 2, 1], [6, 5, 4],[9, 8, 7]]
        pnames = ['3', '6', '9']
        toTest = self.constructor(data, pointNames=pnames)

        toTest.points.sort(sortHelper=['9', '6', '3'])

        expData = [[9, 8, 7], [6, 5, 4], [3, 2, 1]]
        expNames = ['9', '6', '3']
        exp = self.constructor(expData, pointNames=expNames)

        assert toTest == exp

    def test_points_sort_mixedList(self):
        """ Test points.sort() when we specify a mixed list (names/indices) """
        data = [[3, 2, 1], [6, 5, 4],[9, 8, 7]]
        pnames = ['3', '6', '9']
        toTest = self.constructor(data, pointNames=pnames)

        toTest.points.sort(sortHelper=['9', '6', 0])

        expData = [[9, 8, 7], [6, 5, 4], [3, 2, 1]]
        expNames = ['9', '6', '3']
        exp = self.constructor(expData, pointNames=expNames)

        assert toTest == exp

    @raises(ArgumentException)
    def test_points_sort_exceptionIndicesPEmpty(self):
        """ tests points.sort() throws an ArgumentException when given invalid indices """
        data = [[], []]
        data = numpy.array(data).T
        toTest = self.constructor(data)
        toTest.points.sort(sortHelper=[1, 3])

    @raises(ArgumentException)
    def test_points_sort_exceptionIndicesSmall(self):
        """ tests points.sort() throws an ArgumentException when given an incorrectly sized indices list """
        data = [[3, 2, 1], [6, 5, 4], [9, 8, 7]]
        toTest = self.constructor(data)

        toTest.points.sort(sortHelper=[1, 0])

    @raises(ArgumentException)
    def test_points_sort_exceptionNotUniqueIds(self):
        """ tests points.sort() throws an ArgumentException when given duplicate indices """
        data = [[3, 2, 1], [6, 5, 4], [9, 8, 7]]
        toTest = self.constructor(data)
        toTest.points.sort(sortHelper=[1, 1, 0])

    #################
    # features.sort() #
    #################

    @raises(ArgumentException)
    def test_features_sort_exceptionAtLeastOne(self):
        """ Test features.sort() has at least one paramater """
        data = [[7, 8, 9], [1, 2, 3], [4, 5, 6]]
        toTest = self.constructor(data)

        toTest.features.sort()

    @raises(ArgumentException)
    def test_features_sort_exceptionBothNotNone(self):
        """ Test points.sort() has only one parameter """
        data = [[7, 8, 9], [1, 2, 3], [4, 5, 6]]
        toTest = self.constructor(data)

        toTest.features.sort(sortBy=1, sortHelper=[1,2,0])

    def test_features_sort_naturalByPointWithNames(self):
        """ Test features.sort() when we specify a point to sort by; includes featureNames """
        data = [[1, 2, 3], [7, 1, 9], [4, 5, 6]]
        names = ["1", "2", "3"]
        toTest = self.constructor(data, featureNames=names)

        ret = toTest.features.sort(sortBy=1) # RET CHECK

        dataExpected = [[2, 1, 3], [1, 7, 9], [5, 4, 6]]
        namesExp = ["2", "1", "3"]
        objExp = self.constructor(dataExpected, featureNames=namesExp)

        assert toTest.isIdentical(objExp)
        assert ret is None

    def test_features_sort_naturalByPointNameWithFNames(self):
        """ Test features.sort() when we specify a point name to sort by; includes featureNames """
        data = [[1, 2, 3], [7, 1, 9], [4, 5, 6]]
        pnames = ['1', '7', '4']
        fnames = ["1", "2", "3"]
        toTest = self.constructor(data, pointNames=pnames, featureNames=fnames)

        ret = toTest.features.sort(sortBy='7') # RET CHECK

        dataExpected = [[2, 1, 3], [1, 7, 9], [5, 4, 6]]
        namesExp = ["2", "1", "3"]
        objExp = self.constructor(dataExpected, pointNames=pnames, featureNames=namesExp)

        assert toTest.isIdentical(objExp)
        assert ret is None


    def test_features_sort_scorer(self):
        """ Test features.sort() when we specify a scoring function """
        data = [[7, 1, 9, 0], [1, 2, 3, 0], [4, 2, 9, 0]]
        names = ["2", "1", "3", "0"]
        toTest = self.constructor(data, featureNames=names)

        def numOdds(feature):
            ret = 0
            for val in feature:
                if val % 2 != 0:
                    ret += 1
            return ret

        toTest.features.sort(sortHelper=numOdds)

        dataExpected = [[0, 1, 7, 9], [0, 2, 1, 3], [0, 2, 4, 9]]
        namesExp = ['0', '1', '2', '3']
        objExp = self.constructor(dataExpected, featureNames=namesExp)

        assert toTest.isIdentical(objExp)

    def test_features_sort_comparator(self):
        """ Test features.sort() when we specify a comparator function """
        data = [[7, 1, 9, 0], [1, 2, 3, 0], [4, 2, 9, 0]]
        toTest = self.constructor(data)

        def compOdds(point1, point2):
            odds1 = 0
            odds2 = 0
            for val in point1:
                if val % 2 != 0:
                    odds1 += 1
            for val in point2:
                if val % 2 != 0:
                    odds2 += 1
            return odds1 - odds2

        toTest.features.sort(sortHelper=compOdds)

        dataExpected = [[0, 1, 7, 9], [0, 2, 1, 3], [0, 2, 4, 9]]
        objExp = self.constructor(dataExpected)

        assert toTest.isIdentical(objExp)


    def test_features_sort_dataTypeRetainedFromList(self):
        """ Test features.sort() data not converted when sorting by list"""
        data = [['a', 2, 3.0], ['b', 5, 6.0], ['c', 8, 9.0]]
        toTest = self.constructor(data)

        toTest.features.sort(sortHelper=[2, 1, 0])

        expData = [[3.0, 2, 'a'], [6.0, 5, 'b'], [9.0, 8, 'c']]
        exp = self.constructor(expData)

        assert toTest == exp

    def test_features_sort_indicesList(self):
        """ Test features.sort() when we specify a list of indices """
        data = [[3, 2, 1], [6, 5, 4],[9, 8, 7]]
        toTest = self.constructor(data)

        toTest.features.sort(sortHelper=[2, 1, 0])

        expData = [[1, 2, 3], [4, 5, 6], [7, 8, 9]]
        exp = self.constructor(expData)

        assert toTest == exp

    def test_features_sort_namesList(self):
        """ Test features.sort() when we specify a list of feature names """
        data = [[3, 2, 1], [6, 5, 4],[9, 8, 7]]
        fnames = ['third', 'second', 'first']
        toTest = self.constructor(data, featureNames=fnames)

        toTest.features.sort(sortHelper=['first', 'second', 'third'])

        expData = [[1, 2, 3], [4, 5, 6], [7, 8, 9]]
        expNames = ['first', 'second', 'third']
        exp = self.constructor(expData, featureNames=expNames)

        assert toTest == exp

    def test_features_sort_mixedList(self):
        """ Test features.sort() when we specify a mixed list (names/indices) """
        data = [[3, 2, 1], [6, 5, 4],[9, 8, 7]]
        fnames = ['third', 'second', 'first']
        toTest = self.constructor(data, featureNames=fnames)

        toTest.features.sort(sortHelper=['first', 'second', 0])

        expData = [[1, 2, 3], [4, 5, 6], [7, 8, 9]]
        expNames = ['first', 'second', 'third']
        exp = self.constructor(expData, featureNames=expNames)

        assert toTest == exp

    @raises(ArgumentException)
    def test_features_sort_exceptionIndicesFEmpty(self):
        """ tests features.sort() throws an ArgumentException when given invalid indices """
        data = [[], []]
        data = numpy.array(data)
        toTest = self.constructor(data)
        toTest.features.sort(sortHelper=[1, 3])


    @raises(ArgumentException)
    def test_features_sort_exceptionIndicesSmall(self):
        """ tests features.sort() throws an ArgumentException when given an incorrectly sized indices list """
        data = [[3, 2, 1], [6, 5, 4],[9, 8, 7]]
        toTest = self.constructor(data)

        toTest.features.sort(sortHelper=[1, 0])


    @raises(ArgumentException)
    def test_features_sort_exceptionNotUniqueIds(self):
        """ tests features.sort() throws an ArgumentException when given duplicate indices """
        data = [[3, 2, 1], [6, 5, 4],[9, 8, 7]]
        data = numpy.array(data)
        toTest = self.constructor(data)
        toTest.features.sort(sortHelper=[1, 1, 0])

    ##################
    # points.extract #
    ##################

    @raises(CalledFunctionException)
    @mock.patch('UML.data.base.Base._constructIndicesList', side_effect=calledException)
    def test_points_extract_calls_constructIndicesList(self, mockFunc):
        toTest = self.constructor([[1,2,],[3,4]], pointNames=['a', 'b'])

        ret = toTest.points.extract(['a', 'b'])

    def test_points_extract_handmadeSingle(self):
        """ Test points.extract() against handmade output when extracting one point """
        data = [[1, 2, 3], [4, 5, 6], [7, 8, 9]]
        toTest = self.constructor(data)
        ext1 = toTest.points.extract(0)
        exp1 = self.constructor([[1, 2, 3]])
        assert ext1.isIdentical(exp1)
        expEnd = self.constructor([[4, 5, 6], [7, 8, 9]])
        assert toTest.isIdentical(expEnd)

    def test_points_extract_index_NamePath_Preserve(self):
        data = [[1, 2, 3], [4, 5, 6], [7, 8, 9]]
        toTest = self.constructor(data)

        toTest._name = 'testName'
        toTest._absPath = 'testAbsPath'
        toTest._relPath = 'testRelPath'

        ext1 = toTest.points.extract(0)

        assert ext1.nameIsDefault()
        assert ext1.path == 'testAbsPath'
        assert ext1.absolutePath == 'testAbsPath'
        assert ext1.relativePath == 'testRelPath'

        assert toTest.name == "testName"
        assert toTest.absolutePath == "testAbsPath"
        assert toTest.relativePath == 'testRelPath'

    def test_points_extract_ListIntoPEmpty(self):
        """ Test points.extract() by removing a list of all points """
        data = [[1, 2, 3], [4, 5, 6], [7, 8, 9], [10, 11, 12]]
        toTest = self.constructor(data)
        expRet = self.constructor(data)
        ret = toTest.points.extract([0, 1, 2, 3])

        assert ret.isIdentical(expRet)

        data = [[], [], []]
        data = numpy.array(data).T
        exp = self.constructor(data)

        assert toTest.isIdentical(exp)


    def test_points_extract_handmadeListSequence(self):
        """ Test points.extract() against handmade output for several list extractions """
        data = [[1, 2, 3], [4, 5, 6], [7, 8, 9], [10, 11, 12]]
        names = ['1', '4', '7', '10']
        toTest = self.constructor(data, pointNames=names)
        ext1 = toTest.points.extract('1')
        exp1 = self.constructor([[1, 2, 3]], pointNames=['1'])
        assert ext1.isIdentical(exp1)
        ext2 = toTest.points.extract([1, 2])
        exp2 = self.constructor([[7, 8, 9], [10, 11, 12]], pointNames=['7', '10'])
        assert ext2.isIdentical(exp2)
        expEnd = self.constructor([[4, 5, 6]], pointNames=['4'])
        assert toTest.isIdentical(expEnd)

    def test_points_extract_handmadeListOrdering(self):
        """ Test points.extract() against handmade output for out of order extraction """
        data = [[1, 2, 3], [4, 5, 6], [7, 8, 9], [10, 11, 12], [13, 14, 15]]
        names = ['1', '4', '7', '10', '13']
        toTest = self.constructor(data, pointNames=names)
        ext1 = toTest.points.extract([3, 4, 1])
        exp1 = self.constructor([[10, 11, 12], [13, 14, 15], [4, 5, 6]], pointNames=['10', '13', '4'])
        assert ext1.isIdentical(exp1)
        expEnd = self.constructor([[1, 2, 3], [7, 8, 9]], pointNames=['1', '7'])
        assert toTest.isIdentical(expEnd)

    def test_points_extract_List_trickyOrdering(self):
        data = [[0], [2], [2], [2], [0], [0], [0], [0], [2], [0]]
        toExtract = [6, 5, 3, 9]

        toTest = self.constructor(data)

        ret = toTest.points.extract(toExtract)

        expRaw = [[0], [0], [2], [0]]
        expRet = self.constructor(expRaw)

        expRaw = [[0], [2], [2], [0], [0], [2]]
        expRem = self.constructor(expRaw)

        assert ret == expRet
        assert toTest == expRem

    def test_points_extract_function_selectionGap(self):
        data = [[0], [2], [2], [2], [0], [0], [0], [0], [2], [0]]
        extractIndices = [3, 5, 6, 9]
        pnames = ['0', '1', '2', '3', '4', '5', '6', '7', '8', '9']

        def sel(point):
            if int(point.points.getName(0)) in extractIndices:
                return True
            else:
                return False

        toTest = self.constructor(data, pointNames=pnames)

        ret = toTest.points.extract(sel)

        expRaw = [[2], [0], [0], [0]]
        expNames = ['3', '5', '6', '9']
        expRet = self.constructor(expRaw, pointNames=expNames)

        expRaw = [[0], [2], [2], [0], [0], [2]]
        expNames = ['0', '1', '2', '4', '7', '8']
        expRem = self.constructor(expRaw, pointNames=expNames)

        assert ret == expRet
        assert toTest == expRem


    def test_points_extract_functionIntoPEmpty(self):
        """ Test points.extract() by removing all points using a function """
        data = [[1, 2, 3], [4, 5, 6], [7, 8, 9]]
        toTest = self.constructor(data)
        expRet = self.constructor(data)

        ret = toTest.points.extract(allTrue)
        assert ret.isIdentical(expRet)

        data = [[], [], []]
        data = numpy.array(data).T
        exp = self.constructor(data)

        assert toTest.isIdentical(exp)

    def test_points_extract_function_returnPointEmpty(self):
        data = [[1, 2, 3], [4, 5, 6], [7, 8, 9]]
        toTest = self.constructor(data)
        exp = self.constructor(data)

        ret = toTest.points.extract(allFalse)

        data = [[], [], []]
        data = numpy.array(data).T
        expRet = self.constructor(data)

        assert ret.isIdentical(expRet)
        assert toTest.isIdentical(exp)

    def test_points_extract_handmadeFunction(self):
        """ Test points.extract() against handmade output for function extraction """
        data = [[1, 2, 3], [4, 5, 6], [7, 8, 9]]
        toTest = self.constructor(data)

        ext = toTest.points.extract(oneOrFour)
        exp = self.constructor([[1, 2, 3], [4, 5, 6]])
        assert ext.isIdentical(exp)
        expEnd = self.constructor([[7, 8, 9]])
        assert toTest.isIdentical(expEnd)

    def test_points_extract_func_NamePath_preservation(self):
        data = [[1, 2, 3], [4, 5, 6], [7, 8, 9]]
        toTest = self.constructor(data)

        toTest._name = "testName"
        toTest._absPath = "testAbsPath"
        toTest._relPath = "testRelPath"

        ext = toTest.points.extract(oneOrFour)

        assert toTest.name == "testName"
        assert toTest.absolutePath == "testAbsPath"
        assert toTest.relativePath == 'testRelPath'

        assert ext.nameIsDefault()
        assert ext.absolutePath == 'testAbsPath'
        assert ext.relativePath == 'testRelPath'

    def test_points_extract_handmadeFuncionWithFeatureNames(self):
        """ Test points.extract() against handmade output for function extraction with featureNames"""
        featureNames = ["one", "two", "three"]
        data = [[1, 2, 3], [4, 5, 6], [7, 8, 9]]
        toTest = self.constructor(data, featureNames=featureNames)

        ext = toTest.points.extract(oneOrFour)
        exp = self.constructor([[1, 2, 3], [4, 5, 6]], featureNames=featureNames)
        assert ext.isIdentical(exp)
        expEnd = self.constructor([[7, 8, 9]], featureNames=featureNames)
        assert toTest.isIdentical(expEnd)


    @raises(ArgumentException)
    def test_points_extract_exceptionStartInvalid(self):
        """ Test points.extract() for ArgumentException when start is not a valid point index """
        featureNames = ["one", "two", "three"]
        data = [[1, 2, 3], [4, 5, 6], [7, 8, 9]]
        toTest = self.constructor(data, featureNames=featureNames)
        toTest.points.extract(start=1.1, end=2)

    @raises(ArgumentException)
    def test_points_extract_exceptionEndInvalid(self):
        """ Test points.extract() for ArgumentException when start is not a valid Point index """
        featureNames = ["one", "two", "three"]
        data = [[1, 2, 3], [4, 5, 6], [7, 8, 9]]
        toTest = self.constructor(data, featureNames=featureNames)
        toTest.points.extract(start=1, end=5)

    @raises(ArgumentException)
    def test_points_extract_exceptionInversion(self):
        """ Test points.extract() for ArgumentException when start comes after end """
        featureNames = ["one", "two", "three"]
        data = [[1, 2, 3], [4, 5, 6], [7, 8, 9]]
        toTest = self.constructor(data, featureNames=featureNames)
        toTest.points.extract(start=2, end=0)

    def test_points_extract_handmadeRange(self):
        """ Test points.extract() against handmade output for range extraction """
        data = [[1, 2, 3], [4, 5, 6], [7, 8, 9]]
        toTest = self.constructor(data)
        ret = toTest.points.extract(start=1, end=2)

        expectedRet = self.constructor([[4, 5, 6], [7, 8, 9]])
        expectedTest = self.constructor([[1, 2, 3]])

        assert expectedRet.isIdentical(ret)
        assert expectedTest.isIdentical(toTest)

    def test_points_extract_range_NamePath_preservation(self):
        data = [[1, 2, 3], [4, 5, 6], [7, 8, 9]]
        toTest = self.constructor(data)

        toTest._name = "testName"
        toTest._absPath = "testAbsPath"
        toTest._relPath = "testRelPath"

        ret = toTest.points.extract(start=1, end=2)

        assert toTest.name == "testName"
        assert toTest.absolutePath == "testAbsPath"
        assert toTest.relativePath == 'testRelPath'

        assert ret.nameIsDefault()
        assert ret.absolutePath == 'testAbsPath'
        assert ret.relativePath == 'testRelPath'


    def test_points_extract_rangeIntoPEmpty(self):
        """ Test points.extract() removes all points using ranges """
        featureNames = ["one", "two", "three"]
        pointNames = ['1', '4', '7']
        data = [[1, 2, 3], [4, 5, 6], [7, 8, 9]]
        toTest = self.constructor(data, pointNames=pointNames, featureNames=featureNames)
        expRet = self.constructor(data, pointNames=pointNames, featureNames=featureNames)
        ret = toTest.points.extract(start=0, end=2)

        assert ret.isIdentical(expRet)

        data = [[], [], []]
        data = numpy.array(data).T
        exp = self.constructor(data, featureNames=featureNames)

        assert toTest.isIdentical(exp)


    def test_points_extract_handmadeRangeWithFeatureNames(self):
        """ Test points.extract() against handmade output for range extraction with featureNames """
        featureNames = ["one", "two", "three"]
        pointNames = ['1', '4', '7']
        data = [[1, 2, 3], [4, 5, 6], [7, 8, 9]]
        toTest = self.constructor(data, pointNames=pointNames, featureNames=featureNames)
        ret = toTest.points.extract(start=1, end=2)

        expectedRet = self.constructor([[4, 5, 6], [7, 8, 9]], pointNames=['4', '7'], featureNames=featureNames)
        expectedTest = self.constructor([[1, 2, 3]], pointNames=['1'], featureNames=featureNames)

        assert expectedRet.isIdentical(ret)
        assert expectedTest.isIdentical(toTest)

    def test_points_extract_handmadeRangeRand_FM(self):
        """ Test points.extract() for correct sizes when using randomized range extraction and featureNames """
        featureNames = ["one", "two", "three"]
        data = [[1, 2, 3], [4, 5, 6], [7, 8, 9]]
        toTest = self.constructor(data, featureNames=featureNames)
        ret = toTest.points.extract(start=0, end=2, number=2, randomize=True)

        assert len(ret.points) == 2
        assert len(toTest.points) == 1

    def test_points_extract_handmadeRangeDefaults(self):
        """ Test points.extract uses the correct defaults in the case of range based extraction """
        featureNames = ["one", "two", "three"]
        pointNames = ['1', '4', '7']
        data = [[1, 2, 3], [4, 5, 6], [7, 8, 9]]
        toTest = self.constructor(data, pointNames=pointNames, featureNames=featureNames)
        ret = toTest.points.extract(end=1)

        expectedRet = self.constructor([[1, 2, 3], [4, 5, 6]], pointNames=['1', '4'], featureNames=featureNames)
        expectedTest = self.constructor([[7, 8, 9]], pointNames=['7'], featureNames=featureNames)

        assert expectedRet.isIdentical(ret)
        assert expectedTest.isIdentical(toTest)

        toTest = self.constructor(data, pointNames=pointNames, featureNames=featureNames)
        ret = toTest.points.extract(start=1)

        expectedTest = self.constructor([[1, 2, 3]], pointNames=['1'], featureNames=featureNames)
        expectedRet = self.constructor([[4, 5, 6], [7, 8, 9]], pointNames=['4', '7'], featureNames=featureNames)

        assert expectedRet.isIdentical(ret)
        assert expectedTest.isIdentical(toTest)

    def test_points_extract_handmade_calling_pointNames(self):
        featureNames = ["one", "two", "three"]
        pointNames = ['1', '4', '7']
        data = [[1, 2, 3], [4, 5, 6], [7, 8, 9]]

        toTest = self.constructor(data, pointNames=pointNames, featureNames=featureNames)
        ret = toTest.points.extract(start='4', end='7')

        expectedRet = self.constructor([[4, 5, 6], [7, 8, 9]], pointNames=pointNames[1:], featureNames=featureNames)
        expectedTest = self.constructor([[1, 2, 3]], pointNames=pointNames[:1], featureNames=featureNames)

        assert expectedRet.isIdentical(ret)
        assert expectedTest.isIdentical(toTest)

    def test_points_extract_handmadeString(self):
        featureNames = ["one", "two", "three"]
        pointNames = ['1', '4', '7']
        data = [[1, 2, 3], [4, 5, 6], [7, 8, 9]]

        #test featureName=value
        toTest = self.constructor(data, pointNames=pointNames, featureNames=featureNames)
        ret = toTest.points.extract('one=1')
        expectedRet = self.constructor([[1, 2, 3]], pointNames=pointNames[:1], featureNames=featureNames)
        expectedTest = self.constructor([[4, 5, 6], [7, 8, 9]], pointNames=pointNames[1:], featureNames=featureNames)
        assert expectedRet.isIdentical(ret)
        assert expectedTest.isIdentical(toTest)

        #test featureName==value
        toTest = self.constructor(data, pointNames=pointNames, featureNames=featureNames)
        ret = toTest.points.extract('one==1')
        expectedRet = self.constructor([[1, 2, 3]], pointNames=pointNames[:1], featureNames=featureNames)
        expectedTest = self.constructor([[4, 5, 6], [7, 8, 9]], pointNames=pointNames[1:], featureNames=featureNames)
        assert expectedRet.isIdentical(ret)
        assert expectedTest.isIdentical(toTest)

        #test featureName<value
        toTest = self.constructor(data, pointNames=pointNames, featureNames=featureNames)
        ret = toTest.points.extract('one<2')
        expectedRet = self.constructor([[1, 2, 3]], pointNames=pointNames[:1], featureNames=featureNames)
        expectedTest = self.constructor([[4, 5, 6], [7, 8, 9]], pointNames=pointNames[1:], featureNames=featureNames)
        assert expectedRet.isIdentical(ret)
        assert expectedTest.isIdentical(toTest)

        #test featureName<=value
        toTest = self.constructor(data, pointNames=pointNames, featureNames=featureNames)
        ret = toTest.points.extract('one<=1')
        expectedRet = self.constructor([[1, 2, 3]], pointNames=pointNames[:1], featureNames=featureNames)
        expectedTest = self.constructor([[4, 5, 6], [7, 8, 9]], pointNames=pointNames[1:], featureNames=featureNames)
        assert expectedRet.isIdentical(ret)
        assert expectedTest.isIdentical(toTest)

        #test featureName>value
        toTest = self.constructor(data, pointNames=pointNames, featureNames=featureNames)
        ret = toTest.points.extract('one>4')
        expectedRet = self.constructor([[7, 8, 9]], pointNames=pointNames[-1:], featureNames=featureNames)
        expectedTest = self.constructor([[1, 2, 3], [4, 5, 6]], pointNames=pointNames[:-1], featureNames=featureNames)
        assert expectedRet.isIdentical(ret)
        assert expectedTest.isIdentical(toTest)

        #test featureName>=value
        toTest = self.constructor(data, pointNames=pointNames, featureNames=featureNames)
        ret = toTest.points.extract('one>=7')
        expectedRet = self.constructor([[7, 8, 9]], pointNames=pointNames[-1:], featureNames=featureNames)
        expectedTest = self.constructor([[1, 2, 3], [4, 5, 6]], pointNames=pointNames[:-1], featureNames=featureNames)
        assert expectedRet.isIdentical(ret)
        assert expectedTest.isIdentical(toTest)

        #test featureName!=value
        toTest = self.constructor(data, pointNames=pointNames, featureNames=featureNames)
        ret = toTest.points.extract('one!=4')
        expectedRet = self.constructor([[1, 2, 3], [7, 8, 9]], pointNames=[pointNames[0], pointNames[-1]],
                                       featureNames=featureNames)
        expectedTest = self.constructor([[4, 5, 6]], pointNames=[pointNames[1]], featureNames=featureNames)
        assert expectedRet.isIdentical(ret)
        assert expectedTest.isIdentical(toTest)

        #test featureName<value and return back an empty
        assert expectedTest.isIdentical(toTest)
        toTest = self.constructor(data, pointNames=pointNames, featureNames=featureNames)
        ret = toTest.points.extract('one<1')
        expectedRet = self.constructor([], featureNames=featureNames)
        expectedTest = self.constructor(data, pointNames=pointNames, featureNames=featureNames)
        assert expectedRet.isIdentical(ret)
        assert expectedTest.isIdentical(toTest)

        #test featureName<value and return back all data
        assert expectedTest.isIdentical(toTest)
        toTest = self.constructor(data, pointNames=pointNames, featureNames=featureNames)
        ret = toTest.points.extract('one>0')
        expectedRet = self.constructor(data, pointNames=pointNames, featureNames=featureNames)
        expectedTest = self.constructor([], featureNames=featureNames)
        assert expectedRet.isIdentical(ret)
        assert expectedTest.isIdentical(toTest)

    def test_points_extract_handmadeStringWithOperatorWhitespace(self):
        featureNames = ["one", "two", "three"]
        pointNames = ['1', '4', '7']
        data = [[1, 2, 3], [4, 5, 6], [7, 8, 9]]

        #test featureName=value
        toTest = self.constructor(data, pointNames=pointNames, featureNames=featureNames)
        ret = toTest.points.extract('one = 1')
        expectedRet = self.constructor([[1, 2, 3]], pointNames=pointNames[:1], featureNames=featureNames)
        expectedTest = self.constructor([[4, 5, 6], [7, 8, 9]], pointNames=pointNames[1:], featureNames=featureNames)
        assert expectedRet.isIdentical(ret)
        assert expectedTest.isIdentical(toTest)

        #test featureName==value
        toTest = self.constructor(data, pointNames=pointNames, featureNames=featureNames)
        ret = toTest.points.extract('one == 1')
        expectedRet = self.constructor([[1, 2, 3]], pointNames=pointNames[:1], featureNames=featureNames)
        expectedTest = self.constructor([[4, 5, 6], [7, 8, 9]], pointNames=pointNames[1:], featureNames=featureNames)
        assert expectedRet.isIdentical(ret)
        assert expectedTest.isIdentical(toTest)

        #test featureName<value
        toTest = self.constructor(data, pointNames=pointNames, featureNames=featureNames)
        ret = toTest.points.extract('one < 2')
        expectedRet = self.constructor([[1, 2, 3]], pointNames=pointNames[:1], featureNames=featureNames)
        expectedTest = self.constructor([[4, 5, 6], [7, 8, 9]], pointNames=pointNames[1:], featureNames=featureNames)
        assert expectedRet.isIdentical(ret)
        assert expectedTest.isIdentical(toTest)

        #test featureName<=value
        toTest = self.constructor(data, pointNames=pointNames, featureNames=featureNames)
        ret = toTest.points.extract('one <= 1')
        expectedRet = self.constructor([[1, 2, 3]], pointNames=pointNames[:1], featureNames=featureNames)
        expectedTest = self.constructor([[4, 5, 6], [7, 8, 9]], pointNames=pointNames[1:], featureNames=featureNames)
        assert expectedRet.isIdentical(ret)
        assert expectedTest.isIdentical(toTest)

        #test featureName>value
        toTest = self.constructor(data, pointNames=pointNames, featureNames=featureNames)
        ret = toTest.points.extract('one > 4')
        expectedRet = self.constructor([[7, 8, 9]], pointNames=pointNames[-1:], featureNames=featureNames)
        expectedTest = self.constructor([[1, 2, 3], [4, 5, 6]], pointNames=pointNames[:-1], featureNames=featureNames)
        assert expectedRet.isIdentical(ret)
        assert expectedTest.isIdentical(toTest)

        #test featureName>=value
        toTest = self.constructor(data, pointNames=pointNames, featureNames=featureNames)
        ret = toTest.points.extract('one >= 7')
        expectedRet = self.constructor([[7, 8, 9]], pointNames=pointNames[-1:], featureNames=featureNames)
        expectedTest = self.constructor([[1, 2, 3], [4, 5, 6]], pointNames=pointNames[:-1], featureNames=featureNames)
        assert expectedRet.isIdentical(ret)
        assert expectedTest.isIdentical(toTest)

        #test featureName!=value
        toTest = self.constructor(data, pointNames=pointNames, featureNames=featureNames)
        ret = toTest.points.extract('one != 4')
        expectedRet = self.constructor([[1, 2, 3], [7, 8, 9]], pointNames=[pointNames[0], pointNames[-1]],
                                       featureNames=featureNames)
        expectedTest = self.constructor([[4, 5, 6]], pointNames=[pointNames[1]], featureNames=featureNames)
        assert expectedRet.isIdentical(ret)
        assert expectedTest.isIdentical(toTest)

        #test featureName<value and return back an empty
        assert expectedTest.isIdentical(toTest)
        toTest = self.constructor(data, pointNames=pointNames, featureNames=featureNames)
        ret = toTest.points.extract('one < 1')
        expectedRet = self.constructor([], featureNames=featureNames)
        expectedTest = self.constructor(data, pointNames=pointNames, featureNames=featureNames)
        assert expectedRet.isIdentical(ret)
        assert expectedTest.isIdentical(toTest)

        #test featureName<value and return back all data
        assert expectedTest.isIdentical(toTest)
        toTest = self.constructor(data, pointNames=pointNames, featureNames=featureNames)
        ret = toTest.points.extract('one > 0')
        expectedRet = self.constructor(data, pointNames=pointNames, featureNames=featureNames)
        expectedTest = self.constructor([], featureNames=featureNames)
        assert expectedRet.isIdentical(ret)
        assert expectedTest.isIdentical(toTest)

    def test_points_extract_handmadeStringWithFeatureWhitespace(self):
        featureNames = ["feature one", "feature two", "feature three"]
        pointNames = ['1', '4', '7']
        data = [[1, 2, 3], [4, 5, 6], [7, 8, 9]]

        #test featureName=value
        toTest = self.constructor(data, pointNames=pointNames, featureNames=featureNames)
        ret = toTest.points.extract('feature one=1')
        expectedRet = self.constructor([[1, 2, 3]], pointNames=pointNames[:1], featureNames=featureNames)
        expectedTest = self.constructor([[4, 5, 6], [7, 8, 9]], pointNames=pointNames[1:], featureNames=featureNames)
        assert expectedRet.isIdentical(ret)
        assert expectedTest.isIdentical(toTest)

        #test featureName=value with operator whitespace
        toTest = self.constructor(data, pointNames=pointNames, featureNames=featureNames)
        ret = toTest.points.extract('feature one = 1')
        expectedRet = self.constructor([[1, 2, 3]], pointNames=pointNames[:1], featureNames=featureNames)
        expectedTest = self.constructor([[4, 5, 6], [7, 8, 9]], pointNames=pointNames[1:], featureNames=featureNames)
        assert expectedRet.isIdentical(ret)
        assert expectedTest.isIdentical(toTest)

    def test_points_extract_list_mixed(self):
        """ Test points.extract() list input with mixed names and indices """
        data = [[1, 2, 3], [4, 5, 6], [7, 8, 9], [10, 11, 12]]
        names = ['1', '4', '7', '10']
        toTest = self.constructor(data, pointNames=names)
        ret = toTest.points.extract(['1',1,-1])
        expRet = self.constructor([[1, 2, 3], [4, 5, 6], [10, 11, 12]], pointNames=['1','4','10'])
        expTest = self.constructor([[7, 8, 9]], pointNames=['7'])
        assert ret.isIdentical(expRet)
        assert toTest.isIdentical(expTest)

    @raises(ArgumentException)
    def test_points_extract_handmadeString_featureNotExist(self):
        featureNames = ["one", "two", "three"]
        pointNames = ['1', '4', '7']
        data = [[1, 2, 3], [4, 5, 6], [7, 8, 9]]

        toTest = self.constructor(data, pointNames=pointNames, featureNames=featureNames)
        ret = toTest.points.extract('four=1')

    def test_points_extract_numberOnly(self):
        self.back_extract_numberOnly('point')

    def test_points_extract_functionAndNumber(self):
        self.back_extract_functionAndNumber('point')

    def test_points_extract_numberAndRandomizeAllData(self):
        self.back_extract_numberAndRandomizeAllData('point')

    def test_points_extract_numberAndRandomizeSelectedData(self):
        self.back_extract_numberAndRandomizeSelectedData('point')

    @raises(ArgumentException)
    def test_points_extract_randomizeNoNumber(self):
        self.back_structural_randomizeNoNumber('extract', 'point')

    @raises(ArgumentException)
    def test_points_extract_list_numberGreaterThanTargeted(self):
        self.back_structural_list_numberGreaterThanTargeted('extract', 'point')

    @raises(ArgumentException)
    def test_points_extract_function_numberGreaterThanTargeted(self):
        self.back_structural_function_numberGreaterThanTargeted('extract', 'point')

    @raises(ArgumentException)
    def test_points_extract_range_numberGreaterThanTargeted(self):
        self.back_structural_range_numberGreaterThanTargeted('extract', 'point')

    ### using match module ###

    def test_points_extract_match_missing(self):
        toTest = self.constructor([[1, 2, 3], [None, 11, None], [7, 11, None], [7, 8, 9]], featureNames=['a', 'b', 'c'])
        ret = toTest.points.extract(match.anyMissing)
        expTest = self.constructor([[1, 2, 3], [7, 8, 9]])
        expRet = self.constructor([[None, 11, None], [7, 11, None]])
        expTest.features.setNames(['a', 'b', 'c'])
        expRet.features.setNames(['a', 'b', 'c'])
        assert toTest == expTest
        assert ret == expRet

        toTest = self.constructor([[None, None, None], [None, 11, None], [7, 11, None], [7, 8, 9]], featureNames=['a', 'b', 'c'])
        ret = toTest.points.extract(match.allMissing)
        expTest = self.constructor([[None, 11, None], [7, 11, None], [7, 8, 9]])
        expRet = self.constructor([[None, None, None]])
        expTest.features.setNames(['a', 'b', 'c'])
        expRet.features.setNames(['a', 'b', 'c'])
        assert toTest == expTest
        assert ret == expRet

    def test_points_extract_match_nonNumeric(self):
        toTest = self.constructor([[1, 2, 3], ['a', 11, 'c'], [7, 11, 'c'], [7, 8, 9]], featureNames=['a', 'b', 'c'])
        ret = toTest.points.extract(match.anyNonNumeric)
        expTest = self.constructor([[1, 2, 3], [7, 8, 9]])
        expRet = self.constructor([['a', 11, 'c'], [7, 11, 'c']])
        expTest.features.setNames(['a', 'b', 'c'])
        expRet.features.setNames(['a', 'b', 'c'])
        assert toTest == expTest
        assert ret == expRet

        toTest = self.constructor([['a', 'x', 'c'], ['a', 11, 'c'], [7, 11, 'c'], [7, 8, 9]], featureNames=['a', 'b', 'c'])
        ret = toTest.points.extract(match.allNonNumeric)
        expTest = self.constructor([['a', 11, 'c'], [7, 11, 'c'], [7, 8, 9]])
        expRet = self.constructor([['a', 'x', 'c']])
        expTest.features.setNames(['a', 'b', 'c'])
        expRet.features.setNames(['a', 'b', 'c'])
        assert toTest == expTest
        assert ret == expRet

    def test_points_extract_match_list(self):
        toTest = self.constructor([[1, 2, 3], ['a', 11, 'c'], [7, 11, 'c'], [7, 8, 9]], featureNames=['a', 'b', 'c'])
        ret = toTest.points.extract(match.anyValues(['a', 'c', 'x']))
        expTest = self.constructor([[1, 2, 3], [7, 8, 9]])
        expRet = self.constructor([['a', 11, 'c'], [7, 11, 'c']])
        expTest.features.setNames(['a', 'b', 'c'])
        expRet.features.setNames(['a', 'b', 'c'])
        assert toTest == expTest
        assert ret == expRet

        toTest = self.constructor([['a', 'x', 'c'], ['a', 11, 'c'], [7, 11, 'c'], [7, 8, 9]], featureNames=['a', 'b', 'c'])
        ret = toTest.points.extract(match.allValues(['a', 'c', 'x']))
        expTest = self.constructor([['a', 11, 'c'], [7, 11, 'c'], [7, 8, 9]])
        expRet = self.constructor([['a', 'x', 'c']])
        expTest.features.setNames(['a', 'b', 'c'])
        expRet.features.setNames(['a', 'b', 'c'])
        assert toTest == expTest
        assert ret == expRet

    def test_points_extract_match_function(self):
        toTest = self.constructor([[1, 2, 3], [-1, 11, -3], [7, 11, -3], [7, 8, 9]], featureNames=['a', 'b', 'c'])
        ret = toTest.points.extract(match.anyValues(lambda x: x < 0))
        expTest = self.constructor([[1, 2, 3], [7, 8, 9]])
        expRet = self.constructor([[-1, 11, -3], [7, 11, -3]])
        expTest.features.setNames(['a', 'b', 'c'])
        expRet.features.setNames(['a', 'b', 'c'])
        assert toTest == expTest
        assert ret == expRet

        toTest = self.constructor([[-1, -2, -3], [-1, 11, -3], [7, 11, -3], [7, 8, 9]], featureNames=['a', 'b', 'c'])
        ret = toTest.points.extract(match.allValues(lambda x: x < 0))
        expTest = self.constructor([[-1, 11, -3], [7, 11, -3], [7, 8, 9]])
        expRet = self.constructor([[-1, -2, -3]])
        expTest.features.setNames(['a', 'b', 'c'])
        expRet.features.setNames(['a', 'b', 'c'])
        assert toTest == expTest
        assert ret == expRet

    ##########################
    # extract common backend #
    ##########################

    def back_extract_numberOnly(self, axis):
        if axis == 'point':
            toCall = "points"
        else:
            toCall = "features"

        data = [[1, 2, 3, 33], [4, 5, 6, 66], [7, 8, 9, 99], [10, 11, 12, 14]]
        pnames = ['1', '4', '7', '10']
        fnames = ['a', 'b', 'd', 'gg']
        toTest = self.constructor(data, pointNames=pnames, featureNames=fnames)
        ret = getattr(toTest, toCall).extract(number=3)
        if axis == 'point':
            exp = self.constructor(data[:3], pointNames=pnames[:3], featureNames=fnames)
            rem = self.constructor(data[3:], pointNames=pnames[3:], featureNames=fnames)
        else:
            exp = self.constructor([p[:3] for p in data], pointNames=pnames, featureNames=fnames[:3])
            rem = self.constructor([p[3:] for p in data], pointNames=pnames, featureNames=fnames[3:])

        assert exp.isIdentical(ret)
        assert rem.isIdentical(toTest)

    def back_extract_functionAndNumber(self, axis):
        if axis == 'point':
            toCall = "points"
        else:
            toCall = "features"

        data = [[1, 2, 3, 33], [4, 5, 6, 66], [7, 8, 9, 99], [10, 11, 12, 14]]
        pnames = ['1', '4', '7', '10']
        fnames = ['a', 'b', 'd', 'gg']
        toTest = self.constructor(data, pointNames=pnames, featureNames=fnames)
        ret = getattr(toTest, toCall).extract(allTrue, number=2)
        if axis == 'point':
            exp = self.constructor(data[:2], pointNames=pnames[:2], featureNames=fnames)
            rem = self.constructor(data[2:], pointNames=pnames[2:], featureNames=fnames)
        else:
            exp = self.constructor([p[:2] for p in data], pointNames=pnames, featureNames=fnames[:2])
            rem = self.constructor([p[2:] for p in data], pointNames=pnames, featureNames=fnames[2:])

        assert exp.isIdentical(ret)
        assert rem.isIdentical(toTest)

    def back_extract_numberAndRandomizeAllData(self, axis):
        """test that randomizing (with same randomly chosen seed) and limiting to a
        given number provides the same result for all input types if using all the data
        """
        if axis == 'point':
            toCall = "points"
        else:
            toCall = "features"

        data = [[1, 2, 3, 33], [4, 5, 6, 66], [7, 8, 9, 99], [10, 11, 12, 14]]
        pnames = ['1', '4', '7', '10']
        fnames = ['a', 'b', 'd', 'gg']
        toTest1 = self.constructor(data, pointNames=pnames, featureNames=fnames)
        toTest2 = toTest1.copy()
        toTest3 = toTest1.copy()
        toTest4 = toTest1.copy()

        seed = UML.randomness.generateSubsidiarySeed()
        UML.randomness.startAlternateControl(seed)
        ret = getattr(toTest1, toCall).extract(number=3, randomize=True)
        UML.randomness.endAlternateControl()

        UML.randomness.startAlternateControl(seed)
        retList = getattr(toTest2, toCall).extract([0, 1, 2, 3], number=3, randomize=True)
        UML.randomness.endAlternateControl()

        UML.randomness.startAlternateControl(seed)
        retRange = getattr(toTest3, toCall).extract(start=0, end=3, number=3, randomize=True)
        UML.randomness.endAlternateControl()

        UML.randomness.startAlternateControl(seed)
        retFunc = getattr(toTest4, toCall).extract(allTrue, number=3, randomize=True)
        UML.randomness.endAlternateControl()

        if axis == 'point':
            assert len(ret.points) == 3
            assert len(toTest1.points) == 1
        else:
            assert len(ret.features) == 3
            assert len(toTest1.features) == 1

        assert ret.isIdentical(retList)
        assert ret.isIdentical(retRange)
        assert ret.isIdentical(retFunc)
        assert toTest1.isIdentical(toTest2)
        assert toTest1.isIdentical(toTest3)
        assert toTest1.isIdentical(toTest4)

    def back_extract_numberAndRandomizeSelectedData(self, axis):
        """test that randomization occurs after the data has been selected from the user inputs """
        if axis == 'point':
            toCall = "points"
        else:
            toCall = "features"

        data = [[1, 2, 3, 33], [4, 5, 6, 66], [7, 8, 9, 99], [10, 11, 12, 14]]
        pnames = ['1', '4', '7', '10']
        fnames = ['a', 'b', 'd', 'gg']
        toTest1 = self.constructor(data, pointNames=pnames, featureNames=fnames)
        toTest2 = toTest1.copy()
        toTest3 = toTest1.copy()
        if axis == 'point':
            expRet1 = toTest1[1, :]
            expRet2 = toTest1[2, :]
            expTest1 = toTest1[[0, 1, 3], :]
            expTest2 = toTest1[[0, 2, 3], :]
        else:
            expRet1 = toTest1[:, 1]
            expRet2 = toTest1[:, 2]
            expTest1 = toTest1[:, [0, 1, 3]]
            expTest2 = toTest1[:, [0, 2, 3]]

        seed = UML.randomness.generateSubsidiarySeed()
        UML.randomness.startAlternateControl(seed)
        retList = getattr(toTest1, toCall).extract([1, 2], number=1, randomize=True)
        UML.randomness.endAlternateControl()

        UML.randomness.startAlternateControl(seed)
        retRange = getattr(toTest2, toCall).extract(start=1, end=2, number=1, randomize=True)
        UML.randomness.endAlternateControl()

        def middleRowsOrCols(value):
            return value[0] in [2, 4, 5, 7]

        UML.randomness.startAlternateControl(seed)
        retFunc = getattr(toTest3, toCall).extract(middleRowsOrCols, number=1, randomize=True)
        UML.randomness.endAlternateControl()

        assert retList.isIdentical(expRet1) or retList.isIdentical(expRet2)
        assert retRange.isIdentical(expRet1) or retList.isIdentical(expRet2)
        assert retFunc.isIdentical(expRet1) or retList.isIdentical(expRet2)

        assert toTest1.isIdentical(expTest1) or toTest1.isIdentical(expTest2)
        assert toTest2.isIdentical(expTest1) or toTest2.isIdentical(expTest2)
        assert toTest3.isIdentical(expTest1) or toTest3.isIdentical(expTest2)

    ######################
    # features.extract() #
    ######################

    @raises(CalledFunctionException)
    @mock.patch('UML.data.base.Base._constructIndicesList', side_effect=calledException)
    def test_features_extract_calls_constructIndicesList(self, mockFunc):
        toTest = self.constructor([[1,2,],[3,4]], featureNames=['a', 'b'])

        ret = toTest.features.extract(['a', 'b'])

    def test_features_extract_handmadeSingle(self):
        """ Test features.extract() against handmade output when extracting one feature """
        data = [[1, 2, 3], [4, 5, 6], [7, 8, 9]]
        toTest = self.constructor(data)
        ext1 = toTest.features.extract(0)
        exp1 = self.constructor([[1], [4], [7]])

        assert ext1.isIdentical(exp1)
        expEnd = self.constructor([[2, 3], [5, 6], [8, 9]])
        assert toTest.isIdentical(expEnd)

    def test_features_extract_List_NamePath_Preserve(self):
        data = [[1, 2, 3], [4, 5, 6], [7, 8, 9]]
        toTest = self.constructor(data)

        toTest._name = "testName"
        toTest._absPath = "testAbsPath"
        toTest._relPath = "testRelPath"

        ext1 = toTest.features.extract(0)

        assert toTest.path == 'testAbsPath'
        assert toTest.absolutePath == 'testAbsPath'
        assert toTest.relativePath == 'testRelPath'

        assert ext1.nameIsDefault()
        assert ext1.absolutePath == 'testAbsPath'
        assert ext1.relativePath == 'testRelPath'

    def test_features_extract_ListIntoFEmpty(self):
        """ Test features.extract() by removing a list of all features """
        data = [[1, 2, 3], [4, 5, 6], [7, 8, 9], [10, 11, 12]]
        toTest = self.constructor(data)
        expRet = self.constructor(data)
        ret = toTest.features.extract([0, 1, 2])

        assert ret.isIdentical(expRet)

        data = [[], [], [], []]
        data = numpy.array(data)
        exp = self.constructor(data)

        assert toTest.isIdentical(exp)

    def test_features_extract_ListIntoFEmptyOutOfOrder(self):
        """ Test features.extract() by removing a list of all features """
        data = [[1, 2, 3], [4, 5, 6], [7, 8, 9], [10, 11, 12]]
        toTest = self.constructor(data)
        expData = [[3, 1, 2], [6, 4, 5], [9, 7, 8], [12, 10, 11]]
        expRet = self.constructor(expData)
        ret = toTest.features.extract([2, 0, 1])

        assert ret.isIdentical(expRet)

        data = [[], [], [], []]
        data = numpy.array(data)
        exp = self.constructor(data)

        assert toTest.isIdentical(exp)


    def test_features_extract_handmadeListSequence(self):
        """ Test features.extract() against handmade output for several extractions by list """
        pointNames = ['1', '4', '7']
        data = [[1, 2, 3, -1], [4, 5, 6, -2], [7, 8, 9, -3]]
        toTest = self.constructor(data, pointNames=pointNames)
        ext1 = toTest.features.extract([0])
        exp1 = self.constructor([[1], [4], [7]], pointNames=pointNames)
        assert ext1.isIdentical(exp1)
        ext2 = toTest.features.extract([2, 1])
        exp2 = self.constructor([[-1, 3], [-2, 6], [-3, 9]], pointNames=pointNames)
        assert ext2.isIdentical(exp2)
        expEndData = [[2], [5], [8]]
        expEnd = self.constructor(expEndData, pointNames=pointNames)
        assert toTest.isIdentical(expEnd)

    def test_features_extract_handmadeListWithFeatureName(self):
        """ Test features.extract() against handmade output for list extraction when specifying featureNames """
        data = [[1, 2, 3, -1], [4, 5, 6, -2], [7, 8, 9, -3]]
        featureNames = ["one", "two", "three", "neg"]
        toTest = self.constructor(data, featureNames=featureNames)
        ext1 = toTest.features.extract(["one"])
        exp1 = self.constructor([[1], [4], [7]], featureNames=["one"])
        assert ext1.isIdentical(exp1)
        ext2 = toTest.features.extract(["three", "neg"])
        exp2 = self.constructor([[3, -1], [6, -2], [9, -3]], featureNames=["three", "neg"])
        assert ext2.isIdentical(exp2)
        expEnd = self.constructor([[2], [5], [8]], featureNames=["two"])
        assert toTest.isIdentical(expEnd)


    def test_features_extract_List_trickyOrdering(self):
        data = [0, 1, 1, 1, 0, 0, 0, 0, 1, 0]
        toExtract = [6, 5, 3, 9]
        #		toExtract = [3,5,6,9]

        toTest = self.constructor(data)

        ret = toTest.features.extract(toExtract)

        expRaw = [0, 0, 1, 0]
        expRet = self.constructor(expRaw)

        expRaw = [0, 1, 1, 0, 0, 1]
        expRem = self.constructor(expRaw)

        assert ret == expRet
        assert toTest == expRem

    def test_features_extract_List_reorderingWithFeatureNames(self):
        data = [[1, 2, 3, 10], [4, 5, 6, 11], [7, 8, 9, 12]]
        fnames = ['a', 'b', 'c', 'd']
        test = self.constructor(data, featureNames=fnames)

        expRetRaw = [[1, 3, 2], [4, 6, 5], [7, 9, 8]]
        expRetNames = ['a', 'c', 'b']
        expRet = self.constructor(expRetRaw, featureNames=expRetNames)

        expTestRaw = [[10], [11], [12]]
        expTestNames = ['d']
        expTest = self.constructor(expTestRaw, featureNames=expTestNames)

        ret = test.features.extract(expRetNames)
        assert ret == expRet
        assert test == expTest


    def test_features_extract_function_selectionGap(self):
        data = [0, 1, 1, 1, 0, 0, 0, 0, 1, 0]
        fnames = ['0', '1', '2', '3', '4', '5', '6', '7', '8', '9']

        extractIndices = [3, 5, 6, 9]

        def sel(feature):
            if int(feature.features.getName(0)) in extractIndices:
                return True
            else:
                return False

        toTest = self.constructor(data, featureNames=fnames)

        ret = toTest.features.extract(sel)

        expRaw = [1, 0, 0, 0]
        expNames = ['3', '5', '6', '9']
        expRet = self.constructor(expRaw, featureNames=expNames)

        expRaw = [0, 1, 1, 0, 0, 1]
        expNames = ['0', '1', '2', '4', '7', '8']
        expRem = self.constructor(expRaw, featureNames=expNames)

        assert ret == expRet
        assert toTest == expRem


    def test_features_extract_functionIntoFEmpty(self):
        """ Test features.extract() by removing all featuress using a function """
        data = [[1, 2, 3], [4, 5, 6], [7, 8, 9]]
        toTest = self.constructor(data)
        expRet = self.constructor(data)

        ret = toTest.features.extract(allTrue)
        assert ret.isIdentical(expRet)

        data = [[], [], []]
        data = numpy.array(data)
        exp = self.constructor(data)

        assert toTest.isIdentical(exp)

    def test_features_extract_function_returnPointEmpty(self):
        data = [[1, 2, 3], [4, 5, 6], [7, 8, 9]]
        toTest = self.constructor(data)
        exp = self.constructor(data)

        ret = toTest.features.extract(allFalse)

        data = [[], [], []]
        data = numpy.array(data)
        expRet = self.constructor(data)

        assert ret.isIdentical(expRet)
        assert toTest.isIdentical(exp)


    def test_features_extract_handmadeFunction(self):
        """ Test features.extract() against handmade output for function extraction """
        data = [[1, 2, 3, -1], [4, 5, 6, -2], [7, 8, 9, -3]]
        toTest = self.constructor(data)

        ext = toTest.features.extract(absoluteOne)
        exp = self.constructor([[1, -1], [4, -2], [7, -3]])
        assert ext.isIdentical(exp)
        expEnd = self.constructor([[2, 3], [5, 6], [8, 9]])
        assert toTest.isIdentical(expEnd)


    def test_features_extract_func_NamePath_preservation(self):
        data = [[1, 2, 3, -1], [4, 5, 6, -2], [7, 8, 9, -3]]
        toTest = self.constructor(data)

        toTest._name = "testName"
        toTest._absPath = "testAbsPath"
        toTest._relPath = "testRelPath"

        ext = toTest.features.extract(absoluteOne)

        assert toTest.name == "testName"
        assert toTest.absolutePath == "testAbsPath"
        assert toTest.relativePath == 'testRelPath'

        assert ext.nameIsDefault()
        assert ext.absolutePath == 'testAbsPath'
        assert ext.relativePath == 'testRelPath'

    def test_features_extract_handmadeFunctionWithFeatureName(self):
        """ Test features.extract() against handmade output for function extraction with featureNames """
        data = [[1, 2, 3, -1], [4, 5, 6, -2], [7, 8, 9, -3]]
        featureNames = ["one", "two", "three", "neg"]
        pointNames = ['1', '4', '7']
        toTest = self.constructor(data, pointNames=pointNames, featureNames=featureNames)

        ext = toTest.features.extract(absoluteOne)
        exp = self.constructor([[1, -1], [4, -2], [7, -3]], pointNames=pointNames, featureNames=['one', 'neg'])
        assert ext.isIdentical(exp)
        expEnd = self.constructor([[2, 3], [5, 6], [8, 9]], pointNames=pointNames, featureNames=["two", "three"])
        assert toTest.isIdentical(expEnd)

    @raises(ArgumentException)
    def test_features_extract_exceptionStartInvalid(self):
        """ Test features.extract() for ArgumentException when start is not a valid feature index """
        featureNames = ["one", "two", "three"]
        data = [[1, 2, 3], [4, 5, 6], [7, 8, 9]]
        toTest = self.constructor(data, featureNames=featureNames)
        toTest.features.extract(start=1.1, end=2)

    @raises(ArgumentException)
    def test_features_extract_exceptionStartInvalidFeatureName(self):
        """ Test features.extract() for ArgumentException when start is not a valid feature FeatureName """
        featureNames = ["one", "two", "three"]
        data = [[1, 2, 3], [4, 5, 6], [7, 8, 9]]
        toTest = self.constructor(data, featureNames=featureNames)
        toTest.features.extract(start="wrong", end=2)

    @raises(ArgumentException)
    def test_features_extract_exceptionEndInvalid(self):
        """ Test features.extract() for ArgumentException when start is not a valid feature index """
        featureNames = ["one", "two", "three"]
        data = [[1, 2, 3], [4, 5, 6], [7, 8, 9]]
        toTest = self.constructor(data, featureNames=featureNames)
        toTest.features.extract(start=0, end=5)

    @raises(ArgumentException)
    def test_features_extract_exceptionEndInvalidFeatureName(self):
        """ Test features.extract() for ArgumentException when start is not a valid featureName """
        featureNames = ["one", "two", "three"]
        data = [[1, 2, 3], [4, 5, 6], [7, 8, 9]]
        toTest = self.constructor(data, featureNames=featureNames)
        toTest.features.extract(start="two", end="five")

    @raises(ArgumentException)
    def test_features_extract_exceptionInversion(self):
        """ Test features.extract() for ArgumentException when start comes after end """
        featureNames = ["one", "two", "three"]
        data = [[1, 2, 3], [4, 5, 6], [7, 8, 9]]
        toTest = self.constructor(data, featureNames=featureNames)
        toTest.features.extract(start=2, end=0)

    @raises(ArgumentException)
    def test_features_extract_exceptionInversionFeatureName(self):
        """ Test features.extract() for ArgumentException when start comes after end as FeatureNames"""
        featureNames = ["one", "two", "three"]
        data = [[1, 2, 3], [4, 5, 6], [7, 8, 9]]
        toTest = self.constructor(data, featureNames=featureNames)
        toTest.features.extract(start="two", end="one")


    def test_features_extract_rangeIntoFEmpty(self):
        """ Test features.extract() removes all Featuress using ranges """
        featureNames = ["one", "two", "three"]
        data = [[1, 2, 3], [4, 5, 6], [7, 8, 9]]
        toTest = self.constructor(data, featureNames=featureNames)
        expRet = self.constructor(data, featureNames=featureNames)
        ret = toTest.features.extract(start=0, end=2)

        assert ret.isIdentical(expRet)

        data = [[], [], []]
        data = numpy.array(data)
        exp = self.constructor(data)

        assert toTest.isIdentical(exp)

    def test_features_extract_handmadeRange(self):
        """ Test features.extract() against handmade output for range extraction """
        data = [[1, 2, 3], [4, 5, 6], [7, 8, 9]]
        toTest = self.constructor(data)
        ret = toTest.features.extract(start=1, end=2)

        expectedRet = self.constructor([[2, 3], [5, 6], [8, 9]])
        expectedTest = self.constructor([[1], [4], [7]])

        assert expectedRet.isIdentical(ret)
        assert expectedTest.isIdentical(toTest)

    def test_features_extract_range_NamePath_preservation(self):
        data = [[1, 2, 3], [4, 5, 6], [7, 8, 9]]
        toTest = self.constructor(data)

        toTest._name = "testName"
        toTest._absPath = "testAbsPath"
        toTest._relPath = "testRelPath"

        ret = toTest.features.extract(start=1, end=2)

        assert toTest.name == "testName"
        assert toTest.absolutePath == "testAbsPath"
        assert toTest.relativePath == 'testRelPath'

        assert ret.nameIsDefault()
        assert ret.absolutePath == 'testAbsPath'
        assert ret.relativePath == 'testRelPath'


    def test_features_extract_handmadeWithFeatureNames(self):
        """ Test features.extract() against handmade output for range extraction with FeatureNames """
        featureNames = ["one", "two", "three"]
        pointNames = ['1', '4', '7']
        data = [[1, 2, 3], [4, 5, 6], [7, 8, 9]]

        toTest = self.constructor(data, pointNames=pointNames, featureNames=featureNames)
        ret = toTest.features.extract(start=1, end=2)

        expectedRet = self.constructor([[2, 3], [5, 6], [8, 9]], pointNames=pointNames, featureNames=["two", "three"])
        expectedTest = self.constructor([[1], [4], [7]], pointNames=pointNames, featureNames=["one"])

        assert expectedRet.isIdentical(ret)
        assert expectedTest.isIdentical(toTest)

    def test_features_extract_handmade_calling_featureNames(self):
        featureNames = ["one", "two", "three"]
        pointNames = ['1', '4', '7']
        data = [[1, 2, 3], [4, 5, 6], [7, 8, 9]]

        toTest = self.constructor(data, pointNames=pointNames, featureNames=featureNames)
        ret = toTest.features.extract(start="two", end="three")

        expectedRet = self.constructor([[2, 3], [5, 6], [8, 9]], pointNames=pointNames, featureNames=["two", "three"])
        expectedTest = self.constructor([[1], [4], [7]], pointNames=pointNames, featureNames=["one"])

        assert expectedRet.isIdentical(ret)
        assert expectedTest.isIdentical(toTest)

    def test_features_extract_handmadeString(self):
        featureNames = ["one", "two", "three"]
        pointNames = ['p1', 'p2', 'p3']
        data = [[1, 2, 3], [4, 5, 6], [7, 8, 9]]

        #test pointName=value
        toTest = self.constructor(data, pointNames=pointNames, featureNames=featureNames)
        ret = toTest.features.extract('p2=5')
        expectedRet = self.constructor([[2], [5], [8]], pointNames=pointNames, featureNames=[featureNames[1]])
        expectedTest = self.constructor([[1, 3], [4, 6], [7, 9]], pointNames=pointNames,
                                        featureNames=[featureNames[0], featureNames[-1]])
        assert expectedRet.isIdentical(ret)
        assert expectedTest.isIdentical(toTest)

        #test featureName==value
        toTest = self.constructor(data, pointNames=pointNames, featureNames=featureNames)
        ret = toTest.features.extract('p1==1')
        expectedRet = self.constructor([[1], [4], [7]], pointNames=pointNames, featureNames=[featureNames[0]])
        expectedTest = self.constructor([[2, 3], [5, 6], [8, 9]], pointNames=pointNames, featureNames=featureNames[1:])
        assert expectedRet.isIdentical(ret)
        assert expectedTest.isIdentical(toTest)

        #test featureName<value
        toTest = self.constructor(data, pointNames=pointNames, featureNames=featureNames)
        ret = toTest.features.extract('p3<9')
        expectedRet = self.constructor([[1, 2], [4, 5], [7, 8]], pointNames=pointNames, featureNames=featureNames[:-1])
        expectedTest = self.constructor([[3], [6], [9]], pointNames=pointNames, featureNames=[featureNames[-1]])
        assert expectedRet.isIdentical(ret)
        assert expectedTest.isIdentical(toTest)

        #test featureName<=value
        toTest = self.constructor(data, pointNames=pointNames, featureNames=featureNames)
        ret = toTest.features.extract('p3<=8')
        expectedRet = self.constructor([[1, 2], [4, 5], [7, 8]], pointNames=pointNames, featureNames=featureNames[:-1])
        expectedTest = self.constructor([[3], [6], [9]], pointNames=pointNames, featureNames=[featureNames[-1]])
        assert expectedRet.isIdentical(ret)
        assert expectedTest.isIdentical(toTest)

        #test featureName>value
        toTest = self.constructor(data, pointNames=pointNames, featureNames=featureNames)
        ret = toTest.features.extract('p3>8')
        expectedRet = self.constructor([[3], [6], [9]], pointNames=pointNames, featureNames=[featureNames[-1]])
        expectedTest = self.constructor([[1, 2], [4, 5], [7, 8]], pointNames=pointNames, featureNames=featureNames[:-1])
        assert expectedRet.isIdentical(ret)
        assert expectedTest.isIdentical(toTest)

        #test featureName>=value
        toTest = self.constructor(data, pointNames=pointNames, featureNames=featureNames)
        ret = toTest.features.extract('p3>8.5')
        expectedRet = self.constructor([[3], [6], [9]], pointNames=pointNames, featureNames=[featureNames[-1]])
        expectedTest = self.constructor([[1, 2], [4, 5], [7, 8]], pointNames=pointNames, featureNames=featureNames[:-1])
        assert expectedRet.isIdentical(ret)
        assert expectedTest.isIdentical(toTest)

        #test featureName!=value
        toTest = self.constructor(data, pointNames=pointNames, featureNames=featureNames)
        ret = toTest.features.extract('p1!=1.0')
        expectedRet = self.constructor([[2, 3], [5, 6], [8, 9]], pointNames=pointNames, featureNames=featureNames[1:])
        expectedTest = self.constructor([[1], [4], [7]], pointNames=pointNames, featureNames=[featureNames[0]])
        assert expectedRet.isIdentical(ret)
        assert expectedTest.isIdentical(toTest)

        #test featureName<value and return back an empty
        toTest = self.constructor(data, pointNames=pointNames, featureNames=featureNames)
        ret = toTest.features.extract('p1<1')
        expectedRet = self.constructor([], pointNames=pointNames)
        expectedTest = self.constructor(data, pointNames=pointNames, featureNames=featureNames)
        assert expectedRet.isIdentical(ret)
        assert expectedTest.isIdentical(toTest)

        #test featureName<value and return back all data
        toTest = self.constructor(data, pointNames=pointNames, featureNames=featureNames)
        ret = toTest.features.extract('p1>0')
        expectedRet = self.constructor(data, pointNames=pointNames, featureNames=featureNames)
        expectedTest = self.constructor([], pointNames=pointNames)
        assert expectedRet.isIdentical(ret)
        assert expectedTest.isIdentical(toTest)

    def test_features_extract_handmadeStringWithOperatorWhitespace(self):
        featureNames = ["one", "two", "three"]
        pointNames = ['p1', 'p2', 'p3']
        data = [[1, 2, 3], [4, 5, 6], [7, 8, 9]]

        #test pointName=value
        toTest = self.constructor(data, pointNames=pointNames, featureNames=featureNames)
        ret = toTest.features.extract('p2 = 5')
        expectedRet = self.constructor([[2], [5], [8]], pointNames=pointNames, featureNames=[featureNames[1]])
        expectedTest = self.constructor([[1, 3], [4, 6], [7, 9]], pointNames=pointNames,
                                        featureNames=[featureNames[0], featureNames[-1]])
        assert expectedRet.isIdentical(ret)
        assert expectedTest.isIdentical(toTest)

        #test featureName==value
        toTest = self.constructor(data, pointNames=pointNames, featureNames=featureNames)
        ret = toTest.features.extract('p1 == 1')
        expectedRet = self.constructor([[1], [4], [7]], pointNames=pointNames, featureNames=[featureNames[0]])
        expectedTest = self.constructor([[2, 3], [5, 6], [8, 9]], pointNames=pointNames, featureNames=featureNames[1:])
        assert expectedRet.isIdentical(ret)
        assert expectedTest.isIdentical(toTest)

        #test featureName<value
        toTest = self.constructor(data, pointNames=pointNames, featureNames=featureNames)
        ret = toTest.features.extract('p3 < 9')
        expectedRet = self.constructor([[1, 2], [4, 5], [7, 8]], pointNames=pointNames, featureNames=featureNames[:-1])
        expectedTest = self.constructor([[3], [6], [9]], pointNames=pointNames, featureNames=[featureNames[-1]])
        assert expectedRet.isIdentical(ret)
        assert expectedTest.isIdentical(toTest)

        #test featureName<=value
        toTest = self.constructor(data, pointNames=pointNames, featureNames=featureNames)
        ret = toTest.features.extract('p3 <= 8')
        expectedRet = self.constructor([[1, 2], [4, 5], [7, 8]], pointNames=pointNames, featureNames=featureNames[:-1])
        expectedTest = self.constructor([[3], [6], [9]], pointNames=pointNames, featureNames=[featureNames[-1]])
        assert expectedRet.isIdentical(ret)
        assert expectedTest.isIdentical(toTest)

        #test featureName>value
        toTest = self.constructor(data, pointNames=pointNames, featureNames=featureNames)
        ret = toTest.features.extract('p3 > 8')
        expectedRet = self.constructor([[3], [6], [9]], pointNames=pointNames, featureNames=[featureNames[-1]])
        expectedTest = self.constructor([[1, 2], [4, 5], [7, 8]], pointNames=pointNames, featureNames=featureNames[:-1])
        assert expectedRet.isIdentical(ret)
        assert expectedTest.isIdentical(toTest)

        #test featureName>=value
        toTest = self.constructor(data, pointNames=pointNames, featureNames=featureNames)
        ret = toTest.features.extract('p3 > 8.5')
        expectedRet = self.constructor([[3], [6], [9]], pointNames=pointNames, featureNames=[featureNames[-1]])
        expectedTest = self.constructor([[1, 2], [4, 5], [7, 8]], pointNames=pointNames, featureNames=featureNames[:-1])
        assert expectedRet.isIdentical(ret)
        assert expectedTest.isIdentical(toTest)

        #test featureName!=value
        toTest = self.constructor(data, pointNames=pointNames, featureNames=featureNames)
        ret = toTest.features.extract('p1 != 1.0')
        expectedRet = self.constructor([[2, 3], [5, 6], [8, 9]], pointNames=pointNames, featureNames=featureNames[1:])
        expectedTest = self.constructor([[1], [4], [7]], pointNames=pointNames, featureNames=[featureNames[0]])
        assert expectedRet.isIdentical(ret)
        assert expectedTest.isIdentical(toTest)

        #test featureName<value and return back an empty
        toTest = self.constructor(data, pointNames=pointNames, featureNames=featureNames)
        ret = toTest.features.extract('p1 < 1')
        expectedRet = self.constructor([], pointNames=pointNames)
        expectedTest = self.constructor(data, pointNames=pointNames, featureNames=featureNames)
        assert expectedRet.isIdentical(ret)
        assert expectedTest.isIdentical(toTest)

        #test featureName<value and return back all data
        toTest = self.constructor(data, pointNames=pointNames, featureNames=featureNames)
        ret = toTest.features.extract('p1 > 0')
        expectedRet = self.constructor(data, pointNames=pointNames, featureNames=featureNames)
        expectedTest = self.constructor([], pointNames=pointNames)
        assert expectedRet.isIdentical(ret)
        assert expectedTest.isIdentical(toTest)

    def test_features_extract_handmadeStringWithPointWhitespace(self):
        featureNames = ["one", "two", "three"]
        pointNames = ['pt 1', 'pt 2', 'pt 3']
        data = [[1, 2, 3], [4, 5, 6], [7, 8, 9]]

        #test pointName=value with no operator whitespace
        toTest = self.constructor(data, pointNames=pointNames, featureNames=featureNames)
        ret = toTest.features.extract('pt 2=5')
        expectedRet = self.constructor([[2], [5], [8]], pointNames=pointNames, featureNames=[featureNames[1]])
        expectedTest = self.constructor([[1, 3], [4, 6], [7, 9]], pointNames=pointNames,
                                        featureNames=[featureNames[0], featureNames[-1]])
        assert expectedRet.isIdentical(ret)
        assert expectedTest.isIdentical(toTest)

        #test pointName=value with operator whitespace
        toTest = self.constructor(data, pointNames=pointNames, featureNames=featureNames)
        ret = toTest.features.extract('pt 2 = 5')
        expectedRet = self.constructor([[2], [5], [8]], pointNames=pointNames, featureNames=[featureNames[1]])
        expectedTest = self.constructor([[1, 3], [4, 6], [7, 9]], pointNames=pointNames,
                                        featureNames=[featureNames[0], featureNames[-1]])
        assert expectedRet.isIdentical(ret)
        assert expectedTest.isIdentical(toTest)

    def test_features_extract_list_mixed(self):
        """ Test features.extract() list input with mixed names and indices """
        data = [[1, 2, 3, -1], [4, 5, 6, -2], [7, 8, 9, -3]]
        featureNames = ["one", "two", "three", "neg"]
        toTest = self.constructor(data, featureNames=featureNames)
        ret = toTest.features.extract([1, "three", -1])
        expRet = self.constructor([[2, 3, -1], [5, 6, -2], [8, 9, -3]], featureNames=["two", "three", "neg"])
        expTest = self.constructor([[1], [4], [7]], featureNames=["one"])
        assert ret.isIdentical(expRet)
        assert toTest.isIdentical(expTest)

    @raises(ArgumentException)
    def test_features_extract_handmadeString_pointNotExist(self):
        featureNames = ["one", "two", "three"]
        pointNames = ['1', '4', '7']
        data = [[1, 2, 3], [4, 5, 6], [7, 8, 9]]

        toTest = self.constructor(data, pointNames=pointNames, featureNames=featureNames)
        ret = toTest.features.extract('5=1')

    def test_features_extract_numberOnly(self):
        self.back_extract_numberOnly('feature')

    def test_features_extract_functionAndNumber(self):
        self.back_extract_functionAndNumber('feature')

    def test_features_extract_numberAndRandomizeAllData(self):
        self.back_extract_numberAndRandomizeAllData('feature')

    def test_features_extract_numberAndRandomizeSelectedData(self):
        self.back_extract_numberAndRandomizeSelectedData('feature')

    @raises(ArgumentException)
    def test_features_extract_randomizeNoNumber(self):
        self.back_structural_randomizeNoNumber('extract', 'feature')

    @raises(ArgumentException)
    def test_features_extract_list_numberGreaterThanTargeted(self):
        self.back_structural_list_numberGreaterThanTargeted('extract', 'feature')

    @raises(ArgumentException)
    def test_features_extract_function_numberGreaterThanTargeted(self):
        self.back_structural_function_numberGreaterThanTargeted('extract', 'feature')

    @raises(ArgumentException)
    def test_features_extract_range_numberGreaterThanTargeted(self):
        self.back_structural_range_numberGreaterThanTargeted('extract', 'feature')

    ### using match module ###

    def test_features_extract_match_missing(self):
        toTest = self.constructor([[1, 2, 3], [None, 11, None], [7, 11, None], [7, 8, 9]], featureNames=['a', 'b', 'c'])
        ret = toTest.features.extract(match.anyMissing)
        expTest = self.constructor([[2], [11], [11], [8]])
        expRet = self.constructor([[1, 3], [None, None], [7, None], [7, 9]])
        expTest.features.setNames(['b'])
        expRet.features.setNames(['a', 'c'])
        assert toTest == expTest
        assert ret == expRet

        toTest = self.constructor([[1, 2, None], [None, 11, None], [7, 11, None], [7, 8, None]], featureNames=['a', 'b', 'c'])
        ret = toTest.features.extract(match.allMissing)
        expTest = self.constructor([[1, 2], [None, 11], [7, 11], [7, 8]])
        expRet = self.constructor([[None], [None], [None], [None]])
        expTest.features.setNames(['a', 'b'])
        expRet.features.setNames(['c'])
        assert toTest == expTest
        assert ret == expRet

    def test_features_extract_match_nonNumeric(self):
        toTest = self.constructor([[1, 2, 3], ['a', 11, 'c'], [7, 11, 'c'], [7, 8, 9]], featureNames=['a', 'b', 'c'])
        ret = toTest.features.extract(match.anyNonNumeric)
        expTest = self.constructor([[2], [11], [11], [8]])
        expRet = self.constructor([[1, 3], ['a', 'c'], [7, 'c'], [7, 9]])
        expTest.features.setNames(['b'])
        expRet.features.setNames(['a', 'c'])
        assert toTest == expTest
        assert ret == expRet

        toTest = self.constructor([[1, 2, 'c'], ['a', 11, 'c'], [7, 11, 'c'], [7, 8, 'c']], featureNames=['a', 'b', 'c'])
        ret = toTest.features.extract(match.allNonNumeric)
        expTest = self.constructor([[1, 2], ['a', 11], [7, 11], [7, 8]])
        expRet = self.constructor([['c'], ['c'], ['c'], ['c']])
        expTest.features.setNames(['a', 'b'])
        expRet.features.setNames(['c'])
        assert toTest == expTest
        assert ret == expRet

    def test_features_extract_match_list(self):
        toTest = self.constructor([[1, 2, 3], ['a', 11, 'c'], ['x', 11, 'c'], [7, 8, 9]], featureNames=['a', 'b', 'c'])
        ret = toTest.features.extract(match.anyValues(['a', 'c', 'x']))
        expTest = self.constructor([[2], [11], [11], [8]])
        expRet = self.constructor([[1, 3], ['a', 'c'], ['x', 'c'], [7, 9]])
        expTest.features.setNames(['b'])
        expRet.features.setNames(['a', 'c'])
        assert toTest == expTest
        assert ret == expRet

        toTest = self.constructor([[1, 2, 'c'], ['a', 11, 'c'], ['x', 11, 'c'], [7, 8, 'c']], featureNames=['a', 'b', 'c'])
        ret = toTest.features.extract(match.allValues(['a', 'c', 'x']))
        expTest = self.constructor([[1, 2], ['a', 11], ['x', 11], [7, 8]])
        expRet = self.constructor([['c'], ['c'], ['c'], ['c']])
        expTest.features.setNames(['a', 'b'])
        expRet.features.setNames(['c'])
        assert toTest == expTest
        assert ret == expRet

    def test_features_extract_match_function(self):
        toTest = self.constructor([[1, 2, 3], [-1, 11, -3], [-1, 11, -1], [7, 8, 9]], featureNames=['a', 'b', 'c'])
        ret = toTest.features.extract(match.anyValues(lambda x: x < 0))
        expTest = self.constructor([[2], [11], [11], [8]])
        expRet = self.constructor([[1, 3], [-1, -3], [-1, -1], [7, 9]])
        expTest.features.setNames(['b'])
        expRet.features.setNames(['a', 'c'])
        assert toTest == expTest
        assert ret == expRet

        toTest = self.constructor([[1, 2, -3], [-1, 11, -3], [-1, 11, -3], [7, 8, -3]], featureNames=['a', 'b', 'c'])
        ret = toTest.features.extract(match.allValues(lambda x: x < 0))
        expTest = self.constructor([[1, 2], [-1, 11], [-1, 11], [7, 8]])
        expRet = self.constructor([[-3], [-3], [-3], [-3]])
        expTest.features.setNames(['a', 'b'])
        expRet.features.setNames(['c'])
        assert toTest == expTest
        assert ret == expRet

    #################
    # points.delete #
    #################

    @raises(CalledFunctionException)
    @mock.patch('UML.data.base.Base._constructIndicesList', side_effect=calledException)
    def test_points_delete_calls_constructIndicesList(self, mockFunc):
        toTest = self.constructor([[1,2,],[3,4]], pointNames=['a', 'b'])

        toTest.points.delete(['a', 'b'])

    def test_points_delete_handmadeSingle(self):
        """ Test points.delete() against handmade output when deleting one point """
        data = [[1, 2, 3], [4, 5, 6], [7, 8, 9]]
        toTest = self.constructor(data)
        toTest.points.delete(0)
        expEnd = self.constructor([[4, 5, 6], [7, 8, 9]])
        assert toTest.isIdentical(expEnd)

    def test_points_delete_index_NamePath_Preserve(self):
        data = [[1, 2, 3], [4, 5, 6], [7, 8, 9]]
        toTest = self.constructor(data)

        toTest._name = 'testName'
        toTest._absPath = 'testAbsPath'
        toTest._relPath = 'testRelPath'

        toTest.points.delete(0)

        assert toTest.name == "testName"
        assert toTest.absolutePath == "testAbsPath"
        assert toTest.relativePath == 'testRelPath'


    def test_points_delete_ListIntoPEmpty(self):
        """ Test points.delete() by deleting a list of all points """
        data = [[1, 2, 3], [4, 5, 6], [7, 8, 9], [10, 11, 12]]
        toTest = self.constructor(data)
        toTest.points.delete([0, 1, 2, 3])

        data = [[], [], []]
        data = numpy.array(data).T
        exp = self.constructor(data)

        assert toTest.isIdentical(exp)


    def test_points_delete_handmadeListSequence(self):
        """ Test points.delete() against handmade output for several list deletions """
        data = [[1, 2, 3], [4, 5, 6], [7, 8, 9], [10, 11, 12]]
        names = ['1', '4', '7', '10']
        toTest = self.constructor(data, pointNames=names)
        toTest.points.delete('1')
        exp1 = self.constructor([[4, 5, 6], [7, 8, 9], [10, 11, 12]], pointNames=['4', '7', '10'])
        assert toTest.isIdentical(exp1)
        toTest.points.delete([1, 2])
        exp2 = self.constructor([[4, 5, 6]], pointNames=['4'])
        assert toTest.isIdentical(exp2)

    def test_points_delete_handmadeListOrdering(self):
        """ Test points.delete() against handmade output for out of order deletion """
        data = [[1, 2, 3], [4, 5, 6], [7, 8, 9], [10, 11, 12], [13, 14, 15]]
        names = ['1', '4', '7', '10', '13']
        toTest = self.constructor(data, pointNames=names)
        toTest.points.delete([3, 4, 1])
        expEnd = self.constructor([[1, 2, 3], [7, 8, 9]], pointNames=['1', '7'])
        assert toTest.isIdentical(expEnd)

    def test_points_delete_List_trickyOrdering(self):
        data = [[0], [2], [2], [2], [0], [0], [0], [0], [2], [0]]
        toDelete = [6, 5, 3, 9]

        toTest = self.constructor(data)

        toTest.points.delete(toDelete)

        expRaw = [[0], [2], [2], [0], [0], [2]]
        expRem = self.constructor(expRaw)

        assert toTest == expRem

    def test_points_delete_function_selectionGap(self):
        data = [[0], [2], [2], [2], [0], [0], [0], [0], [2], [0]]
        deleteIndices = [3, 5, 6, 9]
        pnames = ['0', '1', '2', '3', '4', '5', '6', '7', '8', '9']

        def sel(point):
            if int(point.points.getName(0)) in deleteIndices:
                return True
            else:
                return False

        toTest = self.constructor(data, pointNames=pnames)

        toTest.points.delete(sel)

        expRaw = [[0], [2], [2], [0], [0], [2]]
        expNames = ['0', '1', '2', '4', '7', '8']
        expRem = self.constructor(expRaw, pointNames=expNames)

        assert toTest == expRem


    def test_points_delete_functionIntoPEmpty(self):
        """ Test points.delete() by removing all points using a function """
        data = [[1, 2, 3], [4, 5, 6], [7, 8, 9]]
        toTest = self.constructor(data)

        toTest.points.delete(allTrue)

        data = [[], [], []]
        data = numpy.array(data).T
        exp = self.constructor(data)

        assert toTest.isIdentical(exp)

    def test_points_delete_function_returnPointEmpty(self):
        data = [[1, 2, 3], [4, 5, 6], [7, 8, 9]]
        toTest = self.constructor(data)
        exp = self.constructor(data)

        toTest.points.delete(allFalse)

        assert toTest.isIdentical(exp)

    def test_points_delete_handmadeFunction(self):
        """ Test points.delete() against handmade output for function deletion """
        data = [[1, 2, 3], [4, 5, 6], [7, 8, 9]]
        toTest = self.constructor(data)

        toTest.points.delete(oneOrFour)
        expEnd = self.constructor([[7, 8, 9]])
        assert toTest.isIdentical(expEnd)

    def test_points_delete_func_NamePath_preservation(self):
        data = [[1, 2, 3], [4, 5, 6], [7, 8, 9]]
        toTest = self.constructor(data)

        toTest._name = "testName"
        toTest._absPath = "testAbsPath"
        toTest._relPath = "testRelPath"

        toTest.points.delete(oneOrFour)

        assert toTest.name == "testName"
        assert toTest.absolutePath == "testAbsPath"
        assert toTest.relativePath == 'testRelPath'


    def test_points_delete_handmadeFuncionWithFeatureNames(self):
        """ Test points.delete() against handmade output for function deletion with featureNames"""
        featureNames = ["one", "two", "three"]
        data = [[1, 2, 3], [4, 5, 6], [7, 8, 9]]
        toTest = self.constructor(data, featureNames=featureNames)

        toTest.points.delete(oneOrFour)
        expEnd = self.constructor([[7, 8, 9]], featureNames=featureNames)
        assert toTest.isIdentical(expEnd)


    @raises(ArgumentException)
    def test_points_delete_exceptionStartInvalid(self):
        """ Test points.delete() for ArgumentException when start is not a valid point index """
        featureNames = ["one", "two", "three"]
        data = [[1, 2, 3], [4, 5, 6], [7, 8, 9]]
        toTest = self.constructor(data, featureNames=featureNames)
        toTest.points.delete(start=1.1, end=2)

    @raises(ArgumentException)
    def test_points_delete_exceptionEndInvalid(self):
        """ Test points.delete() for ArgumentException when start is not a valid Point index """
        featureNames = ["one", "two", "three"]
        data = [[1, 2, 3], [4, 5, 6], [7, 8, 9]]
        toTest = self.constructor(data, featureNames=featureNames)
        toTest.points.delete(start=1, end=5)

    @raises(ArgumentException)
    def test_points_delete_exceptionInversion(self):
        """ Test points.delete() for ArgumentException when start comes after end """
        featureNames = ["one", "two", "three"]
        data = [[1, 2, 3], [4, 5, 6], [7, 8, 9]]
        toTest = self.constructor(data, featureNames=featureNames)
        toTest.points.delete(start=2, end=0)

    def test_points_delete_handmadeRange(self):
        """ Test points.delete() against handmade output for range deletion """
        data = [[1, 2, 3], [4, 5, 6], [7, 8, 9]]
        toTest = self.constructor(data)
        toTest.points.delete(start=1, end=2)

        expectedTest = self.constructor([[1, 2, 3]])

        assert expectedTest.isIdentical(toTest)

    def test_points_delete_range_NamePath_preservation(self):
        data = [[1, 2, 3], [4, 5, 6], [7, 8, 9]]
        toTest = self.constructor(data)

        toTest._name = "testName"
        toTest._absPath = "testAbsPath"
        toTest._relPath = "testRelPath"

        toTest.points.delete(start=1, end=2)

        assert toTest.name == "testName"
        assert toTest.absolutePath == "testAbsPath"
        assert toTest.relativePath == 'testRelPath'


    def test_points_delete_rangeIntoPEmpty(self):
        """ Test points.delete() removes all points using ranges """
        featureNames = ["one", "two", "three"]
        pointNames = ['1', '4', '7']
        data = [[1, 2, 3], [4, 5, 6], [7, 8, 9]]
        toTest = self.constructor(data, pointNames=pointNames, featureNames=featureNames)
        toTest.points.delete(start=0, end=2)

        data = [[], [], []]
        data = numpy.array(data).T
        exp = self.constructor(data, featureNames=featureNames)

        assert toTest.isIdentical(exp)


    def test_points_delete_handmadeRangeWithFeatureNames(self):
        """ Test points.delete() against handmade output for range deletion with featureNames """
        featureNames = ["one", "two", "three"]
        pointNames = ['1', '4', '7']
        data = [[1, 2, 3], [4, 5, 6], [7, 8, 9]]
        toTest = self.constructor(data, pointNames=pointNames, featureNames=featureNames)
        toTest.points.delete(start=1, end=2)

        expectedTest = self.constructor([[1, 2, 3]], pointNames=['1'], featureNames=featureNames)

        assert expectedTest.isIdentical(toTest)

    def test_points_delete_handmadeRangeRand_FM(self):
        """ Test points.delete() for correct sizes when using randomized range deletion and featureNames """
        featureNames = ["one", "two", "three"]
        data = [[1, 2, 3], [4, 5, 6], [7, 8, 9]]
        toTest = self.constructor(data, featureNames=featureNames)
        toTest.points.delete(start=0, end=2, number=2, randomize=True)

        assert len(toTest.points) == 1

    def test_points_delete_handmadeRangeDefaults(self):
        """ Test points.delete uses the correct defaults in the case of range based deletion """
        featureNames = ["one", "two", "three"]
        pointNames = ['1', '4', '7']
        data = [[1, 2, 3], [4, 5, 6], [7, 8, 9]]
        toTest = self.constructor(data, pointNames=pointNames, featureNames=featureNames)
        toTest.points.delete(end=1)

        expectedTest = self.constructor([[7, 8, 9]], pointNames=['7'], featureNames=featureNames)

        assert expectedTest.isIdentical(toTest)

        toTest = self.constructor(data, pointNames=pointNames, featureNames=featureNames)
        toTest.points.delete(start=1)

        expectedTest = self.constructor([[1, 2, 3]], pointNames=['1'], featureNames=featureNames)

        assert expectedTest.isIdentical(toTest)

    def test_points_delete_handmade_calling_pointNames(self):
        featureNames = ["one", "two", "three"]
        pointNames = ['1', '4', '7']
        data = [[1, 2, 3], [4, 5, 6], [7, 8, 9]]

        toTest = self.constructor(data, pointNames=pointNames, featureNames=featureNames)
        toTest.points.delete(start='4', end='7')
        expectedTest = self.constructor([[1, 2, 3]], pointNames=pointNames[:1], featureNames=featureNames)
        assert expectedTest.isIdentical(toTest)

    def test_points_delete_handmadeString(self):
        featureNames = ["one", "two", "three"]
        pointNames = ['1', '4', '7']
        data = [[1, 2, 3], [4, 5, 6], [7, 8, 9]]

        #test featureName=value
        toTest = self.constructor(data, pointNames=pointNames, featureNames=featureNames)
        toTest.points.delete('one=1')
        expectedTest = self.constructor([[4, 5, 6], [7, 8, 9]], pointNames=pointNames[1:], featureNames=featureNames)
        assert expectedTest.isIdentical(toTest)

        #test featureName==value
        toTest = self.constructor(data, pointNames=pointNames, featureNames=featureNames)
        toTest.points.delete('one==1')
        expectedTest = self.constructor([[4, 5, 6], [7, 8, 9]], pointNames=pointNames[1:], featureNames=featureNames)
        assert expectedTest.isIdentical(toTest)

        #test featureName<value
        toTest = self.constructor(data, pointNames=pointNames, featureNames=featureNames)
        toTest.points.delete('one<2')
        expectedTest = self.constructor([[4, 5, 6], [7, 8, 9]], pointNames=pointNames[1:], featureNames=featureNames)
        assert expectedTest.isIdentical(toTest)

        #test featureName<=value
        toTest = self.constructor(data, pointNames=pointNames, featureNames=featureNames)
        toTest.points.delete('one<=1')
        expectedTest = self.constructor([[4, 5, 6], [7, 8, 9]], pointNames=pointNames[1:], featureNames=featureNames)
        assert expectedTest.isIdentical(toTest)

        #test featureName>value
        toTest = self.constructor(data, pointNames=pointNames, featureNames=featureNames)
        toTest.points.delete('one>4')
        expectedTest = self.constructor([[1, 2, 3], [4, 5, 6]], pointNames=pointNames[:-1], featureNames=featureNames)
        assert expectedTest.isIdentical(toTest)

        #test featureName>=value
        toTest = self.constructor(data, pointNames=pointNames, featureNames=featureNames)
        toTest.points.delete('one>=7')
        expectedTest = self.constructor([[1, 2, 3], [4, 5, 6]], pointNames=pointNames[:-1], featureNames=featureNames)
        assert expectedTest.isIdentical(toTest)

        #test featureName!=value
        toTest = self.constructor(data, pointNames=pointNames, featureNames=featureNames)
        toTest.points.delete('one!=4')
        expectedTest = self.constructor([[4, 5, 6]], pointNames=[pointNames[1]], featureNames=featureNames)
        assert expectedTest.isIdentical(toTest)

        #test featureName<value and return back an empty
        assert expectedTest.isIdentical(toTest)
        toTest = self.constructor(data, pointNames=pointNames, featureNames=featureNames)
        toTest.points.delete('one<1')
        expectedTest = self.constructor(data, pointNames=pointNames, featureNames=featureNames)
        assert expectedTest.isIdentical(toTest)

        #test featureName<value and return back all data
        assert expectedTest.isIdentical(toTest)
        toTest = self.constructor(data, pointNames=pointNames, featureNames=featureNames)
        toTest.points.delete('one>0')
        expectedTest = self.constructor([], featureNames=featureNames)
        assert expectedTest.isIdentical(toTest)

    def test_points_delete_handmadeStringWithOperatorWhitespace(self):
        featureNames = ["one", "two", "three"]
        pointNames = ['1', '4', '7']
        data = [[1, 2, 3], [4, 5, 6], [7, 8, 9]]

        #test featureName=value
        toTest = self.constructor(data, pointNames=pointNames, featureNames=featureNames)
        toTest.points.delete('one = 1')
        expectedTest = self.constructor([[4, 5, 6], [7, 8, 9]], pointNames=pointNames[1:], featureNames=featureNames)
        assert expectedTest.isIdentical(toTest)

        #test featureName==value
        toTest = self.constructor(data, pointNames=pointNames, featureNames=featureNames)
        toTest.points.delete('one == 1')
        expectedTest = self.constructor([[4, 5, 6], [7, 8, 9]], pointNames=pointNames[1:], featureNames=featureNames)
        assert expectedTest.isIdentical(toTest)

        #test featureName<value
        toTest = self.constructor(data, pointNames=pointNames, featureNames=featureNames)
        toTest.points.delete('one < 2')
        expectedTest = self.constructor([[4, 5, 6], [7, 8, 9]], pointNames=pointNames[1:], featureNames=featureNames)
        assert expectedTest.isIdentical(toTest)

        #test featureName<=value
        toTest = self.constructor(data, pointNames=pointNames, featureNames=featureNames)
        toTest.points.delete('one <= 1')
        expectedTest = self.constructor([[4, 5, 6], [7, 8, 9]], pointNames=pointNames[1:], featureNames=featureNames)
        assert expectedTest.isIdentical(toTest)

        #test featureName>value
        toTest = self.constructor(data, pointNames=pointNames, featureNames=featureNames)
        toTest.points.delete('one > 4')
        expectedTest = self.constructor([[1, 2, 3], [4, 5, 6]], pointNames=pointNames[:-1], featureNames=featureNames)
        assert expectedTest.isIdentical(toTest)

        #test featureName>=value
        toTest = self.constructor(data, pointNames=pointNames, featureNames=featureNames)
        toTest.points.delete('one >= 7')
        expectedTest = self.constructor([[1, 2, 3], [4, 5, 6]], pointNames=pointNames[:-1], featureNames=featureNames)
        assert expectedTest.isIdentical(toTest)

        #test featureName!=value
        toTest = self.constructor(data, pointNames=pointNames, featureNames=featureNames)
        toTest.points.delete('one != 4')
        expectedTest = self.constructor([[4, 5, 6]], pointNames=[pointNames[1]], featureNames=featureNames)
        assert expectedTest.isIdentical(toTest)

        #test featureName<value and return back an empty
        assert expectedTest.isIdentical(toTest)
        toTest = self.constructor(data, pointNames=pointNames, featureNames=featureNames)
        toTest.points.delete('one < 1')
        expectedTest = self.constructor(data, pointNames=pointNames, featureNames=featureNames)
        assert expectedTest.isIdentical(toTest)

        #test featureName<value and return back all data
        assert expectedTest.isIdentical(toTest)
        toTest = self.constructor(data, pointNames=pointNames, featureNames=featureNames)
        toTest.points.delete('one > 0')
        expectedTest = self.constructor([], featureNames=featureNames)
        assert expectedTest.isIdentical(toTest)

    def test_points_delete_handmadeStringWithFeatureWhitespace(self):
        featureNames = ["feature one", "feature two", "feature three"]
        pointNames = ['1', '4', '7']
        data = [[1, 2, 3], [4, 5, 6], [7, 8, 9]]

        #test featureName=value
        toTest = self.constructor(data, pointNames=pointNames, featureNames=featureNames)
        toTest.points.delete('feature one=1')
        expectedTest = self.constructor([[4, 5, 6], [7, 8, 9]], pointNames=pointNames[1:], featureNames=featureNames)
        assert expectedTest.isIdentical(toTest)

        #test featureName=value with operator whitespace
        toTest = self.constructor(data, pointNames=pointNames, featureNames=featureNames)
        toTest.points.delete('feature one = 1')
        expectedTest = self.constructor([[4, 5, 6], [7, 8, 9]], pointNames=pointNames[1:], featureNames=featureNames)
        assert expectedTest.isIdentical(toTest)

    def test_points_delete_list_mixed(self):
        """ Test points.delete() list input with mixed names and indices """
        data = [[1, 2, 3], [4, 5, 6], [7, 8, 9], [10, 11, 12]]
        names = ['1', '4', '7', '10']
        toTest = self.constructor(data, pointNames=names)
        toTest.points.delete(['1',1,-1])
        exp1 = self.constructor([[7, 8, 9]], pointNames=['7'])
        assert toTest.isIdentical(exp1)

    @raises(ArgumentException)
    def test_points_delete_handmadeString_featureNotExist(self):
        featureNames = ["one", "two", "three"]
        pointNames = ['1', '4', '7']
        data = [[1, 2, 3], [4, 5, 6], [7, 8, 9]]

        toTest = self.constructor(data, pointNames=pointNames, featureNames=featureNames)
        toTest.points.delete('four=1')

    def test_points_delete_numberOnly(self):
        self.back_delete_numberOnly('point')

    def test_points_delete_functionAndNumber(self):
        self.back_delete_functionAndNumber('point')

    def test_points_delete_numberAndRandomizeAllData(self):
        self.back_delete_numberAndRandomizeAllData('point')

    def test_points_delete_numberAndRandomizeSelectedData(self):
        self.back_delete_numberAndRandomizeSelectedData('point')

    @raises(ArgumentException)
    def test_points_delete_randomizeNoNumber(self):
        self.back_structural_randomizeNoNumber('delete', 'point')

    @raises(ArgumentException)
    def test_points_delete_list_numberGreaterThanTargeted(self):
        self.back_structural_list_numberGreaterThanTargeted('delete', 'point')

    @raises(ArgumentException)
    def test_points_delete_function_numberGreaterThanTargeted(self):
        self.back_structural_function_numberGreaterThanTargeted('delete', 'point')

    @raises(ArgumentException)
    def test_points_delete_range_numberGreaterThanTargeted(self):
        self.back_structural_range_numberGreaterThanTargeted('delete', 'point')

    ### using match module ###

    def test_points_delete_match_missing(self):
        toTest = self.constructor([[1, 2, 3], [None, 11, None], [7, 11, None], [7, 8, 9]], featureNames=['a', 'b', 'c'])
        toTest.points.delete(match.anyMissing)
        exp = self.constructor([[1, 2, 3], [7, 8, 9]])
        exp.features.setNames(['a', 'b', 'c'])
        assert toTest == exp

        toTest = self.constructor([[None, None, None], [None, 11, None], [7, 11, None], [7, 8, 9]], featureNames=['a', 'b', 'c'])
        toTest.points.delete(match.allMissing)
        exp = self.constructor([[None, 11, None], [7, 11, None], [7, 8, 9]])
        exp.features.setNames(['a', 'b', 'c'])
        assert toTest == exp

    def test_points_delete_match_nonNumeric(self):
        toTest = self.constructor([[1, 2, 3], ['a', 11, 'c'], [7, 11, 'c'], [7, 8, 9]], featureNames=['a', 'b', 'c'])
        toTest.points.delete(match.anyNonNumeric)
        exp = self.constructor([[1, 2, 3], [7, 8, 9]])
        exp.features.setNames(['a', 'b', 'c'])
        assert toTest == exp

        toTest = self.constructor([['a', 'x', 'c'], ['a', 11, 'c'], [7, 11, 'c'], [7, 8, 9]], featureNames=['a', 'b', 'c'])
        toTest.points.delete(match.allNonNumeric)
        exp = self.constructor([['a', 11, 'c'], [7, 11, 'c'], [7, 8, 9]])
        exp.features.setNames(['a', 'b', 'c'])
        assert toTest == exp

    def test_points_delete_match_list(self):
        toTest = self.constructor([[1, 2, 3], ['a', 11, 'c'], [7, 11, 'c'], [7, 8, 9]], featureNames=['a', 'b', 'c'])
        toTest.points.delete(match.anyValues(['a', 'c', 'x']))
        exp = self.constructor([[1, 2, 3], [7, 8, 9]])
        exp.features.setNames(['a', 'b', 'c'])
        assert toTest == exp

        toTest = self.constructor([['a', 'x', 'c'], ['a', 11, 'c'], [7, 11, 'c'], [7, 8, 9]], featureNames=['a', 'b', 'c'])
        toTest.points.delete(match.allValues(['a', 'c', 'x']))
        exp = self.constructor([['a', 11, 'c'], [7, 11, 'c'], [7, 8, 9]])
        exp.features.setNames(['a', 'b', 'c'])
        assert toTest == exp

    def test_points_delete_match_function(self):
        toTest = self.constructor([[1, 2, 3], [-1, 11, -3], [7, 11, -3], [7, 8, 9]], featureNames=['a', 'b', 'c'])
        toTest.points.delete(match.anyValues(lambda x: x < 0))
        exp = self.constructor([[1, 2, 3], [7, 8, 9]])
        exp.features.setNames(['a', 'b', 'c'])
        assert toTest == exp

        toTest = self.constructor([[-1, -2, -3], [-1, 11, -3], [7, 11, -3], [7, 8, 9]], featureNames=['a', 'b', 'c'])
        toTest.points.delete(match.allValues(lambda x: x < 0))
        exp = self.constructor([[-1, 11, -3], [7, 11, -3], [7, 8, 9]])
        exp.features.setNames(['a', 'b', 'c'])
        assert toTest == exp

    #########################
    # delete common backend #
    #########################

    def back_delete_numberOnly(self, axis):
        if axis == 'point':
            toCall = "points"
        else:
            toCall = "features"

        data = [[1, 2, 3, 33], [4, 5, 6, 66], [7, 8, 9, 99], [10, 11, 12, 14]]
        pnames = ['1', '4', '7', '10']
        fnames = ['a', 'b', 'd', 'gg']
        toTest = self.constructor(data, pointNames=pnames, featureNames=fnames)
        getattr(toTest, toCall).delete(number=3)
        if axis == 'point':
            rem = self.constructor(data[3:], pointNames=pnames[3:], featureNames=fnames)
        else:
            rem = self.constructor([p[3:] for p in data], pointNames=pnames, featureNames=fnames[3:])

        assert rem.isIdentical(toTest)

    def back_delete_functionAndNumber(self, axis):
        if axis == 'point':
            toCall = "points"
        else:
            toCall = "features"

        data = [[1, 2, 3, 33], [4, 5, 6, 66], [7, 8, 9, 99], [10, 11, 12, 14]]
        pnames = ['1', '4', '7', '10']
        fnames = ['a', 'b', 'd', 'gg']
        toTest = self.constructor(data, pointNames=pnames, featureNames=fnames)
        getattr(toTest, toCall).delete(allTrue, number=2)
        if axis == 'point':
            rem = self.constructor(data[2:], pointNames=pnames[2:], featureNames=fnames)
        else:
            rem = self.constructor([p[2:] for p in data], pointNames=pnames, featureNames=fnames[2:])

        assert rem.isIdentical(toTest)

    def back_delete_numberAndRandomizeAllData(self, axis):
        """test that randomizing (with same randomly chosen seed) and limiting to a
        given number provides the same result for all input types if using all the data
        """
        if axis == 'point':
            toCall = "points"
        else:
            toCall = "features"

        data = [[1, 2, 3, 33], [4, 5, 6, 66], [7, 8, 9, 99], [10, 11, 12, 14]]
        pnames = ['1', '4', '7', '10']
        fnames = ['a', 'b', 'd', 'gg']
        toTest1 = self.constructor(data, pointNames=pnames, featureNames=fnames)
        toTest2 = toTest1.copy()
        toTest3 = toTest1.copy()
        toTest4 = toTest1.copy()

        seed = UML.randomness.generateSubsidiarySeed()
        UML.randomness.startAlternateControl(seed)
        getattr(toTest1, toCall).delete(number=3, randomize=True)
        UML.randomness.endAlternateControl()

        UML.randomness.startAlternateControl(seed)
        getattr(toTest2, toCall).delete([0, 1, 2, 3], number=3, randomize=True)
        UML.randomness.endAlternateControl()

        UML.randomness.startAlternateControl(seed)
        getattr(toTest3, toCall).delete(start=0, end=3, number=3, randomize=True)
        UML.randomness.endAlternateControl()

        UML.randomness.startAlternateControl(seed)
        getattr(toTest4, toCall).delete(allTrue, number=3, randomize=True)
        UML.randomness.endAlternateControl()

        if axis == 'point':
            assert len(toTest1.points) == 1
        else:
            assert len(toTest1.features) == 1

        assert toTest1.isIdentical(toTest2)
        assert toTest1.isIdentical(toTest3)
        assert toTest1.isIdentical(toTest4)

    def back_delete_numberAndRandomizeSelectedData(self, axis):
        """test that randomization occurs after the data has been selected from the user inputs """
        if axis == 'point':
            toCall = "points"
        else:
            toCall = "features"

        data = [[1, 2, 3, 33], [4, 5, 6, 66], [7, 8, 9, 99], [10, 11, 12, 14]]
        pnames = ['1', '4', '7', '10']
        fnames = ['a', 'b', 'd', 'gg']
        toTest1 = self.constructor(data, pointNames=pnames, featureNames=fnames)
        toTest2 = toTest1.copy()
        toTest3 = toTest1.copy()
        if axis == 'point':
            exp1 = toTest1[[0, 1, 3], :]
            exp2 = toTest1[[0, 2, 3], :]
        else:
            exp1 = toTest1[:, [0, 1, 3]]
            exp2 = toTest1[:, [0, 2, 3]]

        seed = UML.randomness.generateSubsidiarySeed()
        UML.randomness.startAlternateControl(seed)
        getattr(toTest1, toCall).delete([1, 2], number=1, randomize=True)
        UML.randomness.endAlternateControl()

        UML.randomness.startAlternateControl(seed)
        getattr(toTest2, toCall).delete(start=1, end=2, number=1, randomize=True)
        UML.randomness.endAlternateControl()

        def middleRowsOrCols(value):
            return value[0] in [2, 4, 5, 7]

        UML.randomness.startAlternateControl(seed)
        getattr(toTest3, toCall).delete(middleRowsOrCols, number=1, randomize=True)
        UML.randomness.endAlternateControl()

        assert toTest1.isIdentical(exp1) or toTest1.isIdentical(exp2)
        assert toTest2.isIdentical(exp1) or toTest2.isIdentical(exp2)
        assert toTest3.isIdentical(exp1) or toTest3.isIdentical(exp2)

    ###################
    # features.delete #
    ###################

    @raises(CalledFunctionException)
    @mock.patch('UML.data.base.Base._constructIndicesList', side_effect=calledException)
    def test_features_delete_calls_constructIndicesList(self, mockFunc):
        toTest = self.constructor([[1,2,],[3,4]], featureNames=['a', 'b'])

        toTest.features.delete(['a', 'b'])

    def test_features_delete_handmadeSingle(self):
        """ Test features.delete() against handmade output when deleting one feature """
        data = [[1, 2, 3], [4, 5, 6], [7, 8, 9]]
        toTest = self.constructor(data)
        toTest.features.delete(0)

        expEnd = self.constructor([[2, 3], [5, 6], [8, 9]])
        assert toTest.isIdentical(expEnd)

    def test_features_delete_List_NamePath_Preserve(self):
        data = [[1, 2, 3], [4, 5, 6], [7, 8, 9]]
        toTest = self.constructor(data)

        toTest._name = "testName"
        toTest._absPath = "testAbsPath"
        toTest._relPath = "testRelPath"

        toTest.features.delete(0)

        assert toTest.path == 'testAbsPath'
        assert toTest.absolutePath == 'testAbsPath'
        assert toTest.relativePath == 'testRelPath'


    def test_features_delete_ListIntoFEmpty(self):
        """ Test features.delete() by removing a list of all features """
        data = [[1, 2, 3], [4, 5, 6], [7, 8, 9], [10, 11, 12]]
        toTest = self.constructor(data)
        toTest.features.delete([0, 1, 2])

        data = [[], [], [], []]
        data = numpy.array(data)
        exp = self.constructor(data)

        assert toTest.isIdentical(exp)

    def test_features_delete_ListIntoFEmptyOutOfOrder(self):
        """ Test features.delete() by removing a list of all features """
        data = [[1, 2, 3], [4, 5, 6], [7, 8, 9], [10, 11, 12]]
        toTest = self.constructor(data)
        toTest.features.delete([2, 0, 1])

        data = [[], [], [], []]
        data = numpy.array(data)
        exp = self.constructor(data)

        assert toTest.isIdentical(exp)


    def test_features_delete_handmadeListSequence(self):
        """ Test features.delete() against handmade output for several deletions by list """
        pointNames = ['1', '4', '7']
        data = [[1, 2, 3, -1], [4, 5, 6, -2], [7, 8, 9, -3]]
        toTest = self.constructor(data, pointNames=pointNames)
        toTest.features.delete([0])
        exp1 = self.constructor([[2, 3, -1], [5, 6, -2], [8, 9, -3]], pointNames=pointNames)
        assert toTest.isIdentical(exp1)
        toTest.features.delete([2, 1])
        expEndData = [[2], [5], [8]]
        exp2 = self.constructor(expEndData, pointNames=pointNames)
        assert toTest.isIdentical(exp2)

    def test_features_delete_handmadeListWithFeatureName(self):
        """ Test features.delete() against handmade output for list deletion when specifying featureNames """
        data = [[1, 2, 3, -1], [4, 5, 6, -2], [7, 8, 9, -3]]
        featureNames = ["one", "two", "three", "neg"]
        toTest = self.constructor(data, featureNames=featureNames)
        toTest.features.delete(["one"])
        exp1 = self.constructor([[2, 3, -1], [5, 6, -2], [8, 9, -3]], featureNames=["two", "three", "neg"])
        assert toTest.isIdentical(exp1)
        toTest.features.delete(["three", "neg"])
        exp2 = self.constructor([[2], [5], [8]], featureNames=["two"])
        assert toTest.isIdentical(exp2)


    def test_features_delete_List_trickyOrdering(self):
        data = [0, 1, 1, 1, 0, 0, 0, 0, 1, 0]
        toDelete = [6, 5, 3, 9]

        toTest = self.constructor(data)
        toTest.features.delete(toDelete)

        expRaw = [0, 1, 1, 0, 0, 1]
        expRem = self.constructor(expRaw)

        assert toTest == expRem

    def test_features_delete_List_reorderingWithFeatureNames(self):
        data = [[1, 2, 3, 10], [4, 5, 6, 11], [7, 8, 9, 12]]
        fnames = ['a', 'b', 'c', 'd']
        toTest = self.constructor(data, featureNames=fnames)

        toDelete = ['a', 'c', 'b']
        toTest.features.delete(toDelete)
        expTestRaw = [[10], [11], [12]]
        expTestNames = ['d']
        expTest = self.constructor(expTestRaw, featureNames=expTestNames)

        assert toTest == expTest


    def test_features_delete_function_selectionGap(self):
        data = [0, 1, 1, 1, 0, 0, 0, 0, 1, 0]
        fnames = ['0', '1', '2', '3', '4', '5', '6', '7', '8', '9']

        deleteIndices = [3, 5, 6, 9]

        def sel(feature):
            if int(feature.features.getName(0)) in deleteIndices:
                return True
            else:
                return False

        toTest = self.constructor(data, featureNames=fnames)
        toTest.features.delete(sel)

        expRaw = [0, 1, 1, 0, 0, 1]
        expNames = ['0', '1', '2', '4', '7', '8']
        expRem = self.constructor(expRaw, featureNames=expNames)

        assert toTest == expRem


    def test_features_delete_functionIntoFEmpty(self):
        """ Test features.delete() by removing all featuress using a function """
        data = [[1, 2, 3], [4, 5, 6], [7, 8, 9]]
        toTest = self.constructor(data)

        toTest.features.delete(allTrue)

        data = [[], [], []]
        data = numpy.array(data)
        exp = self.constructor(data)

        assert toTest.isIdentical(exp)

    def test_features_delete_function_returnPointEmpty(self):
        data = [[1, 2, 3], [4, 5, 6], [7, 8, 9]]
        toTest = self.constructor(data)
        exp = self.constructor(data)

        toTest.features.delete(allFalse)

        assert toTest.isIdentical(exp)


    def test_features_delete_handmadeFunction(self):
        """ Test features.delete() against handmade output for function deletion """
        data = [[1, 2, 3, -1], [4, 5, 6, -2], [7, 8, 9, -3]]
        toTest = self.constructor(data)

        toTest.features.delete(absoluteOne)

        expEnd = self.constructor([[2, 3], [5, 6], [8, 9]])
        assert toTest.isIdentical(expEnd)


    def test_features_delete_func_NamePath_preservation(self):
        data = [[1, 2, 3, -1], [4, 5, 6, -2], [7, 8, 9, -3]]
        toTest = self.constructor(data)

        toTest._name = "testName"
        toTest._absPath = "testAbsPath"
        toTest._relPath = "testRelPath"

        toTest.features.delete(absoluteOne)

        assert toTest.name == "testName"
        assert toTest.absolutePath == "testAbsPath"
        assert toTest.relativePath == 'testRelPath'


    def test_features_delete_handmadeFunctionWithFeatureName(self):
        """ Test features.delete() against handmade output for function deletion with featureNames """
        data = [[1, 2, 3, -1], [4, 5, 6, -2], [7, 8, 9, -3]]
        featureNames = ["one", "two", "three", "neg"]
        pointNames = ['1', '4', '7']
        toTest = self.constructor(data, pointNames=pointNames, featureNames=featureNames)

        ext = toTest.features.delete(absoluteOne)
        expEnd = self.constructor([[2, 3], [5, 6], [8, 9]], pointNames=pointNames, featureNames=["two", "three"])
        assert toTest.isIdentical(expEnd)

    @raises(ArgumentException)
    def test_features_delete_exceptionStartInvalid(self):
        """ Test features.delete() for ArgumentException when start is not a valid feature index """
        featureNames = ["one", "two", "three"]
        data = [[1, 2, 3], [4, 5, 6], [7, 8, 9]]
        toTest = self.constructor(data, featureNames=featureNames)
        toTest.features.delete(start=1.1, end=2)

    @raises(ArgumentException)
    def test_features_delete_exceptionStartInvalidFeatureName(self):
        """ Test features.delete() for ArgumentException when start is not a valid feature FeatureName """
        featureNames = ["one", "two", "three"]
        data = [[1, 2, 3], [4, 5, 6], [7, 8, 9]]
        toTest = self.constructor(data, featureNames=featureNames)
        toTest.features.delete(start="wrong", end=2)

    @raises(ArgumentException)
    def test_features_delete_exceptionEndInvalid(self):
        """ Test features.delete() for ArgumentException when start is not a valid feature index """
        featureNames = ["one", "two", "three"]
        data = [[1, 2, 3], [4, 5, 6], [7, 8, 9]]
        toTest = self.constructor(data, featureNames=featureNames)
        toTest.features.delete(start=0, end=5)

    @raises(ArgumentException)
    def test_features_delete_exceptionEndInvalidFeatureName(self):
        """ Test features.delete() for ArgumentException when end is not a valid featureName """
        featureNames = ["one", "two", "three"]
        data = [[1, 2, 3], [4, 5, 6], [7, 8, 9]]
        toTest = self.constructor(data, featureNames=featureNames)
        toTest.features.delete(start="two", end="five")

    @raises(ArgumentException)
    def test_features_delete_exceptionInversion(self):
        """ Test features.delete() for ArgumentException when start comes after end """
        featureNames = ["one", "two", "three"]
        data = [[1, 2, 3], [4, 5, 6], [7, 8, 9]]
        toTest = self.constructor(data, featureNames=featureNames)
        toTest.features.delete(start=2, end=0)

    @raises(ArgumentException)
    def test_features_delete_exceptionInversionFeatureName(self):
        """ Test features.delete() for ArgumentException when start comes after end as FeatureNames"""
        featureNames = ["one", "two", "three"]
        data = [[1, 2, 3], [4, 5, 6], [7, 8, 9]]
        toTest = self.constructor(data, featureNames=featureNames)
        toTest.features.delete(start="two", end="one")

    def test_features_delete_rangeIntoFEmpty(self):
        """ Test features.delete() removes all Featuress using ranges """
        featureNames = ["one", "two", "three"]
        data = [[1, 2, 3], [4, 5, 6], [7, 8, 9]]
        toTest = self.constructor(data, featureNames=featureNames)
        toTest.features.delete(start=0, end=2)

        data = [[], [], []]
        data = numpy.array(data)
        exp = self.constructor(data)

        assert toTest.isIdentical(exp)

    def test_features_delete_handmadeRange(self):
        """ Test features.delete() against handmade output for range deletion """
        data = [[1, 2, 3], [4, 5, 6], [7, 8, 9]]
        toTest = self.constructor(data)
        toTest.features.delete(start=1, end=2)

        expectedTest = self.constructor([[1], [4], [7]])

        assert expectedTest.isIdentical(toTest)

    def test_features_delete_range_NamePath_preservation(self):
        data = [[1, 2, 3], [4, 5, 6], [7, 8, 9]]
        toTest = self.constructor(data)

        toTest._name = "testName"
        toTest._absPath = "testAbsPath"
        toTest._relPath = "testRelPath"

        toTest.features.delete(start=1, end=2)

        assert toTest.name == "testName"
        assert toTest.absolutePath == "testAbsPath"
        assert toTest.relativePath == 'testRelPath'


    def test_features_delete_handmadeWithFeatureNames(self):
        """ Test features.delete() against handmade output for range deletion with FeatureNames """
        featureNames = ["one", "two", "three"]
        pointNames = ['1', '4', '7']
        data = [[1, 2, 3], [4, 5, 6], [7, 8, 9]]

        toTest = self.constructor(data, pointNames=pointNames, featureNames=featureNames)
        toTest.features.delete(start=1, end=2)

        expectedTest = self.constructor([[1], [4], [7]], pointNames=pointNames, featureNames=["one"])

        assert expectedTest.isIdentical(toTest)

    def test_features_delete_handmade_calling_featureNames(self):
        featureNames = ["one", "two", "three"]
        pointNames = ['1', '4', '7']
        data = [[1, 2, 3], [4, 5, 6], [7, 8, 9]]

        toTest = self.constructor(data, pointNames=pointNames, featureNames=featureNames)
        toTest.features.delete(start="two", end="three")

        expectedTest = self.constructor([[1], [4], [7]], pointNames=pointNames, featureNames=["one"])

        assert expectedTest.isIdentical(toTest)

    def test_features_delete_handmadeString(self):
        featureNames = ["one", "two", "three"]
        pointNames = ['p1', 'p2', 'p3']
        data = [[1, 2, 3], [4, 5, 6], [7, 8, 9]]

        #test pointName=value
        toTest = self.constructor(data, pointNames=pointNames, featureNames=featureNames)
        toTest.features.delete('p2=5')
        expectedTest = self.constructor([[1, 3], [4, 6], [7, 9]], pointNames=pointNames,
                                        featureNames=[featureNames[0], featureNames[-1]])
        assert expectedTest.isIdentical(toTest)

        #test featureName==value
        toTest = self.constructor(data, pointNames=pointNames, featureNames=featureNames)
        toTest.features.delete('p1==1')
        expectedTest = self.constructor([[2, 3], [5, 6], [8, 9]], pointNames=pointNames, featureNames=featureNames[1:])
        assert expectedTest.isIdentical(toTest)

        #test featureName<value
        toTest = self.constructor(data, pointNames=pointNames, featureNames=featureNames)
        toTest.features.delete('p3<9')
        expectedTest = self.constructor([[3], [6], [9]], pointNames=pointNames, featureNames=[featureNames[-1]])
        assert expectedTest.isIdentical(toTest)

        #test featureName<=value
        toTest = self.constructor(data, pointNames=pointNames, featureNames=featureNames)
        toTest.features.delete('p3<=8')
        expectedTest = self.constructor([[3], [6], [9]], pointNames=pointNames, featureNames=[featureNames[-1]])
        assert expectedTest.isIdentical(toTest)

        #test featureName>value
        toTest = self.constructor(data, pointNames=pointNames, featureNames=featureNames)
        toTest.features.delete('p3>8')
        expectedTest = self.constructor([[1, 2], [4, 5], [7, 8]], pointNames=pointNames, featureNames=featureNames[:-1])
        assert expectedTest.isIdentical(toTest)

        #test featureName>=value
        toTest = self.constructor(data, pointNames=pointNames, featureNames=featureNames)
        toTest.features.delete('p3>8.5')
        expectedTest = self.constructor([[1, 2], [4, 5], [7, 8]], pointNames=pointNames, featureNames=featureNames[:-1])
        assert expectedTest.isIdentical(toTest)

        #test featureName!=value
        toTest = self.constructor(data, pointNames=pointNames, featureNames=featureNames)
        toTest.features.delete('p1!=1.0')
        expectedTest = self.constructor([[1], [4], [7]], pointNames=pointNames, featureNames=[featureNames[0]])
        assert expectedTest.isIdentical(toTest)

        #test featureName<value and return back an empty
        toTest = self.constructor(data, pointNames=pointNames, featureNames=featureNames)
        toTest.features.delete('p1<1')
        expectedTest = self.constructor(data, pointNames=pointNames, featureNames=featureNames)
        assert expectedTest.isIdentical(toTest)

        #test featureName<value and return back all data
        toTest = self.constructor(data, pointNames=pointNames, featureNames=featureNames)
        toTest.features.delete('p1>0')
        expectedTest = self.constructor([[], [], []], pointNames=pointNames)
        assert expectedTest.isIdentical(toTest)

    def test_features_delete_handmadeStringWithOperatorWhitespace(self):
        featureNames = ["one", "two", "three"]
        pointNames = ['p1', 'p2', 'p3']
        data = [[1, 2, 3], [4, 5, 6], [7, 8, 9]]

        #test pointName=value
        toTest = self.constructor(data, pointNames=pointNames, featureNames=featureNames)
        toTest.features.delete('p2 = 5')
        expectedTest = self.constructor([[1, 3], [4, 6], [7, 9]], pointNames=pointNames,
                                        featureNames=[featureNames[0], featureNames[-1]])
        assert expectedTest.isIdentical(toTest)

        #test featureName==value
        toTest = self.constructor(data, pointNames=pointNames, featureNames=featureNames)
        toTest.features.delete('p1 == 1')
        expectedTest = self.constructor([[2, 3], [5, 6], [8, 9]], pointNames=pointNames, featureNames=featureNames[1:])
        assert expectedTest.isIdentical(toTest)

        #test featureName<value
        toTest = self.constructor(data, pointNames=pointNames, featureNames=featureNames)
        toTest.features.delete('p3 < 9')
        expectedTest = self.constructor([[3], [6], [9]], pointNames=pointNames, featureNames=[featureNames[-1]])
        assert expectedTest.isIdentical(toTest)

        #test featureName<=value
        toTest = self.constructor(data, pointNames=pointNames, featureNames=featureNames)
        toTest.features.delete('p3 <= 8')
        expectedTest = self.constructor([[3], [6], [9]], pointNames=pointNames, featureNames=[featureNames[-1]])
        assert expectedTest.isIdentical(toTest)

        #test featureName>value
        toTest = self.constructor(data, pointNames=pointNames, featureNames=featureNames)
        toTest.features.delete('p3 > 8')
        expectedTest = self.constructor([[1, 2], [4, 5], [7, 8]], pointNames=pointNames, featureNames=featureNames[:-1])
        assert expectedTest.isIdentical(toTest)

        #test featureName>=value
        toTest = self.constructor(data, pointNames=pointNames, featureNames=featureNames)
        toTest.features.delete('p3 > 8.5')
        expectedTest = self.constructor([[1, 2], [4, 5], [7, 8]], pointNames=pointNames, featureNames=featureNames[:-1])
        assert expectedTest.isIdentical(toTest)

        #test featureName!=value
        toTest = self.constructor(data, pointNames=pointNames, featureNames=featureNames)
        toTest.features.delete('p1 != 1.0')
        expectedTest = self.constructor([[1], [4], [7]], pointNames=pointNames, featureNames=[featureNames[0]])
        assert expectedTest.isIdentical(toTest)

        #test featureName<value and return back an empty
        toTest = self.constructor(data, pointNames=pointNames, featureNames=featureNames)
        toTest.features.delete('p1 < 1')
        expectedTest = self.constructor(data, pointNames=pointNames, featureNames=featureNames)
        assert expectedTest.isIdentical(toTest)

        #test featureName<value and return back all data
        toTest = self.constructor(data, pointNames=pointNames, featureNames=featureNames)
        toTest.features.delete('p1 > 0')
        expectedTest = self.constructor([[],[],[]], pointNames=pointNames)
        assert expectedTest.isIdentical(toTest)

    def test_features_delete_handmadeStringWithPointWhitespace(self):
        featureNames = ["one", "two", "three"]
        pointNames = ['pt 1', 'pt 2', 'pt 3']
        data = [[1, 2, 3], [4, 5, 6], [7, 8, 9]]

        #test pointName=value with no operator whitespace
        toTest = self.constructor(data, pointNames=pointNames, featureNames=featureNames)
        toTest.features.delete('pt 2=5')
        expectedTest = self.constructor([[1, 3], [4, 6], [7, 9]], pointNames=pointNames,
                                        featureNames=[featureNames[0], featureNames[-1]])
        assert expectedTest.isIdentical(toTest)

        #test pointName=value with operator whitespace
        toTest = self.constructor(data, pointNames=pointNames, featureNames=featureNames)
        toTest.features.delete('pt 2 = 5')
        expectedTest = self.constructor([[1, 3], [4, 6], [7, 9]], pointNames=pointNames,
                                        featureNames=[featureNames[0], featureNames[-1]])
        assert expectedTest.isIdentical(toTest)

    def test_features_delete_list_mixed(self):
        """ Test features.delete() list input with mixed names and indices """
        data = [[1, 2, 3, -1], [4, 5, 6, -2], [7, 8, 9, -3]]
        featureNames = ["one", "two", "three", "neg"]
        toTest = self.constructor(data, featureNames=featureNames)
        toTest.features.delete([1, "three", -1])
        exp1 = self.constructor([[1], [4], [7]], featureNames=["one"])
        assert toTest.isIdentical(exp1)

    @raises(ArgumentException)
    def test_features_delete_handmadeString_pointNotExist(self):
        featureNames = ["one", "two", "three"]
        pointNames = ['1', '4', '7']
        data = [[1, 2, 3], [4, 5, 6], [7, 8, 9]]

        toTest = self.constructor(data, pointNames=pointNames, featureNames=featureNames)
        toTest.features.delete('5=1')

    def test_features_delete_numberOnly(self):
        self.back_delete_numberOnly('feature')

    def test_features_delete_functionAndNumber(self):
        self.back_delete_functionAndNumber('feature')

    def test_features_delete_numberAndRandomizeAllData(self):
        self.back_delete_numberAndRandomizeAllData('feature')

    def test_features_delete_numberAndRandomizeSelectedData(self):
        self.back_delete_numberAndRandomizeSelectedData('feature')

    @raises(ArgumentException)
    def test_features_delete_randomizeNoNumber(self):
        self.back_structural_randomizeNoNumber('delete', 'feature')

    @raises(ArgumentException)
    def test_features_delete_list_numberGreaterThanTargeted(self):
        self.back_structural_list_numberGreaterThanTargeted('delete', 'feature')

    @raises(ArgumentException)
    def test_features_delete_function_numberGreaterThanTargeted(self):
        self.back_structural_function_numberGreaterThanTargeted('delete', 'feature')

    @raises(ArgumentException)
    def test_features_delete_range_numberGreaterThanTargeted(self):
        self.back_structural_range_numberGreaterThanTargeted('delete', 'feature')

    ### using match module ###

    def test_features_delete_match_missing(self):
        toTest = self.constructor([[1, 2, 3], [None, 11, None], [7, 11, None], [7, 8, 9]], featureNames=['a', 'b', 'c'])
        toTest.features.delete(match.anyMissing)
        exp = self.constructor([[2], [11], [11], [8]])
        exp.features.setNames(['b'])
        assert toTest == exp

        toTest = self.constructor([[1, 2, None], [None, 11, None], [7, 11, None], [7, 8, None]], featureNames=['a', 'b', 'c'])
        toTest.features.delete(match.allMissing)
        exp = self.constructor([[1, 2], [None, 11], [7, 11], [7, 8]])
        exp.features.setNames(['a', 'b'])
        assert toTest == exp

    def test_features_delete_match_nonNumeric(self):
        toTest = self.constructor([[1, 2, 3], ['a', 11, 'c'], [7, 11, 'c'], [7, 8, 9]], featureNames=['a', 'b', 'c'])
        toTest.features.delete(match.anyNonNumeric)
        exp = self.constructor([[2], [11], [11], [8]])
        exp.features.setNames(['b'])
        assert toTest == exp

        toTest = self.constructor([[1, 2, 'c'], ['a', 11, 'c'], [7, 11, 'c'], [7, 8, 'c']], featureNames=['a', 'b', 'c'])
        toTest.features.delete(match.allNonNumeric)
        exp = self.constructor([[1, 2], ['a', 11], [7, 11], [7, 8]])
        exp.features.setNames(['a', 'b'])
        assert toTest == exp

    def test_features_delete_match_list(self):
        toTest = self.constructor([[1, 2, 3], ['a', 11, 'c'], ['x', 11, 'c'], [7, 8, 9]], featureNames=['a', 'b', 'c'])
        toTest.features.delete(match.anyValues(['a', 'c', 'x']))
        exp = self.constructor([[2], [11], [11], [8]])
        exp.features.setNames(['b'])
        assert toTest == exp

        toTest = self.constructor([[1, 2, 'c'], ['a', 11, 'c'], ['x', 11, 'c'], [7, 8, 'c']], featureNames=['a', 'b', 'c'])
        toTest.features.delete(match.allValues(['a', 'c', 'x']))
        exp = self.constructor([[1, 2], ['a', 11], ['x', 11], [7, 8]])
        exp.features.setNames(['a', 'b'])
        assert toTest == exp

    def test_features_delete_match_function(self):
        toTest = self.constructor([[1, 2, 3], [-1, 11, -3], [-1, 11, -1], [7, 8, 9]], featureNames=['a', 'b', 'c'])
        toTest.features.delete(match.anyValues(lambda x: x < 0))
        exp = self.constructor([[2], [11], [11], [8]])
        exp.features.setNames(['b'])
        assert toTest == exp

        toTest = self.constructor([[1, 2, -3], [-1, 11, -3], [-1, 11, -3], [7, 8, -3]], featureNames=['a', 'b', 'c'])
        toTest.features.delete(match.allValues(lambda x: x < 0))
        exp = self.constructor([[1, 2], [-1, 11], [-1, 11], [7, 8]])
        exp.features.setNames(['a', 'b'])
        assert toTest == exp

    #################
    # points.retain #
    #################

    @raises(CalledFunctionException)
    @mock.patch('UML.data.base.Base._constructIndicesList', side_effect=calledException)
    def test_points_retain_calls_constructIndicesList(self, mockFunc):
        """ Test points.retain calls _constructIndicesList before calling _genericStructuralFrontend"""
        toTest = self.constructor([[1,2,],[3,4]], pointNames=['a', 'b'])
        toTest.points.retain(['a', 'b'])

    def test_points_retain_handmadeSingle(self):
        """ Test points.retain() against handmade output when retaining one point """
        data = [[1, 2, 3], [4, 5, 6], [7, 8, 9]]
        toTest = self.constructor(data)
        toTest.points.retain(0)
        exp1 = self.constructor([[1, 2, 3]])
        assert toTest.isIdentical(exp1)

    def test_points_retain_index_NamePath_Preserve(self):
        data = [[1, 2, 3], [4, 5, 6], [7, 8, 9]]
        toTest = self.constructor(data)

        toTest._name = 'testName'
        toTest._absPath = 'testAbsPath'
        toTest._relPath = 'testRelPath'

        toTest.points.retain(0)

        assert toTest.name == "testName"
        assert toTest.absolutePath == "testAbsPath"
        assert toTest.relativePath == 'testRelPath'


    def test_points_retain_list_retain_all(self):
        """ Test points.retain() by retaining a list of all points """
        data = [[1, 2, 3], [4, 5, 6], [7, 8, 9], [10, 11, 12]]
        toTest = self.constructor(data)
        exp = self.constructor(data)
        toTest.points.retain([0, 1, 2, 3])

        assert toTest.isIdentical(exp)

    def test_points_retain_list_retain_nothing(self):
        """ Test points.retain() by retaining an empty list """
        data = [[1, 2, 3], [4, 5, 6], [7, 8, 9], [10, 11, 12]]
        toTest = self.constructor(data)
        toTest.points.retain([])

        expData = [[], [], []]
        expData = numpy.array(expData).T
        expTest = self.constructor(expData)
        assert toTest.isIdentical(expTest)

    def test_points_retain_pythonRange(self):
        """ Test points.retain() by retaining a python range of points """
        data = [[1, 2, 3], [4, 5, 6], [7, 8, 9], [10, 11, 12]]
        toTest = self.constructor(data)
        exp = self.constructor([[4, 5, 6], [7, 8, 9]])
        toTest.points.retain(range(1,3))

        assert toTest.isIdentical(exp)

    def test_points_retain_handmadeListSequence(self):
        """ Test points.retain() against handmade output for several list retentions """
        data = [[1, 2, 3], [4, 5, 6], [7, 8, 9], [10, 11, 12]]
        names = ['1', '4', '7', '10']
        toTest = self.constructor(data, pointNames=names)
        toTest.points.retain(['1','4','10'])
        exp1 = self.constructor([[1, 2, 3], [4, 5, 6], [10, 11, 12]], pointNames=['1','4','10'])
        assert toTest.isIdentical(exp1)
        toTest.points.retain(1)
        exp2 = self.constructor([4, 5, 6], pointNames=['4'])
        assert toTest.isIdentical(exp2)


    def test_points_retain_list_mixed(self):
        """ Test points.retain() list input with mixed names and indices """
        data = [[1, 2, 3], [4, 5, 6], [7, 8, 9], [10, 11, 12]]
        names = ['1', '4', '7', '10']
        toTest = self.constructor(data, pointNames=names)
        toTest.points.retain(['1',1,-1])
        exp1 = self.constructor([[1, 2, 3], [4, 5, 6], [10, 11, 12]], pointNames=['1','4','10'])
        assert toTest.isIdentical(exp1)


    def test_points_retain_handmadeListOrdering(self):
        """ Test points.retain() against handmade output for out of order retention """
        data = [[1, 2, 3], [4, 5, 6], [7, 8, 9], [10, 11, 12], [13, 14, 15]]
        names = ['1', '4', '7', '10', '13']
        toTest = self.constructor(data, pointNames=names)
        toTest.points.retain([3, 4, 1])
        exp1 = self.constructor([[10, 11, 12], [13, 14, 15], [4, 5, 6]], pointNames=['10', '13', '4'])
        assert toTest.isIdentical(exp1)


    def test_points_retain_List_trickyOrdering(self):
        data = [[0], [2], [2], [2], [0], [0], [0], [0], [2], [0]]
        toRetain = [6, 5, 3, 9]

        toTest = self.constructor(data)

        toTest.points.retain(toRetain)

        expRaw = [[0], [0], [2], [0]]
        expTest = self.constructor(expRaw)

        assert toTest == expTest

    def test_points_retain_function_selectionGap(self):
        data = [[0], [2], [2], [2], [0], [0], [0], [0], [2], [0]]
        retainIndices = [3, 5, 6, 9]
        pnames = ['0', '1', '2', '3', '4', '5', '6', '7', '8', '9']

        def sel(point):
            if int(point.points.getName(0)) in retainIndices:
                return True
            else:
                return False

        toTest = self.constructor(data, pointNames=pnames)

        toTest.points.retain(sel)

        expRaw = [[2], [0], [0], [0]]
        expNames = ['3', '5', '6', '9']
        expTest = self.constructor(expRaw, pointNames=expNames)

        assert toTest == expTest


    def test_points_retain_functionIntoPEmpty(self):
        """ Test points.retain() by retaining all points using a function """
        data = [[1, 2, 3], [4, 5, 6], [7, 8, 9]]
        toTest = self.constructor(data)
        expTest = self.constructor(data)

        toTest.points.retain(allTrue)
        assert toTest.isIdentical(expTest)


    def test_points_retain_function_returnPointEmpty(self):
        data = [[1, 2, 3], [4, 5, 6], [7, 8, 9]]
        toTest = self.constructor(data)

        toTest.points.retain(allFalse)

        expData = numpy.array([[], [], []])
        expData = expData.T
        expTest = self.constructor(expData)

        assert toTest.isIdentical(expTest)

    def test_points_retain_function_NumberAndRandomize(self):
        data = [[1], [2], [3], [4], [5], [6], [7], [8]]
        toTest = self.constructor(data)

        toTest.points.retain(evenOnly, number=3, randomize=True)
        assert len(toTest.points) == 3

    def test_points_retain_handmadeFunction(self):
        """ Test points.retain() against handmade output for function retention """
        data = [[1, 2, 3], [4, 5, 6], [7, 8, 9]]
        toTest = self.constructor(data)

        toTest.points.retain(oneOrFour)
        exp = self.constructor([[1, 2, 3], [4, 5, 6]])
        assert toTest.isIdentical(exp)


    def test_points_retain_func_NamePath_preservation(self):
        data = [[1, 2, 3], [4, 5, 6], [7, 8, 9]]
        toTest = self.constructor(data)

        toTest._name = "testName"
        toTest._absPath = "testAbsPath"
        toTest._relPath = "testRelPath"

        toTest.points.retain(oneOrFour)

        assert toTest.name == "testName"
        assert toTest.absolutePath == "testAbsPath"
        assert toTest.relativePath == 'testRelPath'


    def test_points_retain_handmadeFunctionWithFeatureNames(self):
        """ Test points.retain() against handmade output for function retention with featureNames"""
        featureNames = ["one", "two", "three"]
        data = [[1, 2, 3], [4, 5, 6], [7, 8, 9]]
        toTest = self.constructor(data, featureNames=featureNames)

        toTest.points.retain(oneOrFour)
        exp = self.constructor([[1, 2, 3], [4, 5, 6]], featureNames=featureNames)
        assert toTest.isIdentical(exp)


    @raises(ArgumentException)
    def test_points_retain_exceptionStartInvalid(self):
        """ Test points.retain() for ArgumentException when start is not a valid point index """
        featureNames = ["one", "two", "three"]
        data = [[1, 2, 3], [4, 5, 6], [7, 8, 9]]
        toTest = self.constructor(data, featureNames=featureNames)
        toTest.points.retain(start=1.1, end=2)

    @raises(ArgumentException)
    def test_points_retain_exceptionEndInvalid(self):
        """ Test points.retain() for ArgumentException when start is not a valid Point index """
        featureNames = ["one", "two", "three"]
        data = [[1, 2, 3], [4, 5, 6], [7, 8, 9]]
        toTest = self.constructor(data, featureNames=featureNames)
        toTest.points.retain(start=1, end=5)

    @raises(ArgumentException)
    def test_points_retain_exceptionInversion(self):
        """ Test points.retain() for ArgumentException when start comes after end """
        featureNames = ["one", "two", "three"]
        data = [[1, 2, 3], [4, 5, 6], [7, 8, 9]]
        toTest = self.constructor(data, featureNames=featureNames)
        toTest.points.retain(start=2, end=0)

    def test_points_retain_handmadeRange(self):
        """ Test points.retain() against handmade output for range retention """
        data = [[1, 2, 3], [4, 5, 6], [7, 8, 9]]
        toTest = self.constructor(data)
        toTest.points.retain(start=1, end=2)

        expectedTest = self.constructor([[4, 5, 6], [7, 8, 9]])

        assert expectedTest.isIdentical(toTest)

    def test_points_retain_range_NamePath_preservation(self):
        data = [[1, 2, 3], [4, 5, 6], [7, 8, 9]]
        toTest = self.constructor(data)

        toTest._name = "testName"
        toTest._absPath = "testAbsPath"
        toTest._relPath = "testRelPath"

        toTest.points.retain(start=1, end=2)

        assert toTest.name == "testName"
        assert toTest.absolutePath == "testAbsPath"
        assert toTest.relativePath == 'testRelPath'


    def test_points_retain_rangeIntoPEmpty(self):
        """ Test points.retain() retains all points using ranges """
        featureNames = ["one", "two", "three"]
        pointNames = ['1', '4', '7']
        data = [[1, 2, 3], [4, 5, 6], [7, 8, 9]]
        toTest = self.constructor(data, pointNames=pointNames, featureNames=featureNames)
        expRet = self.constructor(data, pointNames=pointNames, featureNames=featureNames)
        toTest.points.retain(start=0, end=2)

        assert toTest.isIdentical(expRet)


    def test_points_retain_handmadeRangeWithFeatureNames(self):
        """ Test points.retain() against handmade output for range retention with featureNames """
        featureNames = ["one", "two", "three"]
        pointNames = ['1', '4', '7']
        data = [[1, 2, 3], [4, 5, 6], [7, 8, 9]]
        toTest = self.constructor(data, pointNames=pointNames, featureNames=featureNames)
        toTest.points.retain(start=1, end=2)

        expectedTest = self.constructor([[4, 5, 6], [7, 8, 9]], pointNames=['4', '7'], featureNames=featureNames)

        assert expectedTest.isIdentical(toTest)

    def test_points_retain_handmadeRangeRand_FM(self):
        """ Test points.retain() for correct sizes when using randomized range retention and featureNames """
        featureNames = ["one", "two", "three"]
        data = [[1, 2, 3], [4, 5, 6], [7, 8, 9]]
        toTest = self.constructor(data, featureNames=featureNames)
        toTest.points.retain(start=0, end=2, number=2, randomize=True)
        assert len(toTest.points) == 2

    def test_points_retain_handmadeRangeDefaults(self):
        """ Test points.retain uses the correct defaults in the case of range based retention """
        featureNames = ["one", "two", "three"]
        pointNames = ['1', '4', '7']
        data = [[1, 2, 3], [4, 5, 6], [7, 8, 9]]
        toTest = self.constructor(data, pointNames=pointNames, featureNames=featureNames)
        toTest.points.retain(end=1)

        expectedTest = self.constructor([[1, 2, 3], [4, 5, 6]], pointNames=['1', '4'], featureNames=featureNames)

        assert expectedTest.isIdentical(toTest)

        toTest = self.constructor(data, pointNames=pointNames, featureNames=featureNames)
        toTest.points.retain(start=1)

        expectedTest = self.constructor([[4, 5, 6], [7, 8, 9]], pointNames=['4', '7'], featureNames=featureNames)

        assert expectedTest.isIdentical(toTest)

    def test_points_retain_handmade_calling_pointNames(self):
        featureNames = ["one", "two", "three"]
        pointNames = ['1', '4', '7']
        data = [[1, 2, 3], [4, 5, 6], [7, 8, 9]]

        toTest = self.constructor(data, pointNames=pointNames, featureNames=featureNames)
        toTest.points.retain(start='4', end='7')
        expectedTest = self.constructor([[4, 5, 6], [7, 8, 9]], pointNames=pointNames[1:], featureNames=featureNames)
        assert expectedTest.isIdentical(toTest)

    def test_points_retain_handmadeString(self):
        featureNames = ["one", "two", "three"]
        pointNames = ['1', '4', '7']
        data = [[1, 2, 3], [4, 5, 6], [7, 8, 9]]

        #test featureName=value
        toTest = self.constructor(data, pointNames=pointNames, featureNames=featureNames)
        toTest.points.retain('one=1')
        expectedTest = self.constructor([[1, 2, 3]], pointNames=pointNames[:1], featureNames=featureNames)

        assert expectedTest.isIdentical(toTest)

        #test featureName==value
        toTest = self.constructor(data, pointNames=pointNames, featureNames=featureNames)
        toTest.points.retain('one==1')
        expectedTest = self.constructor([[1, 2, 3]], pointNames=pointNames[:1], featureNames=featureNames)

        assert expectedTest.isIdentical(toTest)

        #test featureName<value
        toTest = self.constructor(data, pointNames=pointNames, featureNames=featureNames)
        toTest.points.retain('one<2')
        expectedTest = self.constructor([[1, 2, 3]], pointNames=pointNames[:1], featureNames=featureNames)

        assert expectedTest.isIdentical(toTest)

        #test featureName<=value
        toTest = self.constructor(data, pointNames=pointNames, featureNames=featureNames)
        toTest.points.retain('one<=1')
        expectedTest = self.constructor([[1, 2, 3]], pointNames=pointNames[:1], featureNames=featureNames)

        assert expectedTest.isIdentical(toTest)

        #test featureName>value
        toTest = self.constructor(data, pointNames=pointNames, featureNames=featureNames)
        toTest.points.retain('one>4')
        expectedTest = self.constructor([[7, 8, 9]], pointNames=pointNames[-1:], featureNames=featureNames)

        assert expectedTest.isIdentical(toTest)

        #test featureName>=value
        toTest = self.constructor(data, pointNames=pointNames, featureNames=featureNames)
        toTest.points.retain('one>=7')
        expectedTest = self.constructor([[7, 8, 9]], pointNames=pointNames[-1:], featureNames=featureNames)

        assert expectedTest.isIdentical(toTest)

        #test featureName!=value
        toTest = self.constructor(data, pointNames=pointNames, featureNames=featureNames)
        toTest.points.retain('one!=4')
        expectedTest = self.constructor([[1, 2, 3], [7, 8, 9]], pointNames=[pointNames[0], pointNames[-1]],
                                       featureNames=featureNames)

        assert expectedTest.isIdentical(toTest)

        #test featureName<value and return back an empty
        assert expectedTest.isIdentical(toTest)
        toTest = self.constructor(data, pointNames=pointNames, featureNames=featureNames)
        toTest.points.retain('one<1')
        expectedTest = self.constructor([], featureNames=featureNames)

        assert expectedTest.isIdentical(toTest)

        #test featureName<value and return back all data
        assert expectedTest.isIdentical(toTest)
        toTest = self.constructor(data, pointNames=pointNames, featureNames=featureNames)
        toTest.points.retain('one>0')
        expectedTest = self.constructor(data, pointNames=pointNames, featureNames=featureNames)

        assert expectedTest.isIdentical(toTest)

    def test_points_retain_handmadeStringWithOperatorWhitespace(self):
        featureNames = ["one", "two", "three"]
        pointNames = ['1', '4', '7']
        data = [[1, 2, 3], [4, 5, 6], [7, 8, 9]]

        #test featureName=value
        toTest = self.constructor(data, pointNames=pointNames, featureNames=featureNames)
        toTest.points.retain('one = 1')
        expectedTest = self.constructor([[1, 2, 3]], pointNames=pointNames[:1], featureNames=featureNames)

        assert expectedTest.isIdentical(toTest)

        #test featureName==value
        toTest = self.constructor(data, pointNames=pointNames, featureNames=featureNames)
        toTest.points.retain('one == 1')
        expectedTest = self.constructor([[1, 2, 3]], pointNames=pointNames[:1], featureNames=featureNames)

        assert expectedTest.isIdentical(toTest)

        #test featureName<value
        toTest = self.constructor(data, pointNames=pointNames, featureNames=featureNames)
        toTest.points.retain('one < 2')
        expectedTest = self.constructor([[1, 2, 3]], pointNames=pointNames[:1], featureNames=featureNames)

        assert expectedTest.isIdentical(toTest)

        #test featureName<=value
        toTest = self.constructor(data, pointNames=pointNames, featureNames=featureNames)
        toTest.points.retain('one <= 1')
        expectedTest = self.constructor([[1, 2, 3]], pointNames=pointNames[:1], featureNames=featureNames)

        assert expectedTest.isIdentical(toTest)

        #test featureName>value
        toTest = self.constructor(data, pointNames=pointNames, featureNames=featureNames)
        toTest.points.retain('one > 4')
        expectedTest = self.constructor([[7, 8, 9]], pointNames=pointNames[-1:], featureNames=featureNames)

        assert expectedTest.isIdentical(toTest)

        #test featureName>=value
        toTest = self.constructor(data, pointNames=pointNames, featureNames=featureNames)
        toTest.points.retain('one >= 7')
        expectedTest = self.constructor([[7, 8, 9]], pointNames=pointNames[-1:], featureNames=featureNames)

        assert expectedTest.isIdentical(toTest)

        #test featureName!=value
        toTest = self.constructor(data, pointNames=pointNames, featureNames=featureNames)
        toTest.points.retain('one != 4')
        expectedTest = self.constructor([[1, 2, 3], [7, 8, 9]], pointNames=[pointNames[0], pointNames[-1]],
                                       featureNames=featureNames)

        assert expectedTest.isIdentical(toTest)

        #test featureName<value and return back an empty
        assert expectedTest.isIdentical(toTest)
        toTest = self.constructor(data, pointNames=pointNames, featureNames=featureNames)
        toTest.points.retain('one < 1')
        expectedTest = self.constructor([], featureNames=featureNames)

        assert expectedTest.isIdentical(toTest)

        #test featureName<value and return back all data
        assert expectedTest.isIdentical(toTest)
        toTest = self.constructor(data, pointNames=pointNames, featureNames=featureNames)
        toTest.points.retain('one > 0')
        expectedTest = self.constructor(data, pointNames=pointNames, featureNames=featureNames)

        assert expectedTest.isIdentical(toTest)

    def test_points_retain_handmadeStringWithFeatureWhitespace(self):
        featureNames = ["feature one", "feature two", "feature three"]
        pointNames = ['1', '4', '7']
        data = [[1, 2, 3], [4, 5, 6], [7, 8, 9]]

        #test featureName=value
        toTest = self.constructor(data, pointNames=pointNames, featureNames=featureNames)
        toTest.points.retain('feature one=1')
        expectedTest = self.constructor([[1, 2, 3]], pointNames=pointNames[:1], featureNames=featureNames)

        assert expectedTest.isIdentical(toTest)

        #test featureName=value with operator whitespace
        toTest = self.constructor(data, pointNames=pointNames, featureNames=featureNames)
        toTest.points.retain('feature one = 1')
        expectedTest = self.constructor([[1, 2, 3]], pointNames=pointNames[:1], featureNames=featureNames)

        assert expectedTest.isIdentical(toTest)

    @raises(ArgumentException)
    def test_points_retain_handmadeString_featureNotExist(self):
        featureNames = ["one", "two", "three"]
        pointNames = ['1', '4', '7']
        data = [[1, 2, 3], [4, 5, 6], [7, 8, 9]]

        toTest = self.constructor(data, pointNames=pointNames, featureNames=featureNames)
        toTest.points.retain('four=1')

    def test_points_retain_numberOnly(self):
        self.back_retain_numberOnly('point')

    def test_points_retain_functionAndNumber(self):
        self.back_retain_functionAndNumber('point')

    def test_points_retain_numberAndRandomizeAllData(self):
        self.back_retain_numberAndRandomizeAllData('point')

    def test_points_retain_numberAndRandomizeSelectedData(self):
        self.back_retain_numberAndRandomizeSelectedData('point')

    @raises(ArgumentException)
    def test_points_retain_randomizeNoNumber(self):
        self.back_structural_randomizeNoNumber('retain', 'point')

    @raises(ArgumentException)
    def test_points_retain_list_numberGreaterThanTargeted(self):
        self.back_structural_list_numberGreaterThanTargeted('retain', 'point')

    @raises(ArgumentException)
    def test_points_retain_function_numberGreaterThanTargeted(self):
        self.back_structural_function_numberGreaterThanTargeted('retain', 'point')

    @raises(ArgumentException)
    def test_points_retain_range_numberGreaterThanTargeted(self):
        self.back_structural_range_numberGreaterThanTargeted('retain', 'point')

    ### using match module ###

    def test_points_retain_match_missing(self):
        toTest = self.constructor([[1, 2, 3], [None, 11, None], [7, 11, None], [7, 8, 9]], featureNames=['a', 'b', 'c'])
        ret = toTest.points.retain(match.anyMissing)
        expTest = self.constructor([[None, 11, None], [7, 11, None]])
        expTest.features.setNames(['a', 'b', 'c'])
        assert toTest == expTest

        toTest = self.constructor([[None, None, None], [None, 11, None], [7, 11, None], [7, 8, 9]], featureNames=['a', 'b', 'c'])
        ret = toTest.points.retain(match.allMissing)
        expTest = self.constructor([[None, None, None]])
        expTest.features.setNames(['a', 'b', 'c'])
        assert toTest == expTest

    def test_points_retain_match_nonNumeric(self):
        toTest = self.constructor([[1, 2, 3], ['a', 11, 'c'], [7, 11, 'c'], [7, 8, 9]], featureNames=['a', 'b', 'c'])
        ret = toTest.points.retain(match.anyNonNumeric)
        expTest = self.constructor([['a', 11, 'c'], [7, 11, 'c']])
        expTest.features.setNames(['a', 'b', 'c'])
        assert toTest == expTest

        toTest = self.constructor([['a', 'x', 'c'], ['a', 11, 'c'], [7, 11, 'c'], [7, 8, 9]], featureNames=['a', 'b', 'c'])
        ret = toTest.points.retain(match.allNonNumeric)
        expTest = self.constructor([['a', 'x', 'c']])
        expTest.features.setNames(['a', 'b', 'c'])
        assert toTest == expTest

    def test_points_retain_match_list(self):
        toTest = self.constructor([[1, 2, 3], ['a', 11, 'c'], [7, 11, 'c'], [7, 8, 9]], featureNames=['a', 'b', 'c'])
        ret = toTest.points.retain(match.anyValues(['a', 'c', 'x']))
        expTest = self.constructor([['a', 11, 'c'], [7, 11, 'c']])
        expTest.features.setNames(['a', 'b', 'c'])
        assert toTest == expTest

        toTest = self.constructor([['a', 'x', 'c'], ['a', 11, 'c'], [7, 11, 'c'], [7, 8, 9]], featureNames=['a', 'b', 'c'])
        ret = toTest.points.retain(match.allValues(['a', 'c', 'x']))
        expTest = self.constructor([['a', 'x', 'c']])
        expTest.features.setNames(['a', 'b', 'c'])
        assert toTest == expTest

    def test_points_retain_match_function(self):
        toTest = self.constructor([[1, 2, 3], [-1, 11, -3], [7, 11, -3], [7, 8, 9]], featureNames=['a', 'b', 'c'])
        ret = toTest.points.retain(match.anyValues(lambda x: x < 0))
        expTest = self.constructor([[-1, 11, -3], [7, 11, -3]])
        expTest.features.setNames(['a', 'b', 'c'])
        assert toTest == expTest

        toTest = self.constructor([[-1, -2, -3], [-1, 11, -3], [7, 11, -3], [7, 8, 9]], featureNames=['a', 'b', 'c'])
        ret = toTest.points.retain(match.allValues(lambda x: x < 0))
        expTest = self.constructor([[-1, -2, -3]])
        expTest.features.setNames(['a', 'b', 'c'])
        assert toTest == expTest

    #########################
    # retain common backend #
    #########################

    def back_retain_numberOnly(self, axis):
        if axis == 'point':
            toCall = "points"
        else:
            toCall = "features"

        data = [[1, 2, 3, 33], [4, 5, 6, 66], [7, 8, 9, 99], [10, 11, 12, 14]]
        pnames = ['1', '4', '7', '10']
        fnames = ['a', 'b', 'd', 'gg']
        toTest = self.constructor(data, pointNames=pnames, featureNames=fnames)
        getattr(toTest, toCall).retain(number=3)
        if axis == 'point':
            exp = self.constructor(data[:3], pointNames=pnames[:3], featureNames=fnames)
        else:
            exp = self.constructor([p[:3] for p in data], pointNames=pnames, featureNames=fnames[:3])

        assert exp.isIdentical(toTest)

    def back_retain_functionAndNumber(self, axis):
        if axis == 'point':
            toCall = "points"
        else:
            toCall = "features"

        data = [[1, 2, 3, 33], [4, 5, 6, 66], [7, 8, 9, 99], [10, 11, 12, 14]]
        pnames = ['1', '4', '7', '10']
        fnames = ['a', 'b', 'd', 'gg']
        toTest = self.constructor(data, pointNames=pnames, featureNames=fnames)
        getattr(toTest, toCall).retain([0,1,2], number=2)
        if axis == 'point':
            exp = self.constructor(data[:2], pointNames=pnames[:2], featureNames=fnames)
        else:
            exp = self.constructor([p[:2] for p in data], pointNames=pnames, featureNames=fnames[:2])

        assert toTest.isIdentical(exp)

    def back_retain_numberAndRandomizeAllData(self, axis):
        """test that randomizing (with same randomly chosen seed) and limiting to a
        given number provides the same result for all input types if using all the data
        """
        if axis == 'point':
            toCall = "points"
        else:
            toCall = "features"

        data = [[1, 2, 3, 33], [4, 5, 6, 66], [7, 8, 9, 99], [10, 11, 12, 14]]
        pnames = ['1', '4', '7', '10']
        fnames = ['a', 'b', 'd', 'gg']
        toTest1 = self.constructor(data, pointNames=pnames, featureNames=fnames)
        toTest2 = toTest1.copy()
        toTest3 = toTest1.copy()
        toTest4 = toTest1.copy()

        seed = UML.randomness.generateSubsidiarySeed()
        UML.randomness.startAlternateControl(seed)
        getattr(toTest1, toCall).retain(number=3, randomize=True)
        UML.randomness.endAlternateControl()

        UML.randomness.startAlternateControl(seed)
        getattr(toTest2, toCall).retain([0, 1, 2, 3], number=3, randomize=True)
        UML.randomness.endAlternateControl()

        UML.randomness.startAlternateControl(seed)
        getattr(toTest3, toCall).retain(start=0, end=3, number=3, randomize=True)
        UML.randomness.endAlternateControl()

        UML.randomness.startAlternateControl(seed)
        getattr(toTest4, toCall).retain(allTrue, number=3, randomize=True)
        UML.randomness.endAlternateControl()

        if axis == 'point':
            assert len(toTest1.points) == 3
        else:
            assert len(toTest1.features) == 3

        assert toTest1.isIdentical(toTest2)
        assert toTest1.isIdentical(toTest3)
        assert toTest1.isIdentical(toTest4)

    def back_retain_numberAndRandomizeSelectedData(self, axis):
        """test that randomization occurs after the data has been selected from the user inputs """
        if axis == 'point':
            toCall = "points"
        else:
            toCall = "features"

        data = [[1, 2, 3, 33], [4, 5, 6, 66], [7, 8, 9, 99], [10, 11, 12, 14]]
        pnames = ['1', '4', '7', '10']
        fnames = ['a', 'b', 'd', 'gg']
        toTest1 = self.constructor(data, pointNames=pnames, featureNames=fnames)
        toTest2 = toTest1.copy()
        toTest3 = toTest1.copy()
        if axis == 'point':
            exp1 = toTest1[1, :]
            exp2 = toTest1[2, :]
        else:
            exp1 = toTest1[:, 1]
            exp2 = toTest1[:, 2]

        seed = UML.randomness.generateSubsidiarySeed()
        UML.randomness.startAlternateControl(seed)
        getattr(toTest1, toCall).retain([1, 2], number=1, randomize=True)
        UML.randomness.endAlternateControl()

        UML.randomness.startAlternateControl(seed)
        getattr(toTest2, toCall).retain(start=1, end=2, number=1, randomize=True)
        UML.randomness.endAlternateControl()

        def middleRowsOrCols(value):
            return value[0] in [2, 4, 5, 7]

        UML.randomness.startAlternateControl(seed)
        getattr(toTest3, toCall).retain(middleRowsOrCols, number=1, randomize=True)
        UML.randomness.endAlternateControl()

        assert toTest1.isIdentical(exp1) or toTest1.isIdentical(exp2)
        assert toTest2.isIdentical(exp1) or toTest2.isIdentical(exp2)
        assert toTest3.isIdentical(exp1) or toTest3.isIdentical(exp2)

    ###################
    # features.retain #
    ###################

    @raises(CalledFunctionException)
    @mock.patch('UML.data.base.Base._constructIndicesList', side_effect=calledException)
    def test_features_retain_calls_constructIndicesList(self, mockFunc):
        toTest = self.constructor([[1,2,],[3,4]], featureNames=['a', 'b'])

        toTest.features.retain(['a', 'b'])

    def test_features_retain_handmadeSingle(self):
        """ Test features.retain() against handmade output when retaining one feature """
        data = [[1, 2, 3], [4, 5, 6], [7, 8, 9]]
        toTest = self.constructor(data)
        toTest.features.retain(0)
        exp1 = self.constructor([[1], [4], [7]])

        assert toTest.isIdentical(exp1)

    def test_features_retain_List_NamePath_Preserve(self):
        data = [[1, 2, 3], [4, 5, 6], [7, 8, 9]]
        toTest = self.constructor(data)

        toTest._name = "testName"
        toTest._absPath = "testAbsPath"
        toTest._relPath = "testRelPath"

        toTest.features.retain(0)

        assert toTest.path == 'testAbsPath'
        assert toTest.absolutePath == 'testAbsPath'
        assert toTest.relativePath == 'testRelPath'

    def test_features_retain_list_retain_all(self):
        """ Test features.retain() by retaining a list of all features """
        data = [[1, 2, 3], [4, 5, 6], [7, 8, 9], [10, 11, 12]]
        toTest = self.constructor(data)
        expTest = self.constructor(data)
        toTest.features.retain([0, 1, 2])

        assert toTest.isIdentical(expTest)

    def test_features_retain_list_retain_nothing(self):
        """ Test features.retain() by retaining an empty list """
        data = [[1, 2, 3], [4, 5, 6], [7, 8, 9], [10, 11, 12]]
        toTest = self.constructor(data)
        toTest.features.retain([])

        expData = [[], [], [], []]
        expData = numpy.array(expData)
        expTest = self.constructor(expData)
        assert toTest.isIdentical(expTest)

    def test_features_retain_pythonRange(self):
        """ Test features.retain() by retaining a python range of points """
        data = [[1, 2, 3], [4, 5, 6], [7, 8, 9], [10, 11, 12]]
        toTest = self.constructor(data)
        exp = self.constructor([[2, 3], [5, 6], [8, 9], [11, 12]])
        toTest.features.retain(range(1,3))

        assert toTest.isIdentical(exp)

    def test_features_retain_ListIntoFEmptyOutOfOrder(self):
        """ Test features.retain() by retaining a list of all features """
        data = [[1, 2, 3], [4, 5, 6], [7, 8, 9], [10, 11, 12]]
        toTest = self.constructor(data)
        expData = [[3, 1, 2], [6, 4, 5], [9, 7, 8], [12, 10, 11]]
        expTest = self.constructor(expData)
        toTest.features.retain([2, 0, 1])

        assert toTest.isIdentical(expTest)

    def test_features_retain_handmadeListSequence(self):
        """ Test features.retain() against handmade output for several retentions by list """
        pointNames = ['1', '4', '7']
        data = [[1, 2, 3, -1], [4, 5, 6, -2], [7, 8, 9, -3]]
        toTest = self.constructor(data, pointNames=pointNames)
        toTest.features.retain([1, 2, 3])
        exp1 = self.constructor([[2, 3, -1], [5, 6, -2], [8, 9, -3]], pointNames=pointNames)
        assert toTest.isIdentical(exp1)
        toTest.features.retain([2, 1])
        exp2 = self.constructor([[-1, 3], [-2, 6], [-3, 9]], pointNames=pointNames)
        assert toTest.isIdentical(exp2)

    def test_features_retain_handmadeListWithFeatureName(self):
        """ Test features.retain() against handmade output for list retention when specifying featureNames """
        data = [[1, 2, 3, -1], [4, 5, 6, -2], [7, 8, 9, -3]]
        featureNames = ["one", "two", "three", "neg"]
        toTest = self.constructor(data, featureNames=featureNames)
        toTest.features.retain(["two", "three", "neg"])
        exp1 = self.constructor([[2, 3, -1], [5, 6, -2], [8, 9, -3]], featureNames=["two", "three", "neg"])
        assert toTest.isIdentical(exp1)
        toTest.features.retain(["three", "neg"])
        exp2 = self.constructor([[3, -1], [6, -2], [9, -3]], featureNames=["three", "neg"])
        assert toTest.isIdentical(exp2)


    def test_features_retain_list_mixed(self):
        """ Test features.retain() list input with mixed names and indices """
        data = [[1, 2, 3, -1], [4, 5, 6, -2], [7, 8, 9, -3]]
        featureNames = ["one", "two", "three", "neg"]
        toTest = self.constructor(data, featureNames=featureNames)
        toTest.features.retain([1, "three", -1])
        exp1 = self.constructor([[2, 3, -1], [5, 6, -2], [8, 9, -3]], featureNames=["two", "three", "neg"])
        assert toTest.isIdentical(exp1)


    def test_features_retain_List_trickyOrdering(self):
        data = [0, 1, 1, 1, 0, 0, 0, 0, 1, 0]
        toRetain = [6, 5, 3, 9]

        toTest = self.constructor(data)

        toTest.features.retain(toRetain)

        expRaw = [0, 0, 1, 0]
        expTest = self.constructor(expRaw)

        assert toTest == expTest

    def test_features_retain_List_reorderingWithFeatureNames(self):
        data = [[1, 2, 3, 10], [4, 5, 6, 11], [7, 8, 9, 12]]
        fnames = ['a', 'b', 'c', 'd']
        test = self.constructor(data, featureNames=fnames)

        expRetRaw = [[1, 3, 2], [4, 6, 5], [7, 9, 8]]
        expRetNames = ['a', 'c', 'b']
        exp = self.constructor(expRetRaw, featureNames=expRetNames)

        test.features.retain(expRetNames)
        assert test == exp


    def test_features_retain_function_selectionGap(self):
        data = [0, 1, 1, 1, 0, 0, 0, 0, 1, 0]
        fnames = ['0', '1', '2', '3', '4', '5', '6', '7', '8', '9']

        retainIndices = [3, 5, 6, 9]

        def sel(feature):
            if int(feature.features.getName(0)) in retainIndices:
                return True
            else:
                return False

        toTest = self.constructor(data, featureNames=fnames)

        toTest.features.retain(sel)

        expRaw = [1, 0, 0, 0]
        expNames = ['3', '5', '6', '9']
        expTest = self.constructor(expRaw, featureNames=expNames)

        assert toTest == expTest


    def test_features_retain_functionIntoFEmpty(self):
        """ Test features.retain() by retaining all featuress using a function """
        data = [[1, 2, 3], [4, 5, 6], [7, 8, 9]]
        toTest = self.constructor(data)
        expTest = self.constructor(data)

        toTest.features.retain(allTrue)
        assert toTest.isIdentical(expTest)

    def test_features_retain_function_returnPointEmpty(self):
        data = [[1, 2, 3], [4, 5, 6], [7, 8, 9]]
        toTest = self.constructor(data)

        toTest.features.retain(allFalse)

        data = [[], [], []]
        data = numpy.array(data)
        expTest = self.constructor(data)

        assert toTest.isIdentical(expTest)

    def test_features_retain_function_NumberAndRandomize(self):
        data = [[1, 2, 3, 4, 5, 6], [7, 8, 9, 10, 11, 12]]
        toTest = self.constructor(data)

        toTest.features.retain(evenOnly, number=2, randomize=True)
        assert len(toTest.features) == 2

    def test_features_retain_handmadeFunction(self):
        """ Test features.retain() against handmade output for function retention """
        data = [[1, 2, 3, -1], [4, 5, 6, -2], [7, 8, 9, -3]]
        toTest = self.constructor(data)

        toTest.features.retain(absoluteOne)
        exp = self.constructor([[1, -1], [4, -2], [7, -3]])
        assert toTest.isIdentical(exp)

    def test_features_retain_func_NamePath_preservation(self):
        data = [[1, 2, 3, -1], [4, 5, 6, -2], [7, 8, 9, -3]]
        toTest = self.constructor(data)

        toTest._name = "testName"
        toTest._absPath = "testAbsPath"
        toTest._relPath = "testRelPath"

        toTest.features.retain(absoluteOne)

        assert toTest.name == "testName"
        assert toTest.absolutePath == "testAbsPath"
        assert toTest.relativePath == 'testRelPath'


    def test_features_retain_handmadeFunctionWithFeatureName(self):
        """ Test features.retain() against handmade output for function retention with featureNames """
        data = [[1, 2, 3, -1], [4, 5, 6, -2], [7, 8, 9, -3]]
        featureNames = ["one", "two", "three", "neg"]
        pointNames = ['1', '4', '7']
        toTest = self.constructor(data, pointNames=pointNames, featureNames=featureNames)

        toTest.features.retain(absoluteOne)
        exp = self.constructor([[1, -1], [4, -2], [7, -3]], pointNames=pointNames, featureNames=['one', 'neg'])
        assert toTest.isIdentical(exp)

    @raises(ArgumentException)
    def test_features_retain_exceptionStartInvalid(self):
        """ Test features.retain() for ArgumentException when start is not a valid feature index """
        featureNames = ["one", "two", "three"]
        data = [[1, 2, 3], [4, 5, 6], [7, 8, 9]]
        toTest = self.constructor(data, featureNames=featureNames)
        toTest.features.retain(start=1.1, end=2)

    @raises(ArgumentException)
    def test_features_retain_exceptionStartInvalidFeatureName(self):
        """ Test features.retain() for ArgumentException when start is not a valid feature FeatureName """
        featureNames = ["one", "two", "three"]
        data = [[1, 2, 3], [4, 5, 6], [7, 8, 9]]
        toTest = self.constructor(data, featureNames=featureNames)
        toTest.features.retain(start="wrong", end=2)

    @raises(ArgumentException)
    def test_features_retain_exceptionEndInvalid(self):
        """ Test features.retain() for ArgumentException when start is not a valid feature index """
        featureNames = ["one", "two", "three"]
        data = [[1, 2, 3], [4, 5, 6], [7, 8, 9]]
        toTest = self.constructor(data, featureNames=featureNames)
        toTest.features.retain(start=0, end=5)

    @raises(ArgumentException)
    def test_features_retain_exceptionEndInvalidFeatureName(self):
        """ Test features.retain() for ArgumentException when start is not a valid featureName """
        featureNames = ["one", "two", "three"]
        data = [[1, 2, 3], [4, 5, 6], [7, 8, 9]]
        toTest = self.constructor(data, featureNames=featureNames)
        toTest.features.retain(start="two", end="five")

    @raises(ArgumentException)
    def test_features_retain_exceptionInversion(self):
        """ Test features.retain() for ArgumentException when start comes after end """
        featureNames = ["one", "two", "three"]
        data = [[1, 2, 3], [4, 5, 6], [7, 8, 9]]
        toTest = self.constructor(data, featureNames=featureNames)
        toTest.features.retain(start=2, end=0)

    @raises(ArgumentException)
    def test_features_retain_exceptionInversionFeatureName(self):
        """ Test features.retain() for ArgumentException when start comes after end as FeatureNames"""
        featureNames = ["one", "two", "three"]
        data = [[1, 2, 3], [4, 5, 6], [7, 8, 9]]
        toTest = self.constructor(data, featureNames=featureNames)
        toTest.features.retain(start="two", end="one")


    def test_features_retain_rangeIntoFEmpty(self):
        """ Test features.retain() retains all features using ranges """
        featureNames = ["one", "two", "three"]
        data = [[1, 2, 3], [4, 5, 6], [7, 8, 9]]
        toTest = self.constructor(data, featureNames=featureNames)
        expTest = self.constructor(data, featureNames=featureNames)
        toTest.features.retain(start=0, end=2)

        assert toTest.isIdentical(expTest)


    def test_features_retain_handmadeRange(self):
        """ Test features.retain() against handmade output for range retention """
        data = [[1, 2, 3], [4, 5, 6], [7, 8, 9]]
        toTest = self.constructor(data)
        toTest.features.retain(start=1, end=2)

        expectedTest = self.constructor([[2, 3], [5, 6], [8, 9]])

        assert expectedTest.isIdentical(toTest)

    def test_features_retain_range_NamePath_preservation(self):
        data = [[1, 2, 3], [4, 5, 6], [7, 8, 9]]
        toTest = self.constructor(data)

        toTest._name = "testName"
        toTest._absPath = "testAbsPath"
        toTest._relPath = "testRelPath"

        toTest.features.retain(start=1, end=2)

        assert toTest.name == "testName"
        assert toTest.absolutePath == "testAbsPath"
        assert toTest.relativePath == 'testRelPath'


    def test_features_retain_handmadeWithFeatureNames(self):
        """ Test features.retain() against handmade output for range retention with FeatureNames """
        featureNames = ["one", "two", "three"]
        pointNames = ['1', '4', '7']
        data = [[1, 2, 3], [4, 5, 6], [7, 8, 9]]

        toTest = self.constructor(data, pointNames=pointNames, featureNames=featureNames)
        toTest.features.retain(start=1, end=2)

        expectedTest = self.constructor([[2, 3], [5, 6], [8, 9]], pointNames=pointNames, featureNames=["two", "three"])

        assert expectedTest.isIdentical(toTest)

    def test_features_retain_handmade_calling_featureNames(self):
        featureNames = ["one", "two", "three"]
        pointNames = ['1', '4', '7']
        data = [[1, 2, 3], [4, 5, 6], [7, 8, 9]]

        toTest = self.constructor(data, pointNames=pointNames, featureNames=featureNames)
        toTest.features.retain(start="two", end="three")

        expectedTest = self.constructor([[2, 3], [5, 6], [8, 9]], pointNames=pointNames, featureNames=["two", "three"])

        assert expectedTest.isIdentical(toTest)

    def test_features_retain_handmadeString(self):
        featureNames = ["one", "two", "three"]
        pointNames = ['p1', 'p2', 'p3']
        data = [[1, 2, 3], [4, 5, 6], [7, 8, 9]]

        #test pointName=value
        toTest = self.constructor(data, pointNames=pointNames, featureNames=featureNames)
        toTest.features.retain('p2=5')
        expectedTest = self.constructor([[2], [5], [8]], pointNames=pointNames, featureNames=[featureNames[1]])

        assert expectedTest.isIdentical(toTest)

        #test featureName==value
        toTest = self.constructor(data, pointNames=pointNames, featureNames=featureNames)
        toTest.features.retain('p1==1')
        expectedTest = self.constructor([[1], [4], [7]], pointNames=pointNames, featureNames=[featureNames[0]])

        assert expectedTest.isIdentical(toTest)

        #test featureName<value
        toTest = self.constructor(data, pointNames=pointNames, featureNames=featureNames)
        toTest.features.retain('p3<9')
        expectedTest = self.constructor([[1, 2], [4, 5], [7, 8]], pointNames=pointNames, featureNames=featureNames[:-1])

        assert expectedTest.isIdentical(toTest)

        #test featureName<=value
        toTest = self.constructor(data, pointNames=pointNames, featureNames=featureNames)
        toTest.features.retain('p3<=8')
        expectedTest = self.constructor([[1, 2], [4, 5], [7, 8]], pointNames=pointNames, featureNames=featureNames[:-1])

        assert expectedTest.isIdentical(toTest)

        #test featureName>value
        toTest = self.constructor(data, pointNames=pointNames, featureNames=featureNames)
        toTest.features.retain('p3>8')
        expectedTest = self.constructor([[3], [6], [9]], pointNames=pointNames, featureNames=[featureNames[-1]])

        assert expectedTest.isIdentical(toTest)

        #test featureName>=value
        toTest = self.constructor(data, pointNames=pointNames, featureNames=featureNames)
        toTest.features.retain('p3>8.5')
        expectedTest = self.constructor([[3], [6], [9]], pointNames=pointNames, featureNames=[featureNames[-1]])

        assert expectedTest.isIdentical(toTest)

        #test featureName!=value
        toTest = self.constructor(data, pointNames=pointNames, featureNames=featureNames)
        toTest.features.retain('p1!=1.0')
        expectedTest = self.constructor([[2, 3], [5, 6], [8, 9]], pointNames=pointNames, featureNames=featureNames[1:])

        assert expectedTest.isIdentical(toTest)

        #test featureName<value and return back an empty
        toTest = self.constructor(data, pointNames=pointNames, featureNames=featureNames)
        toTest.features.retain('p1<1')
        expectedTest = self.constructor([[], [], []], pointNames=pointNames)

        assert expectedTest.isIdentical(toTest)

        #test featureName<value and return back all data
        toTest = self.constructor(data, pointNames=pointNames, featureNames=featureNames)
        toTest.features.retain('p1>0')
        expectedTest = self.constructor(data, pointNames=pointNames, featureNames=featureNames)

        assert expectedTest.isIdentical(toTest)

    def test_features_retain_handmadeStringWithOperatorWhitespace(self):
        featureNames = ["one", "two", "three"]
        pointNames = ['p1', 'p2', 'p3']
        data = [[1, 2, 3], [4, 5, 6], [7, 8, 9]]

        #test pointName=value
        toTest = self.constructor(data, pointNames=pointNames, featureNames=featureNames)
        toTest.features.retain('p2 = 5')
        expectedTest = self.constructor([[2], [5], [8]], pointNames=pointNames, featureNames=[featureNames[1]])

        assert expectedTest.isIdentical(toTest)

        #test featureName==value
        toTest = self.constructor(data, pointNames=pointNames, featureNames=featureNames)
        toTest.features.retain('p1 == 1')
        expectedTest = self.constructor([[1], [4], [7]], pointNames=pointNames, featureNames=[featureNames[0]])

        assert expectedTest.isIdentical(toTest)

        #test featureName<value
        toTest = self.constructor(data, pointNames=pointNames, featureNames=featureNames)
        toTest.features.retain('p3 < 9')
        expectedTest = self.constructor([[1, 2], [4, 5], [7, 8]], pointNames=pointNames, featureNames=featureNames[:-1])

        assert expectedTest.isIdentical(toTest)

        #test featureName<=value
        toTest = self.constructor(data, pointNames=pointNames, featureNames=featureNames)
        toTest.features.retain('p3 <= 8')
        expectedTest = self.constructor([[1, 2], [4, 5], [7, 8]], pointNames=pointNames, featureNames=featureNames[:-1])

        assert expectedTest.isIdentical(toTest)

        #test featureName>value
        toTest = self.constructor(data, pointNames=pointNames, featureNames=featureNames)
        toTest.features.retain('p3 > 8')
        expectedTest = self.constructor([[3], [6], [9]], pointNames=pointNames, featureNames=[featureNames[-1]])

        assert expectedTest.isIdentical(toTest)

        #test featureName>=value
        toTest = self.constructor(data, pointNames=pointNames, featureNames=featureNames)
        toTest.features.retain('p3 > 8.5')
        expectedTest = self.constructor([[3], [6], [9]], pointNames=pointNames, featureNames=[featureNames[-1]])

        assert expectedTest.isIdentical(toTest)

        #test featureName!=value
        toTest = self.constructor(data, pointNames=pointNames, featureNames=featureNames)
        toTest.features.retain('p1 != 1.0')
        expectedTest = self.constructor([[2, 3], [5, 6], [8, 9]], pointNames=pointNames, featureNames=featureNames[1:])

        assert expectedTest.isIdentical(toTest)

        #test featureName<value and return back an empty
        toTest = self.constructor(data, pointNames=pointNames, featureNames=featureNames)
        toTest.features.retain('p1 < 1')
        expectedTest = self.constructor([[], [], []], pointNames=pointNames)

        assert expectedTest.isIdentical(toTest)

        #test featureName<value and return back all data
        toTest = self.constructor(data, pointNames=pointNames, featureNames=featureNames)
        toTest.features.retain('p1 > 0')
        expectedTest = self.constructor(data, pointNames=pointNames, featureNames=featureNames)

        assert expectedTest.isIdentical(toTest)

    def test_features_retain_handmadeStringWithPointWhitespace(self):
        featureNames = ["one", "two", "three"]
        pointNames = ['pt 1', 'pt 2', 'pt 3']
        data = [[1, 2, 3], [4, 5, 6], [7, 8, 9]]

        #test pointName=value with no operator whitespace
        toTest = self.constructor(data, pointNames=pointNames, featureNames=featureNames)
        toTest.features.retain('pt 2=5')
        expectedTest = self.constructor([[2], [5], [8]], pointNames=pointNames, featureNames=[featureNames[1]])

        assert expectedTest.isIdentical(toTest)

        #test pointName=value with operator whitespace
        toTest = self.constructor(data, pointNames=pointNames, featureNames=featureNames)
        toTest.features.retain('pt 2 = 5')
        expectedTest = self.constructor([[2], [5], [8]], pointNames=pointNames, featureNames=[featureNames[1]])

        assert expectedTest.isIdentical(toTest)

    @raises(ArgumentException)
    def test_features_retain_handmadeString_pointNotExist(self):
        featureNames = ["one", "two", "three"]
        pointNames = ['1', '4', '7']
        data = [[1, 2, 3], [4, 5, 6], [7, 8, 9]]

        toTest = self.constructor(data, pointNames=pointNames, featureNames=featureNames)
        toTest.features.retain('5=1')

    def test_features_retain_numberOnly(self):
        self.back_retain_numberOnly('feature')

    def test_features_retain_functionAndNumber(self):
        self.back_retain_functionAndNumber('feature')

    def test_features_retain_numberAndRandomizeAllData(self):
        self.back_retain_numberAndRandomizeAllData('feature')

    def test_features_retain_numberAndRandomizeSelectedData(self):
        self.back_retain_numberAndRandomizeSelectedData('feature')

    @raises(ArgumentException)
    def test_features_retain_randomizeNoNumber(self):
        self.back_structural_randomizeNoNumber('retain', 'feature')

    @raises(ArgumentException)
    def test_features_retain_list_numberGreaterThanTargeted(self):
        self.back_structural_list_numberGreaterThanTargeted('retain', 'feature')

    @raises(ArgumentException)
    def test_features_retain_function_numberGreaterThanTargeted(self):
        self.back_structural_function_numberGreaterThanTargeted('retain', 'feature')

    @raises(ArgumentException)
    def test_features_retain_range_numberGreaterThanTargeted(self):
        self.back_structural_range_numberGreaterThanTargeted('retain', 'feature')

    #####################
    # referenceDataFrom #
    #####################

    @raises(ArgumentException)
    def test_referenceDataFrom_exceptionWrongType(self):
        """ Test referenceDataFrom() throws exception when other is not the same type """
        data1 = [[1, 2, 3], [1, 2, 3], [2, 4, 6], [0, 0, 0]]
        featureNames = ['one', 'two', 'three']
        pNames = ['1', 'one', '2', '0']
        orig = self.constructor(data1, pointNames=pNames, featureNames=featureNames)

        retType0 = UML.data.available[0]
        retType1 = UML.data.available[1]

        objType0 = UML.createData(retType0, data1, pointNames=pNames, featureNames=featureNames)
        objType1 = UML.createData(retType1, data1, pointNames=pNames, featureNames=featureNames)

        # at least one of these two will be the wrong type
        orig.referenceDataFrom(objType0)
        orig.referenceDataFrom(objType1)


    def test_referenceDataFrom_data_axisNames(self):
        data1 = [[1, 2, 3], [1, 2, 3], [2, 4, 6], [0, 0, 0]]
        featureNames = ['one', 'two', 'three']
        pNames = ['1', 'one', '2', '0']
        orig = self.constructor(data1, pointNames=pNames, featureNames=featureNames)

        data2 = [[-1, -2, -3, -4]]
        featureNames = ['1', '2', '3', '4']
        pNames = ['-1']
        other = self.constructor(data2, pointNames=pNames, featureNames=featureNames)

        ret = orig.referenceDataFrom(other)  # RET CHECK

        assert orig.data is other.data
        assert '-1' in orig.points.getNames()
        assert '1' in orig.features.getNames()
        assert ret is None

    def test_referenceDataFrom_ObjName_Paths(self):
        data1 = [[1, 2, 3], [1, 2, 3], [2, 4, 6], [0, 0, 0]]
        featureNames = ['one', 'two', 'three']
        pNames = ['1', 'one', '2', '0']
        orig = self.constructor(data1, pointNames=pNames, featureNames=featureNames)

        data2 = [[-1, -2, -3, ]]
        featureNames = ['1', '2', '3']
        pNames = ['-1']
        other = self.constructor(data2, pointNames=pNames, featureNames=featureNames)

        orig._name = "testName"
        orig._absPath = "testAbsPath"
        orig._relPath = "testRelPath"

        other._name = "testNameother"
        other._absPath = "testAbsPathother"
        other._relPath = "testRelPathother"

        orig.referenceDataFrom(other)

        assert orig.name == "testName"
        assert orig.absolutePath == "testAbsPathother"
        assert orig.relativePath == 'testRelPathother'

        assert other.name == "testNameother"
        assert other.absolutePath == "testAbsPathother"
        assert other.relativePath == 'testRelPathother'


    def test_referenceDataFrom_allMetadataAttributes(self):
        data1 = [[1, 2, 3], [1, 2, 3], [2, 4, 6], [0, 0, 0]]
        featureNames = ['one', 'two', 'three']
        pNames = ['1', 'one', '2', '0']
        orig = self.constructor(data1, pointNames=pNames, featureNames=featureNames)

        data2 = [[-1, -2, -3, 4, 5, 3, ], [-1, -2, -3, 4, 5, 3, ]]
        other = self.constructor(data2, )

        orig.referenceDataFrom(other)

        assert orig._pointCount == len(other.points)
        assert orig._featureCount == len(other.features)

        assert orig._nextDefaultValuePoint == other._nextDefaultValuePoint
        assert orig._nextDefaultValueFeature == other._nextDefaultValueFeature

    ### using match module ###

    def test_features_retain_match_missing(self):
        toTest = self.constructor([[1, 2, 3], [None, 11, None], [7, 11, None], [7, 8, 9]], featureNames=['a', 'b', 'c'])
        toTest.features.retain(match.anyMissing)
        expTest = self.constructor([[1, 3], [None, None], [7, None], [7, 9]])
        expTest.features.setNames(['a', 'c'])
        assert toTest == expTest

        toTest = self.constructor([[1, 2, None], [None, 11, None], [7, 11, None], [7, 8, None]], featureNames=['a', 'b', 'c'])
        ret = toTest.features.retain(match.allMissing)
        expTest = self.constructor([[None], [None], [None], [None]])
        expTest.features.setNames(['c'])
        assert toTest == expTest

    def test_features_retain_match_nonNumeric(self):
        toTest = self.constructor([[1, 2, 3], ['a', 11, 'c'], [7, 11, 'c'], [7, 8, 9]], featureNames=['a', 'b', 'c'])
        ret = toTest.features.retain(match.anyNonNumeric)
        expTest = self.constructor([[1, 3], ['a', 'c'], [7, 'c'], [7, 9]])
        expTest.features.setNames(['a', 'c'])
        assert toTest == expTest

        toTest = self.constructor([[1, 2, 'c'], ['a', 11, 'c'], [7, 11, 'c'], [7, 8, 'c']], featureNames=['a', 'b', 'c'])
        ret = toTest.features.retain(match.allNonNumeric)
        expTest = self.constructor([['c'], ['c'], ['c'], ['c']])
        expTest.features.setNames(['c'])
        assert toTest == expTest

    def test_features_retain_match_list(self):
        toTest = self.constructor([[1, 2, 3], ['a', 11, 'c'], ['x', 11, 'c'], [7, 8, 9]], featureNames=['a', 'b', 'c'])
        ret = toTest.features.retain(match.anyValues(['a', 'c', 'x']))
        expTest = self.constructor([[1, 3], ['a', 'c'], ['x', 'c'], [7, 9]])
        expTest.features.setNames(['a', 'c'])
        assert toTest == expTest

        toTest = self.constructor([[1, 2, 'c'], ['a', 11, 'c'], ['x', 11, 'c'], [7, 8, 'c']], featureNames=['a', 'b', 'c'])
        ret = toTest.features.retain(match.allValues(['a', 'c', 'x']))
        expTest = self.constructor([['c'], ['c'], ['c'], ['c']])
        expTest.features.setNames(['c'])
        assert toTest == expTest

    def test_features_retain_match_function(self):
        toTest = self.constructor([[1, 2, 3], [-1, 11, -3], [-1, 11, -1], [7, 8, 9]], featureNames=['a', 'b', 'c'])
        ret = toTest.features.retain(match.anyValues(lambda x: x < 0))
        expTest = self.constructor([[1, 3], [-1, -3], [-1, -1], [7, 9]])
        expTest.features.setNames(['a', 'c'])
        assert toTest == expTest

        toTest = self.constructor([[1, 2, -3], [-1, 11, -3], [-1, 11, -3], [7, 8, -3]], featureNames=['a', 'b', 'c'])
        ret = toTest.features.retain(match.allValues(lambda x: x < 0))
        expTest = self.constructor([[-3], [-3], [-3], [-3]])
        expTest.features.setNames(['c'])
        assert toTest == expTest

    ######################
    # points.transform() #
    ######################

    @raises(ArgumentException)
    def test_points_transform_exceptionInputNone(self):
        featureNames = {'number': 0, 'centi': 2, 'deci': 1}
        origData = [[1, 0.1, 0.01], [1, 0.1, 0.02], [1, 0.1, 0.03], [1, 0.2, 0.02]]
        origObj = self.constructor(deepcopy(origData), featureNames=featureNames)
        origObj.points.transform(None)

    @raises(ImproperActionException)
    def test_points_transform_exceptionPEmpty(self):
        data = [[], []]
        data = numpy.array(data).T
        origObj = self.constructor(data)

        def emitLower(point):
            return point[origObj.features.getIndex('deci')]

        origObj.points.transform(emitLower)

    @raises(ImproperActionException)
    def test_points_transform_exceptionFEmpty(self):
        data = [[], []]
        data = numpy.array(data)
        origObj = self.constructor(data)

        def emitLower(point):
            return point[origObj.features.getIndex('deci')]

        origObj.points.transform(emitLower)

    @raises(CalledFunctionException)
    @mock.patch('UML.data.base.Base._constructIndicesList', side_effect=calledException)
    def test_points_transform_calls_constructIndicesList(self, mockFunc):
        toTest = self.constructor([[1,2,],[3,4]], pointNames=['a', 'b'])

        toTest.points.transform(noChange, points=['a', 'b'])

    def test_points_transform_Handmade(self):
        featureNames = {'number': 0, 'centi': 2, 'deci': 1}
        pointNames = {'zero': 0, 'one': 1, 'two': 2, 'three': 3}
        origData = [[1, 0.1, 0.01], [1, 0.1, 0.02], [1, 0.1, 0.03], [1, 0.2, 0.02]]
        origObj = self.constructor(deepcopy(origData), pointNames=pointNames, featureNames=featureNames)

        def emitAllDeci(point):
            value = point[origObj.features.getIndex('deci')]
            return [value, value, value]

        lowerCounts = origObj.points.transform(emitAllDeci)  # RET CHECK

        expectedOut = [[0.1, 0.1, 0.1], [0.1, 0.1, 0.1], [0.1, 0.1, 0.1], [0.2, 0.2, 0.2]]
        exp = self.constructor(expectedOut, pointNames=pointNames, featureNames=featureNames)

        assert lowerCounts is None
        assert origObj.isIdentical(exp)

    def test_points_transform_NamePath_preservation(self):
        featureNames = {'number': 0, 'centi': 2, 'deci': 1}
        pointNames = {'zero': 0, 'one': 1, 'two': 2, 'three': 3}
        origData = [[1, 0.1, 0.01], [1, 0.1, 0.02], [1, 0.1, 0.03], [1, 0.2, 0.02]]
        toTest = self.constructor(deepcopy(origData), pointNames=pointNames, featureNames=featureNames)

        def emitAllDeci(point):
            value = point[toTest.features.getIndex('deci')]
            return [value, value, value]

        toTest._name = "TestName"
        toTest._absPath = "TestAbsPath"
        toTest._relPath = "testRelPath"

        toTest.points.transform(emitAllDeci)

        assert toTest.name == "TestName"
        assert toTest.absolutePath == "TestAbsPath"
        assert toTest.relativePath == 'testRelPath'

    def test_points_transform_HandmadeLimited(self):
        featureNames = {'number': 0, 'centi': 2, 'deci': 1}
        pointNames = {'zero': 0, 'one': 1, 'two': 2, 'three': 3}
        origData = [[1, 0.1, 0.01], [1, 0.1, 0.02], [1, 0.1, 0.03], [1, 0.2, 0.02]]
        origObj = self.constructor(deepcopy(origData), pointNames=pointNames, featureNames=featureNames)

        def emitAllDeci(point):
            value = point[origObj.features.getIndex('deci')]
            return [value, value, value]

        origObj.points.transform(emitAllDeci, points=[3, 'two'])

        expectedOut = [[1, 0.1, 0.01], [1, 0.1, 0.02], [0.1, 0.1, 0.1], [0.2, 0.2, 0.2]]
        exp = self.constructor(expectedOut, pointNames=pointNames, featureNames=featureNames)

        assert origObj.isIdentical(exp)


    def test_points_transform_nonZeroIterAndLen(self):
        origData = [[1, 1, 1], [1, 0, 2], [1, 1, 0], [0, 2, 0]]
        origObj = self.constructor(deepcopy(origData))

        def emitNumNZ(point):
            ret = 0
            assert len(point) == 3
            for value in point.points.nonZeroIterator():
                ret += 1
            return [ret, ret, ret]

        origObj.points.transform(emitNumNZ)

        expectedOut = [[3, 3, 3], [2, 2, 2], [2, 2, 2], [1, 1, 1]]
        exp = self.constructor(expectedOut)

        assert origObj.isIdentical(exp)


    ########################
    # features.transform() #
    ########################

    @raises(ImproperActionException)
    def test_features_transform_exceptionPEmpty(self):
        data = [[], []]
        data = numpy.array(data).T
        origObj = self.constructor(data)

        def emitAllEqual(feature):
            first = feature[0]
            for value in feature:
                if value != first:
                    return 0
            return 1

        origObj.features.transform(emitAllEqual)

    @raises(ImproperActionException)
    def test_features_transform_exceptionFEmpty(self):
        data = [[], []]
        data = numpy.array(data)
        origObj = self.constructor(data)

        def emitAllEqual(feature):
            first = feature[0]
            for value in feature:
                if value != first:
                    return 0
            return 1

        origObj.features.transform(emitAllEqual)

    @raises(ArgumentException)
    def test_features_transform_exceptionInputNone(self):
        featureNames = {'number': 0, 'centi': 2, 'deci': 1}
        origData = [[1, 0.1, 0.01], [1, 0.1, 0.02], [1, 0.1, 0.03], [1, 0.2, 0.02]]
        origObj = self.constructor(deepcopy(origData), featureNames=featureNames)
        origObj.features.transform(None)

    @raises(CalledFunctionException)
    @mock.patch('UML.data.base.Base._constructIndicesList', side_effect=calledException)
    def test_features_transform_calls_constructIndicesList(self, mockFunc):
        toTest = self.constructor([[1,2,],[3,4]], featureNames=['a', 'b'])

        toTest.features.transform(noChange, features=['a', 'b'])

    def test_features_transform_Handmade(self):
        featureNames = {'number': 0, 'centi': 2, 'deci': 1}
        pointNames = {'zero': 0, 'one': 1, 'two': 2, 'three': 3}
        origData = [[1, 0.1, 0.01], [1, 0.1, 0.02], [1, 0.1, 0.03], [1, 0.2, 0.02]]
        origObj = self.constructor(deepcopy(origData), pointNames=pointNames, featureNames=featureNames)

        def emitAllEqual(feature):
            first = feature[0]
            for value in feature:
                if value != first:
                    return [0, 0, 0, 0]
            return [1, 1, 1, 1]

        lowerCounts = origObj.features.transform(emitAllEqual)  # RET CHECK
        expectedOut = [[1, 0, 0], [1, 0, 0], [1, 0, 0], [1, 0, 0]]
        exp = self.constructor(expectedOut, pointNames=pointNames, featureNames=featureNames)

        assert lowerCounts is None
        assert origObj.isIdentical(exp)


    def test_features_transform_NamePath_preservation(self):
        featureNames = {'number': 0, 'centi': 2, 'deci': 1}
        pointNames = {'zero': 0, 'one': 1, 'two': 2, 'three': 3}
        origData = [[1, 0.1, 0.01], [1, 0.1, 0.02], [1, 0.1, 0.03], [1, 0.2, 0.02]]
        toTest = self.constructor(deepcopy(origData), pointNames=pointNames, featureNames=featureNames)

        def emitAllEqual(feature):
            first = feature[0]
            for value in feature:
                if value != first:
                    return [0, 0, 0, 0]
            return [1, 1, 1, 1]

        toTest._name = "TestName"
        toTest._absPath = "TestAbsPath"
        toTest._relPath = "testRelPath"

        toTest.features.transform(emitAllEqual)

        assert toTest.name == "TestName"
        assert toTest.absolutePath == "TestAbsPath"
        assert toTest.relativePath == 'testRelPath'


    def test_features_transform_HandmadeLimited(self):
        featureNames = {'number': 0, 'centi': 2, 'deci': 1}
        pointNames = {'zero': 0, 'one': 1, 'two': 2, 'three': 3}
        origData = [[1, 0.1, 0.01], [1, 0.1, 0.02], [1, 0.1, 0.03], [1, 0.2, 0.02]]
        origObj = self.constructor(deepcopy(origData), pointNames=pointNames, featureNames=featureNames)

        def emitAllEqual(feature):
            first = feature[0]
            for value in feature:
                if value != first:
                    return [0, 0, 0, 0]
            return [1, 1, 1, 1]

        origObj.features.transform(emitAllEqual, features=[0, 'centi'])
        expectedOut = [[1, 0.1, 0], [1, 0.1, 0], [1, 0.1, 0], [1, 0.2, 0]]
        exp = self.constructor(expectedOut, pointNames=pointNames, featureNames=featureNames)

        assert origObj.isIdentical(exp)


    def test_features_transform_nonZeroIterAndLen(self):
        origData = [[1, 1, 1], [1, 0, 2], [1, 1, 0], [0, 2, 0]]
        origObj = self.constructor(deepcopy(origData))

        def emitNumNZ(feature):
            ret = 0
            assert len(feature) == 4
            for value in feature.features.nonZeroIterator():
                ret += 1
            return [ret, ret, ret, ret]

        origObj.features.transform(emitNumNZ)

        expectedOut = [[3, 3, 2], [3, 3, 2], [3, 3, 2], [3, 3, 2]]
        exp = self.constructor(expectedOut)

        assert origObj.isIdentical(exp)


    ##########################
    # elements.transform() #
    ##########################

    @raises(CalledFunctionException)
    @mock.patch('UML.data.base.Base._constructIndicesList', side_effect=calledException)
    def test_elements_transform_calls_constructIndicesList1(self, mockFunc):
        toTest = self.constructor([[1,2],[3,4]], pointNames=['a', 'b'])

        def noChange(point):
            return point

        toTest.elements.transform(noChange, points=['a', 'b'])

    @raises(CalledFunctionException)
    @mock.patch('UML.data.base.Base._constructIndicesList', side_effect=calledException)
    def test_elements_transform_calls_constructIndicesList2(self, mockFunc):
        toTest = self.constructor([[1,2],[3,4]], featureNames=['a', 'b'])

        def noChange(point):
            return point

        toTest.elements.transform(noChange, features=['a', 'b'])

    def test_elements_transform_passthrough(self):
        data = [[1, 2, 3], [4, 5, 6], [7, 8, 9]]
        toTest = self.constructor(data)

        ret = toTest.elements.transform(passThrough)  # RET CHECK
        assert ret is None
        retRaw = toTest.copyAs(format="python list")

        assert [1, 2, 3] in retRaw
        assert [4, 5, 6] in retRaw
        assert [7, 8, 9] in retRaw


    def test_elements_transform_NamePath_preservation(self):
        data = [[1, 2, 3], [4, 5, 6], [7, 8, 9]]
        toTest = self.constructor(data)

        toTest._name = "TestName"
        toTest._absPath = "TestAbsPath"
        toTest._relPath = "testRelPath"

        toTest.elements.transform(passThrough)

        assert toTest.name == "TestName"
        assert toTest.absolutePath == "TestAbsPath"
        assert toTest.relativePath == 'testRelPath'


    def test_elements_transform_plusOnePreserve(self):
        data = [[1, 0, 3], [0, 5, 6], [7, 0, 9]]
        toTest = self.constructor(data)

        toTest.elements.transform(plusOne, preserveZeros=True)
        retRaw = toTest.copyAs(format="python list")

        assert [2, 0, 4] in retRaw
        assert [0, 6, 7] in retRaw
        assert [8, 0, 10] in retRaw


    def test_elements_transform_plusOneExclude(self):
        data = [[1, 2, 3], [4, 5, 6], [7, 8, 9]]
        toTest = self.constructor(data)

        toTest.elements.transform(plusOneOnlyEven, skipNoneReturnValues=True)
        retRaw = toTest.copyAs(format="python list")

        assert [1, 3, 3] in retRaw
        assert [5, 5, 7] in retRaw
        assert [7, 9, 9] in retRaw


    def test_elements_transform_plusOneLimited(self):
        data = [[1, 2, 3], [4, 5, 6], [7, 8, 9]]
        names = ['one', 'two', 'three']
        pnames = ['1', '4', '7']
        toTest = self.constructor(data, pointNames=pnames, featureNames=names)

        toTest.elements.transform(plusOneOnlyEven, points=1, features=[1, 'three'], skipNoneReturnValues=True)
        retRaw = toTest.copyAs(format="python list")

        assert [1, 2, 3] in retRaw
        assert [4, 5, 7] in retRaw
        assert [7, 8, 9] in retRaw


    def test_elements_transform_DictionaryAllMapped(self):
        data = [[1, 2, 3], [4, 5, 6], [7, 8, 9]]
        names = ['one', 'two', 'three']
        pnames = ['1', '4', '7']
        toTest = self.constructor(data, pointNames=pnames, featureNames=names)
        transformMapping = {1:9, 2:8, 3:7, 4:6, 5:5, 6:4, 7:3, 8:2, 9:1}
        expData = [[9, 8, 7], [6, 5, 4], [3, 2, 1]]
        expTest = self.constructor(expData, pointNames=pnames, featureNames=names)

        toTest.elements.transform(transformMapping)

        assert toTest.isIdentical(expTest)


    def test_elements_transform_DictionaryAllMappedStrings(self):
        data = [["a", "b", "c"], ["d", "e", "f"], ["g", "h", "i"]]
        names = ['one', 'two', 'three']
        pnames = ['1', '4', '7']
        toTest = self.constructor(data, pointNames=pnames, featureNames=names)
        transformMapping = {"a": 1, "b":2, "c":3, "d":4, "e":5, "f":6, "g":7, "h":8, "i": 9}
        expData = [[1, 2, 3], [4, 5, 6], [7, 8, 9]]
        expTest = self.constructor(expData, pointNames=pnames, featureNames=names)

        toTest.elements.transform(transformMapping)

        assert toTest.isIdentical(expTest)


    def test_elements_transform_DictionarySomeMapped(self):
        data = [[1, 2, 3], [4, 5, 6], [7, 8, 9]]
        names = ['one', 'two', 'three']
        pnames = ['1', '4', '7']
        toTest = self.constructor(data, pointNames=pnames, featureNames=names)
        transformMapping = {2:8, 8:2}
        expData = [[1, 8, 3], [4, 5, 6], [7, 2, 9]]
        expTest = self.constructor(expData, pointNames=pnames, featureNames=names)

        toTest.elements.transform(transformMapping)

        assert toTest.isIdentical(expTest)


    def test_elements_transform_DictionaryMappedNotInPoints(self):
        data = [[1, 2, 3], [4, 5, 6], [7, 8, 9]]
        names = ['one', 'two', 'three']
        pnames = ['1', '4', '7']
        toTest = self.constructor(data, pointNames=pnames, featureNames=names)
        transformMapping = {2:8, 8:2}
        expData = [[1, 2, 3], [4, 5, 6], [7, 8, 9]]
        expTest = self.constructor(expData, pointNames=pnames, featureNames=names)

        toTest.elements.transform(transformMapping, points=1)

        assert toTest.isIdentical(expTest)


    def test_elements_transform_DictionaryMappedNotInFeatures(self):
        data = [[1, 2, 3], [4, 5, 6], [7, 8, 9]]
        names = ['one', 'two', 'three']
        pnames = ['1', '4', '7']
        toTest = self.constructor(data, pointNames=pnames, featureNames=names)
        transformMapping = {2:8, 8:2}
        expData = [[1, 2, 3], [4, 5, 6], [7, 8, 9]]
        expTest = self.constructor(expData, pointNames=pnames, featureNames=names)

        toTest.elements.transform(transformMapping, features=0)

        assert toTest.isIdentical(expTest)


    def test_elements_transform_DictionaryPreserveZerosNoZeroMap(self):
        data = [[0, 0, 0], [1, 1, 1], [0, 0, 0]]
        names = ['one', 'two', 'three']
        pnames = ['1', '4', '7']
        toTest = self.constructor(data, pointNames=pnames, featureNames=names)
        transformMapping = {1:2}
        expData = [[0, 0, 0], [2, 2, 2], [0, 0, 0]]
        expTest = self.constructor(expData, pointNames=pnames, featureNames=names)

        toTest.elements.transform(transformMapping, preserveZeros=True)

        assert toTest.isIdentical(expTest)


    def test_elements_transform_DictionaryPreserveZerosZeroMapZero(self):
        data = [[0, 0, 0], [1, 1, 1], [0, 0, 0]]
        names = ['one', 'two', 'three']
        pnames = ['1', '4', '7']
        toTest = self.constructor(data, pointNames=pnames, featureNames=names)
        transformMapping = {0:0, 1:2}
        expData = [[0, 0, 0], [2, 2, 2], [0, 0, 0]]
        expTest = self.constructor(expData, pointNames=pnames, featureNames=names)

        toTest.elements.transform(transformMapping, preserveZeros=True)

        assert toTest.isIdentical(expTest)


    def test_elements_transform_DictionaryPreserveZerosZeroMapNonZero(self):
        data = [[0, 0, 0], [1, 1, 1], [0, 0, 0]]
        names = ['one', 'two', 'three']
        pnames = ['1', '4', '7']
        toTest = self.constructor(data, pointNames=pnames, featureNames=names)
        transformMapping = {0:100, 1:2}
        expData = [[0, 0, 0], [2, 2, 2], [0, 0, 0]]
        expTest = self.constructor(expData, pointNames=pnames, featureNames=names)

        toTest.elements.transform(transformMapping, preserveZeros=True)

        assert toTest.isIdentical(expTest)


    def test_elements_transform_DictionaryDoNotPreserveZerosZeroMapNonZero(self):
        data = [[0, 0, 0], [1, 1, 1], [0, 0, 0]]
        names = ['one', 'two', 'three']
        pnames = ['1', '4', '7']
        toTest = self.constructor(data, pointNames=pnames, featureNames=names)
        transformMapping = {0:100}
        expData = [[100, 100, 100], [1, 1, 1], [100, 100, 100]]
        expTest = self.constructor(expData, pointNames=pnames, featureNames=names)

        toTest.elements.transform(transformMapping, preserveZeros=False)

        assert toTest.isIdentical(expTest)


    def test_elements_transform_DictionarySkipNoneReturn(self):
        data = [[0, 0, 0], [1, 1, 1], [0, 0, 0]]
        names = ['one', 'two', 'three']
        pnames = ['1', '4', '7']
        toTest = self.constructor(data, pointNames=pnames, featureNames=names)
        transformMapping = {1:None}
        expData = [[0, 0, 0], [1, 1, 1], [0, 0, 0]]
        expTest = self.constructor(expData, pointNames=pnames, featureNames=names)

        toTest.elements.transform(transformMapping, skipNoneReturnValues=True)

        assert toTest.isIdentical(expTest)


    def test_elements_transform_DictionaryDoNotSkipNoneReturn(self):
        data = [[0, 0, 0], [1, 1, 1], [0, 0, 0]]
        names = ['one', 'two', 'three']
        pnames = ['1', '4', '7']
        toTest = self.constructor(data, pointNames=pnames, featureNames=names)
        transformMapping = {1:None}
        if self.returnType == "Sparse":
            # Sparse cannot contain None values
            expData = [[0, 0, 0], [1, 1, 1], [0, 0, 0]]
            expTest = self.constructor(expData, pointNames=pnames, featureNames=names)
        else:
            expData = [[0, 0, 0], [None, None, None], [0, 0, 0]]
            expTest = self.constructor(expData, pointNames=pnames, featureNames=names, treatAsMissing=None)
        toTest.elements.transform(transformMapping, skipNoneReturnValues=False)

        assert toTest.isIdentical(expTest)

    ##############
    # fillWith() #
    ##############

    # fillWith(self, values, pointStart, featureStart, pointEnd, featureEnd)

    def test_fillWith_acceptableValues(self):
        raw = [[1, 2], [3, 4]]
        toTest = self.constructor(raw)

        try:
            toTest.fillWith(set([1, 3]), 0, 0, 0, 1)
            assert False  # expected ArgumentExcpetion
        except ArgumentException as ae:
            print(ae)
        except Exception:
            assert False  # expected ArgumentException

        try:
            toTest.fillWith(lambda x: x * x, 0, 0, 0, 1)
            assert False  # expected ArgumentExcpetion
        except ArgumentException as ae:
            print(ae)
        except Exception:
            assert False  # expected ArgumentException


    def test_fillWith_sizeMismatch(self):
        raw = [[1, 2], [3, 4]]
        toTest = self.constructor(raw)

        raw = [[-1, -2]]
        val = self.constructor(raw)

        try:
            toTest.fillWith(val, 0, 0, 1, 1)
            assert False  # expected ArgumentExcpetion
        except ArgumentException as ae:
            print(ae)
        except Exception:
            assert False  # expected ArgumentException

        val.transpose()

        try:
            toTest.fillWith(val, 0, 0, 1, 1)
            assert False  # expected ArgumentExcpetion
        except ArgumentException as ae:
            print(ae)
        except Exception:
            assert False  # expected ArgumentException


    def test_fillWith_invalidID(self):
        raw = [[1, 2], [3, 4]]
        toTest = self.constructor(raw)

        val = 1

        try:
            toTest.fillWith(val, "hello", 0, 1, 1)
            assert False  # expected ArgumentException
        except ArgumentException as ae:
            print(ae)
        except Exception:
            assert False  # expected ArgumentException
        try:
            toTest.fillWith(val, 0, "Wrong", 1, 1)
            assert False  # expected ArgumentException
        except ArgumentException as ae:
            print(ae)
        except Exception:
            assert False  # expected ArgumentException
        try:
            toTest.fillWith(val, 0, 0, 2, 1)
            assert False  # expected ArgumentException
        except ArgumentException as ae:
            print(ae)
        except Exception:
            assert False  # expected ArgumentException
        try:
            toTest.fillWith(val, 0, 0, 1, -12)
            assert False  # expected ArgumentException
        except ArgumentException as ae:
            print(ae)
        except Exception:
            assert False  # expected ArgumentException


    def test_fillWith_start_lessThan_end(self):
        raw = [[1, 2], [3, 4]]
        toTest = self.constructor(raw)

        val = 1

        try:
            toTest.fillWith(val, 1, 0, 0, 1)
            assert False  # expected ArgumentExcpetion
        except ArgumentException as ae:
            print(ae)
        except Exception:
            assert False  # expected ArgumentException
        try:
            toTest.fillWith(val, 0, 1, 1, 0)
            assert False  # expected ArgumentExcpetion
        except ArgumentException as ae:
            print(ae)
        except Exception:
            assert False  # expected ArgumentException


    def test_fillWith_fullObjectFill(self):
        raw = [[1, 2], [3, 4]]
        toTest = self.constructor(raw)

        arg = [[-1, -2], [-3, -4]]
        arg = self.constructor(arg)
        exp = arg.copy()

        ret = toTest.fillWith(arg, 0, 0, len(toTest.points) - 1, len(toTest.features) - 1)
        assert ret is None

        arg *= 10

        assert toTest == exp
        assert toTest != arg


    def test_fillWith_vectorFill(self):
        raw = [[1, 2], [3, 4]]
        toTestP = self.constructor(raw)
        toTestF = self.constructor(raw)

        rawP = [[-1, -2]]
        valP = self.constructor(rawP)

        rawF = [[-1], [-3]]
        valF = self.constructor(rawF)

        expP = [[-1, -2], [3, 4]]
        expP = self.constructor(expP)

        expF = [[-1, 2], [-3, 4]]
        expF = self.constructor(expF)

        toTestP.fillWith(valP, 0, 0, 0, 1)
        assert toTestP == expP

        toTestF.fillWith(valF, 0, 0, 1, 0)
        assert toTestF == expF


    def test_fillWith_offsetSquare(self):
        raw = [[11, 12, 13], [21, 22, 23], [31, 32, 33]]
        base = self.constructor(raw)
        trialRaw = [[0, 0], [0, 0]]
        trial = self.constructor(trialRaw)

        leftCorner = [(0, 0), (0, 1), (1, 0), (1, 1)]
        for p, f in leftCorner:
            toTest = base.copy()

            toTest.fillWith(trial, p, f, p + 1, f + 1)
            assert toTest[p, f] == 0
            assert toTest[p + 1, f] == 0
            assert toTest[p, f + 1] == 0
            assert toTest[p + 1, f + 1] == 0


    def test_fillWith_constants(self):
        toTest0 = self.constructor([[0, 0, 0], [0, 0, 0], [0, 0, 0]])
        exp0 = self.constructor([[0, 1, 1], [0, 1, 1], [0, 0, 0]])
        toTest0.fillWith(1, 0, 1, 1, 2)
        assert toTest0 == exp0

        toTest1 = self.constructor([[1, 1, 1], [1, 1, 1], [1, 1, 1]])
        exp1 = self.constructor([[1, 0, 1], [1, 0, 1], [1, 0, 1]])
        toTest1.fillWith(0, 0, 1, 2, 1)
        assert toTest1 == exp1

        toTestI = self.constructor([[1, 0, 0], [0, 1, 0], [0, 0, 1]])
        expi = self.constructor([[1, 0, 2], [0, 1, 0], [2, 0, 1]])
        toTestI.fillWith(2, 0, 2, 0, 2)
        toTestI.fillWith(2, 2, 0, 2, 0)
        assert toTestI == expi


    def test_fillWIth_differentType(self):
        raw = [[11, 12, 13], [21, 22, 23], [31, 32, 33]]
        fill = [[0, 0], [0, 0]]
        exp = [[0, 0, 13], [0, 0, 23], [31, 32, 33]]
        exp = self.constructor(exp)
        for t in UML.data.available:
            toTest = self.constructor(raw)
            arg = UML.createData(t, fill)
            toTest.fillWith(arg, 0, 0, 1, 1)
            assert toTest == exp

    ###########################################
    # flattenToOnePoint | flattenToOneFeature #
    ###########################################

    # exception: either axis empty
    def test_flattenToOnePoint_empty(self):
        self.back_flatten_empty('point')

    def test_flattenToOneFeature_empty(self):
        self.back_flatten_empty('feature')

    def back_flatten_empty(self, axis):
        checkMsg = True
        target = "flattenToOnePoint" if axis == 'point' else "flattenToOneFeature"

        pempty = self.constructor(numpy.empty((0,2)))
        exceptionHelper(pempty, target, [], ImproperActionException, checkMsg)

        fempty = self.constructor(numpy.empty((4,0)))
        exceptionHelper(fempty, target, [], ImproperActionException, checkMsg)

        trueEmpty = self.constructor(numpy.empty((0,0)))
        exceptionHelper(trueEmpty, target, [], ImproperActionException, checkMsg)


    # flatten single p/f - see name changes
    def test_flattenToOnePoint_vector(self):
        self.back_flatten_vector('point')

    def test_flattenToOneFeature_vector(self):
        self.back_flatten_vector('feature')

    def back_flatten_vector(self, axis):
        target = "flattenToOnePoint" if axis == 'point' else "flattenToOneFeature"
        raw = [1, -1, 2, -2, 3, -3, 4, -4]
        vecNames = ['vector']
        longNames = ['one+', 'one-', 'two+', 'two-', 'three+', 'three-', 'four+', 'four-',]

        testObj = self.constructor(raw, pointNames=vecNames, featureNames=longNames)

        expLongNames = ['one+ | vector', 'one- | vector',
                        'two+ | vector', 'two- | vector',
                        'three+ | vector', 'three- | vector',
                        'four+ | vector', 'four- | vector']
#        expLongNames = [n + ' | ' + vecNames[0] for n in longNames]
        expObj = self.constructor(raw, pointNames=['Flattened'], featureNames=expLongNames)

        if axis != 'point':
            testObj.transpose()
            expObj.transpose()

        ret = getattr(testObj, target)()

        assert testObj == expObj
        assert ret is None  # in place op, nothing returned


    def test_flattenToOnePoint_handMade_valuesOnly(self):
        dataRaw = [["p1,f1", "p1,f2"], ["p2,f1", "p2,f2"]]
        expRaw = [["p1,f1", "p1,f2", "p2,f1", "p2,f2"]]
        testObj = self.constructor(dataRaw)

        testObj.flattenToOnePoint()

        expObj = self.constructor(expRaw, pointNames=["Flattened"])
        assert testObj == expObj

    def test_flattenToOneFeature_handMade_valuesOnly(self):
        dataRaw = [["p1,f1", "p1,f2"], ["p2,f1", "p2,f2"]]
        expRaw = [["p1,f1"], ["p2,f1"], ["p1,f2"], ["p2,f2"]]
        testObj = self.constructor(dataRaw)

        testObj.flattenToOneFeature()

        expObj = self.constructor(expRaw, featureNames=["Flattened"])

        assert testObj == expObj


    # flatten rectangular object
    def test_flattenToOnePoint_rectangleRandom(self):
        self.back_flatten_rectangleRandom('point')

    def test_flattenToOneFeature_rectangleRandom(self):
        self.back_flatten_rectangleRandom('feature')

    def back_flatten_rectangleRandom(self, axis):
        target = "flattenToOnePoint" if axis == 'point' else "flattenToOneFeature"
        order = 'C' if axis == 'point' else 'F'  # controls row or column major flattening
        discardAxisLen = 30
        keptAxisLen = 50
        shape = (discardAxisLen, keptAxisLen) if axis == 'point' else (keptAxisLen, discardAxisLen)
        endLength = discardAxisLen * keptAxisLen
        targetShape = (1, endLength) if axis == 'point' else (endLength, 1)
        origRaw = numpyRandom.randint(0, 2, shape)  # array of ones and zeroes
        expRaw = numpy.reshape(origRaw, targetShape, order)

        testObj = self.constructor(origRaw)
        copyObj = testObj.copy()  # freeze the default axis names to check against later
        if axis == 'point':
            expObj = self.constructor(expRaw, pointNames=['Flattened'])
        else:
            expObj = self.constructor(expRaw, featureNames=['Flattened'])

        getattr(testObj, target)()
        assert testObj == expObj

        # default names are ignored by ==, so we explicitly check them in this test
        keptAxisNames = copyObj.features.getNames() if axis == 'point' else copyObj.points.getNames()
        discardAxisNames = copyObj.points.getNames() if axis == 'point' else copyObj.features.getNames()
        check = testObj.features.getNames() if axis == 'point' else testObj.points.getNames()

        for i,name in enumerate(check):
            splitName = name.split(' | ')
            assert len(splitName) == 2
            # we cycle through the names from the kept axis
            assert splitName[0] == keptAxisNames[i % keptAxisLen]
            # we have to go through all of the names of the kept axis before we increment
            # the name from the discarded axis
            assert splitName[1] == discardAxisNames[i // keptAxisLen]


    ###################################################
    # unflattenFromOnePoint | unflattenFromOneFeature #
    ###################################################

    # excpetion: either axis empty
    def test_unflattenFromOnePoint_empty(self):
        self.back_unflatten_empty('point')

    def test_unflattenFromOneFeature_empty(self):
        self.back_unflatten_empty('feature')

    def back_unflatten_empty(self, axis):
        checkMsg = True
        target = "unflattenFromOnePoint" if axis == 'point' else "unflattenFromOneFeature"
        single = (0,2) if axis == 'point' else (2,0)

        singleEmpty = self.constructor(numpy.empty(single))
        exceptionHelper(singleEmpty, target, [2], ImproperActionException, checkMsg)

        trueEmpty = self.constructor(numpy.empty((0,0)))
        exceptionHelper(trueEmpty, target, [2], ImproperActionException, checkMsg)


    # exceptions: opposite vector, 2d data
    def test_unflattenFromOnePoint_wrongShape(self):
        self.back_unflatten_wrongShape('point')

    def test_unflattenFromOneFeature_wrongShape(self):
        self.back_unflatten_wrongShape('feature')

    def back_unflatten_wrongShape(self, axis):
        checkMsg = True
        target = "unflattenFromOnePoint" if axis == 'point' else "unflattenFromOneFeature"
        vecShape = (4,1) if axis == 'point' else (1,4)

        wrongVector = self.constructor(numpyRandom.rand(*vecShape))
        exceptionHelper(wrongVector, target, [2], ImproperActionException, checkMsg)

        rectangle = self.constructor(numpyRandom.rand(4,4))
        exceptionHelper(rectangle, target, [2], ImproperActionException, checkMsg)


    # excpetion: numPoints / numFeatures does not divide length of mega P/F
    def test_unflattenFromOnePoint_doesNotDivide(self):
        self.back_unflatten_doesNotDivide('point')

    def test_unflattenFromOneFeature_doesNotDivide(self):
        self.back_unflatten_doesNotDivide('feature')

    def back_unflatten_doesNotDivide(self, axis):
        checkMsg = True
        target = "unflattenFromOnePoint" if axis == 'point' else "unflattenFromOneFeature"
        primeLength = (1,7) if axis == 'point' else (7,1)
        divisableLength = (1,8) if axis == 'point' else (8,1)

        undivisable = self.constructor(numpyRandom.rand(*primeLength))
        exceptionHelper(undivisable, target, [2], ArgumentException, checkMsg)

        divisable = self.constructor(numpyRandom.rand(*divisableLength))
        exceptionHelper(divisable, target, [5], ArgumentException, checkMsg)


    # exception: unflattening would destroy an axis name
    def test_unflattenFromOnePoint_nameDestroyed(self):
        self.back_unflatten_nameDestroyed('point')

    def test_unflattenFromOneFeature_nameDestroyed(self):
        self.back_unflatten_nameDestroyed('feature')

    def back_unflatten_nameDestroyed(self, axis):
        checkMsg = True
        target = "unflattenFromOnePoint" if axis == 'point' else "unflattenFromOneFeature"
        vecShape = (1,4) if axis == 'point' else (4,1)
        data = numpyRandom.rand(*vecShape)

        # non-default name, flattened axis
        args = {"pointNames":["non-default"]} if axis == 'point' else {"featureNames":["non-default"]}
        testObj = self.constructor(data, **args)
        exceptionHelper(testObj, target, [2], ImproperActionException, checkMsg)

        # all non-default names, unflattened axis
        names = ["a", "b", "c", "d"]
        args = {"featureNames":names} if axis == 'point' else {"pointNames":names}
        testObj = self.constructor(data, **args)
        exceptionHelper(testObj, target, [2], ImproperActionException, checkMsg)

        # single non-default name, unflattened axis
        testObj = self.constructor(data)
        if axis == 'point':
            testObj.features.setName(1, "non-default")
        else:
            testObj.points.setName(2, "non-default")
        exceptionHelper(testObj, target, [2], ImproperActionException, checkMsg)

    # exception: unflattening would destroy an axis name
    def test_unflattenFromOnePoint_nameFormatInconsistent(self):
        self.back_unflatten_nameFormatInconsistent('point')

    def test_unflattenFromOneFeature_nameFormatInconsistent(self):
        self.back_unflatten_nameFormatInconsistent('feature')

    def back_unflatten_nameFormatInconsistent(self, axis):
        checkMsg = True
        target = "unflattenFromOnePoint" if axis == 'point' else "unflattenFromOneFeature"
        vecShape = (1,4) if axis == 'point' else (4,1)
        data = numpyRandom.rand(*vecShape)

        # unflattend axis, mix of default names and correctly formatted
        names = ["a | 1", "b | 1", "a | 2", "b | 2"]
        args = {"featureNames":names} if axis == 'point' else {"pointNames":names}
        testObj = self.constructor(data, **args)
        if axis == 'point':
            testObj.features.setName(1, None)
        else:
            testObj.points.setName(1, None)
        exceptionHelper(testObj, target, [2], ImproperActionException, checkMsg)

        # unflattened axis, inconsistent along original unflattened axis
        names = ["a | 1", "b | 1", "a | 2", "c | 2"]
        args = {"featureNames":names} if axis == 'point' else {"pointNames":names}
        testObj = self.constructor(data, **args)
        exceptionHelper(testObj, target, [2], ImproperActionException, checkMsg)

        # unflattened axis, inconsistent along original flattened axis
        names = ["a | 1", "b | 2", "a | 2", "b | 3"]
        args = {"featureNames":names} if axis == 'point' else {"pointNames":names}
        testObj = self.constructor(data, **args)
        exceptionHelper(testObj, target, [2], ImproperActionException, checkMsg)


    # unflatten something that was flattened - include name transformation
    def test_unflattenFromOnePoint_handmadeWithNames(self):
        raw = [["el0", "el1", "el2", "el3", "el4", "el5"]]
        rawNames = ["1 | A", "2 | A", "3 | A", "1 | B", "2 | B", "3 | B"]
        toTest = self.constructor(raw, pointNames=["Flattened"], featureNames=rawNames)
        expData = numpy.array([["el0", "el1", "el2"], ["el3", "el4", "el5"]])
        namesP = ["A", "B"]
        namesF = ["1", "2", "3"]

        exp = self.constructor(expData, pointNames=namesP, featureNames=namesF)

        toTest.unflattenFromOnePoint(2)
        assert toTest == exp

    # unflatten something that was flattend - include name transformation
    def test_unflattenFromOneFeature_handmadeWithNames(self):
        raw = [["el0"], ["el1"], ["el2"], ["el3"], ["el4"], ["el5"]]
        rawNames = ["1 | A", "2 | A", "3 | A", "1 | B", "2 | B", "3 | B"]
        toTest = self.constructor(raw, pointNames=rawNames, featureNames=["Flattened"])
        expData = [["el0", "el3"],["el1", "el4"], ["el2", "el5"]]
        namesP = ["1", "2", "3"]
        namesF = ["A", "B"]

        exp = self.constructor(expData, pointNames=namesP, featureNames=namesF)

        toTest.unflattenFromOneFeature(2)
        assert toTest == exp


    # unflatten something that is just a vector - default names
    def test_unflattenFromOnePoint_handmadeDefaultNames(self):
        self.back_unflatten_handmadeDefaultNames('point')

    def test_unflattenFromOneFeature_handmadeDefaultNames(self):
        self.back_unflatten_handmadeDefaultNames('feature')

    def back_unflatten_handmadeDefaultNames(self, axis):
        target = "unflattenFromOnePoint" if axis == 'point' else "unflattenFromOneFeature"
        raw = [[1, 10, 20, 2]]
        toTest = self.constructor(raw)
        expData = numpy.array([[1,10],[20,2]])

        if axis == 'point':
            exp = self.constructor(expData)
        else:
            toTest.transpose()
            exp = self.constructor(expData.T)

        getattr(toTest, target)(2)
        assert toTest == exp

        # check that the name conforms to the standards of how UML objects assign
        # default names
        def checkName(n):
            assert n.startswith(DEFAULT_PREFIX)
            assert int(n[len(DEFAULT_PREFIX):]) >= 0

        list(map(checkName, toTest.points.getNames()))
        list(map(checkName, toTest.features.getNames()))


    # random round trip
    def test_flatten_to_unflatten_point_roundTrip(self):
        self.back_flatten_to_unflatten_roundTrip('point')

    def test_flatten_to_unflatten_feature_roundTrip(self):
        self.back_flatten_to_unflatten_roundTrip('feature')

    def back_flatten_to_unflatten_roundTrip(self, axis):
        targetDown = "flattenToOnePoint" if axis == 'point' else "flattenToOneFeature"
        targetUp = "unflattenFromOnePoint" if axis == 'point' else "unflattenFromOneFeature"
        discardAxisLen = 30
        keptAxisLen = 50
        shape = (discardAxisLen, keptAxisLen) if axis == 'point' else (keptAxisLen, discardAxisLen)
        origRaw = numpyRandom.randint(0, 2, shape)  # array of ones and zeroes
        namesDiscard = list(map(str, numpyRandom.choice(100, discardAxisLen, replace=False).tolist()))
        namesKept = list(map(str, numpyRandom.choice(100, keptAxisLen, replace=False).tolist()))
        namesArgs = {"pointNames":namesDiscard, "featureNames":namesKept} if axis == 'point' else {"pointNames":namesKept, "featureNames":namesDiscard}

        testObj = self.constructor(origRaw, **namesArgs)
        expObj = testObj.copy()

        getattr(testObj, targetDown)()
        getattr(testObj, targetUp)(discardAxisLen)
        assert testObj == expObj

        # second round to see if status of hidden internal variable are still viable
        getattr(testObj, targetDown)()
        getattr(testObj, targetUp)(discardAxisLen)
        assert testObj == expObj

#     ###############################################
#     # points.flattenToOne | features.flattenToOne #
#     ###############################################
#
#     # exception: either axis empty
#     def test_points_flattenToOne_empty(self):
#         self.back_flatten_empty('point')
#
#     def test_features_flattenToOne_empty(self):
#         self.back_flatten_empty('feature')
#
#     def back_flatten_empty(self, axis):
#         checkMsg = True
#         target = (axis + 's', 'flattenToOne')
#         pempty = self.constructor(numpy.empty((0,2)))
#         exceptionHelper(pempty, target, [], ImproperActionException, checkMsg)
#
#         fempty = self.constructor(numpy.empty((4,0)))
#         exceptionHelper(fempty, target, [], ImproperActionException, checkMsg)
#
#         trueEmpty = self.constructor(numpy.empty((0,0)))
#         exceptionHelper(trueEmpty, target, [], ImproperActionException, checkMsg)
#
#
#     # flatten single p/f - see name changes
#     def test_points_flattenToOne_vector(self):
#         self.back_flatten_vector('point')
#
#     def test_features_flattenToOne_vector(self):
#         self.back_flatten_vector('feature')
#
#     def back_flatten_vector(self, axis):
#         raw = [1, -1, 2, -2, 3, -3, 4, -4]
#         vecNames = ['vector']
#         longNames = ['one+', 'one-', 'two+', 'two-', 'three+', 'three-', 'four+', 'four-',]
#
#         testObj = self.constructor(raw, pointNames=vecNames, featureNames=longNames)
#
#         expLongNames = ['one+ | vector', 'one- | vector',
#                         'two+ | vector', 'two- | vector',
#                         'three+ | vector', 'three- | vector',
#                         'four+ | vector', 'four- | vector']
# #        expLongNames = [n + ' | ' + vecNames[0] for n in longNames]
#         expObj = self.constructor(raw, pointNames=['Flattened'], featureNames=expLongNames)
#
#         if axis != 'point':
#             testObj.transpose()
#             expObj.transpose()
#
#         axisObj = getattr(testObj, axis + 's')
#         ret = getattr(axisObj, 'flattenToOne')()
#
#         assert testObj == expObj
#         assert ret is None  # in place op, nothing returned
#
#
#     def test_points_flattenToOne_handMade_valuesOnly(self):
#         dataRaw = [["p1,f1", "p1,f2"], ["p2,f1", "p2,f2"]]
#         expRaw = [["p1,f1", "p1,f2", "p2,f1", "p2,f2"]]
#         testObj = self.constructor(dataRaw)
#
#         testObj.points.flattenToOne()
#
#         expObj = self.constructor(expRaw, pointNames=["Flattened"])
#
#         assert testObj == expObj
#
#     def test_features_flattenToOne_handMade_valuesOnly(self):
#         dataRaw = [["p1,f1", "p1,f2"], ["p2,f1", "p2,f2"]]
#         expRaw = [["p1,f1"], ["p2,f1"], ["p1,f2"], ["p2,f2"]]
#         testObj = self.constructor(dataRaw)
#
#         testObj.features.flattenToOne()
#
#         expObj = self.constructor(expRaw, featureNames=["Flattened"])
#
#         assert testObj == expObj
#
#
#     # flatten rectangular object
#     def test_points_flattenToOne_rectangleRandom(self):
#         self.back_flatten_rectangleRandom('point')
#
#     def test_features_flattenToOne_rectangleRandom(self):
#         self.back_flatten_rectangleRandom('feature')
#
#     def back_flatten_rectangleRandom(self, axis):
#         order = 'C' if axis == 'point' else 'F'  # controls row or column major flattening
#         discardAxisLen = 30
#         keptAxisLen = 50
#         shape = (discardAxisLen, keptAxisLen) if axis == 'point' else (keptAxisLen, discardAxisLen)
#         endLength = discardAxisLen * keptAxisLen
#         targetShape = (1, endLength) if axis == 'point' else (endLength, 1)
#         origRaw = numpyRandom.randint(0, 2, shape)  # array of ones and zeroes
#         expRaw = numpy.reshape(origRaw, targetShape, order)
#
#         testObj = self.constructor(origRaw)
#         copyObj = testObj.copy()  # freeze the default axis names to check against later
#         if axis == 'point':
#             expObj = self.constructor(expRaw, pointNames=['Flattened'])
#         else:
#             expObj = self.constructor(expRaw, featureNames=['Flattened'])
#
#         axisObj = getattr(testObj, axis + 's')
#         getattr(axisObj, 'flattenToOne')()
#         assert testObj == expObj
#
#         # default names are ignored by ==, so we explicitly check them in this test
#         keptAxisNames = copyObj.features.getNames() if axis == 'point' else copyObj.points.getNames()
#         discardAxisNames = copyObj.points.getNames() if axis == 'point' else copyObj.features.getNames()
#         check = testObj.features.getNames() if axis == 'point' else testObj.points.getNames()
#
#         for i, name in enumerate(check):
#             splitName = name.split(' | ')
#             assert len(splitName) == 2
#             # we cycle through the names from the kept axis
#             assert splitName[0] == keptAxisNames[i % keptAxisLen]
#             # we have to go through all of the names of the kept axis before we increment
#             # the name from the discarded axis
#             assert splitName[1] == discardAxisNames[i // keptAxisLen]
#
#
#     ###################################################
#     # points.unflattenFromOne | features.unflattenFromOne #
#     ###################################################
#
#     # excpetion: either axis empty
#     def test_points_unflattenFromOne_empty(self):
#         self.back_unflatten_empty('point')
#
#     def test_features_unflattenFromOne_empty(self):
#         self.back_unflatten_empty('feature')
#
#     def back_unflatten_empty(self, axis):
#         checkMsg = True
#         target = (axis + 's', 'unflattenFromOne')
#         single = (0,2) if axis == 'point' else (2,0)
#
#         singleEmpty = self.constructor(numpy.empty(single))
#         exceptionHelper(singleEmpty, target, [2], ImproperActionException, checkMsg)
#
#         trueEmpty = self.constructor(numpy.empty((0,0)))
#         exceptionHelper(trueEmpty, target, [2], ImproperActionException, checkMsg)
#
#
#     # exceptions: opposite vector, 2d data
#     def test_points_unflattenFromOne_wrongShape(self):
#         self.back_unflatten_wrongShape('point')
#
#     def test_features_unflattenFromOne_wrongShape(self):
#         self.back_unflatten_wrongShape('feature')
#
#     def back_unflatten_wrongShape(self, axis):
#         checkMsg = True
#         target = (axis + 's', 'unflattenFromOne')
#         vecShape = (4,1) if axis == 'point' else (1,4)
#
#         wrongVector = self.constructor(numpyRandom.rand(*vecShape))
#         exceptionHelper(wrongVector, target, [2], ImproperActionException, checkMsg)
#
#         rectangle = self.constructor(numpyRandom.rand(4,4))
#         exceptionHelper(rectangle, target, [2], ImproperActionException, checkMsg)
#
#
#     # excpetion: numPoints / numFeatures does not divide length of mega P/F
#     def test_points_unflattenFromOne_doesNotDivide(self):
#         self.back_unflatten_doesNotDivide('point')
#
#     def test_features_unflattenFromOne_doesNotDivide(self):
#         self.back_unflatten_doesNotDivide('feature')
#
#     def back_unflatten_doesNotDivide(self, axis):
#         checkMsg = True
#         target = (axis + 's', 'unflattenFromOne')
#         primeLength = (1,7) if axis == 'point' else (7,1)
#         divisableLength = (1,8) if axis == 'point' else (8,1)
#
#         undivisable = self.constructor(numpyRandom.rand(*primeLength))
#         exceptionHelper(undivisable, target, [2], ArgumentException, checkMsg)
#
#         divisable = self.constructor(numpyRandom.rand(*divisableLength))
#         exceptionHelper(divisable, target, [5], ArgumentException, checkMsg)
#
#
#     # exception: unflattening would destroy an axis name
#     def test_points_unflattenFromOne_nameDestroyed(self):
#         self.back_unflatten_nameDestroyed('point')
#
#     def test_features_unflattenFromOne_nameDestroyed(self):
#         self.back_unflatten_nameDestroyed('feature')
#
#     def back_unflatten_nameDestroyed(self, axis):
#         checkMsg = True
#         target = (axis + 's', 'unflattenFromOne')
#         vecShape = (1,4) if axis == 'point' else (4,1)
#         data = numpyRandom.rand(*vecShape)
#
#         # non-default name, flattened axis
#         args = {"pointNames":["non-default"]} if axis == 'point' else {"featureNames":["non-default"]}
#         testObj = self.constructor(data, **args)
#         exceptionHelper(testObj, target, [2], ImproperActionException, checkMsg)
#
#         # all non-default names, unflattened axis
#         names = ["a", "b", "c", "d"]
#         args = {"featureNames":names} if axis == 'point' else {"pointNames":names}
#         testObj = self.constructor(data, **args)
#         exceptionHelper(testObj, target, [2], ImproperActionException, checkMsg)
#
#         # single non-default name, unflattened axis
#         testObj = self.constructor(data)
#         if axis == 'point':
#             testObj.features.setName(1, "non-default")
#         else:
#             testObj.points.setName(2, "non-default")
#         exceptionHelper(testObj, target, [2], ImproperActionException, checkMsg)
#
#     # exception: unflattening would destroy an axis name
#     def test_points_unflattenFromOne_nameFormatInconsistent(self):
#         self.back_unflatten_nameFormatInconsistent('point')
#
#     def test_features_unflattenFromOne_nameFormatInconsistent(self):
#         self.back_unflatten_nameFormatInconsistent('feature')
#
#     def back_unflatten_nameFormatInconsistent(self, axis):
#         checkMsg = True
#         target = (axis + 's', 'unflattenFromOne')
#         vecShape = (1,4) if axis == 'point' else (4,1)
#         data = numpyRandom.rand(*vecShape)
#
#         # unflattend axis, mix of default names and correctly formatted
#         names = ["a | 1", "b | 1", "a | 2", "b | 2"]
#         args = {"featureNames":names} if axis == 'point' else {"pointNames":names}
#         testObj = self.constructor(data, **args)
#         if axis == 'point':
#             testObj.features.setName(1, None)
#         else:
#             testObj.points.setName(1, None)
#         exceptionHelper(testObj, target, [2], ImproperActionException, checkMsg)
#
#         # unflattened axis, inconsistent along original unflattened axis
#         names = ["a | 1", "b | 1", "a | 2", "c | 2"]
#         args = {"featureNames":names} if axis == 'point' else {"pointNames":names}
#         testObj = self.constructor(data, **args)
#         exceptionHelper(testObj, target, [2], ImproperActionException, checkMsg)
#
#         # unflattened axis, inconsistent along original flattened axis
#         names = ["a | 1", "b | 2", "a | 2", "b | 3"]
#         args = {"featureNames":names} if axis == 'point' else {"pointNames":names}
#         testObj = self.constructor(data, **args)
#         exceptionHelper(testObj, target, [2], ImproperActionException, checkMsg)
#
#
#     # unflatten something that was flattened - include name transformation
#     def test_points_unflattenFromOne_handmadeWithNames(self):
#         raw = [["el0", "el1", "el2", "el3", "el4", "el5"]]
#         rawNames = ["1 | A", "2 | A", "3 | A", "1 | B", "2 | B", "3 | B"]
#         toTest = self.constructor(raw, pointNames=["Flattened"], featureNames=rawNames)
#         expData = numpy.array([["el0", "el1", "el2"], ["el3", "el4", "el5"]])
#         namesP = ["A", "B"]
#         namesF = ["1", "2", "3"]
#
#         exp = self.constructor(expData, pointNames=namesP, featureNames=namesF)
#
#         toTest.points.unflattenFromOne(2)
#         assert toTest == exp
#
#     # unflatten something that was flattend - include name transformation
#     def test_features_unflattenFromOne_handmadeWithNames(self):
#         raw = [["el0"], ["el1"], ["el2"], ["el3"], ["el4"], ["el5"]]
#         rawNames = ["1 | A", "2 | A", "3 | A", "1 | B", "2 | B", "3 | B"]
#         toTest = self.constructor(raw, pointNames=rawNames, featureNames=["Flattened"])
#         expData = [["el0", "el3"],["el1", "el4"], ["el2", "el5"]]
#         namesP = ["1", "2", "3"]
#         namesF = ["A", "B"]
#
#         exp = self.constructor(expData, pointNames=namesP, featureNames=namesF)
#
#         toTest.features.unflattenFromOne(2)
#         assert toTest == exp
#
#
#     # unflatten something that is just a vector - default names
#     def test_points_unflattenFromOne_handmadeDefaultNames(self):
#         self.back_unflatten_handmadeDefaultNames('point')
#
#     def test_features_unflattenFromOne_handmadeDefaultNames(self):
#         self.back_unflatten_handmadeDefaultNames('feature')
#
#     def back_unflatten_handmadeDefaultNames(self, axis):
#         raw = [[1, 10, 20, 2]]
#         toTest = self.constructor(raw)
#         expData = numpy.array([[1,10],[20,2]])
#
#         if axis == 'point':
#             exp = self.constructor(expData)
#         else:
#             toTest.transpose()
#             exp = self.constructor(expData.T)
#
#         axisObj = getattr(toTest, axis + 's')
#         getattr(axisObj, 'unflattenFromOne')(2)
#         assert toTest == exp
#
#         # check that the name conforms to the standards of how UML objects assign
#         # default names
#         def checkName(n):
#             assert n.startswith(DEFAULT_PREFIX)
#             assert int(n[len(DEFAULT_PREFIX):]) >= 0
#
#         list(map(checkName, toTest.points.getNames()))
#         list(map(checkName, toTest.features.getNames()))
#
#
#     # random round trip
#     def test_flatten_to_unflatten_point_roundTrip(self):
#         self.back_flatten_to_unflatten_roundTrip('point')
#
#     def test_flatten_to_unflatten_feature_roundTrip(self):
#         self.back_flatten_to_unflatten_roundTrip('feature')
#
#     def back_flatten_to_unflatten_roundTrip(self, axis):
#         discardAxisLen = 30
#         keptAxisLen = 50
#         shape = (discardAxisLen, keptAxisLen) if axis == 'point' else (keptAxisLen, discardAxisLen)
#         origRaw = numpyRandom.randint(0, 2, shape)  # array of ones and zeroes
#         namesDiscard = list(map(str, numpyRandom.choice(100, discardAxisLen, replace=False).tolist()))
#         namesKept = list(map(str, numpyRandom.choice(100, keptAxisLen, replace=False).tolist()))
#         namesArgs = {"pointNames":namesDiscard, "featureNames":namesKept} if axis == 'point' else {"pointNames":namesKept, "featureNames":namesDiscard}
#
#         testObj = self.constructor(origRaw, **namesArgs)
#         expObj = testObj.copy()
#
#         axisObj = getattr(testObj, axis + 's')
#         getattr(axisObj, 'flattenToOne')()
#         axisObj = getattr(testObj, axis + 's')
#         getattr(axisObj, 'unflattenFromOne')(discardAxisLen)
#         assert testObj == expObj
#
#         # second round to see if status of hidden internal variable are still viable
#         axisObj = getattr(testObj, axis + 's')
#         getattr(axisObj, 'flattenToOne')()
#         axisObj = getattr(testObj, axis + 's')
#         getattr(axisObj, 'unflattenFromOne')(discardAxisLen)
#         assert testObj == expObj

def exceptionHelper(testObj, target, args, wanted, checkMsg):
    try:
        getattr(testObj, target)(*args)
        assert False  # expected an exception
    except wanted as check:
        if checkMsg:
            print(check)

# def exceptionHelper(testObj, target, args, wanted, checkMsg,):
#     try:
#         axisObj = getattr(testObj, target[0])
#         getattr(axisObj, target[1])(*args)
#         assert False  # expected an exception
#     except wanted as check:
#         if checkMsg:
#             print(check)

class StructureAll(StructureDataSafe, StructureModifying):
    pass<|MERGE_RESOLUTION|>--- conflicted
+++ resolved
@@ -2414,12 +2414,8 @@
         """ Test features.add() for ArgumentException when toInsert is None """
         self.backend_add_exceptionNone('feature')
 
-<<<<<<< HEAD
-    def backend_insert_exceptionWrongSize(self, axis):
-=======
 
     def backend_add_exceptionWrongSize(self, axis):
->>>>>>> 13cd103a
         data = [[1, 2, 3], [4, 5, 6], [7, 8, 9]]
         toTest = self.constructor(data)
         toInsert = self.constructor([[2, 3, 4, 5, 6]])
@@ -2440,12 +2436,8 @@
         """ Test features.add() for ArgumentException when toInsert has too many points """
         self.backend_add_exceptionWrongSize('feature')
 
-<<<<<<< HEAD
-    def backend_insert_exception_extendAxis_SameName(self, axis):
-=======
 
     def backend_add_exception_extendAxis_SameName(self, axis):
->>>>>>> 13cd103a
         toTest1 = self.constructor([[1, 2]], pointNames=["hello"])
         toTest2 = self.constructor([[1, 2], [5, 6]], pointNames=["hello", "goodbye"])
 
@@ -2466,12 +2458,8 @@
         """ Test features.add() for ArgumentException when toInsert and self have a featureName in common """
         self.backend_add_exception_extendAxis_SameName('feature')
 
-<<<<<<< HEAD
-    def backend_insert_exception_sharedAxis_unsharedName(self, axis):
-=======
 
     def backend_add_exception_sharedAxis_unsharedName(self, axis):
->>>>>>> 13cd103a
         toTest1 = self.constructor([[1, 2]], featureNames=['1', '2'])
         toTest2 = self.constructor([[2, 1], [6, 5]], featureNames=['6', '1'])
 
@@ -2492,12 +2480,8 @@
         """ Test features.add() for ArgumentException when toInsert and self have a pointName not in common """
         self.backend_add_exception_sharedAxis_unsharedName('feature')
 
-<<<<<<< HEAD
-    def backend_insert_exceptionNonUMLDataType(self, axis):
-=======
 
     def backend_add_exceptionNonUMLDataType(self, axis):
->>>>>>> 13cd103a
         data = [[1, 2, 3], [4, 5, 6], [7, 8, 9]]
         toTest = self.constructor(data)
 
@@ -2514,12 +2498,8 @@
     def test_features_add_exceptionNonUMLDataType(self):
         self.backend_add_exceptionNonUMLDataType('feature')
 
-<<<<<<< HEAD
-    def backend_insert_exception_outOfOrder_with_defaults(self, axis):
-=======
 
     def backend_add_exception_outOfOrder_with_defaults(self, axis):
->>>>>>> 13cd103a
         toTest1 = self.constructor([[1, 2, 3]])
         toTest2 = self.constructor([[1, 3, 2]])
 
@@ -2545,12 +2525,8 @@
         """ Test features.add() for ArgumentException when toInsert and self contain a mix of set names and default names not in the same order"""
         self.backend_add_exception_outOfOrder_with_defaults('feature')
 
-<<<<<<< HEAD
-    def backend_insert_emptyObject(self, axis, insertBefore=None):
-=======
 
     def backend_add_emptyObject(self, axis, insertBefore=None):
->>>>>>> 13cd103a
         empty = [[], []]
 
         if axis == 'point':
@@ -2589,12 +2565,8 @@
         """ Test features.add() with an appendBefore ID when the calling object is feature empty raises exception """
         self.backend_add_emptyObject('feature', 0)
 
-<<<<<<< HEAD
-    def backend_insert_handmadeSingle(self, axis, insertBefore=None):
-=======
 
     def backend_add_handmadeSingle(self, axis, insertBefore=None):
->>>>>>> 13cd103a
         data = [[1, 2, 3], [4, 5, 6], [7, 8, 9]]
         offNames = ['o1', 'o2', 'o3']
         names = ['one', 'two', 'three']
@@ -2656,12 +2628,8 @@
         """ Test features.add() against handmade output for a single added feature in the middle"""
         self.backend_add_handmadeSingle('feature', 1)
 
-<<<<<<< HEAD
-    def backend_insert_handmadeSequence(self, axis, insertBefore=None):
-=======
 
     def backend_add_handmadeSequence(self, axis, insertBefore=None):
->>>>>>> 13cd103a
         data = [[1, 2, 3], [4, 5, 6], [7, 8, 9]]
         offNames = ['o1', 'o2', 'o3']
         names = ['one', 'two', 'three']
@@ -2728,12 +2696,8 @@
         """ Test features.add() against handmade output for a sequence of additions in the middle"""
         self.backend_add_handmadeSequence('feature', 1)
 
-<<<<<<< HEAD
-    def backend_insert_selfInsert(self, axis, insertBefore=None):
-=======
 
     def backend_add_selfInsert(self, axis, insertBefore=None):
->>>>>>> 13cd103a
         data = [[1, 2, 3], [4, 5, 6], [7, 8, 9]]
         names = ['one', 'two', 'three']
 
@@ -2806,12 +2770,8 @@
     def test_features_add_selfInsert_mid(self):
         self.backend_add_selfInsert('feature', 1)
 
-<<<<<<< HEAD
-    def backend_insert_automaticReorder(self, axis, defPrimaryNames, insertBefore=None):
-=======
 
     def backend_add_automaticReorder(self, axis, defPrimaryNames, insertBefore=None):
->>>>>>> 13cd103a
         data = [[1, 2, 3], [4, 5, 6], [7, 8, 9]]
         offNames = ['off1', 'off2', 'off3']
         addOffName = ['off3', 'off2', 'off1']
@@ -2859,14 +2819,9 @@
         assert toInsert.isIdentical(expInsert)
         assert toTest.isIdentical(expected)
 
-<<<<<<< HEAD
-    def test_addPoints_automaticReorder_fullySpecifiedNames_bottom(self):
-        self.backend_insert_automaticReorder('point', False)
-=======
 
     def test_points_add_automaticReorder_fullySpecifiedNames_bottom(self):
         self.backend_add_automaticReorder('point', False)
->>>>>>> 13cd103a
 
     def test_features_add_automaticReorder_fullySpecifiedNames_right(self):
         self.backend_add_automaticReorder('feature', False)
@@ -2931,12 +2886,8 @@
     def test_features_add_allPossibleUMLDataType(self):
         self.backend_add_allPossibleUMLDataType('feature')
 
-<<<<<<< HEAD
-    def backend_insert_noReorderWithAllDefaultNames(self, axis):
-=======
 
     def backend_add_noReorderWithAllDefaultNames(self, axis):
->>>>>>> 13cd103a
         data = [[1, 2, 3], [4, 5, 6], [7, 8, 9]]
         toTest = self.constructor(data)
         if axis == 'point':
@@ -2967,8 +2918,7 @@
     def test_features_add_noReorderWithAllDefaultNames(self):
         self.backend_add_noReorderWithAllDefaultNames('feature')
 
-<<<<<<< HEAD
-    def backend_insert_noReorderAddedHasDefaultNames(self, axis):
+    def backend_add_noReorderAddedHasDefaultNames(self, axis):
         data = [[1, 2, 3], [4, 5, 6], [7, 8, 9]]
         pNames = ['1', '4', '7']
         fNames = ['a', 'b', 'c']
@@ -2977,40 +2927,37 @@
             insertData = [[-1, -2, -3]]
             # toInsert has default names
             toInsert = self.constructor(insertData)
-            assert toTest.getFeatureNames() != toInsert.getFeatureNames()
+            assert toTest.features.getNames() != toInsert.features.getNames()
 
             exp = self.constructor([[1, 2, 3], [4, 5, 6], [7, 8, 9], [-1, -2, -3]])
-            exp.setFeatureNames(fNames)
-            exp.setPointName(0, '1')
-            exp.setPointName(1, '4')
-            exp.setPointName(2, '7')
-            toTest.addPoints(toInsert)
+            exp.features.setNames(fNames)
+            exp.points.setName(0, '1')
+            exp.points.setName(1, '4')
+            exp.points.setName(2, '7')
+            toTest.points.add(toInsert)
 
         else:
             insertData = [[-1], [-2], [-3]]
             # toInsert has default names
             toInsert = self.constructor(insertData)
-            assert toTest.getPointNames() != toInsert.getPointNames()
+            assert toTest.points.getNames() != toInsert.points.getNames()
 
             exp = self.constructor([[1, 2, 3, -1], [4, 5, 6, -2], [7, 8, 9, -3]])
-            exp.setPointNames(pNames)
-            exp.setFeatureName(0, 'a')
-            exp.setFeatureName(1, 'b')
-            exp.setFeatureName(2, 'c')
-            toTest.addFeatures(toInsert)
+            exp.points.setNames(pNames)
+            exp.features.setName(0, 'a')
+            exp.features.setName(1, 'b')
+            exp.features.setName(2, 'c')
+            toTest.features.add(toInsert)
 
         assert toTest == exp
 
     def test_addPoints_noReorderAddedHasDefaultNames(self):
-        self.backend_insert_noReorderAddedHasDefaultNames('point')
+        self.backend_add_noReorderAddedHasDefaultNames('point')
 
     def test_addFeatures_noReorderAddedHasDefaultNames(self):
-        self.backend_insert_noReorderAddedHasDefaultNames('feature')
-
-    def backend_insert_NamePath_preservation(self, axis):
-=======
+        self.backend_add_noReorderAddedHasDefaultNames('feature')
+
     def backend_add_NamePath_preservation(self, axis):
->>>>>>> 13cd103a
         data = [[1, 2, 3], [4, 5, 6], [7, 8, 9]]
 
         names = ['one', 'two', 'three']
