"""
Unit tests of the low level functions defined by the base representation class.

Since these functions are stand alone in the base class, they can be tested directly.
FeatureName equality is defined using _features_implementation, which is to be defined
in the derived class, so all of these tests make a call to self.constructor instead
of directly instantiating a Base object. This function temporarily fills in
that missing implementation.

Methods tested in this file (none modify the data):
_pointNameDifference, _featureNameDifference, points._nameIntersection,
features._nameIntersection, _pointNameSymmetricDifference,
_featureNameSymmetricDifference, _pointNameUnion, _featureNameUnion,
points.setName, features.setName, points.setNames, features.setNames,
_removePointNameAndShift, _removeFeatureNameAndShift, _equalPointNames,
_equalFeatureNames, points.getNames, features.getNames, __len__,
features.getIndex, features.getName, points.getIndex, points.getName,
points.getIndices, features.getIndices, constructIndicesList

"""

from __future__ import absolute_import
import numpy
import pandas
try:
    from unittest import mock #python >=3.3
except:
    import mock

from UML import createData
from UML.data import Base
from UML.data import available
from UML.docHelpers import inheritDocstringsFactory
from UML.data.dataHelpers import DEFAULT_PREFIX
from UML.data.dataHelpers import DEFAULT_NAME_PREFIX
from UML.data.dataHelpers import constructIndicesList
from nose.tools import *
from UML.exceptions import ArgumentException
from UML.exceptions import ImproperActionException

from six.moves import range
from UML.randomness import pythonRandom



###########
# helpers #
###########

class SimpleIterator(object):
    def __init__(self, *args):
        self.values = args

    def __iter__(self):
        return iter(self.values)

class GetItemOnly(object):
    def __init__(self, *args):
        self.values = args

    def __getitem__(self, i):
        return self.values[i]

class NotIterable(object):
    def __init__(self, *args):
        self.values = args

class CalledFunctionException(Exception):
    def __init__(self):
        pass

def calledException(*args, **kwargs):
    raise CalledFunctionException()

def confirmExpectedNames(toTest, axis, expected):
    if axis == 'point':
        names = toTest.pointNames
        namesInv = toTest.pointNamesInverse
    else:
        names = toTest.featureNames
        namesInv = toTest.featureNamesInverse
    if isinstance(expected, list):
        for i in range(len(expected)):
            expectedFeatureName = expected[i]
            if not expectedFeatureName.startswith(DEFAULT_PREFIX):
                actualIndex = names[expectedFeatureName]
                actualFeatureName = namesInv[i]
                assert (actualIndex == i)
                assert (actualFeatureName == expectedFeatureName)
    else:
        for k in expected.keys():
            kIndex = expected[k]
            assert k in names
            actualIndex = names[k]
            actualFeatureName = namesInv[kIndex]
            assert (actualIndex == kIndex)
            assert (actualFeatureName == k)


class LowLevelBackend(object):

    ##########################
    # _pointNameDifference() #
    ##########################

    @raises(ArgumentException)
    def test__pointNameDifference_exceptionOtherNone(self):
        """ Test _pointNameDifference() for ArgumentException when the other object is None """
        toTest = self.constructor(pointNames=["hello"])
        toTest._pointNameDifference(None)

    @raises(ArgumentException)
    def test__pointNameDifference_exceptionWrongType(self):
        """ Test _pointNameDifference() for ArgumentException when the other object is not the right type """
        toTest = self.constructor(pointNames=["hello"])
        toTest._pointNameDifference("wrong")

    def test__pointNameDifference_handmade(self):
        """ Test _pointNameDifference() against handmade output """
        toTest1 = self.constructor(pointNames=["one", "two", "three"])
        toTest2 = self.constructor(pointNames=["two", "four"])
        results = toTest1._pointNameDifference(toTest2)
        assert "one" in results
        assert "two" not in results
        assert "three" in results
        assert "four" not in results

    #####################
    # _featureNameDifference() #
    #####################

    @raises(ArgumentException)
    def test_featureNameDifference_exceptionOtherNone(self):
        """ Test _featureNameDifference() for ArgumentException when the other object is None """
        toTest = self.constructor(featureNames=["hello"])
        toTest._featureNameDifference(None)

    @raises(ArgumentException)
    def test_featureNameDifference_exceptionWrongType(self):
        """ Test _featureNameDifference() for ArgumentException when the other object is not the right type """
        toTest = self.constructor(featureNames=["hello"])
        toTest._featureNameDifference("wrong")

    def test_featureNameDifference_handmade(self):
        """ Test _featureNameDifference() against handmade output """
        toTest1 = self.constructor(featureNames=["one", "two", "three"])
        toTest2 = self.constructor(featureNames=["two", "four"])
        results = toTest1._featureNameDifference(toTest2)
        assert "one" in results
        assert "two" not in results
        assert "three" in results
        assert "four" not in results


    ##############################
    # points._nameIntersection() #
    ##############################

    @raises(ArgumentException)
    def test_points_nameIntersection_exceptionOtherNone(self):
        """ Test points._nameIntersection() for ArgumentException when the other object is None """
        toTest = self.constructor(pointNames=["hello"])
        toTest.points._nameIntersection(None)

    @raises(ArgumentException)
    def test_points_nameIntersection_exceptionWrongType(self):
        """ Test points._nameIntersection() for ArgumentException when the other object is not the right type """
        toTest = self.constructor(pointNames=["hello"])
        toTest.points._nameIntersection("wrong")

    def test_points_nameIntersection_handmade(self):
        """ Test points._nameIntersection() against handmade output """
        toTest1 = self.constructor(pointNames=["one", "two", "three"])
        toTest2 = self.constructor(pointNames=["two", "four"])
        results = toTest1.points._nameIntersection(toTest2)
        assert "one" not in results
        assert "two" in results
        assert "three" not in results
        assert "four" not in results

    ################################
    # features._nameIntersection() #
    ################################

    @raises(ArgumentException)
    def test_features_nameIntersection_exceptionOtherNone(self):
        """ Test features._nameIntersection() for ArgumentException when the other object is None """
        toTest = self.constructor(featureNames=["hello"])
        toTest.features._nameIntersection(None)

    @raises(ArgumentException)
    def test_features_nameIntersection_exceptionWrongType(self):
        """ Test features._nameIntersection() for ArgumentException when the other object is not the right type """
        toTest = self.constructor(featureNames=["hello"])
        toTest.features._nameIntersection("wrong")

    def test_features_nameIntersection_handmade(self):
        """ Test features._nameIntersection() against handmade output """
        toTest1 = self.constructor(featureNames=["one", "two", "three"])
        toTest2 = self.constructor(featureNames=["two", "four"])
        results = toTest1.features._nameIntersection(toTest2)
        assert "one" not in results
        assert "two" in results
        assert "three" not in results
        assert "four" not in results

    ##############################
    # _pointNameSymmetricDifference() #
    ##############################

    @raises(ArgumentException)
    def test__pointNameSymmetricDifference_exceptionOtherNone(self):
        """ Test _pointNameSymmetricDifference() for ArgumentException when the other object is None """
        toTest = self.constructor(pointNames=["hello"])
        toTest._pointNameSymmetricDifference(None)

    @raises(ArgumentException)
    def test__pointNameSymmetricDifference_exceptionWrongType(self):
        """ Test _pointNameSymmetricDifference() for ArgumentException when the other object is not the right type """
        toTest = self.constructor(pointNames=["hello"])
        toTest._pointNameSymmetricDifference("wrong")

    def test__pointNameSymmetricDifference_handmade(self):
        """ Test _pointNameSymmetricDifference() against handmade output """
        toTest1 = self.constructor(pointNames=["one", "two", "three"])
        toTest2 = self.constructor(pointNames=["two", "four"])
        results = toTest1._pointNameSymmetricDifference(toTest2)
        assert "one" in results
        assert "two" not in results
        assert "three" in results
        assert "four" in results

    ##############################
    # _featureNameSymmetricDifference() #
    ##############################

    @raises(ArgumentException)
    def test_featureNameSymmetricDifference_exceptionOtherNone(self):
        """ Test _featureNameSymmetricDifference() for ArgumentException when the other object is None """
        toTest = self.constructor(featureNames=["hello"])
        toTest._featureNameSymmetricDifference(None)

    @raises(ArgumentException)
    def test_featureNameSymmetricDifference_exceptionWrongType(self):
        """ Test _featureNameSymmetricDifference() for ArgumentException when the other object is not the right type """
        toTest = self.constructor(featureNames=["hello"])
        toTest._featureNameSymmetricDifference("wrong")

    def test_featureNameSymmetricDifference_handmade(self):
        """ Test _featureNameSymmetricDifference() against handmade output """
        toTest1 = self.constructor(featureNames=["one", "two", "three"])
        toTest2 = self.constructor(featureNames=["two", "four"])
        results = toTest1._featureNameSymmetricDifference(toTest2)
        assert "one" in results
        assert "two" not in results
        assert "three" in results
        assert "four" in results

    ################
    # _pointNameUnion() #
    ################

    @raises(ArgumentException)
    def test__pointNameUnion_exceptionOtherNone(self):
        """ Test _pointNameUnion() for ArgumentException when the other object is None """
        toTest = self.constructor(pointNames=["hello"])
        toTest._pointNameUnion(None)

    @raises(ArgumentException)
    def test__pointNameUnion_exceptionWrongType(self):
        """ Test _pointNameUnion() for ArgumentException when the other object is not the right type """
        toTest = self.constructor(pointNames=["hello"])
        toTest._pointNameUnion("wrong")

    def test__pointNameUnion_handmade(self):
        """ Test _pointNameUnion() against handmade output """
        toTest1 = self.constructor(pointNames=["one", "two", "three"])
        toTest2 = self.constructor(pointNames=["two", "four"])
        results = toTest1._pointNameUnion(toTest2)
        assert "one" in results
        assert "two" in results
        assert "three" in results
        assert "four" in results

    ################
    # _featureNameUnion() #
    ################

    @raises(ArgumentException)
    def test_featureNameUnion_exceptionOtherNone(self):
        """ Test _featureNameUnion() for ArgumentException when the other object is None """
        toTest = self.constructor(featureNames=["hello"])
        toTest._featureNameUnion(None)

    @raises(ArgumentException)
    def test_featureNameUnion_exceptionWrongType(self):
        """ Test _featureNameUnion() for ArgumentException when the other object is not the right type """
        toTest = self.constructor(featureNames=["hello"])
        toTest._featureNameUnion("wrong")

    def test_featureNameUnion_handmade(self):
        """ Test _featureNameUnion() against handmade output """
        toTest1 = self.constructor(featureNames=["one", "two", "three"])
        toTest2 = self.constructor(featureNames=["two", "four"])
        results = toTest1._featureNameUnion(toTest2)
        assert "one" in results
        assert "two" in results
        assert "three" in results
        assert "four" in results

    ####################
    # points.setName() #
    ####################

    @raises(ArgumentException)
    def test_points_setName_exceptionPrevWrongType(self):
        """ Test points.setName() for ArgumentException when given the wrong type for prev"""
        origNames = ["zero", "one", "two", "three"]
        toTest = self.constructor(pointNames=origNames)
        toTest.points.setName(oldIdentifier=0.3, newName="New!")

    @raises(ArgumentException)
    def test_points_setName_exceptionPrevInvalidIndex(self):
        """ Test points.setName() for ArgumentException when given an invalid prev index"""
        origNames = ["zero", "one", "two", "three"]
        toTest = self.constructor(pointNames=origNames)
        toTest.points.setName(oldIdentifier=12, newName="New!")

    @raises(ArgumentException)
    def test_points_setName_exceptionPrevNotFound(self):
        """ Test points.setName() for ArgumentException when the prev pointName is not found"""
        origNames = ["zero", "one", "two", "three"]
        toTest = self.constructor(pointNames=origNames)
        toTest.points.setName(oldIdentifier="Previous!", newName="New!")

    @raises(ArgumentException)
    def test_points_setName_exceptionNewInvalidType(self):
        """ Test points.setName() for ArgumentException when the new pointName is not a string"""
        origNames = ["zero", "one", "two", "three"]
        toTest = self.constructor(pointNames=origNames)
        toTest.points.setName(oldIdentifier="three", newName=4)

    @raises(ArgumentException)
    def test_points_setName_exceptionNonUnique(self):
        """ Test points.setName() for ArgumentException when a duplicate pointName is given"""
        origNames = ["zero", "one", "two", "three"]
        toTest = self.constructor(pointNames=origNames)
        toTest.points.setName(oldIdentifier="three", newName="two")

    @raises(ArgumentException)
    def test_points_setName_exceptionNoPoints(self):
        toTest = self.constructor()
        toTest.points.setName("hello", "2")

    def test_points_setName_handmade_viaIndex(self):
        """ Test points.setName() against handmade input when specifying the pointName by index """
        origNames = ["zero", "one", "two", "three"]
        toTest = self.constructor(pointNames=origNames)
        toTest.points.setName(0, "ZERO")
        toTest.points.setName(3, "3")
        expectedNames = ["ZERO", "one", "two", "3"]
        confirmExpectedNames(toTest, 'point', expectedNames)

    def test_points_setName_handmade_viaPointName(self):
        """ Test points.setName() against handmade input when specifying the pointName by name """
        origNames = ["zero", "one", "two", "three"]
        toTest = self.constructor(pointNames=origNames)
        toTest.points.setName("zero", "ZERO")
        toTest.points.setName("three", "3")
        expectedNames = ["ZERO", "one", "two", "3"]
        confirmExpectedNames(toTest, 'point', expectedNames)

    def test_points_setName_NoneOutput(self):
        """ Test points.setName() return None as output """
        origNames = ["zero", "one", "two", "three"]
        toTest = self.constructor(pointNames=origNames)
        ret = toTest.points.setName("zero", "ZERO")
        assert ret is None


    ######################
    # features.setName() #
    ######################

    @raises(ArgumentException)
    def test_features_setName_exceptionPrevWrongType(self):
        """ Test features.setName() for ArgumentException when given the wrong type for prev"""
        origFeatureNames = ["zero", "one", "two", "three"]
        toTest = self.constructor(featureNames=origFeatureNames)
        toTest.features.setName(oldIdentifier=0.3, newName="New!")

    @raises(ArgumentException)
    def test_features_setName_exceptionPrevInvalidIndex(self):
        """ Test features.setName() for ArgumentException when given an invalid prev index"""
        origFeatureNames = ["zero", "one", "two", "three"]
        toTest = self.constructor(featureNames=origFeatureNames)
        toTest.features.setName(oldIdentifier=12, newName="New!")

    @raises(ArgumentException)
    def test_features_setName_exceptionPrevNotFound(self):
        """ Test features.setName() for ArgumentException when the prev featureName is not found"""
        origFeatureNames = ["zero", "one", "two", "three"]
        toTest = self.constructor(featureNames=origFeatureNames)
        toTest.features.setName(oldIdentifier="Previous!", newName="New!")

    @raises(ArgumentException)
    def test_features_setName_exceptionNewInvalidType(self):
        """ Test features.setName() for ArgumentException when the new featureName is not a string"""
        origFeatureNames = ["zero", "one", "two", "three"]
        toTest = self.constructor(featureNames=origFeatureNames)
        toTest.features.setName(oldIdentifier="three", newName=4)

    @raises(ArgumentException)
    def test_features_setName_exceptionNonUnique(self):
        """ Test features.setName() for ArgumentException when a duplicate featureName is given"""
        origFeatureNames = ["zero", "one", "two", "three"]
        toTest = self.constructor(featureNames=origFeatureNames)
        toTest.features.setName(oldIdentifier="three", newName="two")

    #@raises(ArgumentException)
    #def test_features_setName_exceptionManualAddDefault(self):
    #	""" Test features.setName() for ArgumentException when given a default featureName """
    #	toTest = self.constructor(featureNames=["hello"])
    #	toTest.features.setName("hello",DEFAULT_PREFIX + "2")

    @raises(ArgumentException)
    def test_features_setName_exceptionNoFeatures(self):
        toTest = self.constructor()
        toTest.features.setName("hello", "2")

    def test_features_setName_handmade_viaIndex(self):
        """ Test features.setName() against handmade input when specifying the featureName by index """
        origFeatureNames = ["zero", "one", "two", "three"]
        toTest = self.constructor(featureNames=origFeatureNames)
        toTest.features.setName(0, "ZERO")
        toTest.features.setName(3, "3")
        expectedFeatureNames = ["ZERO", "one", "two", "3"]
        confirmExpectedNames(toTest, 'feature', expectedFeatureNames)

    def test_features_setName_handmade_viaFeatureName(self):
        """ Test features.setName() against handmade input when specifying the featureName by name """
        origFeatureNames = ["zero", "one", "two", "three"]
        toTest = self.constructor(featureNames=origFeatureNames)
        toTest.features.setName("zero", "ZERO")
        toTest.features.setName("three", "3")
        expectedFeatureNames = ["ZERO", "one", "two", "3"]
        confirmExpectedNames(toTest, 'feature', expectedFeatureNames)

    def test_features_setName_NoneOutput(self):
        """ Test features.setName() returns None as output """
        origFeatureNames = ["zero", "one", "two", "three"]
        toTest = self.constructor(featureNames=origFeatureNames)
        ret = toTest.features.setName("zero", "ZERO")
        assert ret is None

    #####################
    # points.setNames() #
    #####################

    @raises(ArgumentException)
    def test_points_setNames_exceptionWrongTypeObject(self):
        """ Test points.setNames() for ArgumentException when pointNames is an unexpected type """
        toTest = self.constructor(pointNames=['one'])
        toTest.points.setNames(12)

    @raises(ArgumentException)
    def test_points_setNames_exceptionNonStringPointNameInList(self):
        """ Test points.setNames() for ArgumentException when a list element is not a string """
        toTest = self.constructor(pointNames=['one', 'two', 'three'])
        nonStringName = ['one', 'two', 3]
        toTest.points.setNames(nonStringName)

    @raises(ArgumentException)
    def test_points_setNames_exceptionNonUniqueStringInList(self):
        """ Test points.setNames() for ArgumentException when a list element is not unique """
        toTest = self.constructor(pointNames=['one', 'two', 'three', 'four'])
        nonUnique = ['1', '2', '3', '1']
        toTest.points.setNames(nonUnique)

    @raises(ArgumentException)
    def test_points_setNames_exceptionNoPointsList(self):
        """ Test points.setNames() for ArgumentException when there are no points to name """
        toTest = self.constructor()
        toAssign = ["hey", "gone", "none", "blank"]
        toTest.points.setNames(toAssign)

    @raises(CalledFunctionException)
    @mock.patch('UML.data.base.valuesToPythonList', side_effect=calledException)
    def test_points_setNames_calls_valuesToPythonList(self, mockFunc):
        toTest = self.constructor(pointNames=['one', 'two', 'three'])
        toTest.points.setNames(['a', 'b', 'c'])

    def test_points_setNames_emptyDataAndList(self):
        """ Test points.setNames() when both the data and the list are empty """
        toTest = self.constructor()
        toAssign = []
        toTest.points.setNames(toAssign)
        assert toTest.points.getNames() == []

    def test_points_setNames_addDefault(self):
        """ Test points.setNames() when given a default pointName """
        toTest = self.constructor(pointNames=["blank", "none", "gone", "hey"])
        newNames = ["zero", "one", "two", DEFAULT_PREFIX + "17"]
        toTest.points.setNames(newNames)
        assert toTest._nextDefaultValuePoint > 17

    def test_points_setNames_handmadeList(self):
        """ Test points.setNames() against handmade output """
        toTest = self.constructor(pointNames=["blank", "none", "gone", "hey"])
        origNames = ["zero", "one", "two", "three"]
        toTest.points.setNames(origNames)
        confirmExpectedNames(toTest, 'point', origNames)

    def test_points_setNames_handmadeReplacingWithSameList(self):
        """ Test points.setNames() against handmade output when you're replacing the position of poitnNames """
        toTest = self.constructor(pointNames=["blank", "none", "gone", "hey"])
        toAssign = ["hey", "gone", "none", "blank"]
        ret = toTest.points.setNames(toAssign)  # ret Check
        confirmExpectedNames(toTest, 'point', toAssign)
        assert ret is None

    @raises(ArgumentException)
    def test_points_setNames_exceptionNonStringPointNameInDict(self):
        """ Test points.setNames() for ArgumentException when a dict key is not a string """
        toTest = self.constructor(pointNames=['one'])
        nonStringNames = {1: 1}
        toTest.points.setNames(nonStringNames)

    @raises(ArgumentException)
    def test_points_setNames_exceptionNonIntIndexInDict(self):
        """ Test points.setNames() for ArgumentException when a dict value is not an int """
        toTest = self.constructor(pointNames=['one'])
        nonIntIndex = {"one": "one"}
        toTest.points.setNames(nonIntIndex)

    @raises(ArgumentException)
    def test_points_setNames_exceptionNoPointsDict(self):
        """ Test points.setNames() for ArgumentException when there are no points to name """
        toTest = self.constructor(pointNames=[])
        toAssign = {"hey": 0, "gone": 1, "none": 2, "blank": 3}
        toTest.points.setNames(toAssign)

    def test_points_setNames_emptyDataAndDict(self):
        """ Test points.setNames() when both the data and the dict are empty """
        toTest = self.constructor()
        toAssign = {}
        toTest.points.setNames(toAssign)
        assert toTest.points.getNames() == []

    def test_points_setNames_handmadeDict(self):
        """ Test points.setNames() against handmade output """
        toTest = self.constructor(pointNames=["blank", "none", "gone", "hey"])
        origNames = {"zero": 0, "one": 1, "two": 2, "three": 3}
        toTest.points.setNames(origNames)
        confirmExpectedNames(toTest, 'point', origNames)

    def test_points_setNames_handmadeReplacingWithSameDict(self):
        """ Test points.setNames() against handmade output when you're replacing the position of pointNames """
        toTest = self.constructor(pointNames=["blank", "none", "gone", "hey"])
        toAssign = {"hey": 0, "gone": 1, "none": 2, "blank": 3}
        ret = toTest.points.setNames(toAssign)
        confirmExpectedNames(toTest, 'point', toAssign)
        assert ret is None

    def test_points_setNames_list_mixedSpecifiedUnspecified_defaults(self):
        toTest = self.constructor(pointNames=([None] * 4))

        nextNum = toTest._nextDefaultValuePoint

        toAssign = [None] * 4
        toAssign[0] = DEFAULT_PREFIX + str(nextNum)
        toAssign[2] = DEFAULT_PREFIX + str(nextNum - 1)

        ret = toTest.points.setNames(toAssign)

        assert toTest.points.getName(0) == DEFAULT_PREFIX + str(nextNum)
        assert toTest.points.getName(1) == DEFAULT_PREFIX + str(nextNum + 1)
        assert toTest.points.getName(2) == DEFAULT_PREFIX + str(nextNum - 1)
        assert toTest.points.getName(3).startswith(DEFAULT_PREFIX)
        assert ret is None


    #######################
    # features.setNames() #
    #######################

    @raises(ArgumentException)
    def test_features_setNames_exceptionWrongTypeObject(self):
        """ Test features.setNames() for ArgumentException when featureNames is an unexpected type """
        toTest = self.constructor(featureNames=['one'])
        toTest.features.setNames(12)

    @raises(ArgumentException)
    def test_features_setNames_exceptionNonStringFeatureNameInDict(self):
        """ Test features.setNames() for ArgumentException when a dict key is not a string """
        toTest = self.constructor(featureNames=['one'])
        nonStringFeatureNames = {1: 1}
        toTest.features.setNames(nonStringFeatureNames)

    @raises(ArgumentException)
    def test_features_setNames_exceptionNonIntIndexInDict(self):
        """ Test features.setNames() for ArgumentException when a dict value is not an int """
        toTest = self.constructor(featureNames=['one'])
        nonIntIndex = {"one": "one"}
        toTest.features.setNames(nonIntIndex)

    @raises(ArgumentException)
    def test_features_setNames_exceptionNoFeaturesDict(self):
        """ Test features.setNames() for ArgumentException when there are no features to name """
        toTest = self.constructor(featureNames=[])
        toAssign = {"hey": 0, "gone": 1, "none": 2, "blank": 3}
        toTest.features.setNames(toAssign)

    @raises(CalledFunctionException)
    @mock.patch('UML.data.base.valuesToPythonList', side_effect=calledException)
    def test_features_setNames_calls_valuesToPythonList(self, mockFunc):
        toTest = self.constructor(featureNames=['one', 'two', 'three'])
        toTest.features.setNames(['a', 'b', 'c'])

    def test_features_setNames_emptyDataAndDict(self):
        """ Test features.setNames() when both the data and the dict are empty """
        toTest = self.constructor()
        toAssign = {}
        toTest.features.setNames(toAssign)
        assert toTest.features.getNames() == []

    def test_features_setNames_handmadeDict(self):
        """ Test features.setNames() against handmade output """
        toTest = self.constructor(featureNames=["blank", "none", "gone", "hey"])
        origFeatureNames = {"zero": 0, "one": 1, "two": 2, "three": 3}
        toTest.features.setNames(origFeatureNames)
        confirmExpectedNames(toTest, 'feature', origFeatureNames)

    def test_features_setNames_handmadeReplacingWithSameDict(self):
        """ Test features.setNames() against handmade output when you're replacing the position of featureNames """
        toTest = self.constructor(featureNames=["blank", "none", "gone", "hey"])
        toAssign = {"hey": 0, "gone": 1, "none": 2, "blank": 3}
        ret = toTest.features.setNames(toAssign)
        confirmExpectedNames(toTest, 'feature', toAssign)
        assert ret is None

    @raises(ArgumentException)
    def test_features_setNames_exceptionNonStringFeatureNameInList(self):
        """ Test features.setNames() for ArgumentException when a list element is not a string """
        toTest = self.constructor(featureNames=['one', 'two', 'three'])
        nonStringFeatureNames = ['one', 'two', 3]
        toTest.features.setNames(nonStringFeatureNames)

    @raises(ArgumentException)
    def test_features_setNames_exceptionNonUniqueStringInList(self):
        """ Test features.setNames() for ArgumentException when a list element is not unique """
        toTest = self.constructor(featureNames=['one', 'two', 'three', 'four'])
        nonUnique = ['1', '2', '3', '1']
        toTest.features.setNames(nonUnique)

    @raises(ArgumentException)
    def test_features_setNames_exceptionNoFeaturesList(self):
        """ Test features.setNames() for ArgumentException when there are no features to name """
        toTest = self.constructor()
        toAssign = ["hey", "gone", "none", "blank"]
        toTest.features.setNames(toAssign)

    def test_features_setNames_emptyDataAndList(self):
        """ Test features.setNames() when both the data and the list are empty """
        toTest = self.constructor()
        toAssign = []
        toTest.features.setNames(toAssign)
        assert toTest.features.getNames() == []

    def test_features_setNames_addDefault(self):
        """ Test features.setNames() when given a default featureName """
        toTest = self.constructor(featureNames=["blank", "none", "gone", "hey"])
        newFeatureNames = ["zero", "one", "two", DEFAULT_PREFIX + "17"]
        toTest.features.setNames(newFeatureNames)
        assert toTest._nextDefaultValueFeature > 17

    def test_features_setNames_handmadeList(self):
        """ Test features.setNames() against handmade output """
        toTest = self.constructor(featureNames=["blank", "none", "gone", "hey"])
        origFeatureNames = ["zero", "one", "two", "three"]
        toTest.features.setNames(origFeatureNames)
        confirmExpectedNames(toTest, 'feature', origFeatureNames)

    def test_features_setNames_handmadeReplacingWithSameList(self):
        """ Test features.setNames() against handmade output when you're replacing the position of featureNames """
        toTest = self.constructor(featureNames=["blank", "none", "gone", "hey"])
        toAssign = ["hey", "gone", "none", "blank"]
        ret = toTest.features.setNames(toAssign)  # RET CHECK
        confirmExpectedNames(toTest, 'feature', toAssign)
        assert ret is None

    def test_features_setNames_list_mixedSpecifiedUnspecified_defaults(self):
        toTest = self.constructor(featureNames=([None] * 4))

        nextNum = toTest._nextDefaultValueFeature

        toAssign = [None] * 4
        toAssign[0] = DEFAULT_PREFIX + str(nextNum)
        toAssign[2] = DEFAULT_PREFIX + str(nextNum - 1)

        ret = toTest.features.setNames(toAssign)

        assert toTest.features.getName(0) == DEFAULT_PREFIX + str(nextNum)
        assert toTest.features.getName(1) == DEFAULT_PREFIX + str(nextNum + 1)
        assert toTest.features.getName(2) == DEFAULT_PREFIX + str(nextNum - 1)
        assert toTest.features.getName(3).startswith(DEFAULT_PREFIX)
        assert ret is None

    ##################################################################
    # points._adjustCountAndNames() / features._adjustCountAndNames()#
    ##################################################################

    def test_adjustCountAndNames_pointCountAndNames(self):
        origNames = ["zero", "one", "two", "three"]
        orig = self.constructor(pointNames=origNames)
        other = self.constructor(pointNames=["one", "two"])
        expNames = ["zero", "three"]
        orig.points._adjustCountAndNames(other)

        assert len(orig.points) == 2
        assert orig.points.getNames() == expNames

    def test_adjustCountAndNames_featureCountAndNames(self):
        origNames = ["zero", "one", "two", "three"]
        orig = self.constructor(featureNames=origNames)
        other = self.constructor(featureNames=["one", "two"])
        expNames = ["zero", "three"]
        orig.features._adjustCountAndNames(other)

        assert len(orig.features) == 2
        assert orig.features.getNames() == expNames

    ######################
    # _equalPointNames() #
    ######################

    def test__equalPointNames_False(self):
        """ Test _equalPointNames() against some non-equal input """
        origNames = ["zero", "one", "two", "three"]
        toTest = self.constructor(pointNames=origNames)
        assert not toTest._equalPointNames(None)
        assert not toTest._equalPointNames(5)
        assert not toTest._equalPointNames(self.constructor(pointNames=["short", "list"]))

        subset = self.constructor(pointNames=["zero", "one", "two"])
        superset = self.constructor(pointNames=["zero", "one", "two", "three", "four"])
        assert not toTest._equalPointNames(subset)
        assert not toTest._equalPointNames(superset)
        assert not subset._equalPointNames(toTest)
        assert not superset._equalPointNames(toTest)

    def test__equalPointNames_actuallyEqual(self):
        """ Test _equalPointNames() against some actually equal input """
        origNames = ["zero", "one", "two", "three"]
        namesDict = {"zero": 0, "one": 1, "two": 2, "three": 3}
        toTest1 = self.constructor(pointNames=origNames)
        toTest2 = self.constructor(pointNames=namesDict)
        assert toTest1._equalPointNames(toTest2)
        assert toTest2._equalPointNames(toTest1)

    def test__equalPointNames_noData(self):
        """ Test _equalPointNames() for empty objects """
        toTest1 = self.constructor(pointNames=None)
        toTest2 = self.constructor(pointNames=None)
        assert toTest1._equalPointNames(toTest2)
        assert toTest2._equalPointNames(toTest1)

    def test__equalPointNames_DefaultInequality(self):
        """ Test _equalPointNames() for inequality of some default named, different sized objects """
        toTest1 = self.constructor(pointNames=['1', '2'])
        toTest2 = self.constructor(pointNames=['1', '2', '3'])
        toTest1.points.setName(0, None)
        toTest1.points.setName(1, None)
        toTest2.points.setName(0, None)
        toTest2.points.setName(1, None)
        toTest2.points.setName(2, None)
        assert not toTest1._equalPointNames(toTest2)
        assert not toTest2._equalPointNames(toTest1)

    def test__equalPointNames_ignoresDefaults(self):
        """ Test _equalPointNames() for equality of default named objects """
        toTest1 = self.constructor(pointNames=['1', '2'])
        toTest2 = self.constructor(pointNames=['1', '2'])
        toTest1.points.setName(0, None)
        toTest1.points.setName(1, None)
        toTest2.points.setName(0, None)
        toTest2.points.setName(1, None)
        assert toTest1._equalPointNames(toTest2)
        assert toTest2._equalPointNames(toTest1)

    def test__equalPointNames_mixedDefaultsAndActual(self):
        toTest1 = self.constructor(pointNames=['1', '2'])
        toTest2 = self.constructor(pointNames=['1', '2'])
        toTest1.points.setName(0, None)
        toTest1.points.setName(1, '1')
        toTest2.points.setName(1, None)
        # have: test1 [Default, '1']
        # test2 ['1', Default]
        assert not toTest1._equalPointNames(toTest2)
        assert not toTest2._equalPointNames(toTest1)
        toTest1.points.setName(1, '2')
        toTest1.points.setName(1, None)
        # have: test1 [Default, '2']
        # test2: ['1', Default]
        assert not toTest1._equalPointNames(toTest2)
        assert not toTest2._equalPointNames(toTest1)


    ########################
    # _equalFeatureNames() #
    ########################

    def test_equalFeatureNames_False(self):
        """ Test _equalFeatureNames() against some non-equal input """
        origFeatureNames = ["zero", "one", "two", "three"]
        toTest = self.constructor(featureNames=origFeatureNames)
        assert not toTest._equalFeatureNames(None)
        assert not toTest._equalFeatureNames(5)
        assert not toTest._equalFeatureNames(self.constructor(featureNames=["short", "list"]))

        subset = self.constructor(featureNames=["zero", "one", "two"])
        superset = self.constructor(featureNames=["zero", "one", "two", "three", "four"])
        assert not toTest._equalFeatureNames(subset)
        assert not toTest._equalFeatureNames(superset)
        assert not subset._equalFeatureNames(toTest)
        assert not superset._equalFeatureNames(toTest)

    def test_equalFeatureNames_actuallyEqual(self):
        """ Test _equalFeatureNames() against some actually equal input """
        origFeatureNames = ["zero", "one", "two", "three"]
        featureNamesDict = {"zero": 0, "one": 1, "two": 2, "three": 3}
        toTest1 = self.constructor(featureNames=origFeatureNames)
        toTest2 = self.constructor(featureNames=featureNamesDict)
        assert toTest1._equalFeatureNames(toTest2)
        assert toTest2._equalFeatureNames(toTest1)

    def test_equalFeatureNames_noData(self):
        """ Test _equalFeatureNames() for empty objects """
        toTest1 = self.constructor(featureNames=None)
        toTest2 = self.constructor(featureNames=None)
        assert toTest1._equalFeatureNames(toTest2)
        assert toTest2._equalFeatureNames(toTest1)

    def test_equalFeatureNames_DefaultInequality(self):
        """ Test _equalFeatureNames() for inequality of some default named, different sized objects """
        toTest1 = self.constructor(featureNames=['1', '2'])
        toTest2 = self.constructor(featureNames=['1', '2', '3'])
        toTest1.features.setName(0, None)
        toTest1.features.setName(1, None)
        toTest2.features.setName(0, None)
        toTest2.features.setName(1, None)
        toTest2.features.setName(2, None)
        assert not toTest1._equalFeatureNames(toTest2)
        assert not toTest2._equalFeatureNames(toTest1)

    def test_equalFeatureNames_ignoresDefaults(self):
        """ Test _equalFeatureNames() for equality of default named objects """
        toTest1 = self.constructor(featureNames=['1', '2'])
        toTest2 = self.constructor(featureNames=['1', '2'])
        toTest1.features.setName(0, None)
        toTest1.features.setName(1, None)
        toTest2.features.setName(0, None)
        toTest2.features.setName(1, None)
        assert toTest1._equalFeatureNames(toTest2)
        assert toTest2._equalFeatureNames(toTest1)

    def test_equalFeatureNames_mixedDefaultsAndActual(self):
        toTest1 = self.constructor(featureNames=['1', '2'])
        toTest2 = self.constructor(featureNames=['1', '2'])
        toTest1.features.setName(0, None)
        toTest1.features.setName(1, '1')
        toTest2.features.setName(1, None)
        # have: test1 [Default, '1']
        # test2 ['1', Default]
        assert not toTest1._equalFeatureNames(toTest2)
        assert not toTest2._equalFeatureNames(toTest1)
        toTest1.features.setName(1, '2')
        toTest1.features.setName(1, None)
        # have: test1 [Default, '2']
        # test2: ['1', Default]
        assert not toTest1._equalFeatureNames(toTest2)
        assert not toTest2._equalFeatureNames(toTest1)


    ########################
    # default Object names #
    ########################

    def test_default_object_names(self):
        """ Test that default object names increment correctly """
        toTest0 = self.constructor(featureNames=['a', '2'])
        toTest1 = self.constructor(pointNames=['1b', '2'])
        toTest2 = self.constructor(featureNames=['c', '2'])

        firstNumber = int(toTest0.name[len(DEFAULT_NAME_PREFIX):])
        second = firstNumber + 1
        third = second + 1

        assert toTest1.name == DEFAULT_NAME_PREFIX + str(second)
        assert toTest2.name == DEFAULT_NAME_PREFIX + str(third)

    ###################
    # points.getNames #
    ###################

    def test_points_getNames_Empty(self):
        toTest = self.constructor(psize=0, fsize=2)

        ret = toTest.points.getNames()
        assert ret == []

    def test_points_getNames_basic(self):
        pnames = {'zero': 0, 'one': 1, 'hello': 2}
        toTest = self.constructor(pointNames=pnames, fsize=2)

        ret = toTest.points.getNames()
        assert ret == ['zero', 'one', 'hello']

    def test_points_getNames_mixedDefault(self):
        pnames = {'zero': 0, 'one': 1, 'hello': 2}
        toTest = self.constructor(pointNames=pnames, fsize=2)
        toTest.points.setName(0, None)

        ret = toTest.points.getNames()
        assert ret[0].startswith(DEFAULT_PREFIX)
        assert ret[1] == 'one'
        assert ret[2] == 'hello'

    def test_points_getNames_unmodifiable(self):
        pnames = {'zero': 0, 'one': 1, 'hello': 2}
        toTest = self.constructor(pointNames=pnames, fsize=2)

        ret = toTest.points.getNames()

        ret[0] = 'modified'
        toTest.points.setName(1, 'modified')

        assert ret[1] == 'one'
        assert toTest.points.getIndex('zero') == 0
        assert toTest.points.getName(0) == 'zero'


    #####################
    # features.getNames #
    #####################

    def test_features_getNames_Empty(self):
        toTest = self.constructor(psize=2, fsize=0)

        ret = toTest.features.getNames()
        assert ret == []

    def test_features_getNames_basic(self):
        fnames = {'zero': 0, 'one': 1, 'hello': 2}
        toTest = self.constructor(featureNames=fnames, psize=2)

        ret = toTest.features.getNames()
        assert ret == ['zero', 'one', 'hello']

    def test_features_getNames_mixedDefault(self):
        fnames = {'zero': 0, 'one': 1, 'hello': 2}
        toTest = self.constructor(featureNames=fnames, psize=2)
        toTest.features.setName(0, None)

        ret = toTest.features.getNames()
        assert ret[0].startswith(DEFAULT_PREFIX)
        assert ret[1] == 'one'
        assert ret[2] == 'hello'

    def test_features_getNames_unmodifiable(self):
        fnames = {'zero': 0, 'one': 1, 'hello': 2}
        toTest = self.constructor(featureNames=fnames, psize=2)

        ret = toTest.features.getNames()

        ret[0] = 'modified'
        toTest.features.setName(1, 'modified')

        assert ret[1] == 'one'
        assert toTest.features.getIndex('zero') == 0
        assert toTest.features.getName(0) == 'zero'


    ############################################################
    # features.getIndex, features.getIndices, features.getName #
    # points.getIndex, points.getIndices, points.getName       #
    ############################################################

    # consistency checks between all sources of axis name information
    def test_name_index_consistency(self):
        pnames = ['p0', 'p1', 'p2', 'p3', 'p4']
        fnames = ['fa', 'fb', 'fc']

        toTest = self.constructor(featureNames=fnames, pointNames=pnames)

        pByGetAll = toTest.points.getNames()
        pByIndex = [toTest.points.getName(i) for i in range(len(toTest.points))]
        assert pByIndex == pByGetAll

        pnamesShuffle = pythonRandom.sample(pnames, len(pnames))
        pByName = [toTest.points.getIndex(n) for n in pnamesShuffle]
        pByNames = toTest.points.getIndices([n for n in pnamesShuffle])
        pByPyIndex = [pnames.index(n) for n in pnamesShuffle]
        assert pByName == pByPyIndex
        assert pByNames == pByPyIndex

        fByGetAll = toTest.features.getNames()
        fByIndex = [toTest.features.getName(i) for i in range(len(toTest.features))]
        assert fByIndex == fByGetAll

        fnamesShuffle = pythonRandom.sample(fnames, len(fnames))
        fByName = [toTest.features.getIndex(n) for n in fnamesShuffle]
        fByNames = toTest.features.getIndices([n for n in fnamesShuffle])
        fByPyIndex = [fnames.index(n) for n in fnamesShuffle]
        assert fByName == fByPyIndex
        assert fByNames == fByPyIndex

    ###########
    # __len__ #
    ###########

    def test_len_handmade(self):
        zeroZero = self.constructor(psize=0, fsize=0)
        assert len(zeroZero) == 0
        zeroOne = self.constructor(psize=0, fsize=1)
        assert len(zeroOne) == 0
        zeroN = self.constructor(psize=0, fsize=12)
        assert len(zeroN) == 0

        oneZero = self.constructor(psize=1, fsize=0)
        assert len(oneZero) == 0
        oneOne = self.constructor(psize=1, fsize=1)
        assert len(oneOne) == 1
        oneN = self.constructor(psize=1, fsize=13)
        assert len(oneN) == 13

        nZero = self.constructor(psize=15, fsize=0)
        assert len(nZero) == 0
        nOne = self.constructor(psize=11, fsize=1)
        assert len(nOne) == 11

    @raises(ImproperActionException)
    def test_len_exception(self):
        nn = self.constructor(psize=11, fsize=33)
        len(nn)


    #########################
    # constructIndicesList #
    #########################

    def constructIndicesList_backend(self, container):
        pointNames = ['p1','p2','p3']
        featureNames = ['f1', 'f2', 'f3']
        toTest = self.constructor(pointNames=pointNames, featureNames=featureNames)
        expected = [1,2]

        # one-dimensional input
        intPts1D = container([1,2])
        strPts1D = container(['p2', 'p3'])
        mixPts1D = container([1, 'p3'])
        intFts1D = container([1,2])
        strFts1D = container(['f2', 'f3'])
        mixFts1D = container([1, 'f3'])

        assert constructIndicesList(toTest, 'point', intPts1D) == expected
        assert constructIndicesList(toTest, 'point', strPts1D) == expected
        assert constructIndicesList(toTest, 'point', mixPts1D) == expected
        assert constructIndicesList(toTest, 'feature', intFts1D) == expected
        assert constructIndicesList(toTest, 'feature', strFts1D) == expected
        assert constructIndicesList(toTest, 'feature', mixFts1D) == expected

    @raises(CalledFunctionException)
    @mock.patch('UML.data.base.valuesToPythonList', side_effect=calledException)
    def test_points_setNames_calls_valuesToPythonList(self, mockFunc):
        pointNames = ['p1','p2','p3']
        toTest = self.constructor(pointNames=pointNames)
        constructIndicesList(toTest, ['p1', 'p2', 'p3'])

    def testconstructIndicesList_pythonList(self):
        self.constructIndicesList_backend(lambda lst: lst)

    def testconstructIndicesList_pythonTuple(self):
        self.constructIndicesList_backend(lambda lst: tuple(lst))

    def testconstructIndicesList_pythonGenerator(self):
        self.constructIndicesList_backend(lambda lst: (val for val in lst))

    def testconstructIndicesList_UMLObjects(self):
        for retType in available:
            self.constructIndicesList_backend(
                lambda lst: createData(retType, lst, elementType=object))

    def testconstructIndicesList_numpyArray(self):
        self.constructIndicesList_backend(lambda lst: numpy.array(lst,dtype=object))

    def testconstructIndicesList_pandasSeries(self):
        self.constructIndicesList_backend(lambda lst: pandas.Series(lst))

    def testconstructIndicesList_handmadeIterator(self):
        self.constructIndicesList_backend(lambda lst: SimpleIterator(*lst))

    def testconstructIndicesList_handmadeGetItemOnly(self):
        self.constructIndicesList_backend(lambda lst: GetItemOnly(*lst))

    def testconstructIndicesList_singleInteger(self):
        pointNames = ['p1','p2','p3']
        featureNames = ['f1', 'f2', 'f3']
        toTest = self.constructor(pointNames=pointNames, featureNames=featureNames)
        expected = [2]

        index = 2

        assert constructIndicesList(toTest, 'point', index) == expected
        assert constructIndicesList(toTest, 'feature', index) == expected

    def testconstructIndicesList_singleString(self):
        pointNames = ['p1','p2','p3']
        featureNames = ['f1', 'f2', 'f3']
        toTest = self.constructor(pointNames=pointNames, featureNames=featureNames)
        expected = [2]

        ptIndex = 'p3'
        ftIndex = 'f3'

        assert constructIndicesList(toTest, 'point', ptIndex) == expected
        assert constructIndicesList(toTest, 'feature', ftIndex) == expected

    def testconstructIndicesList_pythonRange(self):
        pointNames = ['p1','p2','p3']
        featureNames = ['f1', 'f2', 'f3']
        toTest = self.constructor(pointNames=pointNames, featureNames=featureNames)
        expected = [1, 2]

        testRange = range(1,3)

        assert constructIndicesList(toTest, 'point', testRange) == expected
        assert constructIndicesList(toTest, 'feature', testRange) == expected

    @raises(ArgumentException)
    def testconstructIndicesList_singleFloat(self):
        pointNames = ['p1','p2','p3']
        featureNames = ['f1', 'f2', 'f3']
        toTest = self.constructor(pointNames=pointNames, featureNames=featureNames)

        ptIndex = 2.0

        constructIndicesList(toTest, 'point', ptIndex)

    @raises(ArgumentException)
    def testconstructIndicesList_floatIteratable(self):
        pointNames = ['p1','p2','p3']
        featureNames = ['f1', 'f2', 'f3']
        toTest = self.constructor(pointNames=pointNames, featureNames=featureNames)

        ftIndex = [2.0]

        constructIndicesList(toTest, 'feature', ftIndex)

    @raises(ArgumentException)
    def testconstructIndicesList_floatInList(self):
        pointNames = ['p1','p2','p3']
        featureNames = ['f1', 'f2', 'f3']
        toTest = self.constructor(pointNames=pointNames, featureNames=featureNames)

        ptIndex = [0, 'p2', 2.0]

        constructIndicesList(toTest, 'point', ptIndex)

    @raises(ArgumentException)
    def testconstructIndicesList_InvalidIndexInteger(self):
        pointNames = ['p1','p2','p3']
        featureNames = ['f1', 'f2', 'f3']
        toTest = self.constructor(pointNames=pointNames, featureNames=featureNames)

        ftIndex = [2, 3]

        constructIndicesList(toTest, 'feature', ftIndex)

    @raises(ArgumentException)
    def testconstructIndicesList_InvalidIndexString(self):
        pointNames = ['p1','p2','p3']
        featureNames = ['f1', 'f2', 'f3']
        toTest = self.constructor(pointNames=pointNames, featureNames=featureNames)

        ftIndex = ['f3', 'f4']

        constructIndicesList(toTest, 'feature', ftIndex)

    @raises(ArgumentException)
    def testconstructIndicesList_handmadeNotIterable(self):
        self.constructIndicesList_backend(lambda lst: NotIterable(*lst))

    @raises(ArgumentException)
    def testconstructIndicesList_numpyMatrix(self):
        self.constructIndicesList_backend(lambda lst: numpy.matrix(lst))

    @raises(ArgumentException)
    def testconstructIndicesList_pandasDataFrame(self):
        self.constructIndicesList_backend(lambda lst: pandas.DataFrame(lst))

    @raises(ArgumentException)
    def testconstructIndicesList_handmade2DOne(self):
        pointNames = ['p1','p2','p3']
        featureNames = ['f1', 'f2', 'f3']
        toTest = self.constructor(pointNames=pointNames, featureNames=featureNames)

        list2D = [['f1','f2']]

        constructIndicesList(toTest, 'feature', list2D)

    @raises(ArgumentException)
    def testconstructIndicesList_handmade2DTwo(self):
        pointNames = ['p1','p2','p3']
        featureNames = ['f1', 'f2', 'f3']
        toTest = self.constructor(pointNames=pointNames, featureNames=featureNames)

        array2D = numpy.array([[1,2,3],[4,5,6]])

        constructIndicesList(toTest, 'feature', array2D)

    @raises(ArgumentException)
    def testconstructIndicesList_handmade2DThree(self):
        pointNames = ['p1','p2','p3']
        featureNames = ['f1', 'f2', 'f3']
        toTest = self.constructor(pointNames=pointNames, featureNames=featureNames)

        iter2D = SimpleIterator([1,'p2'])

<<<<<<< HEAD
        toTest._constructIndicesList('point', iter2D)
=======
        constructIndicesList(toTest, 'point', iter2D)

    ########################
    # inheritBaseDocstring #
    ########################

    def test_inheritDocstringsFactory(self):
        """test docstrings from methods without docstrings are inherited from the passed class"""

        class toInherit(object):
            def __init__(self):
                """toInherit __init__ docstring"""
                pass

            def copy(self):
                """toInherit copy docstring"""
                pass

        @inheritDocstringsFactory(toInherit)
        class InheritDocs(Base):
            """InheritDocs class docstring"""

            def __init__(self):
                """inheritDocs __init__ docstring"""
                pass

            def copy(self):
                pass

            # these test there are no issues for methods that are not in inherited class
            def _noDoc(self):
                pass

            def _withDoc(self):
                """_withDoc docstring"""
                pass

        toTest = InheritDocs()

        assert toTest.__doc__ != toInherit.__doc__
        assert toTest.__doc__ == "InheritDocs class docstring"

        assert toTest.__init__.__doc__ != toInherit.__init__.__doc__
        assert toTest.__init__.__doc__ == "inheritDocs __init__ docstring"

        assert toTest.copy.__doc__ is not None
        assert toTest.copy.__doc__ == toInherit.copy.__doc__


        assert toTest._noDoc.__doc__ is None
        assert toTest._withDoc.__doc__ == "_withDoc docstring"
>>>>>>> 71db3f2e
<|MERGE_RESOLUTION|>--- conflicted
+++ resolved
@@ -1227,9 +1227,6 @@
 
         iter2D = SimpleIterator([1,'p2'])
 
-<<<<<<< HEAD
-        toTest._constructIndicesList('point', iter2D)
-=======
         constructIndicesList(toTest, 'point', iter2D)
 
     ########################
@@ -1280,5 +1277,4 @@
 
 
         assert toTest._noDoc.__doc__ is None
-        assert toTest._withDoc.__doc__ == "_withDoc docstring"
->>>>>>> 71db3f2e
+        assert toTest._withDoc.__doc__ == "_withDoc docstring"