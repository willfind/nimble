"""
Unit tests of the low level functions defined by the base representation class.

Since these functions are stand alone in the base class, they can be tested directly.
FeatureName equality is defined using _features_implementation, which is to be defined
in the derived class, so all of these tests make a call to self.constructor instead
of directly instantiating a Base object. This function temporarily fills in
that missing implementation.

Methods tested in this file (none modify the data):
_pointNameDifference, _featureNameDifference, points._nameIntersection,
features._nameIntersection, _pointNameSymmetricDifference,
_featureNameSymmetricDifference, _pointNameUnion, _featureNameUnion,
points.setName, features.setName, points.setNames, features.setNames,
_removePointNameAndShift, _removeFeatureNameAndShift, _equalPointNames,
_equalFeatureNames, points.getNames, features.getNames, __len__,
features.getIndex, features.getName, points.getIndex, points.getName,
points.getIndices, features.getIndices, constructIndicesList

"""

from __future__ import absolute_import
import numpy
import pandas
try:
    from unittest import mock #python >=3.3
except:
    import mock

from six.moves import range
from nose.tools import *

from UML import createData
from UML.data import Base
from UML.data import available
from UML.data.dataHelpers import inheritDocstringsFactory
from UML.data.dataHelpers import DEFAULT_PREFIX
from UML.data.dataHelpers import DEFAULT_NAME_PREFIX
<<<<<<< HEAD
from UML.exceptions import InvalidArgumentType, InvalidArgumentValue
from UML.exceptions import InvalidArgumentValueCombination, ImproperObjectAction
=======
from UML.data.dataHelpers import constructIndicesList
from nose.tools import *
from UML.exceptions import ArgumentException
from UML.exceptions import ImproperActionException

from six.moves import range
>>>>>>> 71db3f2e
from UML.randomness import pythonRandom

###########
# helpers #
###########

class SimpleIterator(object):
    def __init__(self, *args):
        self.values = args

    def __iter__(self):
        return iter(self.values)

class GetItemOnly(object):
    def __init__(self, *args):
        self.values = args

    def __getitem__(self, i):
        return self.values[i]

class NotIterable(object):
    def __init__(self, *args):
        self.values = args

class CalledFunctionException(Exception):
    def __init__(self):
        pass

def calledException(*args, **kwargs):
    raise CalledFunctionException()

def confirmExpectedNames(toTest, axis, expected):
    if axis == 'point':
        names = toTest.pointNames
        namesInv = toTest.pointNamesInverse
    else:
        names = toTest.featureNames
        namesInv = toTest.featureNamesInverse
    if isinstance(expected, list):
        for i in range(len(expected)):
            expectedFeatureName = expected[i]
            if not expectedFeatureName.startswith(DEFAULT_PREFIX):
                actualIndex = names[expectedFeatureName]
                actualFeatureName = namesInv[i]
                assert (actualIndex == i)
                assert (actualFeatureName == expectedFeatureName)
    else:
        for k in expected.keys():
            kIndex = expected[k]
            assert k in names
            actualIndex = names[k]
            actualFeatureName = namesInv[kIndex]
            assert (actualIndex == kIndex)
            assert (actualFeatureName == k)


class LowLevelBackend(object):

    ##########################
    # _pointNameDifference() #
    ##########################

    @raises(InvalidArgumentType)
    def test__pointNameDifference_exceptionOtherNone(self):
        """ Test _pointNameDifference() for InvalidArgumentType when the other object is None """
        toTest = self.constructor(pointNames=["hello"])
        toTest._pointNameDifference(None)

    @raises(InvalidArgumentType)
    def test__pointNameDifference_exceptionWrongType(self):
        """ Test _pointNameDifference() for InvalidArgumentType when the other object is not the right type """
        toTest = self.constructor(pointNames=["hello"])
        toTest._pointNameDifference("wrong")

    def test__pointNameDifference_handmade(self):
        """ Test _pointNameDifference() against handmade output """
        toTest1 = self.constructor(pointNames=["one", "two", "three"])
        toTest2 = self.constructor(pointNames=["two", "four"])
        results = toTest1._pointNameDifference(toTest2)
        assert "one" in results
        assert "two" not in results
        assert "three" in results
        assert "four" not in results

    #####################
    # _featureNameDifference() #
    #####################

    @raises(InvalidArgumentType)
    def test_featureNameDifference_exceptionOtherNone(self):
        """ Test _featureNameDifference() for InvalidArgumentType when the other object is None """
        toTest = self.constructor(featureNames=["hello"])
        toTest._featureNameDifference(None)

    @raises(InvalidArgumentType)
    def test_featureNameDifference_exceptionWrongType(self):
        """ Test _featureNameDifference() for InvalidArgumentType when the other object is not the right type """
        toTest = self.constructor(featureNames=["hello"])
        toTest._featureNameDifference("wrong")

    def test_featureNameDifference_handmade(self):
        """ Test _featureNameDifference() against handmade output """
        toTest1 = self.constructor(featureNames=["one", "two", "three"])
        toTest2 = self.constructor(featureNames=["two", "four"])
        results = toTest1._featureNameDifference(toTest2)
        assert "one" in results
        assert "two" not in results
        assert "three" in results
        assert "four" not in results


    ##############################
    # points._nameIntersection() #
    ##############################

    @raises(InvalidArgumentType)
    def test_points_nameIntersection_exceptionOtherNone(self):
        """ Test points._nameIntersection() for InvalidArgumentType when the other object is None """
        toTest = self.constructor(pointNames=["hello"])
        toTest.points._nameIntersection(None)

    @raises(InvalidArgumentType)
    def test_points_nameIntersection_exceptionWrongType(self):
        """ Test points._nameIntersection() for InvalidArgumentType when the other object is not the right type """
        toTest = self.constructor(pointNames=["hello"])
        toTest.points._nameIntersection("wrong")

    def test_points_nameIntersection_handmade(self):
        """ Test points._nameIntersection() against handmade output """
        toTest1 = self.constructor(pointNames=["one", "two", "three"])
        toTest2 = self.constructor(pointNames=["two", "four"])
        results = toTest1.points._nameIntersection(toTest2)
        assert "one" not in results
        assert "two" in results
        assert "three" not in results
        assert "four" not in results

    ################################
    # features._nameIntersection() #
    ################################

    @raises(InvalidArgumentType)
    def test_features_nameIntersection_exceptionOtherNone(self):
        """ Test features._nameIntersection() for InvalidArgumentType when the other object is None """
        toTest = self.constructor(featureNames=["hello"])
        toTest.features._nameIntersection(None)

    @raises(InvalidArgumentType)
    def test_features_nameIntersection_exceptionWrongType(self):
        """ Test features._nameIntersection() for InvalidArgumentType when the other object is not the right type """
        toTest = self.constructor(featureNames=["hello"])
        toTest.features._nameIntersection("wrong")

    def test_features_nameIntersection_handmade(self):
        """ Test features._nameIntersection() against handmade output """
        toTest1 = self.constructor(featureNames=["one", "two", "three"])
        toTest2 = self.constructor(featureNames=["two", "four"])
        results = toTest1.features._nameIntersection(toTest2)
        assert "one" not in results
        assert "two" in results
        assert "three" not in results
        assert "four" not in results

    ##############################
    # _pointNameSymmetricDifference() #
    ##############################

    @raises(InvalidArgumentType)
    def test__pointNameSymmetricDifference_exceptionOtherNone(self):
        """ Test _pointNameSymmetricDifference() for InvalidArgumentType when the other object is None """
        toTest = self.constructor(pointNames=["hello"])
        toTest._pointNameSymmetricDifference(None)

    @raises(InvalidArgumentType)
    def test__pointNameSymmetricDifference_exceptionWrongType(self):
        """ Test _pointNameSymmetricDifference() for InvalidArgumentType when the other object is not the right type """
        toTest = self.constructor(pointNames=["hello"])
        toTest._pointNameSymmetricDifference("wrong")

    def test__pointNameSymmetricDifference_handmade(self):
        """ Test _pointNameSymmetricDifference() against handmade output """
        toTest1 = self.constructor(pointNames=["one", "two", "three"])
        toTest2 = self.constructor(pointNames=["two", "four"])
        results = toTest1._pointNameSymmetricDifference(toTest2)
        assert "one" in results
        assert "two" not in results
        assert "three" in results
        assert "four" in results

    ##############################
    # _featureNameSymmetricDifference() #
    ##############################

    @raises(InvalidArgumentType)
    def test_featureNameSymmetricDifference_exceptionOtherNone(self):
        """ Test _featureNameSymmetricDifference() for InvalidArgumentType when the other object is None """
        toTest = self.constructor(featureNames=["hello"])
        toTest._featureNameSymmetricDifference(None)

    @raises(InvalidArgumentType)
    def test_featureNameSymmetricDifference_exceptionWrongType(self):
        """ Test _featureNameSymmetricDifference() for InvalidArgumentType when the other object is not the right type """
        toTest = self.constructor(featureNames=["hello"])
        toTest._featureNameSymmetricDifference("wrong")

    def test_featureNameSymmetricDifference_handmade(self):
        """ Test _featureNameSymmetricDifference() against handmade output """
        toTest1 = self.constructor(featureNames=["one", "two", "three"])
        toTest2 = self.constructor(featureNames=["two", "four"])
        results = toTest1._featureNameSymmetricDifference(toTest2)
        assert "one" in results
        assert "two" not in results
        assert "three" in results
        assert "four" in results

    ################
    # _pointNameUnion() #
    ################

    @raises(InvalidArgumentType)
    def test__pointNameUnion_exceptionOtherNone(self):
        """ Test _pointNameUnion() for InvalidArgumentType when the other object is None """
        toTest = self.constructor(pointNames=["hello"])
        toTest._pointNameUnion(None)

    @raises(InvalidArgumentType)
    def test__pointNameUnion_exceptionWrongType(self):
        """ Test _pointNameUnion() for InvalidArgumentType when the other object is not the right type """
        toTest = self.constructor(pointNames=["hello"])
        toTest._pointNameUnion("wrong")

    def test__pointNameUnion_handmade(self):
        """ Test _pointNameUnion() against handmade output """
        toTest1 = self.constructor(pointNames=["one", "two", "three"])
        toTest2 = self.constructor(pointNames=["two", "four"])
        results = toTest1._pointNameUnion(toTest2)
        assert "one" in results
        assert "two" in results
        assert "three" in results
        assert "four" in results

    ################
    # _featureNameUnion() #
    ################

    @raises(InvalidArgumentType)
    def test_featureNameUnion_exceptionOtherNone(self):
        """ Test _featureNameUnion() for InvalidArgumentType when the other object is None """
        toTest = self.constructor(featureNames=["hello"])
        toTest._featureNameUnion(None)

    @raises(InvalidArgumentType)
    def test_featureNameUnion_exceptionWrongType(self):
        """ Test _featureNameUnion() for InvalidArgumentType when the other object is not the right type """
        toTest = self.constructor(featureNames=["hello"])
        toTest._featureNameUnion("wrong")

    def test_featureNameUnion_handmade(self):
        """ Test _featureNameUnion() against handmade output """
        toTest1 = self.constructor(featureNames=["one", "two", "three"])
        toTest2 = self.constructor(featureNames=["two", "four"])
        results = toTest1._featureNameUnion(toTest2)
        assert "one" in results
        assert "two" in results
        assert "three" in results
        assert "four" in results

    ####################
    # points.setName() #
    ####################

    @raises(InvalidArgumentType)
    def test_points_setName_exceptionPrevWrongType(self):
        """ Test points.setName() for InvalidArgumentType when given the wrong type for prev"""
        origNames = ["zero", "one", "two", "three"]
        toTest = self.constructor(pointNames=origNames)
        toTest.points.setName(oldIdentifier=0.3, newName="New!")

    @raises(InvalidArgumentValue)
    def test_points_setName_exceptionPrevInvalidIndex(self):
        """ Test points.setName() for InvalidArgumentValue when given an invalid prev index"""
        origNames = ["zero", "one", "two", "three"]
        toTest = self.constructor(pointNames=origNames)
        toTest.points.setName(oldIdentifier=12, newName="New!")

    @raises(InvalidArgumentValue)
    def test_points_setName_exceptionPrevNotFound(self):
        """ Test points.setName() for InvalidArgumentValue when the prev pointName is not found"""
        origNames = ["zero", "one", "two", "three"]
        toTest = self.constructor(pointNames=origNames)
        toTest.points.setName(oldIdentifier="Previous!", newName="New!")

    @raises(InvalidArgumentType)
    def test_points_setName_exceptionNewInvalidType(self):
        """ Test points.setName() for InvalidArgumentValue when the new pointName is not a string"""
        origNames = ["zero", "one", "two", "three"]
        toTest = self.constructor(pointNames=origNames)
        toTest.points.setName(oldIdentifier="three", newName=4)

    @raises(InvalidArgumentValue)
    def test_points_setName_exceptionNonUnique(self):
        """ Test points.setName() for InvalidArgumentValue when a duplicate pointName is given"""
        origNames = ["zero", "one", "two", "three"]
        toTest = self.constructor(pointNames=origNames)
        toTest.points.setName(oldIdentifier="three", newName="two")

    @raises(ImproperObjectAction)
    def test_points_setName_exceptionNoPoints(self):
        toTest = self.constructor()
        toTest.points.setName("hello", "2")

    def test_points_setName_handmade_viaIndex(self):
        """ Test points.setName() against handmade input when specifying the pointName by index """
        origNames = ["zero", "one", "two", "three"]
        toTest = self.constructor(pointNames=origNames)
        toTest.points.setName(0, "ZERO")
        toTest.points.setName(3, "3")
        expectedNames = ["ZERO", "one", "two", "3"]
        confirmExpectedNames(toTest, 'point', expectedNames)

    def test_points_setName_handmade_viaPointName(self):
        """ Test points.setName() against handmade input when specifying the pointName by name """
        origNames = ["zero", "one", "two", "three"]
        toTest = self.constructor(pointNames=origNames)
        toTest.points.setName("zero", "ZERO")
        toTest.points.setName("three", "3")
        expectedNames = ["ZERO", "one", "two", "3"]
        confirmExpectedNames(toTest, 'point', expectedNames)

    def test_points_setName_NoneOutput(self):
        """ Test points.setName() return None as output """
        origNames = ["zero", "one", "two", "three"]
        toTest = self.constructor(pointNames=origNames)
        ret = toTest.points.setName("zero", "ZERO")
        assert ret is None


    ######################
    # features.setName() #
    ######################

    @raises(InvalidArgumentType)
    def test_features_setName_exceptionPrevWrongType(self):
        """ Test features.setName() for InvalidArgumentType when given the wrong type for prev"""
        origFeatureNames = ["zero", "one", "two", "three"]
        toTest = self.constructor(featureNames=origFeatureNames)
        toTest.features.setName(oldIdentifier=0.3, newName="New!")

    @raises(InvalidArgumentValue)
    def test_features_setName_exceptionPrevInvalidIndex(self):
        """ Test features.setName() for InvalidArgumentValue when given an invalid prev index"""
        origFeatureNames = ["zero", "one", "two", "three"]
        toTest = self.constructor(featureNames=origFeatureNames)
        toTest.features.setName(oldIdentifier=12, newName="New!")

    @raises(InvalidArgumentValue)
    def test_features_setName_exceptionPrevNotFound(self):
        """ Test features.setName() for InvalidArgumentValue when the prev featureName is not found"""
        origFeatureNames = ["zero", "one", "two", "three"]
        toTest = self.constructor(featureNames=origFeatureNames)
        toTest.features.setName(oldIdentifier="Previous!", newName="New!")

    @raises(InvalidArgumentType)
    def test_features_setName_exceptionNewInvalidType(self):
        """ Test features.setName() for InvalidArgumentValue when the new featureName is not a string"""
        origFeatureNames = ["zero", "one", "two", "three"]
        toTest = self.constructor(featureNames=origFeatureNames)
        toTest.features.setName(oldIdentifier="three", newName=4)

    @raises(InvalidArgumentValue)
    def test_features_setName_exceptionNonUnique(self):
        """ Test features.setName() for InvalidArgumentValue when a duplicate featureName is given"""
        origFeatureNames = ["zero", "one", "two", "three"]
        toTest = self.constructor(featureNames=origFeatureNames)
        toTest.features.setName(oldIdentifier="three", newName="two")

    #@raises(ArgumentException)
    #def test_features_setName_exceptionManualAddDefault(self):
    #	""" Test features.setName() for ArgumentException when given a default featureName """
    #	toTest = self.constructor(featureNames=["hello"])
    #	toTest.features.setName("hello",DEFAULT_PREFIX + "2")

    @raises(ImproperObjectAction)
    def test_features_setName_exceptionNoFeatures(self):
        toTest = self.constructor()
        toTest.features.setName("hello", "2")

    def test_features_setName_handmade_viaIndex(self):
        """ Test features.setName() against handmade input when specifying the featureName by index """
        origFeatureNames = ["zero", "one", "two", "three"]
        toTest = self.constructor(featureNames=origFeatureNames)
        toTest.features.setName(0, "ZERO")
        toTest.features.setName(3, "3")
        expectedFeatureNames = ["ZERO", "one", "two", "3"]
        confirmExpectedNames(toTest, 'feature', expectedFeatureNames)

    def test_features_setName_handmade_viaFeatureName(self):
        """ Test features.setName() against handmade input when specifying the featureName by name """
        origFeatureNames = ["zero", "one", "two", "three"]
        toTest = self.constructor(featureNames=origFeatureNames)
        toTest.features.setName("zero", "ZERO")
        toTest.features.setName("three", "3")
        expectedFeatureNames = ["ZERO", "one", "two", "3"]
        confirmExpectedNames(toTest, 'feature', expectedFeatureNames)

    def test_features_setName_NoneOutput(self):
        """ Test features.setName() returns None as output """
        origFeatureNames = ["zero", "one", "two", "three"]
        toTest = self.constructor(featureNames=origFeatureNames)
        ret = toTest.features.setName("zero", "ZERO")
        assert ret is None

    #####################
    # points.setNames() #
    #####################

    @raises(InvalidArgumentValue)
    def test_points_setNames_exceptionWrongTypeObject(self):
        """ Test points.setNames() for InvalidArgumentValue a point in point Names is an unexpected type """
        # a list is the expected argument type, but the value is the incorrect type
        toTest = self.constructor(pointNames=['one'])
        toTest.points.setNames(12)

    @raises(InvalidArgumentValue)
    def test_points_setNames_exceptionNonStringPointNameInList(self):
        """ Test points.setNames() for InvalidArgumentValue when a list element is not a string """
        toTest = self.constructor(pointNames=['one', 'two', 'three'])
        nonStringName = ['one', 'two', 3]
        toTest.points.setNames(nonStringName)

    @raises(InvalidArgumentValue)
    def test_points_setNames_exceptionNonUniqueStringInList(self):
        """ Test points.setNames() for InvalidArgumentValue when a list element is not unique """
        toTest = self.constructor(pointNames=['one', 'two', 'three', 'four'])
        nonUnique = ['1', '2', '3', '1']
        toTest.points.setNames(nonUnique)

    @raises(InvalidArgumentValue)
    def test_points_setNames_exceptionNoPointsList(self):
        """ Test points.setNames() for ImproperObjectAction when there are no points to name """
        toTest = self.constructor()
        toAssign = ["hey", "gone", "none", "blank"]
        toTest.points.setNames(toAssign)

    @raises(CalledFunctionException)
    @mock.patch('UML.data.base.valuesToPythonList', side_effect=calledException)
    def test_points_setNames_calls_valuesToPythonList(self, mockFunc):
        toTest = self.constructor(pointNames=['one', 'two', 'three'])
        toTest.points.setNames(['a', 'b', 'c'])

    def test_points_setNames_emptyDataAndList(self):
        """ Test points.setNames() when both the data and the list are empty """
        toTest = self.constructor()
        toAssign = []
        toTest.points.setNames(toAssign)
        assert toTest.points.getNames() == []

    def test_points_setNames_addDefault(self):
        """ Test points.setNames() when given a default pointName """
        toTest = self.constructor(pointNames=["blank", "none", "gone", "hey"])
        newNames = ["zero", "one", "two", DEFAULT_PREFIX + "17"]
        toTest.points.setNames(newNames)
        assert toTest._nextDefaultValuePoint > 17

    def test_points_setNames_handmadeList(self):
        """ Test points.setNames() against handmade output """
        toTest = self.constructor(pointNames=["blank", "none", "gone", "hey"])
        origNames = ["zero", "one", "two", "three"]
        toTest.points.setNames(origNames)
        confirmExpectedNames(toTest, 'point', origNames)

    def test_points_setNames_handmadeReplacingWithSameList(self):
        """ Test points.setNames() against handmade output when you're replacing the position of poitnNames """
        toTest = self.constructor(pointNames=["blank", "none", "gone", "hey"])
        toAssign = ["hey", "gone", "none", "blank"]
        ret = toTest.points.setNames(toAssign)  # ret Check
        confirmExpectedNames(toTest, 'point', toAssign)
        assert ret is None

    @raises(InvalidArgumentValue)
    def test_points_setNames_exceptionNonStringPointNameInDict(self):
        """ Test points.setNames() for InvalidArgumentValue when a dict key is not a string """
        toTest = self.constructor(pointNames=['one'])
        nonStringNames = {1: 1}
        toTest.points.setNames(nonStringNames)

    @raises(InvalidArgumentValue)
    def test_points_setNames_exceptionNonIntIndexInDict(self):
        """ Test points.setNames() for InvalidArgumentValue when a dict value is not an int """
        toTest = self.constructor(pointNames=['one'])
        nonIntIndex = {"one": "one"}
        toTest.points.setNames(nonIntIndex)

    @raises(InvalidArgumentValue)
    def test_points_setNames_exceptionNoPointsDict(self):
        """ Test points.setNames() for ImproperObjectAction when there are no points to name """
        toTest = self.constructor(pointNames=[])
        toAssign = {"hey": 0, "gone": 1, "none": 2, "blank": 3}
        toTest.points.setNames(toAssign)

    def test_points_setNames_emptyDataAndDict(self):
        """ Test points.setNames() when both the data and the dict are empty """
        toTest = self.constructor()
        toAssign = {}
        toTest.points.setNames(toAssign)
        assert toTest.points.getNames() == []

    def test_points_setNames_handmadeDict(self):
        """ Test points.setNames() against handmade output """
        toTest = self.constructor(pointNames=["blank", "none", "gone", "hey"])
        origNames = {"zero": 0, "one": 1, "two": 2, "three": 3}
        toTest.points.setNames(origNames)
        confirmExpectedNames(toTest, 'point', origNames)

    def test_points_setNames_handmadeReplacingWithSameDict(self):
        """ Test points.setNames() against handmade output when you're replacing the position of pointNames """
        toTest = self.constructor(pointNames=["blank", "none", "gone", "hey"])
        toAssign = {"hey": 0, "gone": 1, "none": 2, "blank": 3}
        ret = toTest.points.setNames(toAssign)
        confirmExpectedNames(toTest, 'point', toAssign)
        assert ret is None

    def test_points_setNames_list_mixedSpecifiedUnspecified_defaults(self):
        toTest = self.constructor(pointNames=([None] * 4))

        nextNum = toTest._nextDefaultValuePoint

        toAssign = [None] * 4
        toAssign[0] = DEFAULT_PREFIX + str(nextNum)
        toAssign[2] = DEFAULT_PREFIX + str(nextNum - 1)

        ret = toTest.points.setNames(toAssign)

        assert toTest.points.getName(0) == DEFAULT_PREFIX + str(nextNum)
        assert toTest.points.getName(1) == DEFAULT_PREFIX + str(nextNum + 1)
        assert toTest.points.getName(2) == DEFAULT_PREFIX + str(nextNum - 1)
        assert toTest.points.getName(3).startswith(DEFAULT_PREFIX)
        assert ret is None


    #######################
    # features.setNames() #
    #######################

    @raises(InvalidArgumentValue)
    def test_features_setNames_exceptionWrongTypeObject(self):
        """ Test features.setNames() for InvalidArgumentType when a feature in featureNames is an unexpected type """
        # a list is the expected argument type, but the value is the incorrect type
        toTest = self.constructor(featureNames=['one'])
        toTest.features.setNames(12)

    @raises(InvalidArgumentValue)
    def test_features_setNames_exceptionNonStringFeatureNameInDict(self):
        """ Test features.setNames() for InvalidArgumentValue when a dict key is not a string """
        toTest = self.constructor(featureNames=['one'])
        nonStringFeatureNames = {1: 1}
        toTest.features.setNames(nonStringFeatureNames)

    @raises(InvalidArgumentValue)
    def test_features_setNames_exceptionNonIntIndexInDict(self):
        """ Test features.setNames() for InvalidArgumentValue when a dict value is not an int """
        toTest = self.constructor(featureNames=['one'])
        nonIntIndex = {"one": "one"}
        toTest.features.setNames(nonIntIndex)

    @raises(InvalidArgumentValue)
    def test_features_setNames_exceptionNoFeaturesDict(self):
        """ Test features.setNames() for ImproperObjectAction when there are no features to name """
        toTest = self.constructor(featureNames=[])
        toAssign = {"hey": 0, "gone": 1, "none": 2, "blank": 3}
        toTest.features.setNames(toAssign)

    @raises(CalledFunctionException)
    @mock.patch('UML.data.base.valuesToPythonList', side_effect=calledException)
    def test_features_setNames_calls_valuesToPythonList(self, mockFunc):
        toTest = self.constructor(featureNames=['one', 'two', 'three'])
        toTest.features.setNames(['a', 'b', 'c'])

    def test_features_setNames_emptyDataAndDict(self):
        """ Test features.setNames() when both the data and the dict are empty """
        toTest = self.constructor()
        toAssign = {}
        toTest.features.setNames(toAssign)
        assert toTest.features.getNames() == []

    def test_features_setNames_handmadeDict(self):
        """ Test features.setNames() against handmade output """
        toTest = self.constructor(featureNames=["blank", "none", "gone", "hey"])
        origFeatureNames = {"zero": 0, "one": 1, "two": 2, "three": 3}
        toTest.features.setNames(origFeatureNames)
        confirmExpectedNames(toTest, 'feature', origFeatureNames)

    def test_features_setNames_handmadeReplacingWithSameDict(self):
        """ Test features.setNames() against handmade output when you're replacing the position of featureNames """
        toTest = self.constructor(featureNames=["blank", "none", "gone", "hey"])
        toAssign = {"hey": 0, "gone": 1, "none": 2, "blank": 3}
        ret = toTest.features.setNames(toAssign)
        confirmExpectedNames(toTest, 'feature', toAssign)
        assert ret is None

    @raises(InvalidArgumentValue)
    def test_features_setNames_exceptionNonStringFeatureNameInList(self):
        """ Test features.setNames() for InvalidArgumentValue when a list element is not a string """
        toTest = self.constructor(featureNames=['one', 'two', 'three'])
        nonStringFeatureNames = ['one', 'two', 3]
        toTest.features.setNames(nonStringFeatureNames)

    @raises(InvalidArgumentValue)
    def test_features_setNames_exceptionNonUniqueStringInList(self):
        """ Test features.setNames() for InvalidArgumentValue when a list element is not unique """
        toTest = self.constructor(featureNames=['one', 'two', 'three', 'four'])
        nonUnique = ['1', '2', '3', '1']
        toTest.features.setNames(nonUnique)

    @raises(InvalidArgumentValue)
    def test_features_setNames_exceptionNoFeaturesList(self):
        """ Test features.setNames() for ImproperObjectAction when there are no features to name """
        toTest = self.constructor()
        toAssign = ["hey", "gone", "none", "blank"]
        toTest.features.setNames(toAssign)

    def test_features_setNames_emptyDataAndList(self):
        """ Test features.setNames() when both the data and the list are empty """
        toTest = self.constructor()
        toAssign = []
        toTest.features.setNames(toAssign)
        assert toTest.features.getNames() == []

    def test_features_setNames_addDefault(self):
        """ Test features.setNames() when given a default featureName """
        toTest = self.constructor(featureNames=["blank", "none", "gone", "hey"])
        newFeatureNames = ["zero", "one", "two", DEFAULT_PREFIX + "17"]
        toTest.features.setNames(newFeatureNames)
        assert toTest._nextDefaultValueFeature > 17

    def test_features_setNames_handmadeList(self):
        """ Test features.setNames() against handmade output """
        toTest = self.constructor(featureNames=["blank", "none", "gone", "hey"])
        origFeatureNames = ["zero", "one", "two", "three"]
        toTest.features.setNames(origFeatureNames)
        confirmExpectedNames(toTest, 'feature', origFeatureNames)

    def test_features_setNames_handmadeReplacingWithSameList(self):
        """ Test features.setNames() against handmade output when you're replacing the position of featureNames """
        toTest = self.constructor(featureNames=["blank", "none", "gone", "hey"])
        toAssign = ["hey", "gone", "none", "blank"]
        ret = toTest.features.setNames(toAssign)  # RET CHECK
        confirmExpectedNames(toTest, 'feature', toAssign)
        assert ret is None

    def test_features_setNames_list_mixedSpecifiedUnspecified_defaults(self):
        toTest = self.constructor(featureNames=([None] * 4))

        nextNum = toTest._nextDefaultValueFeature

        toAssign = [None] * 4
        toAssign[0] = DEFAULT_PREFIX + str(nextNum)
        toAssign[2] = DEFAULT_PREFIX + str(nextNum - 1)

        ret = toTest.features.setNames(toAssign)

        assert toTest.features.getName(0) == DEFAULT_PREFIX + str(nextNum)
        assert toTest.features.getName(1) == DEFAULT_PREFIX + str(nextNum + 1)
        assert toTest.features.getName(2) == DEFAULT_PREFIX + str(nextNum - 1)
        assert toTest.features.getName(3).startswith(DEFAULT_PREFIX)
        assert ret is None

    ##################################################################
    # points._adjustCountAndNames() / features._adjustCountAndNames()#
    ##################################################################

    def test_adjustCountAndNames_pointCountAndNames(self):
        origNames = ["zero", "one", "two", "three"]
        orig = self.constructor(pointNames=origNames)
        other = self.constructor(pointNames=["one", "two"])
        expNames = ["zero", "three"]
        orig.points._adjustCountAndNames(other)

        assert len(orig.points) == 2
        assert orig.points.getNames() == expNames

    def test_adjustCountAndNames_featureCountAndNames(self):
        origNames = ["zero", "one", "two", "three"]
        orig = self.constructor(featureNames=origNames)
        other = self.constructor(featureNames=["one", "two"])
        expNames = ["zero", "three"]
        orig.features._adjustCountAndNames(other)

        assert len(orig.features) == 2
        assert orig.features.getNames() == expNames

    ######################
    # _equalPointNames() #
    ######################

    def test__equalPointNames_False(self):
        """ Test _equalPointNames() against some non-equal input """
        origNames = ["zero", "one", "two", "three"]
        toTest = self.constructor(pointNames=origNames)
        assert not toTest._equalPointNames(None)
        assert not toTest._equalPointNames(5)
        assert not toTest._equalPointNames(self.constructor(pointNames=["short", "list"]))

        subset = self.constructor(pointNames=["zero", "one", "two"])
        superset = self.constructor(pointNames=["zero", "one", "two", "three", "four"])
        assert not toTest._equalPointNames(subset)
        assert not toTest._equalPointNames(superset)
        assert not subset._equalPointNames(toTest)
        assert not superset._equalPointNames(toTest)

    def test__equalPointNames_actuallyEqual(self):
        """ Test _equalPointNames() against some actually equal input """
        origNames = ["zero", "one", "two", "three"]
        namesDict = {"zero": 0, "one": 1, "two": 2, "three": 3}
        toTest1 = self.constructor(pointNames=origNames)
        toTest2 = self.constructor(pointNames=namesDict)
        assert toTest1._equalPointNames(toTest2)
        assert toTest2._equalPointNames(toTest1)

    def test__equalPointNames_noData(self):
        """ Test _equalPointNames() for empty objects """
        toTest1 = self.constructor(pointNames=None)
        toTest2 = self.constructor(pointNames=None)
        assert toTest1._equalPointNames(toTest2)
        assert toTest2._equalPointNames(toTest1)

    def test__equalPointNames_DefaultInequality(self):
        """ Test _equalPointNames() for inequality of some default named, different sized objects """
        toTest1 = self.constructor(pointNames=['1', '2'])
        toTest2 = self.constructor(pointNames=['1', '2', '3'])
        toTest1.points.setName(0, None)
        toTest1.points.setName(1, None)
        toTest2.points.setName(0, None)
        toTest2.points.setName(1, None)
        toTest2.points.setName(2, None)
        assert not toTest1._equalPointNames(toTest2)
        assert not toTest2._equalPointNames(toTest1)

    def test__equalPointNames_ignoresDefaults(self):
        """ Test _equalPointNames() for equality of default named objects """
        toTest1 = self.constructor(pointNames=['1', '2'])
        toTest2 = self.constructor(pointNames=['1', '2'])
        toTest1.points.setName(0, None)
        toTest1.points.setName(1, None)
        toTest2.points.setName(0, None)
        toTest2.points.setName(1, None)
        assert toTest1._equalPointNames(toTest2)
        assert toTest2._equalPointNames(toTest1)

    def test__equalPointNames_mixedDefaultsAndActual(self):
        toTest1 = self.constructor(pointNames=['1', '2'])
        toTest2 = self.constructor(pointNames=['1', '2'])
        toTest1.points.setName(0, None)
        toTest1.points.setName(1, '1')
        toTest2.points.setName(1, None)
        # have: test1 [Default, '1']
        # test2 ['1', Default]
        assert not toTest1._equalPointNames(toTest2)
        assert not toTest2._equalPointNames(toTest1)
        toTest1.points.setName(1, '2')
        toTest1.points.setName(1, None)
        # have: test1 [Default, '2']
        # test2: ['1', Default]
        assert not toTest1._equalPointNames(toTest2)
        assert not toTest2._equalPointNames(toTest1)


    ########################
    # _equalFeatureNames() #
    ########################

    def test_equalFeatureNames_False(self):
        """ Test _equalFeatureNames() against some non-equal input """
        origFeatureNames = ["zero", "one", "two", "three"]
        toTest = self.constructor(featureNames=origFeatureNames)
        assert not toTest._equalFeatureNames(None)
        assert not toTest._equalFeatureNames(5)
        assert not toTest._equalFeatureNames(self.constructor(featureNames=["short", "list"]))

        subset = self.constructor(featureNames=["zero", "one", "two"])
        superset = self.constructor(featureNames=["zero", "one", "two", "three", "four"])
        assert not toTest._equalFeatureNames(subset)
        assert not toTest._equalFeatureNames(superset)
        assert not subset._equalFeatureNames(toTest)
        assert not superset._equalFeatureNames(toTest)

    def test_equalFeatureNames_actuallyEqual(self):
        """ Test _equalFeatureNames() against some actually equal input """
        origFeatureNames = ["zero", "one", "two", "three"]
        featureNamesDict = {"zero": 0, "one": 1, "two": 2, "three": 3}
        toTest1 = self.constructor(featureNames=origFeatureNames)
        toTest2 = self.constructor(featureNames=featureNamesDict)
        assert toTest1._equalFeatureNames(toTest2)
        assert toTest2._equalFeatureNames(toTest1)

    def test_equalFeatureNames_noData(self):
        """ Test _equalFeatureNames() for empty objects """
        toTest1 = self.constructor(featureNames=None)
        toTest2 = self.constructor(featureNames=None)
        assert toTest1._equalFeatureNames(toTest2)
        assert toTest2._equalFeatureNames(toTest1)

    def test_equalFeatureNames_DefaultInequality(self):
        """ Test _equalFeatureNames() for inequality of some default named, different sized objects """
        toTest1 = self.constructor(featureNames=['1', '2'])
        toTest2 = self.constructor(featureNames=['1', '2', '3'])
        toTest1.features.setName(0, None)
        toTest1.features.setName(1, None)
        toTest2.features.setName(0, None)
        toTest2.features.setName(1, None)
        toTest2.features.setName(2, None)
        assert not toTest1._equalFeatureNames(toTest2)
        assert not toTest2._equalFeatureNames(toTest1)

    def test_equalFeatureNames_ignoresDefaults(self):
        """ Test _equalFeatureNames() for equality of default named objects """
        toTest1 = self.constructor(featureNames=['1', '2'])
        toTest2 = self.constructor(featureNames=['1', '2'])
        toTest1.features.setName(0, None)
        toTest1.features.setName(1, None)
        toTest2.features.setName(0, None)
        toTest2.features.setName(1, None)
        assert toTest1._equalFeatureNames(toTest2)
        assert toTest2._equalFeatureNames(toTest1)

    def test_equalFeatureNames_mixedDefaultsAndActual(self):
        toTest1 = self.constructor(featureNames=['1', '2'])
        toTest2 = self.constructor(featureNames=['1', '2'])
        toTest1.features.setName(0, None)
        toTest1.features.setName(1, '1')
        toTest2.features.setName(1, None)
        # have: test1 [Default, '1']
        # test2 ['1', Default]
        assert not toTest1._equalFeatureNames(toTest2)
        assert not toTest2._equalFeatureNames(toTest1)
        toTest1.features.setName(1, '2')
        toTest1.features.setName(1, None)
        # have: test1 [Default, '2']
        # test2: ['1', Default]
        assert not toTest1._equalFeatureNames(toTest2)
        assert not toTest2._equalFeatureNames(toTest1)


    ########################
    # default Object names #
    ########################

    def test_default_object_names(self):
        """ Test that default object names increment correctly """
        toTest0 = self.constructor(featureNames=['a', '2'])
        toTest1 = self.constructor(pointNames=['1b', '2'])
        toTest2 = self.constructor(featureNames=['c', '2'])

        firstNumber = int(toTest0.name[len(DEFAULT_NAME_PREFIX):])
        second = firstNumber + 1
        third = second + 1

        assert toTest1.name == DEFAULT_NAME_PREFIX + str(second)
        assert toTest2.name == DEFAULT_NAME_PREFIX + str(third)

    ###################
    # points.getNames #
    ###################

    def test_points_getNames_Empty(self):
        toTest = self.constructor(psize=0, fsize=2)

        ret = toTest.points.getNames()
        assert ret == []

    def test_points_getNames_basic(self):
        pnames = {'zero': 0, 'one': 1, 'hello': 2}
        toTest = self.constructor(pointNames=pnames, fsize=2)

        ret = toTest.points.getNames()
        assert ret == ['zero', 'one', 'hello']

    def test_points_getNames_mixedDefault(self):
        pnames = {'zero': 0, 'one': 1, 'hello': 2}
        toTest = self.constructor(pointNames=pnames, fsize=2)
        toTest.points.setName(0, None)

        ret = toTest.points.getNames()
        assert ret[0].startswith(DEFAULT_PREFIX)
        assert ret[1] == 'one'
        assert ret[2] == 'hello'

    def test_points_getNames_unmodifiable(self):
        pnames = {'zero': 0, 'one': 1, 'hello': 2}
        toTest = self.constructor(pointNames=pnames, fsize=2)

        ret = toTest.points.getNames()

        ret[0] = 'modified'
        toTest.points.setName(1, 'modified')

        assert ret[1] == 'one'
        assert toTest.points.getIndex('zero') == 0
        assert toTest.points.getName(0) == 'zero'


    #####################
    # features.getNames #
    #####################

    def test_features_getNames_Empty(self):
        toTest = self.constructor(psize=2, fsize=0)

        ret = toTest.features.getNames()
        assert ret == []

    def test_features_getNames_basic(self):
        fnames = {'zero': 0, 'one': 1, 'hello': 2}
        toTest = self.constructor(featureNames=fnames, psize=2)

        ret = toTest.features.getNames()
        assert ret == ['zero', 'one', 'hello']

    def test_features_getNames_mixedDefault(self):
        fnames = {'zero': 0, 'one': 1, 'hello': 2}
        toTest = self.constructor(featureNames=fnames, psize=2)
        toTest.features.setName(0, None)

        ret = toTest.features.getNames()
        assert ret[0].startswith(DEFAULT_PREFIX)
        assert ret[1] == 'one'
        assert ret[2] == 'hello'

    def test_features_getNames_unmodifiable(self):
        fnames = {'zero': 0, 'one': 1, 'hello': 2}
        toTest = self.constructor(featureNames=fnames, psize=2)

        ret = toTest.features.getNames()

        ret[0] = 'modified'
        toTest.features.setName(1, 'modified')

        assert ret[1] == 'one'
        assert toTest.features.getIndex('zero') == 0
        assert toTest.features.getName(0) == 'zero'


    ############################################################
    # features.getIndex, features.getIndices, features.getName #
    # points.getIndex, points.getIndices, points.getName       #
    ############################################################

    # consistency checks between all sources of axis name information
    def test_name_index_consistency(self):
        pnames = ['p0', 'p1', 'p2', 'p3', 'p4']
        fnames = ['fa', 'fb', 'fc']

        toTest = self.constructor(featureNames=fnames, pointNames=pnames)

        pByGetAll = toTest.points.getNames()
        pByIndex = [toTest.points.getName(i) for i in range(len(toTest.points))]
        assert pByIndex == pByGetAll

        pnamesShuffle = pythonRandom.sample(pnames, len(pnames))
        pByName = [toTest.points.getIndex(n) for n in pnamesShuffle]
        pByNames = toTest.points.getIndices([n for n in pnamesShuffle])
        pByPyIndex = [pnames.index(n) for n in pnamesShuffle]
        assert pByName == pByPyIndex
        assert pByNames == pByPyIndex

        fByGetAll = toTest.features.getNames()
        fByIndex = [toTest.features.getName(i) for i in range(len(toTest.features))]
        assert fByIndex == fByGetAll

        fnamesShuffle = pythonRandom.sample(fnames, len(fnames))
        fByName = [toTest.features.getIndex(n) for n in fnamesShuffle]
        fByNames = toTest.features.getIndices([n for n in fnamesShuffle])
        fByPyIndex = [fnames.index(n) for n in fnamesShuffle]
        assert fByName == fByPyIndex
        assert fByNames == fByPyIndex

    ###########
    # __len__ #
    ###########

    def test_len_handmade(self):
        zeroZero = self.constructor(psize=0, fsize=0)
        assert len(zeroZero) == 0
        zeroOne = self.constructor(psize=0, fsize=1)
        assert len(zeroOne) == 0
        zeroN = self.constructor(psize=0, fsize=12)
        assert len(zeroN) == 0

        oneZero = self.constructor(psize=1, fsize=0)
        assert len(oneZero) == 0
        oneOne = self.constructor(psize=1, fsize=1)
        assert len(oneOne) == 1
        oneN = self.constructor(psize=1, fsize=13)
        assert len(oneN) == 13

        nZero = self.constructor(psize=15, fsize=0)
        assert len(nZero) == 0
        nOne = self.constructor(psize=11, fsize=1)
        assert len(nOne) == 11

    @raises(TypeError)
    def test_len_exception(self):
        nn = self.constructor(psize=11, fsize=33)
        len(nn)


    #########################
    # constructIndicesList #
    #########################

    def constructIndicesList_backend(self, container):
        pointNames = ['p1','p2','p3']
        featureNames = ['f1', 'f2', 'f3']
        toTest = self.constructor(pointNames=pointNames, featureNames=featureNames)
        expected = [1,2]

        # one-dimensional input
        intPts1D = container([1,2])
        strPts1D = container(['p2', 'p3'])
        mixPts1D = container([1, 'p3'])
        intFts1D = container([1,2])
        strFts1D = container(['f2', 'f3'])
        mixFts1D = container([1, 'f3'])

        assert constructIndicesList(toTest, 'point', intPts1D) == expected
        assert constructIndicesList(toTest, 'point', strPts1D) == expected
        assert constructIndicesList(toTest, 'point', mixPts1D) == expected
        assert constructIndicesList(toTest, 'feature', intFts1D) == expected
        assert constructIndicesList(toTest, 'feature', strFts1D) == expected
        assert constructIndicesList(toTest, 'feature', mixFts1D) == expected

    @raises(CalledFunctionException)
    @mock.patch('UML.data.base.valuesToPythonList', side_effect=calledException)
    def test_points_setNames_calls_valuesToPythonList(self, mockFunc):
        pointNames = ['p1','p2','p3']
        toTest = self.constructor(pointNames=pointNames)
        constructIndicesList(toTest, ['p1', 'p2', 'p3'])

    def testconstructIndicesList_pythonList(self):
        self.constructIndicesList_backend(lambda lst: lst)

    def testconstructIndicesList_pythonTuple(self):
        self.constructIndicesList_backend(lambda lst: tuple(lst))

    def testconstructIndicesList_pythonGenerator(self):
        self.constructIndicesList_backend(lambda lst: (val for val in lst))

    def testconstructIndicesList_UMLObjects(self):
        for retType in available:
            self.constructIndicesList_backend(
                lambda lst: createData(retType, lst, elementType=object))

    def testconstructIndicesList_numpyArray(self):
        self.constructIndicesList_backend(lambda lst: numpy.array(lst,dtype=object))

    def testconstructIndicesList_pandasSeries(self):
        self.constructIndicesList_backend(lambda lst: pandas.Series(lst))

    def testconstructIndicesList_handmadeIterator(self):
        self.constructIndicesList_backend(lambda lst: SimpleIterator(*lst))

    def testconstructIndicesList_handmadeGetItemOnly(self):
        self.constructIndicesList_backend(lambda lst: GetItemOnly(*lst))

    def testconstructIndicesList_singleInteger(self):
        pointNames = ['p1','p2','p3']
        featureNames = ['f1', 'f2', 'f3']
        toTest = self.constructor(pointNames=pointNames, featureNames=featureNames)
        expected = [2]

        index = 2

        assert constructIndicesList(toTest, 'point', index) == expected
        assert constructIndicesList(toTest, 'feature', index) == expected

    def testconstructIndicesList_singleString(self):
        pointNames = ['p1','p2','p3']
        featureNames = ['f1', 'f2', 'f3']
        toTest = self.constructor(pointNames=pointNames, featureNames=featureNames)
        expected = [2]

        ptIndex = 'p3'
        ftIndex = 'f3'

        assert constructIndicesList(toTest, 'point', ptIndex) == expected
        assert constructIndicesList(toTest, 'feature', ftIndex) == expected

    def testconstructIndicesList_pythonRange(self):
        pointNames = ['p1','p2','p3']
        featureNames = ['f1', 'f2', 'f3']
        toTest = self.constructor(pointNames=pointNames, featureNames=featureNames)
        expected = [1, 2]

        testRange = range(1,3)

        assert constructIndicesList(toTest, 'point', testRange) == expected
        assert constructIndicesList(toTest, 'feature', testRange) == expected

<<<<<<< HEAD
    @raises(InvalidArgumentType)
    def test_constructIndicesList_singleFloat(self):
=======
    @raises(ArgumentException)
    def testconstructIndicesList_singleFloat(self):
>>>>>>> 71db3f2e
        pointNames = ['p1','p2','p3']
        featureNames = ['f1', 'f2', 'f3']
        toTest = self.constructor(pointNames=pointNames, featureNames=featureNames)

        ptIndex = 2.0

        constructIndicesList(toTest, 'point', ptIndex)

<<<<<<< HEAD
    @raises(InvalidArgumentType)
    def test_constructIndicesList_floatIteratable(self):
=======
    @raises(ArgumentException)
    def testconstructIndicesList_floatIteratable(self):
>>>>>>> 71db3f2e
        pointNames = ['p1','p2','p3']
        featureNames = ['f1', 'f2', 'f3']
        toTest = self.constructor(pointNames=pointNames, featureNames=featureNames)

        ftIndex = [2.0]

        constructIndicesList(toTest, 'feature', ftIndex)

<<<<<<< HEAD
    @raises(InvalidArgumentType)
    def test_constructIndicesList_floatInList(self):
=======
    @raises(ArgumentException)
    def testconstructIndicesList_floatInList(self):
>>>>>>> 71db3f2e
        pointNames = ['p1','p2','p3']
        featureNames = ['f1', 'f2', 'f3']
        toTest = self.constructor(pointNames=pointNames, featureNames=featureNames)

        ptIndex = [0, 'p2', 2.0]

        constructIndicesList(toTest, 'point', ptIndex)

<<<<<<< HEAD
    @raises(InvalidArgumentValue)
    def test_constructIndicesList_InvalidIndexInteger(self):
=======
    @raises(ArgumentException)
    def testconstructIndicesList_InvalidIndexInteger(self):
>>>>>>> 71db3f2e
        pointNames = ['p1','p2','p3']
        featureNames = ['f1', 'f2', 'f3']
        toTest = self.constructor(pointNames=pointNames, featureNames=featureNames)

        ftIndex = [2, 3]

        constructIndicesList(toTest, 'feature', ftIndex)

<<<<<<< HEAD
    @raises(InvalidArgumentValue)
    def test_constructIndicesList_InvalidIndexString(self):
=======
    @raises(ArgumentException)
    def testconstructIndicesList_InvalidIndexString(self):
>>>>>>> 71db3f2e
        pointNames = ['p1','p2','p3']
        featureNames = ['f1', 'f2', 'f3']
        toTest = self.constructor(pointNames=pointNames, featureNames=featureNames)

        ftIndex = ['f3', 'f4']

        constructIndicesList(toTest, 'feature', ftIndex)

<<<<<<< HEAD
    @raises(InvalidArgumentType)
    def test_constructIndicesList_handmadeNotIterable(self):
        self._constructIndicesList_backend(lambda lst: NotIterable(*lst))

    @raises(InvalidArgumentType)
    def test_constructIndicesList_numpyMatrix(self):
        self._constructIndicesList_backend(lambda lst: numpy.matrix(lst))

    @raises(InvalidArgumentType)
    def test_constructIndicesList_pandasDataFrame(self):
        self._constructIndicesList_backend(lambda lst: pandas.DataFrame(lst))

    @raises(InvalidArgumentType)
    def test_constructIndicesList_handmade2DOne(self):
=======
    @raises(ArgumentException)
    def testconstructIndicesList_handmadeNotIterable(self):
        self.constructIndicesList_backend(lambda lst: NotIterable(*lst))

    @raises(ArgumentException)
    def testconstructIndicesList_numpyMatrix(self):
        self.constructIndicesList_backend(lambda lst: numpy.matrix(lst))

    @raises(ArgumentException)
    def testconstructIndicesList_pandasDataFrame(self):
        self.constructIndicesList_backend(lambda lst: pandas.DataFrame(lst))

    @raises(ArgumentException)
    def testconstructIndicesList_handmade2DOne(self):
>>>>>>> 71db3f2e
        pointNames = ['p1','p2','p3']
        featureNames = ['f1', 'f2', 'f3']
        toTest = self.constructor(pointNames=pointNames, featureNames=featureNames)

        list2D = [['f1','f2']]

        constructIndicesList(toTest, 'feature', list2D)

<<<<<<< HEAD
    @raises(InvalidArgumentType)
    def test_constructIndicesList_handmade2DTwo(self):
=======
    @raises(ArgumentException)
    def testconstructIndicesList_handmade2DTwo(self):
>>>>>>> 71db3f2e
        pointNames = ['p1','p2','p3']
        featureNames = ['f1', 'f2', 'f3']
        toTest = self.constructor(pointNames=pointNames, featureNames=featureNames)

        array2D = numpy.array([[1,2,3],[4,5,6]])

        constructIndicesList(toTest, 'feature', array2D)

<<<<<<< HEAD
    @raises(InvalidArgumentType)
    def test_constructIndicesList_handmade2DThree(self):
=======
    @raises(ArgumentException)
    def testconstructIndicesList_handmade2DThree(self):
>>>>>>> 71db3f2e
        pointNames = ['p1','p2','p3']
        featureNames = ['f1', 'f2', 'f3']
        toTest = self.constructor(pointNames=pointNames, featureNames=featureNames)

        iter2D = SimpleIterator([1,'p2'])

        constructIndicesList(toTest, 'point', iter2D)

    ########################
    # inheritBaseDocstring #
    ########################

    def test_inheritDocstringsFactory(self):
        """test docstrings from methods without docstrings are inherited from the passed class"""

        class toInherit(object):
            def __init__(self):
                """toInherit __init__ docstring"""
                pass

            def copy(self):
                """toInherit copy docstring"""
                pass

        @inheritDocstringsFactory(toInherit)
        class InheritDocs(Base):
            """InheritDocs class docstring"""

            def __init__(self):
                """inheritDocs __init__ docstring"""
                pass

            def copy(self):
                pass

            # these test there are no issues for methods that are not in inherited class
            def _noDoc(self):
                pass

            def _withDoc(self):
                """_withDoc docstring"""
                pass

        toTest = InheritDocs()

        assert toTest.__doc__ != toInherit.__doc__
        assert toTest.__doc__ == "InheritDocs class docstring"

        assert toTest.__init__.__doc__ != toInherit.__init__.__doc__
        assert toTest.__init__.__doc__ == "inheritDocs __init__ docstring"

        assert toTest.copy.__doc__ is not None
        assert toTest.copy.__doc__ == toInherit.copy.__doc__


        assert toTest._noDoc.__doc__ is None
        assert toTest._withDoc.__doc__ == "_withDoc docstring"<|MERGE_RESOLUTION|>--- conflicted
+++ resolved
@@ -36,17 +36,9 @@
 from UML.data.dataHelpers import inheritDocstringsFactory
 from UML.data.dataHelpers import DEFAULT_PREFIX
 from UML.data.dataHelpers import DEFAULT_NAME_PREFIX
-<<<<<<< HEAD
+from UML.data.dataHelpers import constructIndicesList
 from UML.exceptions import InvalidArgumentType, InvalidArgumentValue
 from UML.exceptions import InvalidArgumentValueCombination, ImproperObjectAction
-=======
-from UML.data.dataHelpers import constructIndicesList
-from nose.tools import *
-from UML.exceptions import ArgumentException
-from UML.exceptions import ImproperActionException
-
-from six.moves import range
->>>>>>> 71db3f2e
 from UML.randomness import pythonRandom
 
 ###########
@@ -1145,13 +1137,8 @@
         assert constructIndicesList(toTest, 'point', testRange) == expected
         assert constructIndicesList(toTest, 'feature', testRange) == expected
 
-<<<<<<< HEAD
-    @raises(InvalidArgumentType)
-    def test_constructIndicesList_singleFloat(self):
-=======
-    @raises(ArgumentException)
+    @raises(InvalidArgumentType)
     def testconstructIndicesList_singleFloat(self):
->>>>>>> 71db3f2e
         pointNames = ['p1','p2','p3']
         featureNames = ['f1', 'f2', 'f3']
         toTest = self.constructor(pointNames=pointNames, featureNames=featureNames)
@@ -1160,13 +1147,8 @@
 
         constructIndicesList(toTest, 'point', ptIndex)
 
-<<<<<<< HEAD
-    @raises(InvalidArgumentType)
-    def test_constructIndicesList_floatIteratable(self):
-=======
-    @raises(ArgumentException)
+    @raises(InvalidArgumentType)
     def testconstructIndicesList_floatIteratable(self):
->>>>>>> 71db3f2e
         pointNames = ['p1','p2','p3']
         featureNames = ['f1', 'f2', 'f3']
         toTest = self.constructor(pointNames=pointNames, featureNames=featureNames)
@@ -1175,13 +1157,8 @@
 
         constructIndicesList(toTest, 'feature', ftIndex)
 
-<<<<<<< HEAD
-    @raises(InvalidArgumentType)
-    def test_constructIndicesList_floatInList(self):
-=======
-    @raises(ArgumentException)
+    @raises(InvalidArgumentType)
     def testconstructIndicesList_floatInList(self):
->>>>>>> 71db3f2e
         pointNames = ['p1','p2','p3']
         featureNames = ['f1', 'f2', 'f3']
         toTest = self.constructor(pointNames=pointNames, featureNames=featureNames)
@@ -1190,13 +1167,8 @@
 
         constructIndicesList(toTest, 'point', ptIndex)
 
-<<<<<<< HEAD
-    @raises(InvalidArgumentValue)
-    def test_constructIndicesList_InvalidIndexInteger(self):
-=======
-    @raises(ArgumentException)
+    @raises(InvalidArgumentValue)
     def testconstructIndicesList_InvalidIndexInteger(self):
->>>>>>> 71db3f2e
         pointNames = ['p1','p2','p3']
         featureNames = ['f1', 'f2', 'f3']
         toTest = self.constructor(pointNames=pointNames, featureNames=featureNames)
@@ -1205,13 +1177,8 @@
 
         constructIndicesList(toTest, 'feature', ftIndex)
 
-<<<<<<< HEAD
-    @raises(InvalidArgumentValue)
-    def test_constructIndicesList_InvalidIndexString(self):
-=======
-    @raises(ArgumentException)
+    @raises(InvalidArgumentValue)
     def testconstructIndicesList_InvalidIndexString(self):
->>>>>>> 71db3f2e
         pointNames = ['p1','p2','p3']
         featureNames = ['f1', 'f2', 'f3']
         toTest = self.constructor(pointNames=pointNames, featureNames=featureNames)
@@ -1220,37 +1187,20 @@
 
         constructIndicesList(toTest, 'feature', ftIndex)
 
-<<<<<<< HEAD
-    @raises(InvalidArgumentType)
-    def test_constructIndicesList_handmadeNotIterable(self):
-        self._constructIndicesList_backend(lambda lst: NotIterable(*lst))
-
-    @raises(InvalidArgumentType)
-    def test_constructIndicesList_numpyMatrix(self):
-        self._constructIndicesList_backend(lambda lst: numpy.matrix(lst))
-
-    @raises(InvalidArgumentType)
-    def test_constructIndicesList_pandasDataFrame(self):
-        self._constructIndicesList_backend(lambda lst: pandas.DataFrame(lst))
-
-    @raises(InvalidArgumentType)
-    def test_constructIndicesList_handmade2DOne(self):
-=======
-    @raises(ArgumentException)
+    @raises(InvalidArgumentType)
     def testconstructIndicesList_handmadeNotIterable(self):
         self.constructIndicesList_backend(lambda lst: NotIterable(*lst))
 
-    @raises(ArgumentException)
+    @raises(InvalidArgumentType)
     def testconstructIndicesList_numpyMatrix(self):
         self.constructIndicesList_backend(lambda lst: numpy.matrix(lst))
 
-    @raises(ArgumentException)
+    @raises(InvalidArgumentType)
     def testconstructIndicesList_pandasDataFrame(self):
         self.constructIndicesList_backend(lambda lst: pandas.DataFrame(lst))
 
-    @raises(ArgumentException)
+    @raises(InvalidArgumentType)
     def testconstructIndicesList_handmade2DOne(self):
->>>>>>> 71db3f2e
         pointNames = ['p1','p2','p3']
         featureNames = ['f1', 'f2', 'f3']
         toTest = self.constructor(pointNames=pointNames, featureNames=featureNames)
@@ -1259,13 +1209,8 @@
 
         constructIndicesList(toTest, 'feature', list2D)
 
-<<<<<<< HEAD
-    @raises(InvalidArgumentType)
-    def test_constructIndicesList_handmade2DTwo(self):
-=======
-    @raises(ArgumentException)
+    @raises(InvalidArgumentType)
     def testconstructIndicesList_handmade2DTwo(self):
->>>>>>> 71db3f2e
         pointNames = ['p1','p2','p3']
         featureNames = ['f1', 'f2', 'f3']
         toTest = self.constructor(pointNames=pointNames, featureNames=featureNames)
@@ -1274,13 +1219,8 @@
 
         constructIndicesList(toTest, 'feature', array2D)
 
-<<<<<<< HEAD
-    @raises(InvalidArgumentType)
-    def test_constructIndicesList_handmade2DThree(self):
-=======
-    @raises(ArgumentException)
+    @raises(InvalidArgumentType)
     def testconstructIndicesList_handmade2DThree(self):
->>>>>>> 71db3f2e
         pointNames = ['p1','p2','p3']
         featureNames = ['f1', 'f2', 'f3']
         toTest = self.constructor(pointNames=pointNames, featureNames=featureNames)
