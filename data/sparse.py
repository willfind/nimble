--- conflicted
+++ resolved
@@ -8,12 +8,8 @@
 from functools import reduce
 
 import numpy
-<<<<<<< HEAD
-import copy
-=======
 from numpy.testing import assert_equal
 from six.moves import range
->>>>>>> 13cd103a
 
 import UML
 import UML.data
@@ -499,8 +495,8 @@
         tmpData = []
         tmpRow = []
         tmpCol = []
-        collapseNames = [self.getFeatureName(idx) for idx in collapseIndices]
-        for ptIdx in range(self.points):
+        collapseNames = [self.features.getName(idx) for idx in collapseIndices]
+        for ptIdx in range(len(self.points)):
             inRetain = [val in retainIndices for val in self.data.col]
             inCollapse = [val in collapseIndices for val in self.data.col]
             retainData = self.data.data[(self.data.row == ptIdx) & (inRetain)]
@@ -560,11 +556,11 @@
             for lst in splitList:
                 newFeat.append(lst[idx])
             tmpData = numpy.concatenate((tmpData, newFeat))
-            tmpRow = numpy.concatenate((tmpRow, [i for i in range(self.points)]))
-            tmpCol = numpy.concatenate((tmpCol, [featureIndex + idx for _ in range(self.points)]))
+            tmpRow = numpy.concatenate((tmpRow, [i for i in range(len(self.points))]))
+            tmpCol = numpy.concatenate((tmpCol, [featureIndex + idx for _ in range(len(self.points))]))
 
         tmpData = numpy.array(tmpData, dtype=numpy.object_)
-        self.data = coo_matrix((tmpData, (tmpRow, tmpCol)), shape=(self.points, numRetFeatures))
+        self.data = coo_matrix((tmpData, (tmpRow, tmpCol)), shape=(len(self.points), numRetFeatures))
         self._sorted = None
 
     def _mergeIntoNewData(self, copyIndex, toAddData, toAddRow, toAddCol):
