--- conflicted
+++ resolved
@@ -1007,14 +1007,6 @@
             # must change the row entry before modifying the col entry
             self.data.row[i] = self.data.col[i] / numFeatures
             self.data.col[i] = self.data.col[i] % numFeatures
-<<<<<<< HEAD
-
-        print('self.data.data:\n{}'.format(self.data.data))
-        print('self.data.row:\n{}'.format(self.data.row))
-        print('self.data.col:\n{}'.format(self.data.col))
-        print('newShape:{}'.format(newShape))
-=======
->>>>>>> e5d1a589
 
         self.data = coo_matrix((self.data.data, (self.data.row, self.data.col)), newShape)
         self._sorted = 'point'
