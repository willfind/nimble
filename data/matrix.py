--- conflicted
+++ resolved
@@ -394,15 +394,11 @@
 
         return UML.createData('Matrix', self.data)
 
-<<<<<<< HEAD
-=======
-
 
     def _calculateForEachElement_implementation(self, function, points, features,
                                                 preserveZeros, outputType):
         return self._calculateForEachElementGenericVectorized(
                function, points, features, outputType)
->>>>>>> ee8c773b
 
 
     def _transformEachPoint_implementation(self, function, points):
