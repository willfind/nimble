--- conflicted
+++ resolved
@@ -19,18 +19,9 @@
 from .matrixFeatures import MatrixFeatures, MatrixFeaturesView
 from .matrixElements import MatrixElements, MatrixElementsView
 from .dataHelpers import inheritDocstringsFactory
-<<<<<<< HEAD
 from .dataHelpers import fillArrayWithCollapsedFeatures
 from .dataHelpers import fillArrayWithExpandedFeatures
-from UML.exceptions import ArgumentException, PackageException
-from UML.randomness import pythonRandom
-from UML.randomness import numpyRandom
-from six.moves import range
-from six.moves import zip
-from functools import reduce
-=======
-
->>>>>>> 13cd103a
+
 scipy = UML.importModule('scipy.io')
 
 @inheritDocstringsFactory(Base)
@@ -287,7 +278,7 @@
 
     def _splitFeatureByParsing_implementation(self,
             featureIndex, splitList, numRetFeatures, numResultingFts):
-        tmpData = numpy.empty(shape=(self.points, numRetFeatures), dtype=numpy.object_)
+        tmpData = numpy.empty(shape=(len(self.points), numRetFeatures), dtype=numpy.object_)
 
         tmpData[:,:featureIndex] = self.data[:, :featureIndex]
         for i in range(numResultingFts):
