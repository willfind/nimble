"""
Class extending Base, using a list of lists to store data.

"""

from __future__ import division
from __future__ import absolute_import
import copy
import numbers
from functools import reduce

import numpy
import six
from six.moves import range

import UML
from UML.exceptions import ArgumentException, PackageException
from .base import Base
from .base_view import BaseView
from .listPoints import ListPoints, ListPointsView
from .listFeatures import ListFeatures, ListFeaturesView
from .listElements import ListElements, ListElementsView
from .dataHelpers import inheritDocstringsFactory
<<<<<<< HEAD
from .dataHelpers import reorderToMatchList
from .dataHelpers import nonSparseAxisUniqueArray, uniqueNameGetter
from UML.exceptions import ArgumentException, PackageException
from UML.randomness import pythonRandom
import six
from six.moves import range
from functools import reduce
=======
>>>>>>> 13cd103a

scipy = UML.importModule('scipy.io')
pd = UML.importModule('pandas')

allowedItemType = (numbers.Number, six.string_types)
def isAllowedSingleElement(x):
    """
    This function is to determine if an element is an allowed single
    element
    """
    if isinstance(x, allowedItemType):
        return True

    if hasattr(x, '__len__'):#not a single element
        return False

    if x is None or x != x:#None and np.NaN are allowed
        return True

    return

@inheritDocstringsFactory(Base)
class List(Base):
    """
    Class providing implementations of data manipulation operations on
    data stored in a list of lists implementation, where the outer list
    is a list of points of data, and each inner list is a list of values
    for each feature.

    Parameters
    ----------
    data : object
        A list, numpy matrix, or a ListPassThrough.
    reuseData : bool
        Only works when input data is a list.
    shape : tuple
        The number of points and features in the object in the format
        (points, features).
    checkAll : bool
        Perform a validity check for all elements.
    kwds
        Included due to best practices so args may automatically be
        passed further up into the hierarchy if needed.
    """

    def __init__(self, data, featureNames=None, reuseData=False, shape=None,
                 checkAll=True, elementType=None, **kwds):
        if ((not isinstance(data, (list, numpy.matrix)))
                and 'PassThrough' not in str(type(data))):
            msg = "the input data can only be a list or a numpy matrix "
            msg += "or ListPassThrough."
            raise ArgumentException(msg)

        if isinstance(data, list):
            #case1: data=[]. self.data will be [], shape will be (0, shape[1])
            # or (0, len(featureNames)) or (0, 0)
            if len(data) == 0:
                if shape:
                    shape = (0, shape[1])
                else:
                    shape = (0, len(featureNames) if featureNames else 0)
            elif isAllowedSingleElement(data[0]):
            #case2: data=['a', 'b', 'c'] or [1,2,3]. self.data will be
            # [[1,2,3]], shape will be (1, 3)
                if checkAll:#check all items
                    for i in data:
                        if not isAllowedSingleElement(i):
                            msg = 'invalid input data format.'
                            raise ArgumentException(msg)
                shape = (1, len(data))
                data = [data]
            elif isinstance(data[0], list) or hasattr(data[0], 'setLimit'):
            #case3: data=[[1,2,3], ['a', 'b', 'c']] or [[]] or [[], []].
            # self.data will be = data, shape will be (len(data), len(data[0]))
            #case4: data=[<UML.data.list.FeatureViewer object at 0x43fd410>]
                numFeatures = len(data[0])
                if checkAll:#check all items
                    for i in data:
                        if len(i) != numFeatures:
                            msg = 'invalid input data format.'
                            raise ArgumentException(msg)
                        for j in i:
                            if not isAllowedSingleElement(j):
                                msg = '%s is invalid input data format.'%j
                                raise ArgumentException(msg)
                shape = (len(data), numFeatures)

            if reuseData:
                data = data
            else:
                data = [copy.deepcopy(i) for i in data]#copy.deepcopy(data)
                #this is to convert a list x=[[1,2,3]]*2 to a
                # list y=[[1,2,3], [1,2,3]]
                # the difference is that x[0] is x[1], but y[0] is not y[1]

        if isinstance(data, numpy.matrix):
            #case5: data is a numpy matrix. shape is already in np matrix
            shape = data.shape
            data = data.tolist()

        if len(data) == 0:
            #case6: data is a ListPassThrough associated with empty list
            data = []

        self._numFeatures = shape[1]
        self.data = data
        self._elementType = elementType

        kwds['featureNames'] = featureNames
        kwds['shape'] = shape
        super(List, self).__init__(**kwds)

    def _getPoints(self):
        return ListPoints(self)

    def _getFeatures(self):
        return ListFeatures(self)

    def _getElements(self):
        return ListElements(self)

    def _transpose_implementation(self):
        """
        Function to transpose the data, ie invert the feature and point
        indices of the data.

        This is not an in place operation, a new list of lists is
        constructed.
        """
        tempFeatures = len(self.data)
        transposed = []
        #load the new data with an empty point for each feature in the original
        for i in range(len(self.features)):
            transposed.append([])
        for point in self.data:
            for i in range(len(point)):
                transposed[i].append(point[i])

        self.data = transposed
        self._numFeatures = tempFeatures

    def _getTypeString_implementation(self):
        return 'List'

    def _isIdentical_implementation(self, other):
        if not isinstance(other, List):
            return False
        if len(self.points) != len(other.points):
            return False
        if len(self.features) != len(other.features):
            return False
        for index in range(len(self.points)):
            sPoint = self.data[index]
            oPoint = other.data[index]
            if sPoint != oPoint:
                return False
        return True

    def _writeFile_implementation(self, outPath, format, includePointNames,
                                  includeFeatureNames):
        """
        Function to write the data in this object to a file using the
        specified format. outPath is the location (including file name
        and extension) where we want to write the output file.
        ``includeNames`` is boolean argument indicating whether the file
        should start with comment lines designating pointNames and
        featureNames.
        """
        if format not in ['csv', 'mtx']:
            msg = "Unrecognized file format. Accepted types are 'csv' and "
            msg += "'mtx'. They may either be input as the format parameter, "
            msg += "or as the extension in the outPath"
            raise ArgumentException(msg)

        if format == 'csv':
            return self._writeFileCSV_implementation(
                outPath, includePointNames, includeFeatureNames)
        if format == 'mtx':
            return self._writeFileMTX_implementation(
                outPath, includePointNames, includeFeatureNames)

    def _writeFileCSV_implementation(self, outPath, includePointNames,
                                     includeFeatureNames):
        """
        Function to write the data in this object to a CSV file at the
        designated path.
        """
        outFile = open(outPath, 'w')

        if includeFeatureNames:
            def combine(a, b):
                return a + ',' + b

            fnames = self.features.getNames()
            fnamesLine = reduce(combine, fnames)
            fnamesLine += '\n'
            if includePointNames:
                outFile.write('point_names,')

            outFile.write(fnamesLine)

        for point in self.points:
            currPname = point.points.getName(0)
            first = True
            if includePointNames:
                outFile.write(currPname)
                first = False

            for value in point:
                if not first:
                    outFile.write(',')
                outFile.write(str(value))
                first = False
            outFile.write('\n')
        outFile.close()

    def _writeFileMTX_implementation(self, outPath, includePointNames,
                                     includeFeatureNames):
        """
        Function to write the data in this object to a matrix market
        file at the designated path.
        """
        outFile = open(outPath, 'w')
        outFile.write("%%MatrixMarket matrix array real general\n")

        def writeNames(nameList):
            for i, n in enumerate(nameList):
                if i == 0:
                    outFile.write('%#')
                else:
                    outFile.write(',')
                outFile.write(n)
            outFile.write('\n')

        if includePointNames:
            writeNames(self.points.getNames())
        else:
            outFile.write('%#\n')
        if includeFeatureNames:
            writeNames(self.features.getNames())
        else:
            outFile.write('%#\n')

        outFile.write("{0} {1}\n".format(len(self.points), len(self.features)))

        for j in range(len(self.features)):
            for i in range(len(self.points)):
                value = self.data[i][j]
                outFile.write(str(value) + '\n')
        outFile.close()

    def _referenceDataFrom_implementation(self, other):
        if not isinstance(other, List):
            msg = "Other must be the same type as this object"
            raise ArgumentException(msg)

        self.data = other.data
        self._numFeatures = other._numFeatures

    def _copyAs_implementation(self, format):

        if format == 'Sparse':
            if len(self.points) == 0 or len(self.features) == 0:
                emptyData = numpy.empty(shape=(len(self.points),
                                               len(self.features)))
                return UML.createData('Sparse', emptyData)
            return UML.createData('Sparse', self.data)

        if format is None or format == 'List':
            if len(self.points) == 0 or len(self.features) == 0:
                emptyData = numpy.empty(shape=(len(self.points),
                                               len(self.features)))
                return UML.createData('List', emptyData)
            else:
                return UML.createData('List', self.data)
        if format == 'Matrix':
            if len(self.points) == 0 or len(self.features) == 0:
                emptyData = numpy.empty(shape=(len(self.points),
                                               len(self.features)))
                return UML.createData('Matrix', emptyData)
            else:
                return UML.createData('Matrix', self.data)
        if format == 'DataFrame':
            if len(self.points) == 0 or len(self.features) == 0:
                emptyData = numpy.empty(shape=(len(self.points),
                                               len(self.features)))
                return UML.createData('DataFrame', emptyData)
            else:
                return UML.createData('DataFrame', self.data)
        if format == 'pythonlist':
            return copy.deepcopy(self.data)
        if format == 'numpyarray':
            if len(self.points) == 0 or len(self.features) == 0:
                return numpy.empty(shape=(len(self.points),
                                          len(self.features)))
            return numpy.array(self.data, dtype=self._elementType)
        if format == 'numpymatrix':
            if len(self.points) == 0 or len(self.features) == 0:
                return numpy.matrix(numpy.empty(shape=(len(self.points),
                                                       len(self.features))))
            return numpy.matrix(self.data)
        if format == 'scipycsc':
            if not scipy:
                msg = "scipy is not available"
                raise PackageException(msg)
            return scipy.sparse.csc_matrix(numpy.array(self.data))
        if format == 'scipycsr':
            if not scipy:
                msg = "scipy is not available"
                raise PackageException(msg)
            return scipy.sparse.csr_matrix(numpy.array(self.data))

    def _fillWith_implementation(self, values, pointStart, featureStart,
                                 pointEnd, featureEnd):
        if not isinstance(values, UML.data.Base):
            values = [values] * (featureEnd - featureStart + 1)
            for p in range(pointStart, pointEnd + 1):
                self.data[p][featureStart:featureEnd + 1] = values
        else:
            for p in range(pointStart, pointEnd + 1):
                fill = values.data[p - pointStart]
                self.data[p][featureStart:featureEnd + 1] = fill

    def _flattenToOnePoint_implementation(self):
        onto = self.data[0]
        for _ in range(1, len(self.points)):
            onto += self.data[1]
            del self.data[1]

        self._numFeatures = len(onto)

    def _flattenToOneFeature_implementation(self):
        result = []
        for i in range(len(self.features)):
            for p in self.data:
                result.append([p[i]])

        self.data = result
        self._numFeatures = 1

    def _unflattenFromOnePoint_implementation(self, numPoints):
        result = []
        numFeatures = len(self.features) // numPoints
        for i in range(numPoints):
            temp = self.data[0][(i*numFeatures):((i+1)*numFeatures)]
            result.append(temp)

        self.data = result
        self._numFeatures = numFeatures

    def _unflattenFromOneFeature_implementation(self, numFeatures):
        result = []
        numPoints = len(self.points) // numFeatures
        # reconstruct the shape we want, point by point. We access the
        # singleton values from the current data in an out of order iteration
        for i in range(numPoints):
            temp = []
            for j in range(i, len(self.points), numPoints):
                temp += self.data[j]
            result.append(temp)

        self.data = result
        self._numFeatures = numFeatures

    def _getitem_implementation(self, x, y):
        return self.data[x][y]

    def _view_implementation(self, pointStart, pointEnd, featureStart,
                             featureEnd):
        class ListView(BaseView, List):
            def __init__(self, **kwds):
                super(ListView, self).__init__(**kwds)

            def _getPoints(self):
                return ListPointsView(self)

            def _getFeatures(self):
                return ListFeaturesView(self)

            def _getElements(self):
                return ListElementsView(self)

            def _copyAs_implementation(self, format):
                # we only want to change how List and pythonlist copying is
                # done we also temporarily convert self.data to a python list
                # for copyAs
                if self._pointNamesCreated():
                    pNames = self.points.getNames()
                else:
                    pNames = None
                if self._featureNamesCreated():
                    fNames = self.features.getNames()
                else:
                    fNames = None

                if ((len(self.points) == 0 or len(self.features) == 0)
                        and format != 'List'):
                    emptyStandin = numpy.empty((len(self.points),
                                                len(self.features)))
                    intermediate = UML.createData('Matrix', emptyStandin)
                    return intermediate.copyAs(format)

                listForm = [[self._source.data[pID][fID] for fID
                             in range(self._fStart, self._fEnd)]
                            for pID in range(self._pStart, self._pEnd)]
                if format is None:
                    format = 'List'
                if format != 'List' and format != 'pythonlist':
                    origData = self.data
                    self.data = listForm
                    res = super(ListView, self)._copyAs_implementation(
                        format)
                    self.data = origData
                    return res

                if format == 'List':
                    return List(listForm, pointNames=pNames,
                                featureNames=fNames)
                else:
                    return listForm

        class FeatureViewer(object):
            def __init__(self, source, fStart, fEnd):
                self.source = source
                self.fStart = fStart
                self.fRange = fEnd - fStart

            def setLimit(self, pIndex):
                self.limit = pIndex

            def __getitem__(self, key):
                if key < 0 or key >= self.fRange:
                    raise IndexError("")

                return self.source.data[self.limit][key + self.fStart]

            def __len__(self):
                return self.fRange

            def __eq__(self, other):
                for i, sVal in enumerate(self):
                    oVal = other[i]
                    # check element equality - which is only relevant if one
                    # of the elements is non-NaN
                    if sVal != oVal and (sVal == sVal or oVal == oVal):
                        return False
                return True

            def __ne__(self, other):
                return not self.__eq__(other)

        class ListPassThrough(object):
            def __init__(self, source, pStart, pEnd, fStart, fEnd):
                self.source = source
                self.pStart = pStart
                self.pEnd = pEnd
                self.pRange = pEnd - pStart
                self.fStart = fStart
                self.fEnd = fEnd

            def __getitem__(self, key):
                self.fviewer = FeatureViewer(self.source, self.fStart, self.fEnd)
                if key < 0 or key >= self.pRange:
                    raise IndexError("")

                self.fviewer.setLimit(key + self.pStart)
                return self.fviewer

            def __len__(self):
                return self.pRange

            def __array__(self, dtype=None):
                tmpArray = numpy.array(self.source.data, dtype=dtype)
                return tmpArray[self.pStart:self.pEnd, self.fStart:self.fEnd]

        kwds = {}
        kwds['data'] = ListPassThrough(self, pointStart, pointEnd,
                                       featureStart, featureEnd)
        kwds['source'] = self
        kwds['pointStart'] = pointStart
        kwds['pointEnd'] = pointEnd
        kwds['featureStart'] = featureStart
        kwds['featureEnd'] = featureEnd
        kwds['reuseData'] = True
        kwds['shape'] = (pointEnd - pointStart, featureEnd - featureStart)

        return ListView(**kwds)

    def _validate_implementation(self, level):
        assert len(self.data) == len(self.points)
        assert self._numFeatures == len(self.features)

        if level > 0:
            if len(self.data) > 0:
                expectedLength = len(self.data[0])
            for point in self.data:
            #				assert isinstance(point, list)
                assert len(point) == expectedLength

    def _genericUnique_implementation(self, axis):
        uniqueData, uniqueIndices = nonSparseAxisUniqueArray(self, axis)
        uniqueData = uniqueData.tolist()
        if self.data == uniqueData:
            return self.copy()

        axisNames, offAxisNames = uniqueNameGetter(self, axis, uniqueIndices)
        if axis == 'point':
            return List(uniqueData, pointNames=axisNames, featureNames=offAxisNames)
        else:
            return List(uniqueData, pointNames=offAxisNames, featureNames=axisNames)

    def _containsZero_implementation(self):
        """
        Returns True if there is a value that is equal to integer 0
        contained in this object. False otherwise
        """
        for point in self.points:
            for i in range(len(point)):
                if point[i] == 0:
                    return True
        return False

    def _mul__implementation(self, other):
        if isinstance(other, UML.data.Base):
            return self._matrixMultiply_implementation(other)
        else:
            ret = self.copy()
            ret._scalarMultiply_implementation(other)
            return ret

    def _matrixMultiply_implementation(self, other):
        """
        Matrix multiply this UML data object against the provided other
        UML data object. Both object must contain only numeric data. The
        featureCount of the calling object must equal the pointCount of
        the other object. The types of the two objects may be different,
        and the return is guaranteed to be the same type as at least one
        out of the two, to be automatically determined according to
        efficiency constraints.
        """
        ret = []
        for sPoint in self.points:
            retP = []
            for oFeature in other.features:
                runningTotal = 0
                for index in range(len(other.points)):
                    runningTotal += sPoint[index] * oFeature[index]
                retP.append(runningTotal)
            ret.append(retP)
        return List(ret)

    def _scalarMultiply_implementation(self, scalar):
        """
        Multiply every element of this UML data object by the provided
        scalar. This object must contain only numeric data. The 'scalar'
        parameter must be a numeric data type. The returned object will
        be the inplace modification of the calling object.
        """
        for point in self.data:
            for i in range(len(point)):
                point[i] *= scalar

    def outputMatrixData(self):
        """
        convert self.data to a numpy matrix
        """
        if len(self.data) == 0:# in case, self.data is []
            return numpy.matrix(numpy.empty([len(self.points.getNames()),
                                             len(self.features.getNames())]))

        return numpy.matrix(self.data)<|MERGE_RESOLUTION|>--- conflicted
+++ resolved
@@ -21,16 +21,7 @@
 from .listFeatures import ListFeatures, ListFeaturesView
 from .listElements import ListElements, ListElementsView
 from .dataHelpers import inheritDocstringsFactory
-<<<<<<< HEAD
-from .dataHelpers import reorderToMatchList
 from .dataHelpers import nonSparseAxisUniqueArray, uniqueNameGetter
-from UML.exceptions import ArgumentException, PackageException
-from UML.randomness import pythonRandom
-import six
-from six.moves import range
-from functools import reduce
-=======
->>>>>>> 13cd103a
 
 scipy = UML.importModule('scipy.io')
 pd = UML.importModule('pandas')
@@ -530,7 +521,7 @@
             #				assert isinstance(point, list)
                 assert len(point) == expectedLength
 
-    def _genericUnique_implementation(self, axis):
+    def _unique_implementation(self, axis):
         uniqueData, uniqueIndices = nonSparseAxisUniqueArray(self, axis)
         uniqueData = uniqueData.tolist()
         if self.data == uniqueData:
