--- conflicted
+++ resolved
@@ -105,11 +105,7 @@
     def _nonZeroIterator_implementation(self):
         return nzIt(self._source)
 
-<<<<<<< HEAD
-class MatrixPointsView(AxisView, MatrixPoints):
-=======
-class MatrixPointsView(MatrixPoints, AxisView, PointsView):
->>>>>>> 7ef79b34
+class MatrixPointsView(PointsView, AxisView, MatrixPoints):
     """
     Limit functionality of MatrixPoints to read-only
     """
