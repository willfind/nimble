--- conflicted
+++ resolved
@@ -103,9 +103,6 @@
     #     self._source.data = coo_matrix((data, (row, col)), newShape)
     #     self._source._sorted = 'point'
 
-<<<<<<< HEAD
-class SparsePointsView(AxisView, SparsePoints):
-=======
     ################################
     # Higher Order implementations #
     ################################
@@ -170,8 +167,7 @@
                                        shape=(len(uniqueDict), numRetFeatures))
         self._source._sorted = None
 
-class SparsePointsView(SparsePoints, AxisView, PointsView):
->>>>>>> 7ef79b34
+class SparsePointsView(PointsView, AxisView, SparsePoints):
     """
     Limit functionality of SparsePoints to read-only
     """
