--- conflicted
+++ resolved
@@ -444,11 +444,8 @@
 
         Examples
         --------
-<<<<<<< HEAD
         TODO - outstanding PR, will need an update.
 
-=======
->>>>>>> 24ead271
         >>> raw = [[1, 'a', 1], [2, 'b', 2], [3, 'c', 3]]
         >>> featureNames = ['keep1', 'replace', 'keep2']
         >>> data = UML.createData('Matrix', raw,
@@ -461,12 +458,7 @@
             [[1 1.000 0.000 0.000 1]
              [2 0.000 1.000 0.000 2]
              [3 0.000 0.000 1.000 3]]
-<<<<<<< HEAD
             featureNames={'keep1':0, 'replace=a':1, ... 'keep2':4}
-=======
-            featureNames={'keep1':0, 'replace=a':1, 'replace=b':2,
-                          'replace=c':3, 'keep2':4}
->>>>>>> 24ead271
             )
         """
         if UML.logger.active.position == 0:
