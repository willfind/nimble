"""
Anchors the hierarchy of data representation types, providing stubs and common functions.

"""

# TODO conversions
# TODO who sorts inputs to derived implementations?

from __future__ import division
from __future__ import absolute_import
from __future__ import print_function
import six
from six.moves import map
from six.moves import range
from six.moves import zip
import sys
import warnings
import cloudpickle

import __main__ as main
mplError = None
try:
    import matplotlib
    # for .show() to work in interactive sessions
    # a backend different than Agg needs to be use
    # The interactive session can choose by default e.g.,
    # in jupyter-notebook inline is the default.
    if hasattr(main, '__file__'):
        # It must be agg  for non-interactive sessions
        # otherwise the combination of matplotlib and multiprocessing
        # produces a segfault.
        # Open matplotlib issue here: https://github.com/matplotlib/matplotlib/issues/8795
        # It applies for both for python 2 and 3
        matplotlib.use('Agg')

except ImportError as e:
    mplError = e

#print('matplotlib backend: {}'.format(matplotlib.get_backend()))

import math
import numbers
import itertools
import copy
import numpy
import os.path
import inspect
import operator
from multiprocessing import Process

import UML

pd = UML.importModule('pandas')

cython = UML.importModule('cython')
if cython is None or not cython.compiled:
    from math import sin, cos

from UML.exceptions import ArgumentException, PackageException
from UML.exceptions import ImproperActionException
from UML.logger import produceFeaturewiseReport
from UML.logger import produceAggregateReport
from UML.logger.uml_logger import logCapture
from UML.randomness import pythonRandom

from . import dataHelpers

# the prefix for default point and feature names
from .dataHelpers import DEFAULT_PREFIX, DEFAULT_PREFIX2, DEFAULT_PREFIX_LENGTH

from .dataHelpers import DEFAULT_NAME_PREFIX

from .dataHelpers import formatIfNeeded

from .dataHelpers import makeConsistentFNamesAndData

def to2args(f):
    """
    this function is for __pow__. In cython, __pow__ must have 3 arguments and default can't be used there.
    so this function is used to convert a function with 3 arguments to a function with 2 arguments when it is used
    in python environment.
    """
    def tmpF(x, y):
        return f(x, y, None)
    return tmpF

def hashCodeFunc(elementValue, pointNum, featureNum):
    return ((sin(pointNum) + cos(featureNum)) / 2.0) * elementValue

class Base(object):
    """
    Class defining important data manipulation operations and giving functionality
    for the naming the features of that data. A mapping from feature names to feature
    indices is given by the featureNames attribute, the inverse of that mapping is
    given by featureNamesInverse.

    """

    def __init__(self, shape, pointNames=None, featureNames=None, name=None,
                 paths=(None, None), **kwds):
        """
        Instantiates the book-keeping structures that are taken to be common
        across all data types. Specifically, this includes point and feature
        names, an object name, and originating pathes for the data in this
        object. Note: this method (as should all other __init__ methods in
        this hierarchy) makes use of super()

        pointNames: may be a list or dict mapping names to indices. None is
        given if default names are desired.

        featureNames: may be a list or dict mapping names to indices. None is
        given if default names are desired.

        name: the name to be associated with this object.

        paths: a tuple, where the first entry is taken to be the string
        representing the absolute path to the source file of the data and
        the second entry is taken to be the relative path. Both may be
        None if these values are to be unspecified.

        **kwds: potentially full of arguments further up the class hierarchy,
        as following best practices for use of super(). Note however, that
        this class is the root of the object hierarchy as statically defined.

        """
        self._pointCount = shape[0]
        self._featureCount = shape[1]
        if pointNames is not None and len(pointNames) != shape[0]:
            msg = "The length of the pointNames (" + str(len(pointNames))
            msg += ") must match the points given in shape (" + str(shape[0])
            msg += ")"
            raise ArgumentException(msg)
        if featureNames is not None and len(featureNames) != shape[1]:
            msg = "The length of the featureNames (" + str(len(featureNames))
            msg += ") must match the features given in shape ("
            msg += str(shape[1]) + ")"
            raise ArgumentException(msg)

        # Set up point names
        self._nextDefaultValuePoint = 0
        if pointNames is None:
            self.pointNamesInverse = None
            self.pointNames = None
        elif isinstance(pointNames, list):
            self._nextDefaultValuePoint = self._pointCount
            self.setPointNames(pointNames)
        elif isinstance(pointNames, dict):
            self._nextDefaultValuePoint = self._pointCount
            self.setPointNames(pointNames)
        # could still be an ordered container, pass it on to the list helper
        elif hasattr(pointNames, '__len__') and hasattr(pointNames, '__getitem__'):
            self._nextDefaultValuePoint = self._pointCount
            self.setPointNames(pointNames)
        else:
            raise ArgumentException(
                "pointNames may only be a list, an ordered container, or a dict, defining a mapping between integers and pointNames")

        # Set up feature names
        self._nextDefaultValueFeature = 0
        if featureNames is None:
            self.featureNamesInverse = None
            self.featureNames = None
        elif isinstance(featureNames, list):
            self._nextDefaultValueFeature = self._featureCount
            self.setFeatureNames(featureNames)
        elif isinstance(featureNames, dict):
            self._nextDefaultValueFeature = self._featureCount
            self.setFeatureNames(featureNames)
        # could still be an ordered container, pass it on to the list helper
        elif hasattr(featureNames, '__len__') and hasattr(featureNames, '__getitem__'):
            self._nextDefaultValueFeature = self._featureCount
            self.setFeatureNames(featureNames)
        else:
            raise ArgumentException(
                "featureNames may only be a list, an ordered container, or a dict, defining a mapping between integers and featureNames")

        # Set up object name
        if name is None:
            self._name = dataHelpers.nextDefaultObjectName()
        else:
            self._name = name

        # Set up paths
        if paths[0] is not None and not isinstance(paths[0], six.string_types):
            raise ArgumentException(
                "paths[0] must be None or an absolute path to the file from which the data originates")
        if paths[0] is not None and not os.path.isabs(paths[0]) and not paths[0].startswith('http'):
            raise ArgumentException("paths[0] must be an absolute path")
        self._absPath = paths[0]

        if paths[1] is not None and not isinstance(paths[1], six.string_types):
            raise ArgumentException(
                "paths[1] must be None or a relative path to the file from which the data originates")
        self._relPath = paths[1]

        # call for safety
        super(Base, self).__init__(**kwds)


    #######################
    # Property Attributes #
    #######################

    def _getpointCount(self):
        return self._pointCount

    points = property(_getpointCount, doc="The number of points in this object")

    def _getfeatureCount(self):
        return self._featureCount

    features = property(_getfeatureCount, doc="The number of features in this object")

    def _setpointCount(self, value):
        self._pointCount = value

    def _setfeatureCount(self, value):
        self._featureCount = value

    def _getObjName(self):
        return self._name

    def _setObjName(self, value):
        if value is None:
            self._name = dataHelpers.nextDefaultObjectName()
        else:
            if not isinstance(value, six.string_types):
                msg = "The name of an object may only be a string, or the value None"
                raise ValueError(msg)
            self._name = value

    name = property(_getObjName, _setObjName, doc="A name to be displayed when printing or logging this object")

    def _getAbsPath(self):
        return self._absPath

    absolutePath = property(_getAbsPath, doc="The path to the file this data originated from, in absolute form")

    def _getRelPath(self):
        return self._relPath

    relativePath = property(_getRelPath, doc="The path to the file this data originated from, in relative form")

    def _getPath(self):
        return self.absolutePath

    path = property(_getPath, doc="The path to the file this data originated from")

    def _pointNamesCreated(self):
        """
        Returns True if point default names have been created/assigned
        to the object.
        If the object does not have points it returns True.
        """
        if self.pointNamesInverse is None:
            return False
        else:
            return True

    def _featureNamesCreated(self):
        """
        Returns True if feature default names have been created/assigned
        to the object.
        If the object does not have features it returns True.
        """
        if self.featureNamesInverse is None:
            return False
        else:
            return True

    ########################
    # Low Level Operations #
    ########################

    def __len__(self):
        # ordered such that the larger axis is always printed, even
        # if they are both in the range [0,1]
        if self.points == 0 or self.features == 0:
            return 0
        if self.points == 1:
            return self.features
        if self.features == 1:
            return self.points

        msg = "len() is undefined when the number of points ("
        msg += str(self.points)
        msg += ") and the number of features ("
        msg += str(self.features)
        msg += ") are both greater than 1"
        raise ImproperActionException(msg)


    def setPointName(self, oldIdentifier, newName):
        """
        Changes the pointName specified by previous to the supplied input name.

        oldIdentifier must be a non None string or integer, specifying either a current pointName
        or the index of a current pointName. newName may be either a string not currently
        in the pointName set, or None for an default pointName. newName cannot begin with the
        default prefix.

        None is always returned.

        """
        if self.points == 0:
            raise ArgumentException("Cannot set any point names; this object has no points ")
        if self.pointNames is None:
            self._setAllDefault('point')
        self._setName_implementation(oldIdentifier, newName, 'point', False)

    def setFeatureName(self, oldIdentifier, newName):
        """
        Changes the featureName specified by previous to the supplied input name.

        oldIdentifier must be a non None string or integer, specifying either a current featureName
        or the index of a current featureName. newName may be either a string not currently
        in the featureName set, or None for an default featureName. newName cannot begin with the
        default prefix.

        None is always returned.

        """
        if self.features == 0:
            raise ArgumentException("Cannot set any feature names; this object has no features ")
        if self.featureNames is None:
            self._setAllDefault('feature')
        self._setName_implementation(oldIdentifier, newName, 'feature', False)


    def setPointNames(self, assignments=None):
        """
        Rename all of the point names of this object according to the values
        specified by the assignments parameter. If given a list, then we use
        the mapping between names and array indices to define the point
        names. If given a dict, then that mapping will be used to define the
        point names. If assignments is None, then all point names will be
        given new default values. If assignment is an unexpected type, the names
        are not strings, the names are not unique, or point indices are missing,
        then an ArgumentException will be raised. None is always returned.

        """
        if assignments is None:
            self.pointNames = None
            self.pointNamesInverse = None
        elif isinstance(assignments, list):
            self._setNamesFromList(assignments, self.points, 'point')
        elif isinstance(assignments, dict):
            self._setNamesFromDict(assignments, self.points, 'point')
        else:
            msg = "'assignments' parameter may only be a list, a dict, or None, "
            msg += "yet a value of type " + \
                str(type(assignments)) + " was given"
            raise ArgumentException(msg)

    def setFeatureNames(self, assignments=None):
        """
        Rename all of the feature names of this object according to the values
        specified by the assignments parameter. If given a list, then we use
        the mapping between names and array indices to define the feature
        names. If given a dict, then that mapping will be used to define the
        feature names. If assignments is None, then all feature names will be
        given new default values. If assignment is an unexpected type, the names
        are not strings, the names are not unique, or feature indices are missing,
        then an ArgumentException will be raised. None is always returned.

        """
        if assignments is None:
            self.featureNames = None
            self.featureNamesInverse = None
        elif isinstance(assignments, list):
            self._setNamesFromList(assignments, self.features, 'feature')
        elif isinstance(assignments, dict):
            self._setNamesFromDict(assignments, self.features, 'feature')
        else:
            msg = "'assignments' parameter may only be a list, a dict, or None, "
            msg += "yet a value of type " + \
                str(type(assignments)) + " was given"
            raise ArgumentException(msg)

    def nameIsDefault(self):
        """Returns True if self.name has a default value"""
        return self.name.startswith(UML.data.dataHelpers.DEFAULT_NAME_PREFIX)

    def getPointNames(self):
        """Returns a list containing all point names, where their index
        in the list is the same as the index of the point they correspond
        to.

        """
        if not self._pointNamesCreated():
            self._setAllDefault('point')
        return copy.copy(self.pointNamesInverse)

    def getFeatureNames(self):
        """Returns a list containing all feature names, where their index
        in the list is the same as the index of the feature they
        correspond to.

        """
        if not self._featureNamesCreated():
            self._setAllDefault('feature')
        return copy.copy(self.featureNamesInverse)

    def getPointName(self, index):
        if not self._pointNamesCreated():
            self._setAllDefault('point')
        return self.pointNamesInverse[index]

    def getPointIndex(self, name):
        if not self._pointNamesCreated():
            self._setAllDefault('point')
        return self.pointNames[name]

    def getPointIndices(self, names):
        if not self._pointNamesCreated():
            self._setAllDefault('point')
        return [self.pointNames[n] for n in names]

    def hasPointName(self, name):
        try:
            self.getPointIndex(name)
            return True
        except KeyError:
            return False

    def getFeatureName(self, index):
        if not self._featureNamesCreated():
            self._setAllDefault('feature')
        return self.featureNamesInverse[index]

    def getFeatureIndex(self, name):
        if not self._featureNamesCreated():
            self._setAllDefault('feature')
        return self.featureNames[name]

    def getFeatureIndices(self, names):
        if not self._featureNamesCreated():
            self._setAllDefault('feature')
        return [self.featureNames[n] for n in names]

    def hasFeatureName(self, name):
        try:
            self.getFeatureIndex(name)
            return True
        except KeyError:
            return False

    ###########################
    # Higher Order Operations #
    ###########################
    @logCapture
    def dropFeaturesContainingType(self, typeToDrop, useLog=None):
        """
        Modify this object so that it no longer contains features which have the specified
        type as values. None is always returned.

        """
        if not isinstance(typeToDrop, (list, tuple)):
            if not isinstance(typeToDrop, type):
                raise ArgumentException(
                    "The only allowed inputs are a list of types or a single type, yet the input is neither a list or a type")
            typeToDrop = [typeToDrop]
        else:
            for value in typeToDrop:
                if not isinstance(value, type):
                    raise ArgumentException("When giving a list as input, every contained value must be a type")

        if self.points == 0 or self.features == 0:
            return

        def hasType(feature):
            for value in feature:
                for typeValue in typeToDrop:
                    if isinstance(value, typeValue):
                        return True
            return False

        removed = self.extractFeatures(hasType)

        argDict = {}
        dropNames = [drop.__name__ for drop in typeToDrop]
        dropString = str(dropNames)
        argDict["typeToDrop"] = dropString
        UML.logger.active.logPrep("dropFeaturesContainingType", self.getTypeString(), argDict)

        return

    @logCapture
    def replaceFeatureWithBinaryFeatures(self, featureToReplace, useLog=None):
        """
        Modify this object so that the chosen feature is removed, and binary valued
        features are added, one for each possible value seen in the original feature.
        None is always returned.

        """

        if self.points == 0:
            raise ImproperActionException("This action is impossible, the object has 0 points")

        index = self._getFeatureIndex(featureToReplace)
        # extract col.
        toConvert = self.extractFeatures([index])

        # MR to get list of values
        def getValue(point):
            return [(point[0], 1)]

        def simpleReducer(identifier, valuesList):
            return (identifier, 0)

        values = toConvert.mapReducePoints(getValue, simpleReducer)
        values.setFeatureName(0, 'values')
        values = values.extractFeatures([0])

        # Convert to List, so we can have easy access
        values = values.copyAs(format="List")

        # for each value run calculateForEachPoint to produce a category
        # point for each value
        def makeFunc(value):
            def equalTo(point):
                if point[0] == value:
                    return 1
                return 0

            return equalTo

        varName = toConvert.getFeatureName(0)

        for point in values.data:
            value = point[0]
            ret = toConvert.calculateForEachPoint(makeFunc(value))
            ret.setFeatureName(0, varName + "=" + str(value).strip())
            toConvert.appendFeatures(ret)

        # remove the original feature, and combine with self
        toConvert.extractFeatures([varName])
        self.appendFeatures(toConvert)

        return toConvert.getFeatureNames()


    @logCapture
    def transformFeatureToIntegers(self, featureToConvert, useLog=None):
        """
        Modify this object so that the chosen feature in removed, and a new integer
        valued feature is added with values 0 to n-1, one for each of n values present
        in the original feature. None is always returned.

        """

        if self.points == 0:
            raise ImproperActionException("This action is impossible, the object has 0 points")

        index = self._getFeatureIndex(featureToConvert)

        # extract col.
        toConvert = self.extractFeatures([index])

        # MR to get list of values
        def getValue(point):
            return [(point[0], 1)]

        def simpleReducer(identifier, valuesList):
            return (identifier, 0)

        values = toConvert.mapReducePoints(getValue, simpleReducer)
        values.setFeatureName(0, 'values')
        values = values.extractFeatures([0])

        # Convert to List, so we can have easy access
        values = values.copyAs(format="List")

        mapping = {}
        index = 0
        for point in values.data:
            if point[0] not in mapping:
                mapping[point[0]] = index
                index = index + 1

        def lookup(point):
            return mapping[point[0]]

        converted = toConvert.calculateForEachPoint(lookup)
        converted.setPointNames(toConvert.getPointNames())
        converted.setFeatureName(0, toConvert.getFeatureName(0))

        self.appendFeatures(converted)


    @logCapture
    def extractPointsByCoinToss(self, extractionProbability, useLog=None):
        """
        Return a new object containing a randomly selected sample of points
        from this object, where a random experiment is performed for each
        point, with the chance of selection equal to the extractionProbabilty
        parameter. Those selected values are also removed from this object.

        """
        #		if self.points == 0:
        #			raise ImproperActionException("Cannot extract points from an object with 0 points")

        if extractionProbability is None:
            raise ArgumentException("Must provide a extractionProbability")
        if extractionProbability <= 0:
            raise ArgumentException("extractionProbability must be greater than zero")
        if extractionProbability >= 1:
            raise ArgumentException("extractionProbability must be less than one")

        def experiment(point):
            return bool(pythonRandom.random() < extractionProbability)

        ret = self.extractPoints(experiment)

        return ret

    @logCapture
    def calculateForEachPoint(self, function, points=None, useLog=None):
        """
        Calculates the results of the given function on the specified points
        in this object, with output values collected into a new object that
        is returned upon completion.

        function must not be none and accept the view of a point as an argument

        points may be None to indicate application to all points, a single point
        ID or a list of point IDs to limit application only to those specified.

        """

        if points is not None:
            points = copy.copy(points)
        if self.points == 0:
            raise ImproperActionException("We disallow this function when there are 0 points")
        if self.features == 0:
            raise ImproperActionException("We disallow this function when there are 0 features")
        if function is None:
            raise ArgumentException("function must not be None")

        if points is not None and not isinstance(points, list):
            if not isinstance(points, int):
                raise ArgumentException(
                    "Only allowable inputs to 'points' parameter is an int ID, a list of int ID's, or None")
            points = [points]

        if points is not None:
            for i in range(len(points)):
                points[i] = self._getPointIndex(points[i])

        self.validate()

        ret = self._calculateForEach_implementation(function, points, 'point')

        if points is not None:
            setNames = [self.getPointName(x) for x in sorted(points)]
            ret.setPointNames(setNames)
        else:
            ret.setPointNames(self.getPointNames())

        ret._absPath = self.absolutePath
        ret._relPath = self.relativePath

        return ret

    @logCapture
    def calculateForEachFeature(self, function, features=None, useLog=None, **kwargs):
        """
        Calculates the results of the given function on the specified features
        in this object, with output values collected into a new object that is
        returned upon completion.

        function must not be none and accept the view of a point as an argument

        features may be None to indicate application to all features, a single
        feature ID or a list of feature IDs to limit application only to those
        specified.

        """

        if features is not None:
            features = copy.copy(features)
        if self.points == 0:
            raise ImproperActionException("We disallow this function when there are 0 points")
        if self.features == 0:
            raise ImproperActionException("We disallow this function when there are 0 features")
        if function is None:
            raise ArgumentException("function must not be None")

        if features is not None and not isinstance(features, list):
            if not (isinstance(features, int) or isinstance(features, six.string_types)):
                raise ArgumentException(
                    "Only allowable inputs to 'features' parameter is an ID, a list of int ID's, or None")
            features = [features]

        if features is not None:
            for i in range(len(features)):
                features[i] = self._getFeatureIndex(features[i])

        self.validate()

        ret = self._calculateForEach_implementation(function, features, 'feature')

        if features is not None:
            setNames = [self.getFeatureName(x) for x in sorted(features)]
            ret.setFeatureNames(setNames)
        else:
            ret.setFeatureNames(self.getFeatureNames())

        ret._absPath = self.absolutePath
        ret._relPath = self.relativePath

        return ret


    def _calculateForEach_implementation(self, function, included, axis):
        if axis == 'point':
            viewIterator = self.pointIterator()
        else:
            viewIterator = self.featureIterator()

        retData = []
        for viewID, view in enumerate(viewIterator):
            if included is not None and viewID not in included:
                continue
            currOut = function(view)
            # first we branch on whether the output has multiple values or is singular.
            if hasattr(currOut, '__iter__') and not isinstance(currOut, six.string_types):#in python3, string has __iter__ too.
                # if there are multiple values, they must be random accessible
                if not hasattr(currOut, '__getitem__'):
                    raise ArgumentException(
                        "function must return random accessible data (ie has a __getitem__ attribute)")

                toCopyInto = []
                for value in currOut:
                    toCopyInto.append(value)
                retData.append(toCopyInto)
            # singular return
            else:
                retData.append([currOut])

        ret = UML.createData(self.getTypeString(), retData)
        if axis != 'point':
            ret.transpose()

        return ret

<<<<<<< HEAD
    @logCapture
    def mapReducePoints(self, mapper, reducer, useLog=None):
        if self.points == 0:
=======

    def mapReducePoints(self, mapper, reducer):
        """
        Return a new object containing the results of the given mapper and
        reducer functions

        mapper:  a function receiving a point as the input and outputting an
                 iterable containing two-tuple(s) of mapping identifier and
                 point values

        reducer: a function receiving the output of mapper as input and outputting
                 a two-tuple containing the identifier and the reduced value
        """
        return self._mapReduce_implementation('point', mapper, reducer)

    def mapReduceFeatures(self, mapper, reducer):
        """
        Return a new object containing the results of the given mapper and
        reducer functions

        mapper:  a function receiving a feature as the input and outputting an
                 iterable containing two-tuple(s) of mapping identifier and
                 feature values

        reducer: a function receiving the output of mapper as input and outputting
                 a two-tuple containing the identifier and the reduced value
        """
        return self._mapReduce_implementation('feature', mapper, reducer)

    def _mapReduce_implementation(self, axis, mapper, reducer):
        if axis == 'point':
            targetCount = self.points
            otherCount = self.features
            valueIterator = self.pointIterator
            otherAxis = 'feature'
        else:
            targetCount = self.features
            otherCount = self.points
            valueIterator = self.featureIterator
            otherAxis = 'point'

        if targetCount == 0:
>>>>>>> 1901fcc0
            return UML.createData(self.getTypeString(), numpy.empty(shape=(0, 0)))
        if otherCount == 0:
            msg = "We do not allow operations over {0}s if there are 0 {1}s".format(axis, otherAxis)
            raise ImproperActionException(msg)

        if mapper is None or reducer is None:
            raise ArgumentException("The arguments must not be none")
        if not hasattr(mapper, '__call__'):
            raise ArgumentException("The mapper must be callable")
        if not hasattr(reducer, '__call__'):
            raise ArgumentException("The reducer must be callable")

        self.validate()

        mapResults = {}
        # apply the mapper to each point in the data
        for value in valueIterator():
            currResults = mapper(value)
            # the mapper will return a list of key value pairs
            for (k, v) in currResults:
                # if key is new, we must add an empty list
                if k not in mapResults:
                    mapResults[k] = []
                # append this value to the list of values associated with the key
                mapResults[k].append(v)

        # apply the reducer to the list of values associated with each key
        ret = []
        for mapKey in mapResults.keys():
            mapValues = mapResults[mapKey]
            # the reducer will return a tuple of a key to a value
            redRet = reducer(mapKey, mapValues)
            if redRet is not None:
                (redKey, redValue) = redRet
                ret.append([redKey, redValue])
        ret = UML.createData(self.getTypeString(), ret)

        ret._absPath = self.absolutePath
        ret._relPath = self.relativePath

        return ret

    @logCapture
    def groupByFeature(self, by, countUniqueValueOnly=False, useLog=None):
        """
        Group data object by one or more features.
        Input:
        by: can be an int, string or a list of int or a list of string
        """

        def findKey1(point, by):#if by is a string or int
            return point[by]

        def findKey2(point, by):#if by is a list of string or a list of int
            return tuple([point[i] for i in by])

        if isinstance(by, (six.string_types, numbers.Number)):#if by is a list, then use findKey2; o.w. use findKey1
            findKey = findKey1
        else:
            findKey = findKey2

        res = {}
        if countUniqueValueOnly:
            for point in self.pointIterator():
                k = findKey(point, by)
                if k not in res:
                    res[k] = 1
                else:
                    res[k] += 1
        else:
            for point in self.pointIterator():
                k = findKey(point, by)
                if k not in res:
                    res[k] = point.getPointNames()
                else:
                    res[k].extend(point.getPointNames())

            for k in res:
                tmp = self.copyPoints(toCopy=res[k])
                tmp.extractFeatures(by)
                res[k] = tmp

        return res

    @logCapture
    def countUniqueFeatureValues(self, feature):
        """
        Count unique values for one feature or multiple features combination.
        Input:
        feature: can be an int, string or a list of int or a list of string
        """
        return self.groupByFeature(feature, countUniqueValueOnly=True)

    def pointIterator(self):
    #		if self.features == 0:
    #			raise ImproperActionException("We do not allow iteration over points if there are 0 features")

        class pointIt():
            def __init__(self, outer):
                self._outer = outer
                self._position = 0

            def __iter__(self):
                return self

            def next(self):
                while (self._position < self._outer.points):
                    value = self._outer.pointView(self._position)
                    self._position += 1
                    return value
                raise StopIteration

            def __next__(self):
                return self.next()

        return pointIt(self)

    def featureIterator(self):
    #		if self.points == 0:
    #			raise ImproperActionException("We do not allow iteration over features if there are 0 points")

        class featureIt():
            def __init__(self, outer):
                self._outer = outer
                self._position = 0

            def __iter__(self):
                return self

            def next(self):
                while (self._position < self._outer.features):
                    value = self._outer.featureView(self._position)
                    self._position += 1
                    return value
                raise StopIteration

            def __next__(self):
                return self.next()

        return featureIt(self)

    @logCapture
    def calculateForEachElement(self, function, points=None, features=None, preserveZeros=False,
                                skipNoneReturnValues=False, outputType=None, useLog=None):
        """
        Returns a new object containing the results of calling function(elementValue)
        or function(elementValue, pointNum, featureNum) for each element.

        points: Limit to only elements of the specified points; may be None for
        all points, a single ID, or a list of IDs; this will affect the shape
        of the returned object.

        features: Limit to only elements of the specified features; may be None for
        all features, a single ID, or a list of IDs; this will affect the shape
        of the returned object.

        preserveZeros: If True it does not apply the function to elements in
        the data that are 0 and a 0 is placed in its place in the output.

        skipNoneReturnValues: If True, any time function() returns None, the
        value that was input to the function will be put in the output in place
        of None.

        """

        oneArg = False
        try:
            function(0, 0, 0)
        except TypeError:
            oneArg = True

        if points is not None and not isinstance(points, list):
            if not isinstance(points, (int, six.string_types)):
                raise ArgumentException(
                    "Only allowable inputs to 'points' parameter is an int ID, a list of int ID's, or None")
            points = [points]

        if features is not None and not isinstance(features, list):
            if not isinstance(features, (int, six.string_types)):
                raise ArgumentException(
                    "Only allowable inputs to 'features' parameter is an ID, a list of int ID's, or None")
            features = [features]

        if points is not None:
            # points = copy.copy(points)
            points = [self._getPointIndex(i) for i in points]

        if features is not None:
            # features = copy.copy(features)
            features = [self._getFeatureIndex(i) for i in features]

        if outputType is not None:
            optType = outputType
        else:
            optType = self.getTypeString()

        # Use vectorized for functions with oneArg
        if oneArg:
            if not preserveZeros:
                # check if the function preserves zero values
                preserveZeros = function(0) == 0
            def functionWrap(value):
                if preserveZeros and value == 0:
                    return 0
                currRet = function(value)
                if skipNoneReturnValues and currRet is None:
                    return value
                else:
                    return currRet

            vectorized = numpy.vectorize(functionWrap)
            ret = self._calculateForEachElement_implementation(
                     vectorized, points, features, preserveZeros, optType)
        else:
            points = points if points else list(range(self.points))
            features = features if features else list(range(self.features))
            valueArray = numpy.empty([len(points), len(features)])
            p = 0
            for pi in points:
                f = 0
                for fj in features:
                    value = self[pi, fj]
                    if preserveZeros and value == 0:
                        valueArray[p, f] = 0
                    else:
                        currRet = function(value) if oneArg else function(value, pi, fj)
                        if skipNoneReturnValues and currRet is None:
                            valueArray[p, f] = value
                        else:
                            valueArray[p, f] = currRet
                    f += 1
                p += 1

            ret = UML.createData(optType, valueArray)

        ret._absPath = self.absolutePath
        ret._relPath = self.relativePath

        self.validate()

        return ret

<<<<<<< HEAD
    @logCapture
=======
    def _calculateForEachElementGenericVectorized(self, function, points, features,
                                                  outputType):
        # need points/features as arrays for indexing
        points = numpy.array(points) if points else numpy.array(range(self.points))
        features = numpy.array(features) if features else numpy.array(range(self.features))
        toCalculate = self.copyAs('numpyarray')
        # array with only desired points and features
        toCalculate = toCalculate[points[:,None], features]
        values = function(toCalculate)
        return UML.createData(outputType, values)


>>>>>>> 1901fcc0
    def countElements(self, function):
        """
        Apply the function onto each element, the result should be True or False, or 1 or 0. Then return back the sum of
        True (1).
        function: can be a function object or a string like '>0'.
        """
        if callable(function):
            ret = self.calculateForEachElement(function=function, outputType='Matrix')
        elif isinstance(function, six.string_types):
            func = lambda x: eval('x'+function)
            ret = self.calculateForEachElement(function=func, outputType='Matrix')
        else:
            raise ArgumentException('function can only be a function or str, not else')
        return int(numpy.sum(ret.data))

    @logCapture
    def hashCode(self):
        """returns a hash for this matrix, which is a number x in the range 0<= x < 1 billion
        that should almost always change when the values of the matrix are changed by a substantive amount"""
        if self.points == 0 or self.features == 0:
            return 0
        valueObj = self.calculateForEachElement(hashCodeFunc, preserveZeros=True, outputType='Matrix')
        valueList = valueObj.copyAs(format="python list")
        avg = sum(itertools.chain.from_iterable(valueList)) / float(self.points * self.features)
        bigNum = 1000000000
        #this should return an integer x in the range 0<= x < 1 billion
        return int(int(round(bigNum * avg)) % bigNum)

    @logCapture
    def isApproximatelyEqual(self, other):
        """If it returns False, this DataMatrix and otherDataMatrix definitely don't store equivalent data.
        If it returns True, they probably do but you can't be absolutely sure.
        Note that only the actual data stored is considered, it doesn't matter whether the data matrix objects
        passed are of the same type (Matrix, Sparse, etc.)"""
        self.validate()
        #first check to make sure they have the same number of rows and columns
        if self.points != other.points: return False
        if self.features != other.features: return False
        #now check if the hashes of each matrix are the same
        if self.hashCode() != other.hashCode(): return False
        return True

<<<<<<< HEAD
    @logCapture
    def shufflePoints(self, indices=None, useLog=None):
=======

    def shufflePoints(self):
>>>>>>> 1901fcc0
        """
        Permute the indexing of the points so they are in a random order. Note: this relies on
        python's random.shuffle() so may not be sufficiently random for large number of points.
        See shuffle()'s documentation.

        """
<<<<<<< HEAD

        if indices is None:
            indices = list(range(0, self.points))
            pythonRandom.shuffle(indices)
        else:
            if len(indices) != self.points:
                raise ArgumentException(
                    "If indices are supplied, it must be a list with all and only valid point indices")
            for value in indices:
                if value < 0 or value > self.points:
                    raise ArgumentException("A value in indices is out of bounds of the valid range of points")
=======
        return self._genericShuffleFrontend('point')

>>>>>>> 1901fcc0

    def shuffleFeatures(self):
        """
        Permute the indexing of the features so they are in a random order. Note: this relies on
        python's random.shuffle() so may not be sufficiently random for large number of features.
        See shuffle()'s documentation.

        """
        return self._genericShuffleFrontend('feature')


<<<<<<< HEAD
    @logCapture
    def shuffleFeatures(self, indices=None, useLog=None):
=======
    def _genericShuffleFrontend(self, axis):
>>>>>>> 1901fcc0
        """
        Generic function for shufflePoints and shuffleFeatures. Note: this relies on
        python's random.shuffle() so may not be sufficiently random for large number of features.
        See shuffle()'s documentation.

        """
<<<<<<< HEAD

        if indices is None:
            indices = list(range(0, self.features))
            pythonRandom.shuffle(indices)
=======
        if axis == 'point':
            values = self.points
            sorter = self.sortPoints
>>>>>>> 1901fcc0
        else:
            values = self.features
            sorter = self.sortFeatures

        indices = list(range(values))
        pythonRandom.shuffle(indices)

        sorter(sortHelper=indices)


    def copy(self):
        """
        Return a new object which has the same data (and featureNames, depending on
        the return type) and in the same UML format as this object.

        """
        return self.copyAs(self.getTypeString())

    @logCapture
    def trainAndTestSets(self, testFraction, labels=None, randomOrder=True, useLog=None):
        """Partitions this object into training / testing, data / labels
        sets, returning a new object for each as needed.

        testFraction: the fraction of the data to be placed in the testing
        sets. If randomOrder is False, then the points are taken from the
        end of this object.

        labels: may be None, a single feature ID, or a list of feature
        IDs depending on whether one is dealing with data for unsupervised
        learning, single variable supervised learning, or multi-output
        supervised learning. This parameter will affect the shape of the
        returned tuple.

        randomOrder: controls whether the order of the points in the returns
        sets matches that of the original object, or if their order is
        randomized.

        Returns either a length 2 or a length 4 tuple. If labels=None, then
        returns a length 2 tuple containing the training object, then the
        testing object (trainX, testX). If labels is non-None, a length 4
        tuple is returned, containing the training data object, then the
        training labels object, then the testing data object, and finally
        the testing labels (trainX, trainY, testX, testY).

        """

        toSplit = self.copy()
        if randomOrder:
            toSplit.shufflePoints()

        testXSize = int(round(testFraction * self.points))
        startIndex = self.points - testXSize

        #pull out a testing set
        if testXSize == 0:
            testX = toSplit.extractPoints([])
        else:
            testX = toSplit.extractPoints(start=startIndex)

        if labels is None:
            toSplit.name = self.name + " trainX"
            testX.name = self.name + " testX"

            return toSplit, testX

        # safety for empty objects
        toExtract = labels
        if testXSize == 0:
            toExtract = []

        trainY = toSplit.extractFeatures(toExtract)
        testY = testX.extractFeatures(toExtract)

        toSplit.name = self.name + " trainX"
        trainY.name = self.name + " trainY"
        testX.name = self.name + " testX"
        testY.name = self.name + " testY"

        return toSplit, trainY, testX, testY

    def normalizePoints(self, subtract=None, divide=None, applyResultTo=None, useLog=None):
        """
        Modify all points in this object according to the given
        operations.

        applyResultTo: default None, if a UML object is given, then
        perform the same operations to it as are applied to the calling
        object. However, if a statistical method is specified as subtract
        or divide, then	concrete values are first calculated only from
        querying the calling object, and the operation is performed on
        applyResultTo using the results; as if a UML object was given
        for the subtract or divide arguments.

        subtract: what should be subtracted from data. May be a fixed
        numerical value, a string defining a statistical function (all of
        the same ones callable though pointStatistics), or a UML data
        object. If a vector shaped object is given, then the value
        associated with each point will be subtracted from all values of
        that point. Otherwise, the values in the object are used for
        elementwise subtraction. Default None - equivalent to subtracting
        0.

        divide: defines the denominator for dividing the data. May be a
        fixed numerical value, a string defining a statistical function
        (all of the same ones callable though pointStatistics), or a UML
        data object. If a vector shaped object is given, then the value
        associated with each point will be used in division of all values
        for that point. Otherwise, the values in the object are used for
        elementwise division. Default None - equivalent to dividing by
        1.

        Returns None while having affected the data of the calling
        object and applyResultTo (if non-None).

        """
        self._normalizeGeneric("point", subtract, divide, applyResultTo, useLog=useLog)

    def normalizeFeatures(self, subtract=None, divide=None, applyResultTo=None, useLog=None):
        """
        Modify all features in this object according to the given
        operations.

        applyResultTo: default None, if a UML object is given, then
        perform the same operations to it as are applied to the calling
        object. However, if a statistical method is specified as subtract
        or divide, then	concrete values are first calculated only from
        querying the calling object, and the operation is performed on
        applyResultTo using the results; as if a UML object was given
        for the subtract or divide arguments.

        subtract: what should be subtracted from data. May be a fixed
        numerical value, a string defining a statistical function (all of
        the same ones callable though featureStatistics), or a UML data
        object. If a vector shaped object is given, then the value
        associated with each feature will be subtracted from all values of
        that feature. Otherwise, the values in the object are used for
        elementwise subtraction. Default None - equivalent to subtracting
        0.

        divide: defines the denominator for dividing the data. May be a
        fixed numerical value, a string defining a statistical function
        (all of the same ones callable though featureStatistics), or a UML
        data object. If a vector shaped object is given, then the value
        associated with each feature will be used in division of all values
        for that feature. Otherwise, the values in the object are used for
        elementwise division. Default None - equivalent to dividing by
        1.

        Returns None while having affected the data of the calling
        object and applyResultTo (if non-None).

        """
        self._normalizeGeneric("feature", subtract, divide, applyResultTo, useLog=useLog)

    @logCapture
    def _normalizeGeneric(self, axis, subtract, divide, applyResultTo, useLog=None):

        # used to trigger later conditionals
        alsoIsObj = isinstance(applyResultTo, UML.data.Base)

        # the operation is different when the input is a vector
        # or produces a vector (ie when the input is a statistics
        # string) so during the validation steps we check for
        # those cases
        subIsVec = False
        divIsVec = False

        # check it is within the desired types
        if subtract is not None:
            if not isinstance(subtract, (int, float, six.string_types, UML.data.Base)):
                msg = "The argument named subtract must have a value that is "
                msg += "an int, float, string, or is a UML data object"
                raise ArgumentException(msg)
        if divide is not None:
            if not isinstance(divide, (int, float, six.string_types, UML.data.Base)):
                msg = "The argument named divide must have a value that is "
                msg += "an int, float, string, or is a UML data object"
                raise ArgumentException(msg)

        # check that if it is a string, it is one of the accepted values
        if isinstance(subtract, six.string_types):
            self._validateStatisticalFunctionInputString(subtract)
        if isinstance(divide, six.string_types):
            self._validateStatisticalFunctionInputString(divide)

        # arg generic helper to check that objects are of the
        # correct shape/size
        def validateInObjectSize(argname, argval):
            inPC = argval.points
            inFC = argval.features
            selfPC = self.points
            selfFC = self.features

            inMainLen = inPC if axis == "point" else inFC
            inOffLen = inFC if axis == "point" else inPC
            selfMainLen = selfPC if axis == "point" else selfFC
            selfOffLen = selfFC if axis == 'point' else selfPC

            if inMainLen != selfMainLen or inOffLen != selfOffLen:
                vecErr = argname + " "
                vecErr += "was a UML object in the shape of a "
                vecErr += "vector (" + str(inPC) + " x "
                vecErr += str(inFC) + "), "
                vecErr += "but the length of long axis did not match "
                vecErr += "the number of " + axis + "s in this object ("
                vecErr += str(self.points) + ")."
                # treat it as a vector
                if inMainLen == 1:
                    if inOffLen != selfMainLen:
                        raise ArgumentException(vecErr)
                    return True
                # treat it as a vector
                elif inOffLen == 1:
                    if inMainLen != selfMainLen:
                        raise ArgumentException(vecErr)
                    argval.transpose()
                    return True
                # treat it as a mis-sized object
                else:
                    msg = argname + " "
                    msg += "was a UML obejct with a shape of ("
                    msg += str(inPC) + " x " + str(inFC) + "), "
                    msg += "but it doesn't match the shape of the calling"
                    msg += "object (" + str(selfPC) + " x "
                    msg += str(selfFC) + ")"
                    raise ArgumentException(msg)
            return False

        def checkAlsoShape(caller, also, objIn, axis):
            """
            Raises an exception if the normalized axis shape doesn't match the
            calling object, or if when subtract of divide takes an object, also
            doesn't match the shape of the caller (this is to be called after)
            the check that the caller's shape matches that of the subtract or
            divide argument.
            """
            offAxis = 'feature' if axis == 'point' else 'point'
            callerP = caller.points
            callerF = caller.features
            alsoP = also.points
            alsoF = also.features

            callMainLen = callerP if axis == "point" else callerF
            alsoMainLen = alsoP if axis == "point" else alsoF
            callOffLen = callerF if axis == "point" else callerP
            alsoOffLen = alsoF if axis == "point" else alsoP

            if callMainLen != alsoMainLen:
                msg = "applyResultTo must have the same number of " + axis
                msg += "s (" + str(alsoMainLen) + ") as the calling object "
                msg += "(" + str(callMainLen) + ")"
                raise ArgumentException(msg)
            if objIn and callOffLen != alsoOffLen:
                msg = "When a non-vector UML object is given for the subtract "
                msg += "or divide arguments, then applyResultTo "
                msg += "must have the same number of " + offAxis
                msg += "s (" + str(alsoOffLen) + ") as the calling object "
                msg += "(" + str(callOffLen) + ")"
                raise ArgumentException(msg)

        # actually check that objects are the correct shape/size
        objArg = False
        if isinstance(subtract, UML.data.Base):
            subIsVec = validateInObjectSize("subtract", subtract)
            objArg = True
        if isinstance(divide, UML.data.Base):
            divIsVec = validateInObjectSize("divide", divide)
            objArg = True

        # check the shape of applyResultTo
        if alsoIsObj:
            checkAlsoShape(self, applyResultTo, objArg, axis)

        # if a statistics string was entered, generate the results
        # of that statistic
        #		if isinstance(subtract, basestring):
        #			if axis == 'point':
        #				subtract = self.pointStatistics(subtract)
        #			else:
        #				subtract = self.featureStatistics(subtract)
        #			subIsVec = True
        #		if isinstance(divide, basestring):
        #			if axis == 'point':
        #				divide = self.pointStatistics(divide)
        #			else:
        #				divide = self.featureStatistics(divide)
        #			divIsVec = True

        if axis == 'point':
            indexGetter = lambda x: self.getPointIndex(x.getPointName(0))
            if isinstance(subtract, six.string_types):
                subtract = self.pointStatistics(subtract)
                subIsVec = True
            if isinstance(divide, six.string_types):
                divide = self.pointStatistics(divide)
                divIsVec = True
        else:
            indexGetter = lambda x: self.getFeatureIndex(x.getFeatureName(0))
            if isinstance(subtract, six.string_types):
                subtract = self.featureStatistics(subtract)
                subIsVec = True
            if isinstance(divide, six.string_types):
                divide = self.featureStatistics(divide)
                divIsVec = True

        # helper for when subtract is a vector of values
        def subber(currView):
            ret = []
            for val in currView:
                ret.append(val - subtract[indexGetter(currView)])
            return ret

        # helper for when divide is a vector of values
        def diver(currView):
            ret = []
            for val in currView:
                ret.append(val / divide[indexGetter(currView)])
            return ret

        # first perform the subtraction operation
        if subtract is not None and subtract != 0:
            if subIsVec:
                if axis == 'point':
                    self.transformEachPoint(subber)
                    if alsoIsObj:
                        applyResultTo.transformEachPoint(subber)
                else:
                    self.transformEachFeature(subber)
                    if alsoIsObj:
                        applyResultTo.transformEachFeature(subber)
            else:
                self -= subtract
                if alsoIsObj:
                    applyResultTo -= subtract

        # then perform the division operation
        if divide is not None and divide != 1:
            if divIsVec:
                if axis == 'point':
                    self.transformEachPoint(diver)
                    if alsoIsObj:
                        applyResultTo.transformEachPoint(diver)
                else:
                    self.transformEachFeature(diver)
                    if alsoIsObj:
                        applyResultTo.transformEachFeature(diver)
            else:
                self /= divide
                if alsoIsObj:
                    applyResultTo /= divide

        if axis == 'point':
            name = "normalizePoints"
        else:
            name = "normalizeFeatures"
        argDict = {}
        if subtract is not None:
            argDict["subtract"] = subtract
        if divide is not None:
            argDict["divide"] = divide
        if applyResultTo is not None:
            argDict["applyResultTo"] = applyResultTo

        UML.logger.active.logPrep(name, self.getTypeString(), argDict)

        # this operation is self modifying, so we return None
        return None


    ########################################
    ########################################
    ###   Functions related to logging   ###
    ########################################
    ########################################

    @logCapture
    def featureReport(self, maxFeaturesToCover=50, displayDigits=2, useLog=None):
        """
        Produce a report, in a string formatted as a table, containing summary and statistical
        information about each feature in the data set, up to 50 features.  If there are more
        than 50 features, only information about 50 of those features will be reported.
        """
        ret = produceFeaturewiseReport(self, maxFeaturesToCover=maxFeaturesToCover, displayDigits=displayDigits)

        UML.logger.active.logData("feature", ret)
        return ret

    @logCapture
    def summaryReport(self, displayDigits=2, useLog=None):
        """
        Produce a report, in a string formatted as a table, containing summary
        information about the data set contained in this object.  Includes
        proportion of missing values, proportion of zero values, total # of points,
        and number of features.
        """
        ret = produceAggregateReport(self, displayDigits=displayDigits)

        UML.logger.active.logData("summary", ret)
        return ret


    ###############################################################
    ###############################################################
    ###   Subclass implemented information querying functions   ###
    ###############################################################
    ###############################################################


    def isIdentical(self, other):
        if not self._equalFeatureNames(other):
            return False
        if not self._equalPointNames(other):
            return False

        return self._isIdentical_implementation(other)


    def writeFile(self, outPath, format=None, includeNames=True):
        """
        Write the data in this object to a file using the specified format.

        outPath: the location (including file name and extension) where
        we want to write the output file.

        format: the formating of the file we write. May be None, 'csv', or
        'mtx'; if None, we use the extension of outPath to determine the format.

        includeNames: True or False indicating whether the file will embed the point
        and feature names into the file. The format of the embedding is dependant
        on the format of the file: csv will embed names into the data, mtx will
        place names in a comment.

        """
        if self.points == 0 or self.features == 0:
            raise ImproperActionException("We do not allow writing to file when an object has 0 points or features")

        self.validate()

        # if format is not specified, we fall back on the extension in outPath
        if format is None:
            split = outPath.rsplit('.', 1)
            format = None
            if len(split) > 1:
                format = split[1].lower()

        if format not in ['csv', 'mtx']:
            msg = "Unrecognized file format. Accepted types are 'csv' and 'mtx'. They may "
            msg += "either be input as the format parameter, or as the extension in the "
            msg += "outPath"
            raise ArgumentException(msg)

        includePointNames = includeNames
        if includePointNames:
            seen = False
            for name in self.getPointNames():
                if name[:DEFAULT_PREFIX_LENGTH] != DEFAULT_PREFIX:
                    seen = True
            if not seen:
                includePointNames = False

        includeFeatureNames = includeNames
        if includeFeatureNames:
            seen = False
            for name in self.getFeatureNames():
                if name[:DEFAULT_PREFIX_LENGTH] != DEFAULT_PREFIX:
                    seen = True
            if not seen:
                includeFeatureNames = False

        try:
            self._writeFile_implementation(outPath, format, includePointNames, includeFeatureNames)
        except Exception:
            if format.lower() == "csv":
                toOut = self.copyAs("Matrix")
                toOut._writeFile_implementation(outPath, format, includePointNames, includeFeatureNames)
                return
            if format.lower() == "mtx":
                toOut = self.copyAs('Sparse')
                toOut._writeFile_implementation(outPath, format, includePointNames, includeFeatureNames)
                return

    def save(self, outputPath):
        """
        Save object to a file.

        outputPath: the location (including file name and extension) where
            we want to write the output file.
            
        If filename extension .umld is not included in file name it would
        be added to the output file.
            
        Uses dill library to serialize it.
        """
        
        extension = '.umld'
        if not outputPath.endswith(extension):
            outputPath = outputPath + extension

        with open(outputPath, 'wb') as file:
            try:
                cloudpickle.dump(self, file)
            except Exception as e:
                raise(e)
        # TODO: save session     
        # print('session_' + outputFilename)
        # print(globals())
        # dill.dump_session('session_' + outputFilename)

    def getTypeString(self):
        """
        Return a string representing the non-abstract type of this object (e.g. Matrix,
        Sparse, etc.) that can be passed to createData() function to create a new object
        of the same type.
        """
        return self._getTypeString_implementation()

    def _processSingleX(self, x):
        """

        """
        length = self._pointCount
        if x.__class__ is int or x.__class__ is numpy.integer:
            if x < -length or x >= length:
                msg = "The given index " + str(x) + " is outside of the range "
                msg += "of possible indices in the point axis (0 to "
                msg += str(length - 1) + ")."
                raise IndexError(msg)
            if x >= 0:
                return x, True
            else:
                return x + length, True

        if x.__class__ is str or x.__class__ is six.text_type:
            return self.getPointIndex(x), True

        if x.__class__ is float:
            if x % 1: # x!=int(x)
                msg = "A float valued key of value x is only accepted if x == "
                msg += "int(x). The given value was " + str(x) + " yet int("
                msg += str(x) + ") = " + str(int(x))
                raise ArgumentException(msg)
            else:
                x = int(x)
                if x < -length or x >= length:
                    msg = "The given index " + str(x) + " is outside of the range "
                    msg += "of possible indices in the point axis (0 to "
                    msg += str(length - 1) + ")."
                    raise IndexError(msg)
                if x >= 0:
                    return x, True
                else:
                    return x + length, True

        return x, False

    def _processSingleY(self, y):
        """

        """
        length = self._featureCount
        if y.__class__ is int or y.__class__ is numpy.integer:
            if y < -length or y >= length:
                msg = "The given index " + str(y) + " is outside of the range "
                msg += "of possible indices in the point axis (0 to "
                msg += str(length - 1) + ")."
                raise IndexError(msg)
            if y >= 0:
                return y, True
            else:
                return y + length, True

        if y.__class__ is str or y.__class__ is six.text_type:
            return self.getFeatureIndex(y), True

        if y.__class__ is float:
            if y % 1: # y!=int(y)
                msg = "A float valued key of value y is only accepted if y == "
                msg += "int(y). The given value was " + str(y) + " yet int("
                msg += str(y) + ") = " + str(int(y))
                raise ArgumentException(msg)
            else:
                y = int(y)
                if y < -length or y >= length:
                    msg = "The given index " + str(y) + " is outside of the range "
                    msg += "of possible indices in the point axis (0 to "
                    msg += str(length - 1) + ")."
                    raise IndexError(msg)
                if y >= 0:
                    return y, True
                else:
                    return y + length, True

        return y, False

    def __getitem__(self, key):
        """
        The followings are allowed:
        X[1, :]            ->    (2d) that just has that one point
        X["age", :]    -> same as above
        X[1:5, :]         -> 4 points (1, 2, 3, 4)
        X[[3,8], :]       -> 2 points (3, 8) IN THE ORDER GIVEN
        X[["age","gender"], :]       -> same as above

        --get based on features only : ALWAYS returns a new copy UML object (2d)
        X[:,2]         -> just has that 1 feature
        X[:,"bob"] -> same as above
        X[:,1:5]    -> 4 features (1,2,3,4)
        X[:,[3,8]]  -> 2 features (3,8) IN THE ORDER GIVEN

        --both features and points : can give a scalar value OR UML object 2d depending on case
        X[1,2]           -> single scalar number value
        X["age","bob"]    -> single scalar number value
        X[1:5,4:7]           -> UML object (2d) that has just that rectangle
        X[[1,2],[3,8]]      -> UML object (2d) that has just 2 points (points 1,2) but only 2 features for each of them (features 3,8)
        """
        # Make it a tuple if it isn't one
        if key.__class__ is tuple:
            x, y = key
        else:
            if self._pointCount == 1:
                x = 0
                y = key
            elif self._featureCount == 1:
                x = key
                y = 0
            else:
                msg = "Must include both a point and feature index; or, "
                msg += "if this is vector shaped, a single index "
                msg += "into the axis whose length > 1"
                raise ArgumentException(msg)

        #process x
        x, singleX = self._processSingleX(x)
        #process y
        y, singleY = self._processSingleY(y)
        #if it is the simplest data retrieval such as X[1,2], we'd like to return it back in the fastest way.
        if singleX and singleY:
            return self._getitem_implementation(x, y)

        if not singleX:
            if x.__class__ is slice:
                start = x.start if x.start is not None else 0
                if start < 0:
                    start += self.points
                stop = x.stop if x.stop is not None else self.points
                if stop < 0:
                    stop += self.points
                step = x.step if x.step is not None else 1
                x = [self._processSingleX(xi)[0] for xi in range(start, stop, step)]
            else:
                x = [self._processSingleX(xi)[0] for xi in x]

        if not singleY:
            if y.__class__ is slice:
                start = y.start if y.start is not None else 0
                if start < 0:
                    start += self.features
                stop = y.stop if y.stop is not None else self.features
                if stop < 0:
                    stop += self.features
                step = y.step if y.step is not None else 1
                y = [self._processSingleY(yi)[0] for yi in range(start, stop, step)]
            else:
                y = [self._processSingleY(yi)[0] for yi in y]

        return self.copyPoints(toCopy=x).copyFeatures(toCopy=y)

    def pointView(self, ID):
        """
        Returns a View object into the data of the point with the given ID. See View object
        comments for its capabilities. This View is only valid until the next modification
        to the shape or ordering of the internal data. After such a modification, there is
        no guarantee to the validity of the results.
        """
        if self.points == 0:
            raise ImproperActionException("ID is invalid, This object contains no points")

        index = self._getPointIndex(ID)
        return self.view(index, index, None, None)

    def featureView(self, ID):
        """
        Returns a View object into the data of the point with the given ID. See View object
        comments for its capabilities. This View is only valid until the next modification
        to the shape or ordering of the internal data. After such a modification, there is
        no guarantee to the validity of the results.
        """
        if self.features == 0:
            raise ImproperActionException("ID is invalid, This object contains no features")

        index = self._getFeatureIndex(ID)
        return self.view(None, None, index, index)

    def view(self, pointStart=None, pointEnd=None, featureStart=None,
             featureEnd=None):
        """
        Factory function to create a read only view into the calling data
        object. Views may only be constructed from contiguous, in-order
        points and features whose overlap defines a window into the data.
        The returned View object is part of UML's datatypes hiearchy, and
        will have access to all of the same methods as anything that
        inherits from UML.data.Base; though only those that do not modify
        the data can be called without an exception being raised. The
        returned view will also reflect any subsequent changes made to the
        original object. This is the only accepted method for a user to
        construct a View object (it should never be done directly), though
        view objects may be provided to the user, for example via user
        defined functions passed to extractPoints or calculateForEachFeature.

        pointStart: the inclusive index of the first point to be accessible
        in the returned view. Is None by default, meaning to include from
        the beginning of the object.

        pointEnd: the inclusive index of the last point to be accessible in
        the returned view. Is None by default, meaning to include up to the
        end of the object.

        featureStart: the inclusive index of the first feature to be
        accessible in the returned view. Is None by default, meaning to
        include from the beginning of the object.

        featureEnd: the inclusive index of the last feature to be accessible in
        the returned view. Is None by default, meaning to include up to the
        end of the object.

        """
        # transform defaults to mean take as much data as possible,
        # transform end values to be EXCLUSIVE
        if pointStart is None:
            pointStart = 0
        else:
            pointStart = self._getIndex(pointStart, 'point')

        if pointEnd is None:
            pointEnd = self.points
        else:
            pointEnd = self._getIndex(pointEnd, 'point')
            # this is the only case that could be problematic and needs
            # checking
            self._validateRangeOrder("pointStart", pointStart, "pointEnd", pointEnd)
            # make exclusive now that it won't ruin the validation check
            pointEnd += 1

        if featureStart is None:
            featureStart = 0
        else:
            featureStart = self._getIndex(featureStart, 'feature')

        if featureEnd is None:
            featureEnd = self.features
        else:
            featureEnd = self._getIndex(featureEnd, 'feature')
            # this is the only case that could be problematic and needs
            # checking
            self._validateRangeOrder("featureStart", featureStart, "featureEnd", featureEnd)
            # make exclusive now that it won't ruin the validation check
            featureEnd += 1

        return self._view_implementation(pointStart, pointEnd, featureStart,
                                         featureEnd)

    def validate(self, level=1):
        """
        Checks the integrity of the data with respect to the limitations and invariants
        that our objects enforce.
        """
        if self._pointNamesCreated():
            assert self.points == len(self.getPointNames())
        if self._featureNamesCreated():
            assert self.features == len(self.getFeatureNames())

        if level > 0:
            if self._pointNamesCreated():
                for key in self.getPointNames():
                    assert self.getPointName(self.getPointIndex(key)) == key
            if self._featureNamesCreated():
                for key in self.getFeatureNames():
                    assert self.getFeatureName(self.getFeatureIndex(key)) == key

        self._validate_implementation(level)


    def containsZero(self):
        """
        Returns True if there is a value that is equal to integer 0 contained
        in this object. False otherwise

        """
        # trivially False.
        if self.points == 0 or self.features == 0:
            return False
        return self._containsZero_implementation()

    def __eq__(self, other):
        return self.isIdentical(other)

    def __ne__(self, other):
        return not self.__eq__(other)


    def toString(self, includeNames=True, maxWidth=120, maxHeight=30,
                 sigDigits=3, maxColumnWidth=19):

        if self.points == 0 or self.features == 0:
            return ""

        # setup a bundle of fixed constants
        colSep = ' '
        colHold = '--'
        rowHold = '|'
        pnameSep = ' '
        nameHolder = '...'
        holderOrientation = 'center'
        dataOrientation = 'center'
        pNameOrientation = 'rjust'
        fNameOrientation = 'center'

        #setup a bundle of default values
        maxHeight = self.points + 2 if maxHeight is None else maxHeight
        maxWidth = float('inf') if maxWidth is None else maxWidth
        maxRows = min(maxHeight, self.points)
        maxDataRows = maxRows
        includePNames = False
        includeFNames = False

        if includeNames:
            includePNames = dataHelpers.hasNonDefault(self, 'point')
            includeFNames = dataHelpers.hasNonDefault(self, 'feature')
            if includeFNames:
                # plus or minus 2 because we will be dealing with both
                # feature names and a gap row
                maxRows = min(maxHeight, self.points + 2)
                maxDataRows = maxRows - 2

        # Set up point Names and determine how much space they take up
        pnames = None
        pnamesWidth = None
        maxDataWidth = maxWidth
        if includePNames:
            pnames, pnamesWidth = self._arrangePointNames(maxDataRows, maxColumnWidth,
                                                          rowHold, nameHolder)
            # The available space for the data is reduced by the width of the
            # pnames, a column separator, the pnames seperator, and another
            # column seperator
            maxDataWidth = maxWidth - (pnamesWidth + 2 * len(colSep) + len(pnameSep))

        # Set up data values to fit in the available space
        dataTable, colWidths = self._arrangeDataWithLimits(maxDataWidth, maxDataRows,
                                                           sigDigits, maxColumnWidth, colSep, colHold, rowHold,
                                                           nameHolder)

        # set up feature names list, record widths
        fnames = None
        if includeFNames:
            fnames = self._arrangeFeatureNames(maxWidth, maxColumnWidth,
                                               colSep, colHold, nameHolder)

            # adjust data or fnames according to the more restrictive set
            # of col widths
            makeConsistentFNamesAndData(fnames, dataTable, colWidths, colHold)

        # combine names into finalized table
        finalTable, finalWidths = self._arrangeFinalTable(pnames, pnamesWidth,
                                                          dataTable, colWidths, fnames, pnameSep)

        # set up output string
        out = ""
        for r in range(len(finalTable)):
            row = finalTable[r]
            for c in range(len(row)):
                val = row[c]
                if c == 0 and includePNames:
                    padded = getattr(val, pNameOrientation)(finalWidths[c])
                elif r == 0 and includeFNames:
                    padded = getattr(val, fNameOrientation)(finalWidths[c])
                else:
                    padded = getattr(val, dataOrientation)(finalWidths[c])
                row[c] = padded
            line = colSep.join(finalTable[r]) + "\n"
            out += line

        return out


    def __repr__(self):
        indent = '    '
        maxW = 120
        maxH = 40

        # setup type call
        ret = self.getTypeString() + "(\n"

        # setup data
        dataStr = self.toString(includeNames=False, maxWidth=maxW, maxHeight=maxH)
        byLine = dataStr.split('\n')
        # toString ends with a \n, so we get rid of the empty line produced by
        # the split
        byLine = byLine[:-1]
        # convert self.data into a string with nice format
        newLines = (']\n' + indent + ' [').join(byLine)
        ret += (indent + '[[%s]]\n') % newLines

        numRows = min(self.points, maxW)
        # if exists non default point names, print all (truncated) point names
        ret += dataHelpers.makeNamesLines(indent, maxW, numRows, self.points,
                                          self.getPointNames(), 'pointNames')
        # if exists non default feature names, print all (truncated) feature names
        numCols = 0
        if byLine:
            splited = byLine[0].split(' ')
            for val in splited:
                if val != '' and val != '...':
                    numCols += 1
        elif self.features > 0:
            # if the container is empty, then roughly compute length of
            # the string of feature names, and then calculate numCols
            strLength = len("___".join(self.getFeatureNames())) + \
                        len(''.join([str(i) for i in range(self.features)]))
            numCols = int(min(1, maxW / float(strLength)) * self.features)
        # because of how dataHelers.indicesSplit works, we need this to be plus one
        # in some cases this means one extra feature name is displayed. But that's
        # acceptable
        if numCols <= self.features:
            numCols += 1
        ret += dataHelpers.makeNamesLines(indent, maxW, numCols, self.features,
                                          self.getFeatureNames(), 'featureNames')

        # if name not None, print
        if not self.name.startswith(DEFAULT_NAME_PREFIX):
            prep = indent + 'name="'
            toUse = self.name
            nonNameLen = len(prep) + 1
            if nonNameLen + len(toUse) > 80:
                toUse = toUse[:(80 - nonNameLen - 3)]
                toUse += '...'

            ret += prep + toUse + '"\n'

        # if path not None, print
        if self.path is not None:
            prep = indent + 'path="'
            toUse = self.path
            nonPathLen = len(prep) + 1
            if nonPathLen + len(toUse) > 80:
                toUse = toUse[:(80 - nonPathLen - 3)]
                toUse += '...'

            ret += prep + toUse + '"\n'

        ret += indent + ')'

        return ret

    def __str__(self):
        return self.toString()

    def show(self, description, includeObjectName=True, includeAxisNames=True, maxWidth=120,
             maxHeight=30, sigDigits=3, maxColumnWidth=19):
        """Method to simplify printing a representation of this data object,
        with some context. The backend is the toString() method, and this
        method includes control over all of the same functionality via
        arguments. Prior to the names and data, it additionally prints a
        description provided by the user, (optionally) this object's name
        attribute, and the number of points and features that are in the
        data.

        description: Unless None, this is printed as-is before the rest of
        the output.

        includeObjectName: if True, the object's name attribute will be
        printed.

        includeAxisNames: if True, the point and feature names will be
        printed.

        maxWidth: a bound on the maximum number of characters printed on
        each line of the output.

        maxHeight: a bound on the maximum number of lines printed in the
        outout.

        sigDigits: the number of decimal places to show when printing
        float valued data.

        nameLength: a bound on the maximum number of characters we allow
        for each point or feature name.

        """
        if description is not None:
            print(description)

        if includeObjectName:
            context = self.name + " : "
        else:
            context = ""
        context += str(self.points) + "pt x "
        context += str(self.features) + "ft"
        print(context)
        print(self.toString(includeAxisNames, maxWidth, maxHeight, sigDigits, maxColumnWidth))


    def plot(self, outPath=None, includeColorbar=False):
        self._plot(outPath, includeColorbar)


    def _setupOutFormatForPlotting(self, outPath):
        outFormat = None
        if isinstance(outPath, six.string_types):
            (path, ext) = os.path.splitext(outPath)
            if len(ext) == 0:
                outFormat = 'png'
        return outFormat

    def _matplotlibBackendHandleing(self, outPath, plotter, **kwargs):
        if outPath is None:
            if matplotlib.get_backend() == 'agg':
                import matplotlib.pyplot as plt
                plt.switch_backend('TkAgg')
                plotter(**kwargs)
                plt.switch_backend('agg')
            else:
                plotter(**kwargs)
            p = Process(target=lambda: None)
            p.start()
        else:
            p = Process(target=plotter, kwargs=kwargs)
            p.start()
        return p

    def _plot(self, outPath=None, includeColorbar=False):
        self._validateMatPlotLibImport(mplError, 'plot')
        outFormat = self._setupOutFormatForPlotting(outPath)

        def plotter(d):
            import matplotlib.pyplot as plt

            plt.matshow(d, cmap=matplotlib.cm.gray)

            if includeColorbar:
                plt.colorbar()

            if not self.name.startswith(DEFAULT_NAME_PREFIX):
                #plt.title("Heatmap of " + self.name)
                plt.title(self.name)
            plt.xlabel("Feature Values", labelpad=10)
            plt.ylabel("Point Values")

            if outPath is None:
                plt.show()
            else:
                plt.savefig(outPath, format=outFormat)

        # toPlot = self.copyAs('numpyarray')

        # problem if we were to use mutiprocessing with backends
        # different than Agg.
        p = self._matplotlibBackendHandleing(outPath, plotter, d=self.data)
        return p

    def plotFeatureDistribution(self, feature, outPath=None, xMin=None, xMax=None):
        """Plot a histogram of the distribution of values in the specified
        Feature. Along the x axis of the plot will be the values seen in
        the feature, grouped into bins; along the y axis will be the number
        of values in each bin. Bin width is calculated using
        Freedman-Diaconis' rule. Control over the width of the x axis
        is also given, with the warning that user specified values
        can obscure data that would otherwise be plotted given default
        inputs.

        feature: the identifier (index of name) of the feature to show

        xMin: the least value shown on the x axis of the resultant plot.

        xMax: the largest value shown on the x axis of teh resultant plot

        """
        self._plotFeatureDistribution(feature, outPath, xMin, xMax)

    def _plotFeatureDistribution(self, feature, outPath=None, xMin=None, xMax=None):
        self._validateMatPlotLibImport(mplError, 'plotFeatureDistribution')
        return self._plotDistribution('feature', feature, outPath, xMin, xMax)

    def _plotDistribution(self, axis, identifier, outPath, xMin, xMax):
        outFormat = self._setupOutFormatForPlotting(outPath)
        index = self._getIndex(identifier, axis)
        if axis == 'point':
            getter = self.pointView
            name = self.getPointName(index)
        else:
            getter = self.featureView
            name = self.getFeatureName(index)

        toPlot = getter(index)

        quartiles = UML.calculate.quartiles(toPlot)

        IQR = quartiles[2] - quartiles[0]
        binWidth = (2 * IQR) / (len(toPlot) ** (1. / 3))
        # TODO: replace with calculate points after it subsumes
        # pointStatistics?
        valMax = max(toPlot)
        valMin = min(toPlot)
        if binWidth == 0:
            binCount = 1
        else:
            # we must convert to int, in some versions of numpy, the helper
            # functions matplotlib calls will require it.
            binCount = int(math.ceil((valMax - valMin) / binWidth))

        def plotter(d, xLim):
            import matplotlib.pyplot as plt

            plt.hist(d, binCount)

            if name[:DEFAULT_PREFIX_LENGTH] == DEFAULT_PREFIX:
                titlemsg = '#' + str(index)
            else:
                titlemsg = "named: " + name
            plt.title("Distribution of " + axis + " " + titlemsg)
            plt.xlabel("Values")
            plt.ylabel("Number of values")

            plt.xlim(xLim)

            if outPath is None:
                plt.show()
            else:
                plt.savefig(outPath, format=outFormat)

        # problem if we were to use mutiprocessing with backends
        # different than Agg.
        p= self._matplotlibBackendHandleing(outPath, plotter, d=toPlot, xLim=(xMin, xMax))
        return p

    def plotFeatureAgainstFeatureRollingAverage(self, x, y, outPath=None, xMin=None, xMax=None, yMin=None,
                                  yMax=None, sampleSizeForAverage=20):

        self._plotFeatureAgainstFeature(x, y, outPath, xMin, xMax, yMin, yMax, sampleSizeForAverage)

    def plotFeatureAgainstFeature(self, x, y, outPath=None, xMin=None, xMax=None, yMin=None,
                                  yMax=None):
        """Plot a scatter plot of the two input features using the pairwise
        combination of their values as coordinates. Control over the width
        of the both axes is given, with the warning that user specified
        values can obscure data that would otherwise be plotted given default
        inputs.

        x: the identifier (index of name) of the feature from which we
        draw x-axis coordinates

        y: the identifier (index of name) of the feature from which we
        draw y-axis coordinates

        xMin: the least value shown on the x axis of the resultant plot.

        xMax: the largest value shown on the x axis of the resultant plot

        yMin: the least value shown on the y axis of the resultant plot.

        yMax: the largest value shown on the y axis of the resultant plot

        """
        self._plotFeatureAgainstFeature(x, y, outPath, xMin, xMax, yMin, yMax)

    def _plotFeatureAgainstFeature(self, x, y, outPath=None, xMin=None, xMax=None, yMin=None,
                                   yMax=None, sampleSizeForAverage=None):
        self._validateMatPlotLibImport(mplError, 'plotFeatureComparison')
        return self._plotCross(x, 'feature', y, 'feature', outPath, xMin, xMax, yMin, yMax, sampleSizeForAverage)

    def _plotCross(self, x, xAxis, y, yAxis, outPath, xMin, xMax, yMin, yMax, sampleSizeForAverage=None):
        outFormat = self._setupOutFormatForPlotting(outPath)
        xIndex = self._getIndex(x, xAxis)
        yIndex = self._getIndex(y, yAxis)

        def customGetter(index, axis):
            copied = self.copyPoints(index) if axis == 'point' else self.copyFeatures(index)
            return copied.copyAs('numpyarray', outputAs1D=True)

        def pGetter(index):
            return customGetter(index, 'point')

        def fGetter(index):
            return customGetter(index, 'feature')

        if xAxis == 'point':
            xGetter = pGetter
            xName = self.getPointName(xIndex)
        else:
            xGetter = fGetter
            xName = self.getFeatureName(xIndex)

        if yAxis == 'point':
            yGetter = pGetter
            yName = self.getPointName(yIndex)
        else:
            yGetter = fGetter
            yName = self.getFeatureName(yIndex)

        xToPlot = xGetter(xIndex)
        yToPlot = yGetter(yIndex)

        if sampleSizeForAverage:
            #do rolling average
            xToPlot, yToPlot = list(zip(*sorted(zip(xToPlot, yToPlot), key=lambda x: x[0])))
            convShape = numpy.ones(sampleSizeForAverage)/float(sampleSizeForAverage)
            startIdx = sampleSizeForAverage-1
            xToPlot = numpy.convolve(xToPlot, convShape)[startIdx:-startIdx]
            yToPlot = numpy.convolve(yToPlot, convShape)[startIdx:-startIdx]

        def plotter(inX, inY, xLim, yLim, sampleSizeForAverage):
            import matplotlib.pyplot as plt
            #plt.scatter(inX, inY)
            plt.scatter(inX, inY, marker='.')

            xlabel = xAxis + ' #' + str(xIndex) if xName[:DEFAULT_PREFIX_LENGTH] == DEFAULT_PREFIX else xName
            ylabel = yAxis + ' #' + str(yIndex) if yName[:DEFAULT_PREFIX_LENGTH] == DEFAULT_PREFIX else yName

            xName2 = xName
            yName2 = yName
            if sampleSizeForAverage:
                tmpStr = ' (%s sample average)' % sampleSizeForAverage
                xlabel += tmpStr
                ylabel += tmpStr
                xName2 += ' average'
                yName2 += ' average'

            if self.name.startswith(DEFAULT_NAME_PREFIX):
                titleStr = ('%s vs. %s') % (xName2, yName2)
            else:
                titleStr = ('%s: %s vs. %s') % (self.name, xName2, yName2)


            plt.title(titleStr)
            plt.xlabel(xlabel)
            plt.ylabel(ylabel)

            plt.xlim(xLim)
            plt.ylim(yLim)

            if outPath is None:
                plt.show()
            else:
                plt.savefig(outPath, format=outFormat)

        # problem if we were to use mutiprocessing with backends
        # different than Agg.
        p= self._matplotlibBackendHandleing(outPath, plotter, inX=xToPlot, inY=yToPlot,
                                             xLim=(xMin, xMax), yLim=(yMin, yMax),
                                             sampleSizeForAverage=sampleSizeForAverage)
        return p

    def nonZeroIterator(self, iterateBy='points'):
        """
        Returns an iterator for all non-zero elements contained in this
        object, where the values in the same point|feature will be contiguous,
        with the earlier indexed points|features coming before the later indexed
        points|features.

        iterateBy: Genereate an iterator over 'points' or 'features'. Default is 'points'.

        If the object is one dimensional, iterateBy is ignored.
        """

        class EmptyIt(object):
            def __iter__(self):
                return self

            def next(self):
                raise StopIteration

            def __next__(self):
                return self.next()

        if self.points == 0 or self.features == 0:
            return EmptyIt()

        if self.points == 1:
            return self._nonZeroIteratorPointGrouped_implementation()
        if self.features == 1:
            return self._nonZeroIteratorFeatureGrouped_implementation()

        if iterateBy == 'points':
            return self._nonZeroIteratorPointGrouped_implementation()
        elif iterateBy == 'features':
            return self._nonZeroIteratorFeatureGrouped_implementation()
        else:
            msg = "iterateBy can just be 'points' or 'features'"
            raise ArgumentException(msg)

    ##################################################################
    ##################################################################
    ###   Subclass implemented structural manipulation functions   ###
    ##################################################################
    ##################################################################

<<<<<<< HEAD
    @logCapture
=======
>>>>>>> 1901fcc0
    def transpose(self):
        """
        Function to transpose the data, ie invert the feature and point indices of the data.
        The point and feature names are also swapped. None is always returned.

        """
        self._transpose_implementation()

        self._pointCount, self._featureCount = self._featureCount, self._pointCount

        if self._pointNamesCreated() and self._featureNamesCreated():
            self.pointNames, self.featureNames = self.featureNames, self.pointNames
            self.setFeatureNames(self.featureNames)
            self.setPointNames(self.pointNames)
        elif self._pointNamesCreated():
            self.featureNames = self.pointNames
            self.pointNames = None
            self.pointNamesInverse = None
            self.setFeatureNames(self.featureNames)
        elif self._featureNamesCreated():
            self.pointNames = self.featureNames
            self.featureNames = None
            self.featureNamesInverse = None
            self.setPointNames(self.pointNames)
        else:
            pass

        self.validate()

    @logCapture
    def appendPoints(self, toAppend):
        """
        Expand this object by appending the points from the toAppend object
        after the points currently in this object, merging together their
        features. The features in toAppend do not need to be in the same
        order as in the calling object; the data will automatically be
        placed using the calling object's feature order if there is an
        unambiguous mapping. toAppend will be unaffected by calling this
        method.

        toAppend - the UML data object whose contents we will be including
        in this object. Must have the same number of features as the calling
        object. Must not share any point names with the calling object. Must
        have the same feature names as the calling object, but not necessarily
        in the same order.

        """
        self._append_implementation('point', toAppend)


    @logCapture
    def appendFeatures(self, toAppend):
        """
        Expand this object by appending the features from the toAppend object
        after the features currently in this object, merging together their
        points. The points in toAppend do not need to be in the same
        order as in the calling object; the data will automatically be
        placed using the calling object's point order if there is an
        unambiguous mapping. toAppend will be unaffected by calling this
        method.

        toAppend - the UML data object whose contents we will be including
        in this object. Must have the same number of points as the calling
        object. Must not share any feature names with the calling object.
        Must have the same point names as the calling object, but not
        necessarily in the same order.

        """
        self._append_implementation('feature', toAppend)


    def _append_implementation(self, axis, toAppend):
        self._validateValueIsNotNone("toAppend", toAppend)
        self._validateValueIsUMLDataObject("toAppend", toAppend, True)
        self._validateEmptyNamesIntersection(axis, "toAppend", toAppend)

        if axis == 'point':
            self._validateObjHasSameNumberOfFeatures("toAppend", toAppend)
            # need this in case we are self appending
            origCountS = self.points
            origCountTA = toAppend.points

            otherAxis = 'feature'
            funcString = 'appendPoints'
            selfSetName = self.setPointName
            toAppendGetName = toAppend.getPointName
            selfAppendImplementation = self._appendPoints_implementation
            selfSetCount = self._setpointCount
            selfCount = self._pointCount
            toAppendCount = toAppend.points
            selfAddName = self._addPointName
        else:
            self._validateObjHasSameNumberOfPoints("toAppend", toAppend)
            # need this in case we are self appending
            origCountS = self.features
            origCountTA = toAppend.features

            otherAxis = 'point'
            funcString = 'appendFeatures'
            selfSetName = self.setFeatureName
            selfAppendImplementation = self._appendFeatures_implementation
            toAppendGetName = toAppend.getFeatureName
            selfSetName = self.setFeatureName
            selfSetCount = self._setfeatureCount
            selfCount = self._featureCount
            toAppendCount = toAppend.features
            selfAddName = self._addFeatureName

        # Two cases will require us to use a generic implementation with
        # reordering capabilities: the names are consistent but out of order,
        # or the type of the objects is different.
        isReordered = self._validateReorderedNames(otherAxis, funcString, toAppend)
        differentType = self.getTypeString() != toAppend.getTypeString()

        if isReordered or differentType:
            self._appendReorder_implementation(axis, toAppend)
        else:
            selfAppendImplementation(toAppend)
            selfSetCount(selfCount + toAppendCount)

        # Have to make sure the point/feature names match the extended data. In
        # the case that the reordering implementation is used, the new points or
        # features already have default name assignments, so we set the correct
        # names. In the case of the standard implementation, we must use Base's
        # helper to add new names.
        for i in range(origCountTA):
            currName = toAppendGetName(i)
            # This insures there is no name collision with defaults already
            # present in the original object
            if currName[:DEFAULT_PREFIX_LENGTH] == DEFAULT_PREFIX:
                currName = self._nextDefaultName(axis)
            if isReordered or differentType:
                selfSetName(origCountS + i, currName)
            else:
                selfAddName(currName)

        self.validate()


    def _appendReorder_implementation(self, axis, toAppend):
        if axis == 'point':
            newPointNames = self.getPointNames() + ([None] * toAppend.points)
            newFeatureNames = toAppend.getFeatureNames()
            newPointSize = self.points + toAppend.points
            newFeatureSize = self.features
        else:
            newPointNames = toAppend.getPointNames()
            newFeatureNames = self.getFeatureNames() + ([None] * toAppend.features)
            newPointSize = self.points
            newFeatureSize = self.features + toAppend.features

        newObj = UML.zeros(self.getTypeString(), newPointSize, newFeatureSize,
                           pointNames=newPointNames, featureNames=newFeatureNames, name=self.name)

        if axis == 'point':
            newObj.fillWith(toAppend, self.points, 0, newObj.points - 1, newObj.features - 1)
            resortOrder = [self.getFeatureIndex(toAppend.getFeatureName(i)) for i in range(self.features)]
            orderObj = UML.createData(self.getTypeString(), resortOrder)
            newObj.fillWith(orderObj, self.points - 1, 0, self.points - 1, newObj.features - 1)
            newObj.sortFeatures(sortBy=self.points - 1)
            newObj.fillWith(self, 0, 0, self.points - 1, newObj.features - 1)
            self.referenceDataFrom(newObj)
        else:
            newObj.fillWith(toAppend, 0, self.features, newObj.points - 1, newObj.features - 1)
            resortOrder = [self.getPointIndex(toAppend.getPointName(i)) for i in range(self.points)]
            orderObj = UML.createData(self.getTypeString(), resortOrder)
            orderObj.transpose()
            newObj.fillWith(orderObj, 0, self.features - 1, newObj.points - 1, self.features - 1)
            newObj.sortPoints(sortBy=self.features - 1)
            newObj.fillWith(self, 0, 0, newObj.points - 1, self.features - 1)
            self.referenceDataFrom(newObj)

<<<<<<< HEAD
    @logCapture
    def sortPoints(self, sortBy=None, sortHelper=None, useLog=None):
=======


    def sortPoints(self, sortBy=None, sortHelper=None):
>>>>>>> 1901fcc0
        """
        Modify this object so that the points are sorted in place.

        sortBy: may indicate the feature to sort by or None if the entire point
        is to be taken as a key

        sortHelper: either an iterable, list-like object of identifiers (names
        and/or indices), a comparator or a scoring function, or None to indicate
        the natural ordering

        """
        self._genericSortFrontend('point', sortBy, sortHelper)



    @logCapture
    def sortFeatures(self, sortBy=None, sortHelper=None, useLog=None):
        """
        Modify this object so that the features are sorted in place.

        sortBy: indicates the point to sort by or None if the entire point
        is to be taken as a key

        sortHelper: either an iterable, list-like object of identifiers (names
        and/or indices), a comparator or a scoring function, or None to indicate
        the natural ordering

        """
        self._genericSortFrontend('feature', sortBy, sortHelper)


    def _genericSortFrontend(self, axis, sortBy, sortHelper):
        """Generic sorting function for SortPoints and SortFeatures"""
        if sortBy is not None and sortHelper is not None:
            raise ArgumentException("Cannot specify a feature to sort by and a helper function")
        if sortBy is None and sortHelper is None:
            raise ArgumentException("Either sortBy or sortHelper must not be None")

        if axis == 'point':
            otherAxis = 'feature'
            axisCount = self.points
            otherCount = self.features
            sort_implementation = self._sortPoints_implementation
            namesCreated = self._pointNamesCreated()
            setNames = self.setPointNames
        else:
            otherAxis = 'point'
            axisCount = self.features
            otherCount = self.points
            sort_implementation = self._sortFeatures_implementation
            namesCreated = self._featureNamesCreated()
            setNames = self.setFeatureNames

        if sortBy is not None and isinstance(sortBy, six.string_types):
            sortBy = self._getIndex(sortBy, otherAxis)

        if sortHelper is not None and not hasattr(sortHelper, '__call__'):
            indices = self._constructIndicesList(axis, sortHelper)
            if len(indices) != axisCount:
                msg = "This object contains {0} {1}s, ".format(axisCount, axis)
                msg += "but sortHelper has {0} identifiers".format(len(indices))
                raise ArgumentException(msg)
            if len(indices) != len(set(indices)):
                msg = "This object contains {0} {1}s, ".format(axisCount, axis)
                msg += "but sortHelper has {0} ".format(len(set(indices)))
                msg += "unique identifiers"
                raise ArgumentException(msg)

            sortHelper = indices

        # its already sorted in these cases
        if otherCount == 0 or axisCount == 0 or axisCount == 1:
            return

        newNameOrder = sort_implementation(sortBy, sortHelper)
        setNames(newNameOrder)

        self.validate()


    @logCapture
    def extractPoints(self, toExtract=None, start=None, end=None, number=None, randomize=False, useLog=None):
        """
        Modify this object, removing those points that are specified by the input, and returning
        an object containing those removed points.

        toExtract may be a single identifier (name and/or index), a list of identifiers,
        a function that when given a point will return True if it is to be extracted, or a
        filter function, as a string, containing a comparison operator between a feature name
        and a value (i.e 'feat1<10')

        number is the quantity of points that are to be extracted, the default None means
        unrestricted extraction.

        start and end are parameters indicating range based extraction: if range based
        extraction is employed, toExtract must be None, and vice versa. If only one of start
        and end are non-None, the other defaults to 0 and self.points respectably.

        randomize indicates whether random sampling is to be used in conjunction with the number
        parameter, if randomize is False, the chosen points are determined by point order,
        otherwise it is uniform random across the space of possible removals.

        """
        ret = self._genericStructuralFrontend('extract', 'point', toExtract, start, end,
                                              number, randomize)

        ret.setFeatureNames(self.getFeatureNames())
        self._adjustCountAndNames('point', ret)

        ret._relPath = self.relativePath
        ret._absPath = self.absolutePath

        self.validate()
<<<<<<< HEAD
=======

        return ret
>>>>>>> 1901fcc0

        return ret

    @logCapture
    def extractFeatures(self, toExtract=None, start=None, end=None, number=None, randomize=False, useLog=None):
        """
        Modify this object, removing those features that are specified by the input, and returning
<<<<<<< HEAD
        an object containing those removed features. This particular function only does argument
        checking and modifying the featureNames for this object. It is the job of helper functions in
        the derived class to perform the removal and assign featureNames for the returned object.

        toExtract may be a single identifier, a list of identifiers, or a function that when
        given a feature will return True if it is to be removed. number is the quantity of features that
        are to be extracted, the default None means unlimited extraction. start and end are
        parameters indicating range based extraction: if range based extraction is employed,
        toExtract must be None, and vice versa. If only one of start and end are non-None, the
        other defaults to 0 and self.features respectably. randomize indicates whether random
        sampling is to be used in conjunction with the number parameter, if randomize is False,
        the chosen features are determined by feature order, otherwise it is uniform random across the
        space of possible removals.

        """

        ret = self._genericStructuralFrontend('feature', self._extractFeatures_implementation, toExtract, start, end,
                                              number, randomize, 'toExtract')

        self._featureCount -= ret.features
        if ret.features != 0:
            ret.setPointNames(self.getPointNames())
        for key in ret.getFeatureNames():
            self._removeFeatureNameAndShift(key)
=======
        an object containing those removed features.

        toExtract may be a single identifier (name and/or index), a list of identifiers,
        a function that when given a feature will return True if it is to be extracted, or a
        filter function, as a string, containing a comparison operator between a point name
        and a value (i.e 'point1<10')

        number is the quantity of features that are to be extracted, the default None means
        unrestricted extraction.

        start and end are parameters indicating range based extraction: if range based
        extraction is employed, toExtract must be None, and vice versa. If only one of start
        and end are non-None, the other defaults to 0 and self.features respectably.

        randomize indicates whether random sampling is to be used in conjunction with the number
        parameter, if randomize is False, the chosen features are determined by feature order,
        otherwise it is uniform random across the space of possible removals.

        """
        ret = self._genericStructuralFrontend('extract', 'feature', toExtract, start, end,
                                              number, randomize)

        ret.setPointNames(self.getPointNames())
        self._adjustCountAndNames('feature', ret)
>>>>>>> 1901fcc0

        ret._relPath = self.relativePath
        ret._absPath = self.absolutePath

        self.validate()

        return ret

<<<<<<< HEAD
    @logCapture
    def countPoints(self, condition):
=======
    def deletePoints(self, toDelete=None, start=None, end=None, number=None, randomize=False):
>>>>>>> 1901fcc0
        """
        Modify this object, removing those points that are specified by the input.

        toDelete may be a single identifier (name and/or index), a list of identifiers,
        a function that when given a point will return True if it is to be deleted, or a
        filter function, as a string, containing a comparison operator between a feature name
        and a value (i.e 'feat1<10')

        number is the quantity of points that are to be deleted, the default None means
        unrestricted deletion.

        start and end are parameters indicating range based deletion: if range based
        deletion is employed, toDelete must be None, and vice versa. If only one of start
        and end are non-None, the other defaults to 0 and self.points respectably.

        randomize indicates whether random sampling is to be used in conjunction with the number
        parameter, if randomize is False, the chosen points are determined by point order,
        otherwise it is uniform random across the space of possible removals.

        """
        ret = self.extractPoints(toExtract=toDelete, start=start, end=end, number=number, randomize=randomize)


    def deleteFeatures(self, toDelete=None, start=None, end=None, number=None, randomize=False):
        """
        Modify this object, removing those features that are specified by the input.

        toDelete may be a single identifier (name and/or index), a list of identifiers,
        a function that when given a feature will return True if it is to be deleted, or a
        filter function, as a string, containing a comparison operator between a point name
        and a value (i.e 'point1<10')

        number is the quantity of features that are to be deleted, the default None means
        unrestricted deleted.

        start and end are parameters indicating range based deletion: if range based
        deletion is employed, toDelete must be None, and vice versa. If only one of start
        and end are non-None, the other defaults to 0 and self.features respectably.

        randomize indicates whether random sampling is to be used in conjunction with the number
        parameter, if randomize is False, the chosen features are determined by feature order,
        otherwise it is uniform random across the space of possible removals.

        """
        ret = self.extractFeatures(toExtract=toDelete, start=start, end=end, number=number, randomize=randomize)

<<<<<<< HEAD
    @logCapture
    def countFeatures(self, condition):
=======

    def retainPoints(self, toRetain=None, start=None, end=None, number=None, randomize=False):
>>>>>>> 1901fcc0
        """
        Modify this object, retaining those points that are specified by the input.

        toRetain may be a single identifier (name and/or index), a list of identifiers,
        a function that when given a point will return True if it is to be retained, or a
        filter function, as a string, containing a comparison operator between a feature name
        and a value (i.e 'feat1<10')

        number is the quantity of points that are to be retained, the default None means
        unrestricted retention.

        start and end are parameters indicating range based retention: if range based
        retention is employed, toRetain must be None, and vice versa. If only one of start
        and end are non-None, the other defaults to 0 and self.points respectably.

        randomize indicates whether random sampling is to be used in conjunction with the number
        parameter, if randomize is False, the chosen points are determined by point order,
        otherwise it is uniform random across the space of possible retentions.

        """
        self._retain_implementation('retain', 'point', toRetain, start, end, number, randomize)


    def retainFeatures(self, toRetain=None, start=None, end=None, number=None, randomize=False):
        """
        Modify this object, retaining those features that are specified by the input.

        toRetain may be a single identifier (name and/or index), a list of identifiers,
        a function that when given a feature will return True if it is to be deleted, or a
        filter function, as a string, containing a comparison operator between a point name
        and a value (i.e 'point1<10')

        number is the quantity of features that are to be retained, the default None means
        unrestricted retention.

        start and end are parameters indicating range based retention: if range based
        retention is employed, toRetain must be None, and vice versa. If only one of start
        and end are non-None, the other defaults to 0 and self.features respectably.

        randomize indicates whether random sampling is to be used in conjunction with the number
        parameter, if randomize is False, the chosen features are determined by feature order,
        otherwise it is uniform random across the space of possible retentions.

        """
        self._retain_implementation('retain', 'feature', toRetain, start, end, number, randomize)


    def _retain_implementation(self, structure, axis, toRetain, start, end, number, randomize):
        """Generic retaining function for retainPoints or retainFeatures. The complements
        of toRetain are identified to use the extract backend, this is done within this
        implementation except when toRetain is a function which is complemented within
        the next helper function

        """
        if axis == 'point':
            hasName = self.hasPointName
            getNames = self.getPointNames
            axisLength = self.points
            sortValues = self.sortPoints
        else:
            hasName = self.hasFeatureName
            getNames = self.getFeatureNames
            axisLength = self.features
            sortValues = self.sortFeatures

        self._validateStructuralArguments(structure, axis, toRetain, start, end,
                                          number, randomize)
        # will use number and randomize as necessary here unless toRetain is
        # a function where it will be handled in _genericStructuralFrontend
        passNumber = None
        passRandomize = False

        # generic exception message if number is too large
        msg = "The value for 'number', {0}, ".format(number)
        msg += "is greater than the number of {0}s ".format(axis)

        # extract points not in toRetain
        if toRetain is not None:
            if isinstance(toRetain, six.string_types):
                if hasName(toRetain):
                    toExtract = [value for value in getNames() if value != toRetain]
                else:
                    # toRetain is a function passed as a string
                    toExtract = toRetain
                    passNumber = number
                    passRandomize = randomize

            elif isinstance(toRetain, (int, numpy.integer)):
                toExtract = [value for value in range(axisLength) if value != toRetain]

            elif isinstance(toRetain, list):
                toRetain = self._constructIndicesList(axis, toRetain)
                if number and number > len(toRetain):
                    msg += "to retain, {0}".format(len(toRetain))
                    raise ArgumentException(msg)
                if randomize:
                    toRetain = pythonRandom.sample(toRetain, number)
                elif number:
                    toRetain = toRetain[:number]
                toExtract = [value for value in range(axisLength) if value not in toRetain]
                # change the index order of the values to match toRetain
                if not randomize:
                    reindex = toRetain + toExtract
                    sortValues(sortHelper=reindex)
                    # extract any values after the toRetain values
                    extractValues = range(len(toRetain), axisLength)
                    toExtract = list(extractValues)
            else:
                # toRetain is a function
                toExtract = toRetain
                passNumber = number
                passRandomize = randomize

        # extract points not in start to end range
        elif start is not None or end is not None:
            start = 0 if start is None else self._getIndex(start, axis)
            end = axisLength - 1 if end is None else self._getIndex(end, axis)
            self._validateStartEndRange(start, end, axisLength)
            toRetain = [value for value in range(start, end + 1)]
            if number and number > len(toRetain):
                msg += "to retain, {0}".format(len(toRetain))
                raise ArgumentException(msg)
            if randomize:
                toRetain = pythonRandom.sample(toRetain, number)
            elif number:
                toRetain = toRetain[:number]
            toExtract = [value for value in range(axisLength) if value not in toRetain]

        # extract points after number
        else:
            allIndexes = [i for i in range(axisLength)]
            if number > len(allIndexes):
                raise ArgumentException(msg)
            if randomize:
                toRetain = pythonRandom.sample(allIndexes, number)
            else:
                toRetain = allIndexes[:number]
            toExtract = [value for value in range(axisLength) if value not in toRetain]

        ret = self._genericStructuralFrontend('retain', axis, target=toExtract,
                                              number=passNumber, randomize=passRandomize)
        self._adjustCountAndNames(axis, ret)


    def countPoints(self, condition):
        """
        Similar to function extractPoints. Here we return back the number of points which satisfy the condition.
        condition: can be a string or a function object.
        """
        return self._genericStructuralFrontend('count', 'point', condition)


    def countFeatures(self, condition):
        """
        Similar to function extractFeatures. Here we return back the number of features which satisfy the condition.
        condition: can be a string or a function object.
        """
        return self._genericStructuralFrontend('count', 'feature', condition)


    def referenceDataFrom(self, other):
        """
        Modifies the internal data of this object to refer to the same data as other. In other
        words, the data wrapped by both the self and other objects resides in the
        same place in memory. Other must be an object of the same type as
        the calling object. Also, the shape of other should be consistent with the set
        of featureNames currently in this object. None is always returned.

        """
        # this is called first because it checks the data type
        self._referenceDataFrom_implementation(other)
        self.pointNames = other.pointNames
        self.pointNamesInverse = other.pointNamesInverse
        self.featureNames = other.featureNames
        self.featureNamesInverse = other.featureNamesInverse

        self._pointCount = other._pointCount
        self._featureCount = other._featureCount

        self._absPath = other.absolutePath
        self._relPath = other.relativePath

        self._nextDefaultValuePoint = other._nextDefaultValuePoint
        self._nextDefaultValueFeature = other._nextDefaultValueFeature

        self.validate()

<<<<<<< HEAD
    @logCapture
=======
>>>>>>> 1901fcc0
    def copyAs(self, format, rowsArePoints=True, outputAs1D=False):
        """
        Return a new object which has the same data (and featureNames, depending on
        the return type) as this object. To return a specific kind of UML data
        object, one may specify the format parameter to be 'List', 'Matrix', or
        'Sparse'. To specify a raw return type (which will not include feature names),
        one may specify 'python list', 'numpy array', or 'numpy matrix', 'scipy csr',
        'scypy csc', 'list of dict' or 'dict of list'.

        """
        #make lower case, strip out all white space and periods, except if format
        # is one of the accepted UML data types
        if format not in ['List', 'Matrix', 'Sparse', 'DataFrame']:
            format = format.lower()
            format = format.strip()
            tokens = format.split(' ')
            format = ''.join(tokens)
            tokens = format.split('.')
            format = ''.join(tokens)
            if format not in ['pythonlist', 'numpyarray', 'numpymatrix', 'scipycsr', 'scipycsc',
                              'listofdict', 'dictoflist']:
                msg = "The only accepted asTypes are: 'List', 'Matrix', 'Sparse'"
                msg += ", 'python list', 'numpy array', 'numpy matrix', 'scipy csr', 'scipy csc'"
                msg += ", 'list of dict', and 'dict of list'"
                raise ArgumentException(msg)

        # we only allow 'numpyarray' and 'pythonlist' to be used with the outpuAs1D flag
        if outputAs1D:
            if format != 'numpyarray' and format != 'pythonlist':
                raise ArgumentException("Cannot output as 1D if format != 'numpy array' or 'python list'")
            if self.points != 1 and self.features != 1:
                raise ArgumentException("To output as 1D there may either be only one point or one feature")

        # certain shapes and formats are incompatible
        if format.startswith('scipy'):
            if self.points == 0 or self.features == 0:
                raise ArgumentException('Cannot output a point or feature empty object in a scipy format')

        ret = self._copyAs_implementation_base(format, rowsArePoints, outputAs1D)

        if isinstance(ret, UML.data.Base):
            ret._name = self.name
            ret._relPath = self.relativePath
            ret._absPath = self.absolutePath

        return ret

    def _copyAs_implementation_base(self, format, rowsArePoints, outputAs1D):
        # in copyAs, we've already limited outputAs1D to the 'numpyarray' and 'python list' formats
        if outputAs1D:
            if self.points == 0 or self.features == 0:
                if format == 'numpyarray':
                    return numpy.array([])
                if format == 'pythonlist':
                    return []
            raw = self._copyAs_implementation('numpyarray').flatten()
            if format != 'numpyarray':
                raw = raw.tolist()
            return raw

        # we enforce very specific shapes in the case of emptiness along one
        # or both axes
        if format == 'pythonlist':
            if self.points == 0:
                return []
            if self.features == 0:
                ret = []
                for i in range(self.points):
                    ret.append([])
                return ret

        if format in ['listofdict', 'dictoflist']:
            ret = self._copyAs_implementation('numpyarray')
        else:
            ret = self._copyAs_implementation(format)
            if isinstance(ret, UML.data.Base):
                self._copyNames(ret)

        def _createListOfDict(data, featureNames):
            # creates a list of dictionaries mapping feature names to the point's values
            # dictionaries are in point order
            listofdict = []
            for point in data:
                feature_dict = {}
                for i, value in enumerate(point):
                    feature = featureNames[i]
                    feature_dict[feature] = value
                listofdict.append(feature_dict)
            return listofdict

        def _createDictOfList(data, featureNames, nFeatures):
            # creates a python dict maps feature names to python lists containing
            # all of that feature's values
            dictoflist = {}
            for i in range(nFeatures):
                feature = featureNames[i]
                values_list = data[:,i].tolist()
                dictoflist[feature] = values_list
            return dictoflist

        if not rowsArePoints:
            if format in ['List', 'Matrix', 'Sparse', 'DataFrame']:
                ret.transpose()
            elif format == 'listofdict':
                ret = ret.transpose()
                ret = _createListOfDict(data=ret, featureNames=self.getPointNames())
                return ret
            elif format == 'dictoflist':
                ret = ret.transpose()
                ret = _createDictOfList(data=ret, featureNames=self.getPointNames(), nFeatures=self.points)
                return ret
            elif format != 'pythonlist':
                ret = ret.transpose()
            else:
                ret = numpy.transpose(ret).tolist()

        if format == 'listofdict':
            ret = _createListOfDict(data=ret, featureNames=self.getFeatureNames())
        if format == 'dictoflist':
            ret = _createDictOfList(data=ret, featureNames=self.getFeatureNames(), nFeatures=self.features)

        return ret

<<<<<<< HEAD
    @logCapture
    def copyPoints(self, points=None, start=None, end=None):
        """
        Return a new object which consists only of those specified points, without mutating
        the calling object object.
=======
    def _copyNames (self, CopyObj):
        if self._pointNamesCreated():
            CopyObj.pointNamesInverse = self.getPointNames()
            CopyObj.pointNames = copy.copy(self.pointNames)
            # if CopyObj.getTypeString() == 'DataFrame':
            #     CopyObj.data.index = self.getPointNames()
        else:
            CopyObj.pointNamesInverse = None
            CopyObj.pointNames = None

        if self._featureNamesCreated():
            CopyObj.featureNamesInverse = self.getFeatureNames()
            CopyObj.featureNames = copy.copy(self.featureNames)
            # if CopyObj.getTypeString() == 'DataFrame':
            #     CopyObj.data.columns = self.getFeatureNames()
        else:
            CopyObj.featureNamesInverse = None
            CopyObj.featureNames = None

        CopyObj._nextDefaultValueFeature = self._nextDefaultValueFeature
        CopyObj._nextDefaultValuePoint = self._nextDefaultValuePoint
>>>>>>> 1901fcc0

    def copyPoints(self, toCopy=None, start=None, end=None, number=None, randomize=False):
        """
        Returns an object containing those points that are specified by the input, without
        modification to this object.

        toCopy may be a single identifier (name and/or index), a list of identifiers,
        a function that when given a point will return True if it is to be copied, or a
        filter function, as a string, containing a comparison operator between a feature name
        and a value (i.e 'feat1<10')

        number is the quantity of points that are to be copied, the default None means
        unrestricted copying.

        start and end are parameters indicating range based copying: if range based
        copying is employed, toCopy must be None, and vice versa. If only one of start
        and end are non-None, the other defaults to 0 and self.points respectably.

        randomize indicates whether random sampling is to be used in conjunction with the number
        parameter, if randomize is False, the chosen points are determined by point order,
        otherwise it is uniform random across the space of possible points.

        """
        ret = self._genericStructuralFrontend('copy', 'point', toCopy, start, end,
                                              number, randomize)

        ret.setFeatureNames(self.getFeatureNames())

        ret._relPath = self.relativePath
        ret._absPath = self.absolutePath

        self.validate()
        return ret


<<<<<<< HEAD
    @logCapture
    def copyFeatures(self, features=None, start=None, end=None):
=======
    def copyFeatures(self, toCopy=None, start=None, end=None, number=None, randomize=False):
>>>>>>> 1901fcc0
        """
        Returns an object containing those features that are specified by the input, without
        modification to this object.

        toCopy may be a single identifier (name and/or index), a list of identifiers,
        a function that when given a feature will return True if it is to be copied, or a
        filter function, as a string, containing a comparison operator between a point name
        and a value (i.e 'point1<10')

        number is the quantity of features that are to be copied, the default None means
        unrestricted copying.

        start and end are parameters indicating range based copying: if range based
        copying is employed, toCopy must be None, and vice versa. If only one of start
        and end are non-None, the other defaults to 0 and self.features respectably.

        randomize indicates whether random sampling is to be used in conjunction with the number
        parameter, if randomize is False, the chosen features are determined by feature order,
        otherwise it is uniform random across the space of possible features.

        """
        ret = self._genericStructuralFrontend('copy', 'feature', toCopy, start, end,
                                              number, randomize)

        ret.setPointNames(self.getPointNames())

        ret._absPath = self.absolutePath
        ret._relPath = self.relativePath

        return ret

    @logCapture
    def transformEachPoint(self, function, points=None, useLog=None):
        """
        Modifies this object to contain the results of the given function
        calculated on the specified points in this object.

        function must not be none and accept the view of a point as an argument

        points may be None to indicate application to all points, a single point
        ID or a list of point IDs to limit application only to those specified.

        """
        if self.points == 0:
            raise ImproperActionException("We disallow this function when there are 0 points")
        if self.features == 0:
            raise ImproperActionException("We disallow this function when there are 0 features")
        if function is None:
            raise ArgumentException("function must not be None")

        if points is not None and not isinstance(points, list):
            if not isinstance(points, int):
                raise ArgumentException(
                    "Only allowable inputs to 'points' parameter is an int ID, a list of int ID's, or None")
            points = [points]

        if points is not None:
            points = copy.copy(points)
            for i in range(len(points)):
                points[i] = self._getPointIndex(points[i])

        self.validate()

        self._transformEachPoint_implementation(function, points)

    @logCapture
    def transformEachFeature(self, function, features=None, useLog=None):
        """
        Modifies this object to contain the results of the given function
        calculated on the specified features in this object.

        function must not be none and accept the view of a feature as an argument

        features may be None to indicate application to all features, a single
        feature ID or a list of feature IDs to limit application only to those
        specified.

        """
        if self.points == 0:
            raise ImproperActionException("We disallow this function when there are 0 points")
        if self.features == 0:
            raise ImproperActionException("We disallow this function when there are 0 features")
        if function is None:
            raise ArgumentException("function must not be None")

        if features is not None and not isinstance(features, list):
            if not (isinstance(features, int) or isinstance(features, six.string_types)):
                raise ArgumentException(
                    "Only allowable inputs to 'features' parameter is an ID, a list of int ID's, or None")
            features = [features]

        if features is not None:
            features = copy.copy(features)
            for i in range(len(features)):
                features[i] = self._getFeatureIndex(features[i])

        self.validate()

        self._transformEachFeature_implementation(function, features)

    @logCapture
    def transformEachElement(self, toTransform, points=None, features=None, preserveZeros=False,
                             skipNoneReturnValues=False, useLog=None):
        """
        Modifies this object to contain the results of toTransform for each element.

        toTransform: May be a function in the form of
        toTransform(elementValue) or toTransform(elementValue, pointNum, featureNum),
        or a dictionary mapping the current element [key] to the transformed element [value].

        points: Limit to only elements of the specified points; may be None for
        all points, a single ID, or a list of IDs.

        features: Limit to only elements of the specified features; may be None for
        all features, a single ID, or a list of IDs.

        preserveZeros: If True it does not apply toTransform to elements in
        the data that are 0, and that 0 is not modified.

        skipNoneReturnValues: If True, any time toTransform() returns None, the
        value originally in the data will remain unmodified.

        """
        if points is not None and not isinstance(points, list):
            if not isinstance(points, (int, six.string_types)):
                raise ArgumentException(
                    "Only allowable inputs to 'points' parameter is an int ID, a list of int ID's, or None")
            points = [points]

        if features is not None and not isinstance(features, list):
            if not isinstance(features, (int, six.string_types)):
                raise ArgumentException(
                    "Only allowable inputs to 'features' parameter is an ID, a list of int ID's, or None")
            features = [features]

        if points is not None:
            points = copy.copy(points)
            for i in range(len(points)):
                points[i] = self._getPointIndex(points[i])

        if features is not None:
            features = copy.copy(features)
            for i in range(len(features)):
                features[i] = self._getFeatureIndex(features[i])

        self.validate()

        self._transformEachElement_implementation(toTransform, points, features, preserveZeros, skipNoneReturnValues)

    @logCapture
    def fillWith(self, values, pointStart, featureStart, pointEnd, featureEnd, useLog=None):
        """
        Revise the contents of the calling object so that it contains the provided
        values in the given location.

        values - Either a constant value or a UML object whose size is consistent
        with the given start and end indices.

        pointStart - the inclusive ID of the first point in the calling object
        whose contents will be modified.

        featureStart - the inclusive ID of the first feature in the calling object
        whose contents will be modified.

        pointEnd - the inclusive ID of the last point in the calling object
        whose contents will be modified.

        featureEnd - the inclusive ID of the last feature in the calling object
        whose contents will be modified.

        """
        psIndex = self._getPointIndex(pointStart)
        peIndex = self._getPointIndex(pointEnd)
        fsIndex = self._getFeatureIndex(featureStart)
        feIndex = self._getFeatureIndex(featureEnd)

        if psIndex > peIndex:
            msg = "pointStart (" + str(pointStart) + ") must be less than or "
            msg += "equal to pointEnd (" + str(pointEnd) + ")."
            raise ArgumentException(msg)
        if fsIndex > feIndex:
            msg = "featureStart (" + str(featureStart) + ") must be less than or "
            msg += "equal to featureEnd (" + str(featureEnd) + ")."
            raise ArgumentException(msg)

        if isinstance(values, UML.data.Base):
            prange = (peIndex - psIndex) + 1
            frange = (feIndex - fsIndex) + 1
            if values.points != prange:
                msg = "When the values argument is a UML data object, the size "
                msg += "of values must match the range of modification. There are "
                msg += str(values.points) + " points in values, yet pointStart ("
                msg += str(pointStart) + ") and pointEnd ("
                msg += str(pointEnd) + ") define a range of length " + str(prange)
                raise ArgumentException(msg)
            if values.features != frange:
                msg = "When the values argument is a UML data object, the size "
                msg += "of values must match the range of modification. There are "
                msg += str(values.features) + " features in values, yet featureStart ("
                msg += str(featureStart) + ") and featureEnd ("
                msg += str(featureEnd) + ") define a range of length " + str(frange)
                raise ArgumentException(msg)
            if values.getTypeString() != self.getTypeString():
                values = values.copyAs(self.getTypeString())

        elif dataHelpers._looksNumeric(values) or isinstance(values, six.string_types):
            pass  # no modificaitons needed
        else:
            msg = "values may only be a UML data object, or a single numeric value, yet "
            msg += "we received something of " + str(type(values))
            raise ArgumentException(msg)

        self._fillWith_implementation(values, psIndex, fsIndex, peIndex, feIndex)
        self.validate()

    @logCapture
    def handleMissingValues(self, method='remove points', features=None, arguments=None,
                            alsoTreatAsMissing=[], markMissing=False, useLog=None):
        """
        This function is to remove, replace or impute missing values in an UML container data object.

        method - a str. It can be 'remove points', 'remove features', 'feature mean', 'feature median', 'feature mode', 'zero', 'constant', 'forward fill'
        'backward fill', 'interpolate'

        features - can be None to indicate all features, or a str to indicate the name of a single feature, or an int to indicate
        the index of a feature, or a list of feature names, or a list of features' indices, or a list of mix of feature names and feature indices. In this function, only those features in the input 'features'
        will be processed.

        arguments - for some kind of methods, we need to setup arguments.
        for method = 'remove points', 'remove features', arguments can be 'all' or 'any' etc.
        for method = 'constant', arguments must be a value
        for method = 'interpolate', arguments can be a dict which stores inputs for numpy.interp

        alsoTreatAsMissing -  a list. In this function, numpy.NaN and None are always treated as missing. You can add extra values which
        should be treated as missing values too, in alsoTreatAsMissing.

        markMissing: True or False. If it is True, then extra columns for those features will be added, in which 0 (False) or 1 (True) will be filled to
        indicate if the value in a cell is originally missing or not.
        """
        #convert features to a list of index
        msg = 'features can only be a str, an int, or a list of str or a list of int'
        if features is None:
            featuresList = list(range(self._getfeatureCount()))
        elif isinstance(features, six.string_types):
            featuresList = [self.getFeatureIndex(features)]
        elif isinstance(features, int):
            featuresList = [features]
        elif isinstance(features, list):
            featuresList = []
            for i in features:
                if isinstance(i, six.string_types):
                    featuresList.append(self.getFeatureIndex(i))
                elif isinstance(i, int):
                    featuresList.append(i)
                else:
                    raise ArgumentException(msg)
        else:
            raise ArgumentException(msg)

        #convert single value alsoTreatAsMissing to a list
        if not hasattr(alsoTreatAsMissing, '__len__') or isinstance(alsoTreatAsMissing, six.string_types):
            alsoTreatAsMissing = [alsoTreatAsMissing]

        if isinstance(self, UML.data.DataFrame):
            #for DataFrame, pass column names instead of indices
            featuresList = [self.getFeatureName(i) for i in featuresList]

        self._handleMissingValues_implementation(method, featuresList, arguments, alsoTreatAsMissing, markMissing)


    def _flattenNames(self, discardAxis):
        """
        Helper calculating the axis names for the unflattend axis after a flatten operation.

        """
        self._validateAxis(discardAxis)
        if discardAxis == 'point':
            keepNames = self.getFeatureNames()
            dropNames = self.getPointNames()
        else:
            keepNames = self.getPointNames()
            dropNames = self.getFeatureNames()

        ret = []
        for d in dropNames:
            for k in keepNames:
                ret.append(k + ' | ' + d)

        return ret

    @logCapture
    def flattenToOnePoint(self):
        """
        Adjust this object in place so that the same values are all in a single point.

        Each feature in the result maps to exactly one value from the original object.
        The order of values respects the point order from the original object,
        if there were n features in the original, the first n values in the result
        will exactly match the first point, the nth to (2n-1)th values will exactly
        match the original second point, etc. The feature names will be transformed
        such that the value at the intersection of the "pn_i" named point and "fn_j"
        named feature from the original object will have a feature name of "fn_j | pn_i".
        The single point will have a name of "Flattened".

        Raises: ImproperActionException if an axis has length 0

        """
        if self.points == 0:
            msg = "Can only flattenToOnePoint when there is one or more points. " \
                  "This object has 0 points."
            raise ImproperActionException(msg)
        if self.features == 0:
            msg = "Can only flattenToOnePoint when there is one or more features. " \
                  "This object has 0 features."
            raise ImproperActionException(msg)

        # TODO: flatten nameless Objects without the need to generate default names for them.
        if not self._pointNamesCreated():
            self._setAllDefault('point')
        if not self._featureNamesCreated():
            self._setAllDefault('feature')

        self._flattenToOnePoint_implementation()

        self._featureCount = self.points * self.features
        self._pointCount = 1
        self.setFeatureNames(self._flattenNames('point'))
        self.setPointNames(['Flattened'])

    @logCapture
    def flattenToOneFeature(self):
        """
        Adjust this object in place so that the same values are all in a single feature.

        Each point in the result maps to exactly one value from the original object.
        The order of values respects the feature order from the original object,
        if there were n points in the original, the first n values in the result
        will exactly match the first feature, the nth to (2n-1)th values will exactly
        match the original second feature, etc. The point names will be transformed
        such that the value at the intersection of the "pn_i" named point and "fn_j"
        named feature from the original object will have a point name of "pn_i | fn_j".
        The single feature will have a name of "Flattened".

        Raises: ImproperActionException if an axis has length 0

        """
        if self.points == 0:
            msg = "Can only flattenToOneFeature when there is one or more points. " \
                  "This object has 0 points."
            raise ImproperActionException(msg)
        if self.features == 0:
            msg = "Can only flattenToOneFeature when there is one or more features. " \
                  "This object has 0 features."
            raise ImproperActionException(msg)

        # TODO: flatten nameless Objects without the need to generate default names for them.
        if not self._pointNamesCreated():
            self._setAllDefault('point')
        if not self._featureNamesCreated():
            self._setAllDefault('feature')

        self._flattenToOneFeature_implementation()

        self._pointCount = self.points * self.features
        self._featureCount = 1
        self.setPointNames(self._flattenNames('feature'))
        self.setFeatureNames(['Flattened'])


    def _unflattenNames(self, addedAxis, addedAxisLength):
        """
        Helper calculating the new axis names after an unflattening operation.

        """
        self._validateAxis(addedAxis)
        if addedAxis == 'point':
            both = self.getFeatureNames()
            keptAxisLength = self.features // addedAxisLength
            allDefault = self._namesAreFlattenFormatConsistent('point', addedAxisLength, keptAxisLength)
        else:
            both = self.getPointNames()
            keptAxisLength = self.points // addedAxisLength
            allDefault = self._namesAreFlattenFormatConsistent('feature', addedAxisLength, keptAxisLength)

        if allDefault:
            addedAxisName = None
            keptAxisName = None
        else:
            # we consider the split of the elements into keptAxisLength chunks (of
            # which there will be addedAxisLength number of chunks), and want the
            # index of the first of each chunk. We allow that first name to be
            # representative for that chunk: all will have the same stuff past
            # the vertical bar.
            locations = range(0, len(both), keptAxisLength)
            addedAxisName = [both[n].split(" | ")[1] for n in locations]
            keptAxisName = [name.split(" | ")[0] for name in both[:keptAxisLength]]

        return addedAxisName, keptAxisName

    def _namesAreFlattenFormatConsistent(self, flatAxis, newFLen, newUFLen):
        """
        Helper which validates the formatting of axis names prior to unflattening.

        Will raise ImproperActionException if an inconsistency with the formatting
        done by the flatten operations is discovered. Returns True if all the names
        along the unflattend axis are default, False otherwise.

        """
        flat = self.getPointNames() if flatAxis == 'point' else self.getFeatureNames()
        formatted = self.getFeatureNames() if flatAxis == 'point' else self.getPointNames()

        def checkIsDefault(axisName):
            ret = False
            try:
                if axisName[:DEFAULT_PREFIX_LENGTH] == DEFAULT_PREFIX:
                    int(axisName[DEFAULT_PREFIX_LENGTH:])
                    ret = True
            except ValueError:
                ret = False
            return ret

        # check the contents of the names along the flattened axis
        isDefault = checkIsDefault(flat[0])
        isExact = flat == ['Flattened']
        if not (isDefault or isExact):
            msg = "In order to unflatten this object, the names must be " \
                  "consistent with the results from a flatten call. Therefore, " \
                  "the " + flatAxis + " name for this object ('" + flat[0] + "') must " \
                  "either be a default name or exactly the string 'Flattened'"
            raise ImproperActionException(msg)

        # check the contents of the names along the unflattend axis
        msg = "In order to unflatten this object, the names must be " \
              "consistent with the results from a flatten call. Therefore, " \
              "the " + flatAxis + " names for this object must either be all " \
              "default, or they must be ' | ' split names with name values " \
              "consistent with the positioning from a flatten call."
        # each name - default or correctly formatted
        allDefaultStatus = None
        for name in formatted:
            isDefault = checkIsDefault(name)
            formatCorrect = len(name.split(" | ")) == 2
            if allDefaultStatus is None:
                allDefaultStatus = isDefault
            else:
                if isDefault != allDefaultStatus:
                    raise ImproperActionException(msg)

            if not (isDefault or formatCorrect):
                raise ImproperActionException(msg)

        # consistency only relevant if we have non-default names
        if not allDefaultStatus:
            # seen values - consistent wrt original flattend axis names
            for i in range(newFLen):
                same = formatted[newUFLen*i].split(' | ')[1]
                for name in formatted[newUFLen*i:newUFLen*(i+1)]:
                    if same != name.split(' | ')[1]:
                        raise ImproperActionException(msg)

            # seen values - consistent wrt original unflattend axis names
            for i in range(newUFLen):
                same = formatted[i].split(' | ')[0]
                for j in range(newFLen):
                    name = formatted[i + (j * newUFLen)]
                    if same != name.split(' | ')[0]:
                        raise ImproperActionException(msg)

        return allDefaultStatus

    @logCapture
    def unflattenFromOnePoint(self, numPoints):
        """
        Adjust this point vector in place to an object that it could have been flattend from.

        This is an inverse of the method flattenToOnePoint: if an object foo with n
        points calls the flatten method, then this method with n as the argument, the
        result should be identical to the original foo. It is not limited to objects
        that have previously had flattenToOnePoint called on them; any object whose
        structure and names are consistent with a previous call to flattenToOnePoint
        may call this method. This includes objects with all default names.

        Raises: ArgumentException if numPoints does not divide the length of the point
        vector.

        Raises: ImproperActionException if an axis has length 0, there is more than one
        point, or the names are inconsistent with a previous call to flattenToOnePoint.

        """
        if self.features == 0:
            msg = "Can only unflattenFromOnePoint when there is one or more features. " \
                  "This object has 0 features."
            raise ImproperActionException(msg)
        if self.points != 1:
            msg = "Can only unflattenFromOnePoint when there is only one point. " \
                  "This object has " + str(self.points) + " points."
            raise ImproperActionException(msg)
        if self.features % numPoints != 0:
            msg = "The argument numPoints (" + str(numPoints) + ") must be a divisor of " \
                  "this object's featureCount (" + str(self.features) + ") otherwise " \
                  "it will not be possible to equally divide the elements into the desired " \
                  "number of points."
            raise ArgumentException(msg)

        if not self._pointNamesCreated():
            self._setAllDefault('point')
        if not self._featureNamesCreated():
            self._setAllDefault('feature')

        self._unflattenFromOnePoint_implementation(numPoints)
        ret = self._unflattenNames('point', numPoints)
        self._featureCount = self.features // numPoints
        self._pointCount = numPoints
        self.setPointNames(ret[0])
        self.setFeatureNames(ret[1])

    @logCapture
    def unflattenFromOneFeature(self, numFeatures):
        """
        Adjust this feature vector in place to an object that it could have been flattend from.

        This is an inverse of the method flattenToOneFeature: if an object foo with n
        features calls the flatten method, then this method with n as the argument, the
        result should be identical to the original foo. It is not limited to objects
        that have previously had flattenToOneFeature called on them; any object whose
        structure and names are consistent with a previous call to flattenToOneFeature
        may call this method. This includes objects with all default names.

        Raises: ArgumentException if numPoints does not divide the length of the point
        vector.

        Raises: ImproperActionException if an axis has length 0, there is more than one
        point, or the names are inconsistent with a previous call to flattenToOnePoint.

        """
        if self.points == 0:
            msg = "Can only unflattenFromOneFeature when there is one or more points. " \
                  "This object has 0 points."
            raise ImproperActionException(msg)
        if self.features != 1:
            msg = "Can only unflattenFromOneFeature when there is only one feature. " \
                  "This object has " + str(self.features) + " features."
            raise ImproperActionException(msg)

        if self.points % numFeatures != 0:
            msg = "The argument numFeatures (" + str(numFeatures) + ") must be a divisor of " \
                  "this object's pointCount (" + str(self.points) + ") otherwise " \
                  "it will not be possible to equally divide the elements into the desired " \
                  "number of features."
            raise ArgumentException(msg)

        if not self._pointNamesCreated():
            self._setAllDefault('point')
        if not self._featureNamesCreated():
            self._setAllDefault('feature')

        self._unflattenFromOneFeature_implementation(numFeatures)
        ret = self._unflattenNames('feature', numFeatures)
        self._pointCount = self.points // numFeatures
        self._featureCount = numFeatures
        self.setPointNames(ret[1])
        self.setFeatureNames(ret[0])


    ###############################################################
    ###############################################################
    ###   Subclass implemented numerical operation functions    ###
    ###############################################################
    ###############################################################

    def elementwiseMultiply(self, other):
        """
        Perform element wise multiplication of this UML data object against the
        provided other UML data object, with the result being stored in-place in
        the calling object. Both objects must contain only numeric data. The
        pointCount and featureCount of both objects must be equal. The types of
        the two objects may be different. None is always returned.

        """
        if not isinstance(other, UML.data.Base):
            raise ArgumentException("'other' must be an instance of a UML data object")
        # Test element type self
        if self.points > 0:
            for val in self.pointView(0):
                if not dataHelpers._looksNumeric(val):
                    raise ArgumentException("This data object contains non numeric data, cannot do this operation")

        # test element type other
        if other.points > 0:
            for val in other.pointView(0):
                if not dataHelpers._looksNumeric(val):
                    raise ArgumentException("This data object contains non numeric data, cannot do this operation")

        if self.points != other.points:
            raise ArgumentException("The number of points in each object must be equal.")
        if self.features != other.features:
            raise ArgumentException("The number of features in each object must be equal.")

        if self.points == 0 or self.features == 0:
            raise ImproperActionException("Cannot do elementwiseMultiply when points or features is emtpy")

        self._validateEqualNames('point', 'point', 'elementwiseMultiply', other)
        self._validateEqualNames('feature', 'feature', 'elementwiseMultiply', other)

        self._elementwiseMultiply_implementation(other)

        (retPNames, retFNames) = dataHelpers.mergeNonDefaultNames(self, other)
        self.setPointNames(retPNames)
        self.setFeatureNames(retFNames)
        self.validate()

    def elementwisePower(self, other):
        # other is UML or single numerical value
        singleValue = dataHelpers._looksNumeric(other)
        if not singleValue and not isinstance(other, UML.data.Base):
            raise ArgumentException("'other' must be an instance of a UML data object or a single numeric value")

        # Test element type self
        if self.points > 0:
            for val in self.pointView(0):
                if not dataHelpers._looksNumeric(val):
                    raise ArgumentException("This data object contains non numeric data, cannot do this operation")

        # test element type other
        if isinstance(other, UML.data.Base):
            if other.points > 0:
                for val in other.pointView(0):
                    if not dataHelpers._looksNumeric(val):
                        raise ArgumentException("This data object contains non numeric data, cannot do this operation")

            # same shape
            if self.points != other.points:
                raise ArgumentException("The number of points in each object must be equal.")
            if self.features != other.features:
                raise ArgumentException("The number of features in each object must be equal.")

        if self.points == 0 or self.features == 0:
            raise ImproperActionException("Cannot do elementwiseMultiply when points or features is emtpy")

        if isinstance(other, UML.data.Base):
            def powFromRight(val, pnum, fnum):
                return val ** other[pnum, fnum]

            self.transformEachElement(powFromRight)
        else:
            def powFromRight(val, pnum, fnum):
                return val ** other

            self.transformEachElement(powFromRight)

        self.validate()


    def __mul__(self, other):
        """
        Perform matrix multiplication or scalar multiplication on this object depending on
        the input 'other'

        """
        if not isinstance(other, UML.data.Base) and not dataHelpers._looksNumeric(other):
            return NotImplemented

        if self.points == 0 or self.features == 0:
            raise ImproperActionException("Cannot do a multiplication when points or features is empty")

        # Test element type self
        if self.points > 0:
            for val in self.pointView(0):
                if not dataHelpers._looksNumeric(val):
                    raise ArgumentException("This data object contains non numeric data, cannot do this operation")

        # test element type other
        if isinstance(other, UML.data.Base):
            if other.points == 0 or other.features == 0:
                raise ImproperActionException("Cannot do a multiplication when points or features is empty")

            if other.points > 0:
                for val in other.pointView(0):
                    if not dataHelpers._looksNumeric(val):
                        raise ArgumentException("This data object contains non numeric data, cannot do this operation")

            if self.features != other.points:
                raise ArgumentException("The number of features in the calling object must "
                                        + "match the point in the callee object.")

            self._validateEqualNames('feature', 'point', '__mul__', other)

        ret = self._mul__implementation(other)

        if isinstance(other, UML.data.Base):
            ret.setPointNames(self.getPointNames())
            ret.setFeatureNames(other.getFeatureNames())

        pathSource = 'merge' if isinstance(other, UML.data.Base) else 'self'

        dataHelpers.binaryOpNamePathMerge(self, other, ret, None, pathSource)

        return ret

    def __rmul__(self, other):
        """	Perform scalar multiplication with this object on the right """
        if dataHelpers._looksNumeric(other):
            return self.__mul__(other)
        else:
            return NotImplemented

    def __imul__(self, other):
        """
        Perform in place matrix multiplication or scalar multiplication, depending in the
        input 'other'

        """
        ret = self.__mul__(other)
        if ret is not NotImplemented:
            self.referenceDataFrom(ret)
            ret = self

        return ret

    def __add__(self, other):
        """
        Perform addition on this object, element wise if 'other' is a UML data
        object, or element wise with a scalar if other is some kind of numeric
        value.

        """
        return self._genericNumericBinary('__add__', other)

    def __radd__(self, other):
        """ Perform scalar addition with this object on the right """
        return self._genericNumericBinary('__radd__', other)

    def __iadd__(self, other):
        """
        Perform in-place addition on this object, element wise if 'other' is a UML data
        object, or element wise with a scalar if other is some kind of numeric
        value.

        """
        return self._genericNumericBinary('__iadd__', other)

    def __sub__(self, other):
        """
        Subtract from this object, element wise if 'other' is a UML data
        object, or element wise by a scalar if other is some kind of numeric
        value.

        """
        return self._genericNumericBinary('__sub__', other)

    def __rsub__(self, other):
        """
        Subtract each element of this object from the given scalar

        """
        return self._genericNumericBinary('__rsub__', other)

    def __isub__(self, other):
        """
        Subtract (in place) from this object, element wise if 'other' is a UML data
        object, or element wise with a scalar if other is some kind of numeric
        value.

        """
        return self._genericNumericBinary('__isub__', other)

    def __div__(self, other):
        """
        Perform division using this object as the numerator, element wise if 'other'
        is a UML data object, or element wise by a scalar if other is some kind of
        numeric value.

        """
        return self._genericNumericBinary('__div__', other)

    def __rdiv__(self, other):
        """
        Perform element wise division using this object as the denominator, and the
        given scalar value as the numerator

        """
        return self._genericNumericBinary('__rdiv__', other)

    def __idiv__(self, other):
        """
        Perform division (in place) using this object as the numerator, element
        wise if 'other' is a UML data object, or element wise by a scalar if other
        is some kind of numeric value.

        """
        return self._genericNumericBinary('__idiv__', other)

    def __truediv__(self, other):
        """
        Perform true division using this object as the numerator, element wise
        if 'other' is a UML data object, or element wise by a scalar if other is
        some kind of numeric value.

        """
        return self._genericNumericBinary('__truediv__', other)

    def __rtruediv__(self, other):
        """
        Perform element wise true division using this object as the denominator,
        and the given scalar value as the numerator

        """
        return self._genericNumericBinary('__rtruediv__', other)

    def __itruediv__(self, other):
        """
        Perform true division (in place) using this object as the numerator, element
        wise if 'other' is a UML data object, or element wise by a scalar if other
        is some kind of numeric value.

        """
        return self._genericNumericBinary('__itruediv__', other)

    def __floordiv__(self, other):
        """
        Perform floor division using this object as the numerator, element wise
        if 'other' is a UML data object, or element wise by a scalar if other is
        some kind of numeric value.

        """
        return self._genericNumericBinary('__floordiv__', other)

    def __rfloordiv__(self, other):
        """
        Perform element wise floor division using this object as the denominator,
        and the given scalar value as the numerator

        """
        return self._genericNumericBinary('__rfloordiv__', other)

    def __ifloordiv__(self, other):
        """
        Perform floor division (in place) using this object as the numerator, element
        wise if 'other' is a UML data object, or element wise by a scalar if other
        is some kind of numeric value.

        """
        return self._genericNumericBinary('__ifloordiv__', other)

    def __mod__(self, other):
        """
        Perform mod using the elements of this object as the dividends, element wise
        if 'other' is a UML data object, or element wise by a scalar if other is
        some kind of numeric value.

        """
        return self._genericNumericBinary('__mod__', other)

    def __rmod__(self, other):
        """
        Perform mod using the elements of this object as the divisors, and the
        given scalar value as the dividend

        """
        return self._genericNumericBinary('__rmod__', other)

    def __imod__(self, other):
        """
        Perform mod (in place) using the elements of this object as the dividends,
        element wise if 'other' is a UML data object, or element wise by a scalar
        if other is some kind of numeric value.

        """
        return self._genericNumericBinary('__imod__', other)

    @to2args
    def __pow__(self, other, z):
        """
        Perform exponentiation (iterated __mul__) using the elements of this object
        as the bases, element wise if 'other' is a UML data object, or element wise
        by a scalar if other is some kind of numeric value.

        """
        if self.points == 0 or self.features == 0:
            raise ImproperActionException("Cannot do ** when points or features is empty")
        if not dataHelpers._looksNumeric(other):
            raise ArgumentException("'other' must be an instance of a scalar")
        if other != int(other):
            raise ArgumentException("other may only be an integer type")
        if other < 0:
            raise ArgumentException("other must be greater than zero")

        retPNames = self.getPointNames()
        retFNames = self.getFeatureNames()

        if other == 1:
            ret = self.copy()
            ret._name = dataHelpers.nextDefaultObjectName()
            return ret

        # exact conditions in which we need to instantiate this object
        if other == 0 or other % 2 == 0:
            identity = UML.createData(self.getTypeString(), numpy.eye(self.points),
                                      pointNames=retPNames, featureNames=retFNames)
        if other == 0:
            return identity

        # this means that we don't start with a multiplication at the ones place,
        # so we need to reserve the identity as the in progress return value
        if other % 2 == 0:
            ret = identity
        else:
            ret = self.copy()

        # by setting up ret, we've taken care of the original ones place
        curr = other >> 1
        # the running binary exponent we've calculated. We've done the ones
        # place, so this is just a copy
        running = self.copy()

        while curr != 0:
            running = running._matrixMultiply_implementation(running)
            if (curr % 2) == 1:
                ret = ret._matrixMultiply_implementation(running)

            # shift right to put the next digit in the ones place
            curr = curr >> 1

        ret.setPointNames(retPNames)
        ret.setFeatureNames(retFNames)

        ret._name = dataHelpers.nextDefaultObjectName()

        return ret

    def __ipow__(self, other):
        """
        Perform in-place exponentiation (iterated __mul__) using the elements
        of this object as the bases, element wise if 'other' is a UML data
        object, or element wise by a scalar if other is some kind of numeric
        value.

        """
        ret = self.__pow__(other)
        self.referenceDataFrom(ret)
        return self

    def __pos__(self):
        """ Return this object. """
        ret = self.copy()
        ret._name = dataHelpers.nextDefaultObjectName()

        return ret

    def __neg__(self):
        """ Return this object where every element has been multiplied by -1 """
        ret = self.copy()
        ret *= -1
        ret._name = dataHelpers.nextDefaultObjectName()

        return ret

    def __abs__(self):
        """ Perform element wise absolute value on this object """
        ret = self.calculateForEachElement(abs)
        ret.setPointNames(self.getPointNames())
        ret.setFeatureNames(self.getFeatureNames())

        ret._name = dataHelpers.nextDefaultObjectName()
        ret._absPath = self.absolutePath
        ret._relPath = self.relativePath
        return ret

    def _genericNumericBinary_validation(self, opName, other):
        isUML = isinstance(other, UML.data.Base)

        if not isUML and not dataHelpers._looksNumeric(other):
            raise ArgumentException("'other' must be an instance of a UML data object or a scalar")

        # Test element type self
        if self.points > 0:
            for val in self.pointView(0):
                if not dataHelpers._looksNumeric(val):
                    raise ArgumentException("This data object contains non numeric data, cannot do this operation")

        # test element type other
        if isUML:
            if opName.startswith('__r'):
                return NotImplemented
            if other.points > 0:
                for val in other.pointView(0):
                    if not dataHelpers._looksNumeric(val):
                        raise ArgumentException("This data object contains non numeric data, cannot do this operation")

            if self.points != other.points:
                msg = "The number of points in each object must be equal. "
                msg += "(self=" + str(self.points) + " vs other="
                msg += str(other.points) + ")"
                raise ArgumentException(msg)
            if self.features != other.features:
                raise ArgumentException("The number of features in each object must be equal.")

        if self.points == 0 or self.features == 0:
            raise ImproperActionException("Cannot do " + opName + " when points or features is empty")

        # check name restrictions
        if isUML:
            if self._pointNamesCreated() and other._pointNamesCreated is not None:
                self._validateEqualNames('point', 'point', opName, other)
            if self._featureNamesCreated() and other._featureNamesCreated():
                self._validateEqualNames('feature', 'feature', opName, other)

        divNames = ['__div__', '__rdiv__', '__idiv__', '__truediv__', '__rtruediv__',
                    '__itruediv__', '__floordiv__', '__rfloordiv__', '__ifloordiv__',
                    '__mod__', '__rmod__', '__imod__', ]
        if isUML and opName in divNames:
            if other.containsZero():
                raise ZeroDivisionError("Cannot perform " + opName + " when the second argument"
                                        + "contains any zeros")
            if isinstance(other, UML.data.Matrix):
                if False in numpy.isfinite(other.data):
                    raise ArgumentException("Cannot perform " + opName + " when the second argument"
                                            + "contains any NaNs or Infs")
        if not isUML and opName in divNames:
            if other == 0:
                msg = "Cannot perform " + opName + " when the second argument"
                msg += + "is zero"
                raise ZeroDivisionError(msg)

    def _genericNumericBinary(self, opName, other):
        ret = self._genericNumericBinary_validation(opName, other)
        if ret == NotImplemented:
            return ret

        isUML = isinstance(other, UML.data.Base)

        # figure out return obj's point / feature names
        # if unary:
        (retPNames, retFNames) = (None, None)

        if opName in ['__pos__', '__neg__', '__abs__'] or not isUML:
            if self._pointNamesCreated():
                retPNames = self.getPointNames()
            if self._featureNamesCreated():
                retFNames = self.getFeatureNames()
        # else (everything else that uses this helper is a binary scalar op)
        else:
            (retPNames, retFNames) = dataHelpers.mergeNonDefaultNames(self, other)

        ret = self._genericNumericBinary_implementation(opName, other)

        if retPNames is not None:
            ret.setPointNames(retPNames)
        else:
            ret.setPointNames(None)

        if retFNames is not None:
            ret.setFeatureNames(retFNames)
        else:
            ret.setFeatureNames(None)

        nameSource = 'self' if opName.startswith('__i') else None
        pathSource = 'merge' if isUML else 'self'
        dataHelpers.binaryOpNamePathMerge(
            self, other, ret, nameSource, pathSource)
        return ret

    def _genericNumericBinary_implementation(self, opName, other):
        startType = self.getTypeString()
        implName = opName[1:] + 'implementation'
        if startType == 'Matrix' or startType == 'DataFrame':
            toCall = getattr(self, implName)
            ret = toCall(other)
        else:
            selfConv = self.copyAs("Matrix")
            toCall = getattr(selfConv, implName)
            ret = toCall(other)
            if opName.startswith('__i'):
                ret = ret.copyAs(startType)
                self.referenceDataFrom(ret)
                ret = self
            else:
                ret = UML.createData(startType, ret.data)

        return ret

    #################################
    #################################
    ###   Statistical functions   ###
    #################################
    #################################


    def pointSimilarities(self, similarityFunction):
        """ """
        return self._axisSimilaritiesBackend(similarityFunction, 'point')

    def featureSimilarities(self, similarityFunction):
        """ """
        return self._axisSimilaritiesBackend(similarityFunction, 'feature')

    def _axisSimilaritiesBackend(self, similarityFunction, axis):
        acceptedPretty = [
            'correlation', 'covariance', 'dot product', 'sample covariance',
            'population covariance'
        ]
        accepted = list(map(dataHelpers.cleanKeywordInput, acceptedPretty))

        msg = "The similarityFunction must be equivaltent to one of the "
        msg += "following: "
        msg += str(acceptedPretty) + ", but '" + str(similarityFunction)
        msg += "' was given instead. Note: casing and whitespace is "
        msg += "ignored when checking the input."

        if not isinstance(similarityFunction, six.string_types):
            raise ArgumentException(msg)

        cleanFuncName = dataHelpers.cleanKeywordInput(similarityFunction)

        if cleanFuncName not in accepted:
            raise ArgumentException(msg)

        if cleanFuncName == 'correlation':
            toCall = UML.calculate.correlation
        elif cleanFuncName == 'covariance' or cleanFuncName == 'samplecovariance':
            toCall = UML.calculate.covariance
        elif cleanFuncName == 'populationcovariance':
            def populationCovariance(X, X_T):
                return UML.calculate.covariance(X, X_T, False)

            toCall = populationCovariance
        elif cleanFuncName == 'dotproduct':
            def dotProd(X, X_T):
                return X * X_T

            toCall = dotProd

        transposed = self.copy()
        transposed.transpose()

        if axis == 'point':
            ret = toCall(self, transposed)
        else:
            ret = toCall(transposed, self)

        # TODO validation or result.

        ret._absPath = self.absolutePath
        ret._relPath = self.relativePath

        return ret

    def pointStatistics(self, statisticsFunction):
        """ """
        return self._axisStatisticsBackend(statisticsFunction, 'point')

    def featureStatistics(self, statisticsFunction, groupByFeature=None):
        """ """
        if groupByFeature is None:
            return self._axisStatisticsBackend(statisticsFunction, 'feature')
        else:
            res = self.groupByFeature(groupByFeature)
            for k in res:
                res[k] = res[k]._axisStatisticsBackend(statisticsFunction, 'feature')
            return res

    def _axisStatisticsBackend(self, statisticsFunction, axis):
        cleanFuncName = self._validateStatisticalFunctionInputString(statisticsFunction)

        if cleanFuncName == 'max':
            toCall = UML.calculate.maximum
        elif cleanFuncName == 'mean':
            toCall = UML.calculate.mean
        elif cleanFuncName == 'median':
            toCall = UML.calculate.median
        elif cleanFuncName == 'min':
            toCall = UML.calculate.minimum
        elif cleanFuncName == 'uniquecount':
            toCall = UML.calculate.uniqueCount
        elif cleanFuncName == 'proportionmissing':
            toCall = UML.calculate.proportionMissing
        elif cleanFuncName == 'proportionzero':
            toCall = UML.calculate.proportionZero
        elif cleanFuncName == 'std' or cleanFuncName == 'standarddeviation':
            def sampleStandardDeviation(values):
                return UML.calculate.standardDeviation(values, True)

            toCall = sampleStandardDeviation
        elif cleanFuncName == 'samplestd' or cleanFuncName == 'samplestandarddeviation':
            def sampleStandardDeviation(values):
                return UML.calculate.standardDeviation(values, True)

            toCall = sampleStandardDeviation
        elif cleanFuncName == 'populationstd' or cleanFuncName == 'populationstandarddeviation':
            toCall = UML.calculate.standardDeviation

        if axis == 'point':
            ret = self.calculateForEachPoint(toCall)
            ret.setPointNames(self.getPointNames())
            ret.setFeatureName(0, cleanFuncName)
        else:
            ret = self.calculateForEachFeature(toCall)
            ret.setPointName(0, cleanFuncName)
            ret.setFeatureNames(self.getFeatureNames())
        return ret

    ############################
    ############################
    ###   Helper functions   ###
    ############################
    ############################

    def _genericStructuralFrontend(self, structure, axis, target=None, start=None,
                                   end=None, number=None, randomize=False):
        if axis == 'point':
            axisLength = self.points
            hasNameChecker1, hasNameChecker2 = self.hasPointName, self.hasFeatureName
            viewIterator = self.pointIterator
        else:
            axisLength = self.features
            hasNameChecker1, hasNameChecker2 = self.hasFeatureName, self.hasPointName
            viewIterator = self.featureIterator

        self._validateStructuralArguments(structure, axis, target, start, end,
                                          number, randomize)
        if target is not None:
            if isinstance(target, six.string_types):
                if hasNameChecker1(target):
                    target = self._getIndex(target, axis)
                    targetList = [target]
                #if axis=point and target is not a point name, or
                # if axis=feature and target is not a feature name,
                # then check if it's a valid query string
                else:
                    optrDict = {'<=': operator.le, '>=': operator.ge, '!=': operator.ne, '==': operator.eq, \
                                        '=': operator.eq, '<': operator.lt, '>': operator.gt}
                    for optr in ['<=', '>=', '!=', '==', '=', '<', '>']:
                        if optr in target:
                            targetList = target.split(optr)
                            optr = '==' if optr == '=' else optr
                            #after splitting at the optr, 2 items must be in the list
                            if len(targetList) != 2:
                                msg = "the target(%s) is a query string but there is an error" % target
                                raise ArgumentException(msg)
                            nameOfFeatureOrPoint, valueOfFeatureOrPoint = targetList
                            nameOfFeatureOrPoint = nameOfFeatureOrPoint.strip()
                            valueOfFeatureOrPoint = valueOfFeatureOrPoint.strip()

                            #when axis=point, check if the feature exists or not
                            #when axis=feature, check if the point exists or not
                            if not hasNameChecker2(nameOfFeatureOrPoint):
                                msg = "the %s %s doesn't exist" % (
                                'feature' if axis == 'point' else 'point', nameOfFeatureOrPoint)
                                raise ArgumentException(msg)

                            optrOperator = optrDict[optr]
                            #convert valueOfFeatureOrPoint from a string, if possible
                            try:
                                valueOfFeatureOrPoint = float(valueOfFeatureOrPoint)
                            except ValueError:
                                pass
                            #convert query string to a function
                            def target_f(x):
                                return optrOperator(x[nameOfFeatureOrPoint], valueOfFeatureOrPoint)

                            target_f.vectorized = True
                            target_f.nameOfFeatureOrPoint = nameOfFeatureOrPoint
                            target_f.valueOfFeatureOrPoint = valueOfFeatureOrPoint
                            target_f.optr = optrOperator
                            target = target_f
                            break
                    #if the target can't be converted to a function
                    if isinstance(target, six.string_types):
                        msg = 'the target is not a valid point name nor a valid query string'
                        raise ArgumentException(msg)
            if isinstance(target, (int, numpy.int, numpy.int64)):
                targetList = [target]
            if isinstance(target, list):
                #verify everything in list is a valid index and convert names into indices
                targetList = []
                for identifier in target:
                    targetList.append(self._getIndex(identifier, axis))
            # boolean function
            elif hasattr(target, '__call__'):
                if structure == 'retain':
                    targetFunction = target
                    def complement(*args):
                        return not targetFunction(*args)
                    target = complement
                # construct list from function
                targetList = []
                if structure == 'retain':
                    keepList = []
                for targetID, view in enumerate(viewIterator()):
                    if target(view):
                        targetList.append(targetID)
                    elif structure == 'retain':
                        keepList.append(targetID)
                # add additional indexes to targetList if not keeping every
                # index from returned function
                if structure == 'retain' and number is not None:
                    addBack = len(keepList) - number
                    if addBack > 0:
                        if randomize:
                            pythonRandom.shuffle(keepList)
                        for i in range(addBack):
                            targetList.append(keepList[-i])
                    elif addBack < 0:
                        msg = "The value for 'number' ({0}) ".format(number)
                        msg += "is greater than the number of {0}s ".format(axis)
                        msg += "to retain ({0})".format(len(keepList))
                        raise ArgumentException(msg)

        elif start is not None or end is not None:
            start = 0 if start is None else self._getIndex(start, axis)
            end = axisLength - 1 if end is None else self._getIndex(end, axis)
            self._validateStartEndRange(start, end, axisLength)

            # end + 1 because our range is inclusive
            targetList = list(range(start,end + 1))

        else:
            targetList = [value for value in range(axisLength)]

        if number and structure != 'retain':
            if number > len(targetList):
                msg = "The value for 'number' ({0}) ".format(number)
                msg += "is greater than the number of {0}s ".format(axis)
                msg += "to {0} ({1})".format(structure, len(targetList))
                raise ArgumentException(msg)
            if randomize:
                targetList = pythonRandom.sample(targetList, number)
            else:
                targetList = targetList[:number]

        if structure == 'count':
            return len(targetList)
        else:
            return self._structuralBackend_implementation(structure, axis, targetList)


    def _arrangeFinalTable(self, pnames, pnamesWidth, dataTable, dataWidths,
                           fnames, pnameSep):

        if fnames is not None:
            fnamesWidth = list(map(len, fnames))
        else:
            fnamesWidth = []

        # We make extensive use of list addition in this helper in order
        # to prepend single values onto lists.

        # glue point names onto the left of the data
        if pnames is not None:
            for i in range(len(dataTable)):
                dataTable[i] = [pnames[i], pnameSep] + dataTable[i]
            dataWidths = [pnamesWidth, len(pnameSep)] + dataWidths

        # glue feature names onto the top of the data
        if fnames is not None:
            # adjust with the empty space in the upper left corner, if needed
            if pnames is not None:
                fnames = ["", ""] + fnames
                fnamesWidth = [0, 0] + fnamesWidth

            # make gap row:
            gapRow = [""] * len(fnames)

            dataTable = [fnames, gapRow] + dataTable
            # finalize widths by taking the largest of the two possibilities
            for i in range(len(fnames)):
                nameWidth = fnamesWidth[i]
                valWidth = dataWidths[i]
                dataWidths[i] = max(nameWidth, valWidth)

        return dataTable, dataWidths

    def _arrangeFeatureNames(self, maxWidth, nameLength, colSep, colHold, nameHold):
        """Prepare feature names for string output. Grab only those names that
        fit according to the given width limitation, process them for length,
        omit them if they are default. Returns a list of prepared names, and
        a list of the length of each name in the return.

        """
        colHoldWidth = len(colHold)
        colHoldTotal = len(colSep) + colHoldWidth
        nameCutIndex = nameLength - len(nameHold)

        lNames, rNames = [], []

        # total width will always include the column placeholder column,
        # until it is shown that it isn't needed
        totalWidth = colHoldTotal

        # going to add indices from the beginning and end of the data until
        # we've used up our available space, or we've gone through all of
        # the columns. currIndex makes use of negative indices, which is
        # why the end condition makes use of an exact stop value, which
        # varies between positive and negative depending on the number of
        # features
        endIndex = self.features // 2
        if self.features % 2 == 1:
            endIndex *= -1
            endIndex -= 1
        currIndex = 0
        numAdded = 0
        while totalWidth < maxWidth and currIndex != endIndex:
            nameIndex = currIndex
            if currIndex < 0:
                nameIndex = self.features + currIndex

            currName = self.getFeatureName(nameIndex)

            if currName[:DEFAULT_PREFIX_LENGTH] == DEFAULT_PREFIX:
                currName = ""
            if len(currName) > nameLength:
                currName = currName[:nameCutIndex] + nameHold
            currWidth = len(currName)

            currNames = lNames if currIndex >= 0 else rNames

            totalWidth += currWidth + len(colSep)
            # test: total width is under max without column holder
            rawStillUnder = totalWidth - (colHoldTotal) < maxWidth
            # test: the column we are trying to add is the last one possible
            allCols = rawStillUnder and (numAdded == (self.features - 1))
            # only add this column if it won't put us over the limit,
            # OR if it is the last one (and under the limit without the col
            # holder)
            if totalWidth < maxWidth or allCols:
                numAdded += 1
                currNames.append(currName)

                # the width value goes in different lists depending on the index
                if currIndex < 0:
                    currIndex = abs(currIndex)
                else:
                    currIndex = (-1 * currIndex) - 1

        # combine the tables. Have to reverse rTable because entries were appended
        # in a right to left order
        rNames.reverse()
        if numAdded == self.features:
            lNames += rNames
        else:
            lNames += [colHold] + rNames

        return lNames

    def _arrangePointNames(self, maxRows, nameLength, rowHolder, nameHold):
        """Prepare point names for string output. Grab only those names that
        fit according to the given row limitation, process them for length,
        omit them if they are default. Returns a list of prepared names, and
        a int bounding the length of each name representation.

        """
        names = []
        pnamesWidth = 0
        nameCutIndex = nameLength - len(nameHold)
        (tRowIDs, bRowIDs) = dataHelpers.indicesSplit(maxRows, self.points)

        # we pull indices from two lists: tRowIDs and bRowIDs
        for sourceIndex in range(2):
            source = list([tRowIDs, bRowIDs])[sourceIndex]

            # add in the rowHolder, if needed
            if sourceIndex == 1 and len(bRowIDs) + len(tRowIDs) < self.points:
                names.append(rowHolder)

            for i in source:
                pname = self.getPointName(i)
                # omit default valued names
                if pname[:DEFAULT_PREFIX_LENGTH] == DEFAULT_PREFIX:
                    pname = ""

                # truncate names which extend past the given length
                if len(pname) > nameLength:
                    pname = pname[:nameCutIndex] + nameHold

                names.append(pname)

                # keep track of bound.
                if len(pname) > pnamesWidth:
                    pnamesWidth = len(pname)

        return names, pnamesWidth

    def _arrangeDataWithLimits(self, maxWidth, maxHeight, sigDigits=3,
                               maxStrLength=19, colSep=' ', colHold='--', rowHold='|', strHold='...'):
        """
        Arrange the data in this object into a table structure, while
        respecting the given boundaries. If there is more data than
        what fits within the limitations, then omit points or features
        from the middle portions of the data.

        Returns a list of list of strings. The length of the outer list
        is less than or equal to maxHeight. The length of the inner lists
        will all be the same, a length we will designate as n. The sum of
        the individual strings in each inner list will be less than or
        equal to maxWidth - ((n-1) * len(colSep)).

        """
        if self.points == 0 or self.features == 0:
            return [[]], []

        if maxHeight < 2 and maxHeight != self.points:
            msg = "If the number of points in this object is two or greater, "
            msg += "then we require that the input argument maxHeight also "
            msg += "be greater than or equal to two."
            raise ArgumentException(msg)

        cHoldWidth = len(colHold)
        cHoldTotal = len(colSep) + cHoldWidth
        nameCutIndex = maxStrLength - len(strHold)

        #setup a bundle of default values
        if maxHeight is None:
            maxHeight = self.points
        if maxWidth is None:
            maxWidth = float('inf')

        maxRows = min(maxHeight, self.points)
        maxDataRows = maxRows

        (tRowIDs, bRowIDs) = dataHelpers.indicesSplit(maxDataRows, self.points)
        combinedRowIDs = tRowIDs + bRowIDs
        if len(combinedRowIDs) < self.points:
            rowHolderIndex = len(tRowIDs)
        else:
            rowHolderIndex = sys.maxsize

        lTable, rTable = [], []
        lColWidths, rColWidths = [], []

        # total width will always include the column placeholder column,
        # until it is shown that it isn't needed
        totalWidth = cHoldTotal

        # going to add indices from the beginning and end of the data until
        # we've used up our available space, or we've gone through all of
        # the columns. currIndex makes use of negative indices, which is
        # why the end condition makes use of an exact stop value, which
        # varies between positive and negative depending on the number of
        # features
        endIndex = self.features // 2
        if self.features % 2 == 1:
            endIndex *= -1
            endIndex -= 1
        currIndex = 0
        numAdded = 0
        while totalWidth < maxWidth and currIndex != endIndex:
            currWidth = 0
            currTable = lTable if currIndex >= 0 else rTable
            currCol = []

            # check all values in this column (in the accepted rows)
            for i in range(len(combinedRowIDs)):
                rID = combinedRowIDs[i]
                val = self[rID, currIndex]
                valFormed = formatIfNeeded(val, sigDigits)
                valLimited = valFormed if len(valFormed) < maxStrLength else valFormed[:nameCutIndex] + strHold
                valLen = len(valLimited)
                if valLen > currWidth:
                    currWidth = valLen

                # If these are equal, it is time to add the holders
                if i == rowHolderIndex:
                    currCol.append(rowHold)

                currCol.append(valLimited)

            totalWidth += currWidth + len(colSep)
            # test: total width is under max without column holder
            allCols = totalWidth - (cHoldTotal) < maxWidth
            # test: the column we are trying to add is the last one possible
            allCols = allCols and (numAdded == (self.features - 1))
            # only add this column if it won't put us over the limit
            if totalWidth < maxWidth or allCols:
                numAdded += 1
                for i in range(len(currCol)):
                    if len(currTable) != len(currCol):
                        currTable.append([currCol[i]])
                    else:
                        currTable[i].append(currCol[i])

                # the width value goes in different lists depending on the index
                if currIndex < 0:
                    currIndex = abs(currIndex)
                    rColWidths.append(currWidth)
                else:
                    currIndex = (-1 * currIndex) - 1
                    lColWidths.append(currWidth)

        # combine the tables. Have to reverse rTable because entries were appended
        # in a right to left order
        rColWidths.reverse()
        if numAdded == self.features:
            lColWidths += rColWidths
        else:
            lColWidths += [cHoldWidth] + rColWidths
        for rowIndex in range(len(lTable)):
            if len(rTable) > 0:
                rTable[rowIndex].reverse()
                toAdd = rTable[rowIndex]
            else:
                toAdd = []

            if numAdded == self.features:
                lTable[rowIndex] += toAdd
            else:
                lTable[rowIndex] += [colHold] + toAdd

        return lTable, lColWidths

    def _defaultNamesGeneration_NamesSetOperations(self, other, axis):
        """
        TODO: Find a shorter descriptive name.
        TODO: Should we place this function in dataHelpers.py?
        """
        if axis == 'point':
            if self.pointNames is None:
                self._setAllDefault('point')
            if other.pointNames is None:
                other._setAllDefault('point')
        elif axis == 'feature':
            if self.featureNames is None:
                self._setAllDefault('feature')
            if other.featureNames is None:
                other._setAllDefault('feature')
        else:
            raise ArgumentException("invalid axis")

    def _pointNameDifference(self, other):
        """
        Returns a set containing those pointNames in this object that are not also in the input object.

        """
        if other is None:
            raise ArgumentException("The other object cannot be None")
        if not isinstance(other, Base):
            raise ArgumentException("Must provide another representation type to determine pointName difference")

        self._defaultNamesGeneration_NamesSetOperations(other, 'point')

        return six.viewkeys(self.pointNames) - six.viewkeys(other.pointNames)

    def _featureNameDifference(self, other):
        """
        Returns a set containing those featureNames in this object that are not also in the input object.

        """
        if other is None:
            raise ArgumentException("The other object cannot be None")
        if not isinstance(other, Base):
            raise ArgumentException("Must provide another representation type to determine featureName difference")

        self._defaultNamesGeneration_NamesSetOperations(other, 'feature')

        return six.viewkeys(self.featureNames) - six.viewkeys(other.featureNames)

    def _pointNameIntersection(self, other):
        """
        Returns a set containing only those pointNames that are shared by this object and the input object.

        """
        if other is None:
            raise ArgumentException("The other object cannot be None")
        if not isinstance(other, Base):
            raise ArgumentException("Must provide another representation type to determine pointName intersection")

        self._defaultNamesGeneration_NamesSetOperations(other, 'point')

        return six.viewkeys(self.pointNames) & six.viewkeys(other.pointNames)

    def _featureNameIntersection(self, other):
        """
        Returns a set containing only those featureNames that are shared by this object and the input object.

        """
        if other is None:
            raise ArgumentException("The other object cannot be None")
        if not isinstance(other, Base):
            raise ArgumentException("Must provide another representation type to determine featureName intersection")

        self._defaultNamesGeneration_NamesSetOperations(other, 'feature')

        return six.viewkeys(self.featureNames) & six.viewkeys(other.featureNames)


    def _pointNameSymmetricDifference(self, other):
        """
        Returns a set containing only those pointNames not shared between this object and the input object.

        """
        if other is None:
            raise ArgumentException("The other object cannot be None")
        if not isinstance(other, Base):
            raise ArgumentException("Must provide another representation type to determine pointName difference")

        self._defaultNamesGeneration_NamesSetOperations(other, 'point')

        return six.viewkeys(self.pointNames) ^ six.viewkeys(other.pointNames)

    def _featureNameSymmetricDifference(self, other):
        """
        Returns a set containing only those featureNames not shared between this object and the input object.

        """
        if other is None:
            raise ArgumentException("The other object cannot be None")
        if not isinstance(other, Base):
            raise ArgumentException("Must provide another representation type to determine featureName difference")

        self._defaultNamesGeneration_NamesSetOperations(other, 'feature')

        return six.viewkeys(self.featureNames) ^ six.viewkeys(other.featureNames)

    def _pointNameUnion(self, other):
        """
        Returns a set containing all pointNames in either this object or the input object.

        """
        if other is None:
            raise ArgumentException("The other object cannot be None")
        if not isinstance(other, Base):
            raise ArgumentException("Must provide another representation type to determine pointNames union")

        self._defaultNamesGeneration_NamesSetOperations(other, 'point')

        return six.viewkeys(self.pointNames) | six.viewkeys(other.pointNames)

    def _featureNameUnion(self, other):
        """
        Returns a set containing all featureNames in either this object or the input object.

        """
        if other is None:
            raise ArgumentException("The other object cannot be None")
        if not isinstance(other, Base):
            raise ArgumentException("Must provide another representation type to determine featureName union")

        self._defaultNamesGeneration_NamesSetOperations(other, 'feature')

        return six.viewkeys(self.featureNames) | six.viewkeys(other.featureNames)


    def _equalPointNames(self, other):
        if other is None or not isinstance(other, Base):
            return False
        return self._equalNames(self.getPointNames(), other.getPointNames())

    def _equalFeatureNames(self, other):
        if other is None or not isinstance(other, Base):
            return False
        return self._equalNames(self.getFeatureNames(), other.getFeatureNames())

    def _equalNames(self, selfNames, otherNames):
        """Private function to determine equality of either pointNames of
        featureNames. It ignores equality of default values, considering only
        whether non default names consistent (position by position) and
        uniquely positioned (if a non default name is present in both, then
        it is in the same position in both).

        """
        if len(selfNames) != len(otherNames):
            return False

        unequalNames = self._unequalNames(selfNames, otherNames)
        return unequalNames == {}

    def _validateEqualNames(self, leftAxis, rightAxis, callSym, other):

        def _validateEqualNames_implementation():
            lnames = self.getPointNames() if leftAxis == 'point' else self.getFeatureNames()
            rnames = other.getPointNames() if rightAxis == 'point' else other.getFeatureNames()
            inconsistencies = self._inconsistentNames(lnames, rnames)

            if inconsistencies != {}:
                table = [['left', 'ID', 'right']]
                for i in sorted(inconsistencies.keys()):
                    lname = '"' + lnames[i] + '"'
                    rname = '"' + rnames[i] + '"'
                    table.append([lname, str(i), rname])

                msg = leftAxis + " to " + rightAxis + " name inconsistencies when "
                msg += "calling left." + callSym + "(right) \n"
                msg += UML.logger.tableString.tableString(table)
                print(msg, file=sys.stderr)
                raise ArgumentException(msg)

        if leftAxis == 'point' and rightAxis == 'point':
            if self._pointNamesCreated() or other._pointNamesCreated():
                _validateEqualNames_implementation()
        elif leftAxis == 'feature' and rightAxis == 'feature':
            if self._featureNamesCreated() or other._featureNamesCreated():
                _validateEqualNames_implementation()
        elif leftAxis == 'point' and rightAxis == 'feature':
            if self._pointNamesCreated() or other._featureNamesCreated():
                _validateEqualNames_implementation()
        elif leftAxis == 'feature' and rightAxis == 'point':
            if self._featureNamesCreated() or other._pointNamesCreated():
                _validateEqualNames_implementation()


    def _inconsistentNames(self, selfNames, otherNames):
        """Private function to find and return all name inconsistencies
        between the given two sets. It ignores equality of default values,
        considering only whether non default names consistent (position by
        position) and uniquely positioned (if a non default name is present
        in both, then it is in the same position in both). The return value
        is a dict between integer IDs and the pair of offending names at
        that position in both objects.

        Assumptions: the size of the two name sets is equal.

        """
        inconsistencies = {}

        def checkFromLeftKeys(ret, leftNames, rightNames):
            for index in range(len(leftNames)):
                lname = leftNames[index]
                rname = rightNames[index]
                if lname[:DEFAULT_PREFIX_LENGTH] != DEFAULT_PREFIX:
                    if rname[:DEFAULT_PREFIX_LENGTH] != DEFAULT_PREFIX:
                        if lname != rname:
                            ret[index] = (lname, rname)
                    else:
                        # if a name in one is mirrored by a default name,
                        # then it must not appear in any other index;
                        # and therefore, must not appear at all.
                        if rightNames.count(lname) > 0:
                            ret[index] = (lname, rname)
                            ret[rightNames[lname]] = (lname, rname)


        # check both name directions
        checkFromLeftKeys(inconsistencies, selfNames, otherNames)
        checkFromLeftKeys(inconsistencies, otherNames, selfNames)

        return inconsistencies


    def _unequalNames(self, selfNames, otherNames):
        """Private function to find and return all name inconsistencies
        between the given two sets. It ignores equality of default values,
        considering only whether non default names consistent (position by
        position) and uniquely positioned (if a non default name is present
        in both, then it is in the same position in both). The return value
        is a dict between integer IDs and the pair of offending names at
        that position in both objects.

        Assumptions: the size of the two name sets is equal.

        """
        inconsistencies = {}

        def checkFromLeftKeys(ret, leftNames, rightNames):
            for index in range(len(leftNames)):
                lname = leftNames[index]
                rname = rightNames[index]
                if lname[:DEFAULT_PREFIX_LENGTH] != DEFAULT_PREFIX:
                    if rname[:DEFAULT_PREFIX_LENGTH] != DEFAULT_PREFIX:
                        if lname != rname:
                            ret[index] = (lname, rname)
                    else:
                        ret[index] = (lname, rname)

        # check both name directions
        checkFromLeftKeys(inconsistencies, selfNames, otherNames)
        checkFromLeftKeys(inconsistencies, otherNames, selfNames)

        return inconsistencies


    def _validateReorderedNames(self, axis, callSym, other):
        """
        Validate axis names to check to see if they are equal ignoring order.
        Returns True if the names are equal but reordered, False if they are
        equal and the same order (ignoring defaults), and raises an exception
        if they do not share exactly the same names, or requires reordering in
        the presence of default names.
        """
        if axis == 'point':
            lnames = self.getPointNames()
            rnames = other.getPointNames()
            lGetter = self.getPointIndex
            rGetter = other.getPointIndex
        else:
            lnames = self.getFeatureNames()
            rnames = other.getFeatureNames()
            lGetter = self.getFeatureIndex
            rGetter = other.getFeatureIndex

        inconsistencies = self._inconsistentNames(lnames, rnames)

        if len(inconsistencies) != 0:
            # check for the presence of default names; we don't allow reordering
            # in that case.
            msgBase = "When calling caller." + callSym + "(callee) we require that the "
            msgBase += axis + " names all contain the same names, regardless of order."
            msg = copy.copy(msgBase)
            msg += "However, when default names are present, we don't allow reordering "
            msg += "to occur: either all names must be specified, or the order must be "
            msg += "the same."

            if True in [x[:DEFAULT_PREFIX_LENGTH] == DEFAULT_PREFIX for x in lnames]:
                raise ArgumentException(msg)
            if True in [x[:DEFAULT_PREFIX_LENGTH] == DEFAULT_PREFIX for x in rnames]:
                raise ArgumentException(msg)

            ldiff = numpy.setdiff1d(lnames, rnames, assume_unique=True)
            # names are not the same.
            if len(ldiff) != 0:
                rdiff = numpy.setdiff1d(rnames, lnames, assume_unique=True)
                msgBase += "Yet, the following names were unmatched (caller names "
                msgBase += "on the left, callee names on the right):\n"

                table = [['ID', 'name', '', 'ID', 'name']]
                for i, (lname, rname) in enumerate(zip(ldiff, rdiff)):
                    table.append([lGetter(lname), lname, "   ", rGetter(rname), rname])

                msg += UML.logger.tableString.tableString(table)
                print(msg, file=sys.stderr)

                raise ArgumentException(msg)
            else:  # names are not different, but are reordered
                return True
        else:  # names exactly equal
            return False


    def _getPointIndex(self, identifier):
        return self._getIndex(identifier, 'point')

    def _getFeatureIndex(self, identifier):
        return self._getIndex(identifier, 'feature')

    def _getIndex(self, identifier, axis):
        num = self.points if axis == 'point' else self.features
        nameGetter = self.getPointIndex if axis == 'point' else self.getFeatureIndex
        accepted = (six.string_types, int, numpy.integer)

        toReturn = identifier
        if num == 0:
            msg = "There are no valid " + axis + " identifiers; this object has 0 "
            msg += axis + "s"
            raise ArgumentException(msg)
        if identifier is None:
            msg = "An identifier cannot be None."
            raise ArgumentException(msg)
        if not isinstance(identifier, accepted):
            msg = "The identifier must be either a string (a valid " + axis
            msg += " name) or an integer (python or numpy) index between 0 and "
            msg += str(num - 1) + " inclusive. Instead we got: " + str(identifier)
            raise ArgumentException(msg)
        if isinstance(identifier, (int, numpy.integer)):
            if identifier < 0:
                identifier = num + identifier
                toReturn = identifier
            if identifier < 0 or identifier >= num:
                msg = "The given index " + str(identifier) + " is outside of the range "
                msg += "of possible indices in the " + axis + " axis (0 to "
                msg += str(num - 1) + ")."
                raise ArgumentException(msg)
        if isinstance(identifier, six.string_types):
            try:
                toReturn = nameGetter(identifier)
            except KeyError:
                msg = "The " + axis + " name '" + identifier + "' cannot be found."
                raise ArgumentException(msg)
        return toReturn



    def _nextDefaultName(self, axis):
        self._validateAxis(axis)
        if axis == 'point':
            ret = DEFAULT_PREFIX2%self._nextDefaultValuePoint
            self._nextDefaultValuePoint += 1
        else:
            ret = DEFAULT_PREFIX2%self._nextDefaultValueFeature
            self._nextDefaultValueFeature += 1
        return ret

    def _setAllDefault(self, axis):
        self._validateAxis(axis)
        if axis == 'point':
            self.pointNames = {}
            self.pointNamesInverse = []
            names = self.pointNames
            invNames = self.pointNamesInverse
            count = self._pointCount
        else:
            self.featureNames = {}
            self.featureNamesInverse = []
            names = self.featureNames
            invNames = self.featureNamesInverse
            count = self._featureCount
        for i in range(count):
            defaultName = self._nextDefaultName(axis)
            invNames.append(defaultName)
            names[defaultName] = i

    def _addPointName(self, pointName):
        if not self._pointNamesCreated():
            self._setAllDefault('point')
        self._addName(pointName, self.pointNames, self.pointNamesInverse, 'point')

    def _addFeatureName(self, featureName):
        if not self._featureNamesCreated():
            self._setAllDefault('feature')
        self._addName(featureName, self.featureNames, self.featureNamesInverse, 'feature')

    def _addName(self, name, selfNames, selfNamesInv, axis):
        """
        Name the next vector outside of the current possible range on the given axis using the
        provided name.

        name may be either a string, or None if you want a default name. If the name is
        not a string, or already being used as another name on this axis, an
        ArgumentException will be raised.

        """
        if name is not None and not isinstance(name, six.string_types):
            raise ArgumentException("The name must be a string")
        if name in selfNames:
            raise ArgumentException("This name is already in use")

        if name is None:
            name = self._nextDefaultName(axis)

        self._incrementDefaultIfNeeded(name, axis)

        numInAxis = len(selfNamesInv)
        selfNamesInv.append(name)
        selfNames[name] = numInAxis

    def _removePointNameAndShift(self, toRemove):
        """
        Removes the specified name from pointNames, changing the indices
        of other pointNames to fill in the missing index.

        toRemove must be a non None string or integer, specifying either a current pointName
        or the index of a current pointName in the given axis.

        """
        self._removeNameAndShift(toRemove, 'point', self.pointNames, self.pointNamesInverse)

    def _removeFeatureNameAndShift(self, toRemove):
        """
        Removes the specified name from featureNames, changing the indices
        of other featureNames to fill in the missing index.

        toRemove must be a non None string or integer, specifying either a current featureNames
        or the index of a current featureNames in the given axis.

        """
        self._removeNameAndShift(toRemove, 'feature', self.featureNames, self.featureNamesInverse)

    def _removeNameAndShift(self, toRemove, axis, selfNames, selfNamesInv):
        """
        Removes the specified name from the name set for the given axis, changing the indices
        of other names to fill in the missing index.

        toRemove must be a non None string or integer, specifying either a current name
        or the index of a current name in the given axis.

        axis must be either 'point' or 'feature'

        selfNames must be the names dict associated with the provided axis in this object

        selfNamesInv must be the indices to names dict associated with the provided axis
        in this object

		"""
        #this will throw the appropriate exceptions, if need be
        index = self._getIndex(toRemove, axis)
        name = selfNamesInv[index]
        numInAxis = len(selfNamesInv)

        del selfNames[name]
        # remapping each index starting with the one we removed
        for i in range(index, numInAxis - 1):
            nextName = selfNamesInv[i + 1]
            selfNames[nextName] = i

        #delete from inverse, since list, del will deal with 'remapping'
        del selfNamesInv[index]


    def _setName_implementation(self, oldIdentifier, newName, axis, allowDefaults=False):
        """
        Changes the featureName specified by previous to the supplied input featureName.

        oldIdentifier must be a non None string or integer, specifying either a current featureName
        or the index of a current featureName. newFeatureName may be either a string not currently
        in the featureName set, or None for an default featureName. newFeatureName may begin with the
        default prefix

        """
        self._validateAxis(axis)
        if axis == 'point':
            names = self.pointNames
            invNames = self.pointNamesInverse
            index = self._getPointIndex(oldIdentifier)
        else:
            names = self.featureNames
            invNames = self.featureNamesInverse
            index = self._getFeatureIndex(oldIdentifier)

        if newName is not None:
            if not isinstance(newName, six.string_types):
                raise ArgumentException("The new name must be either None or a string")
            #			if not allowDefaults and newFeatureName.startswith(DEFAULT_PREFIX):
            #				raise ArgumentException("Cannot manually add a featureName with the default prefix")
        if newName in names:
            if invNames[index] == newName:
                return
            raise ArgumentException("This name '" + newName + "' is already in use")

        if newName is None:
            newName = self._nextDefaultName(axis)

        #remove the current featureName
        oldName = invNames[index]
        del names[oldName]

        # setup the new featureName
        invNames[index] = newName
        names[newName] = index
        self._incrementDefaultIfNeeded(newName, axis)

    def _setNamesFromList(self, assignments, count, axis):
        if axis == 'point':
            def checkAndSet(val):
                if val >= self._nextDefaultValuePoint:
                    self._nextDefaultValuePoint = val + 1
        else:
            def checkAndSet(val):
                if val >= self._nextDefaultValueFeature:
                    self._nextDefaultValueFeature = val + 1

        self._validateAxis(axis)
        if assignments is None:
            self._setAllDefault(axis)
            return
        if not hasattr(assignments, '__getitem__') or not hasattr(assignments, '__len__'):
            msg = "assignments may only be an ordered container type, with "
            msg += "implentations for both __len__ and __getitem__, where "
            msg += "__getitem__ accepts non-negative integers"
            raise ArgumentException(msg)
        if count == 0:
            if len(assignments) > 0:
                msg = "assignments is too large (" + str(len(assignments))
                msg += "); this axis is empty"
                raise ArgumentException(msg)
            self._setNamesFromDict({}, count, axis)
            return
        if len(assignments) != count:
            msg = "assignments may only be an ordered container type, with as "
            msg += "many entries (" + str(len(assignments)) + ") as this axis "
            msg += "is long (" + str(count) + ")"
            raise ArgumentException(msg)
        try:
            assignments[0]
        except IndexError:
            msg = "assignments may only be an ordered container type, with "
            msg += "implentations for both __len__ and __getitem__, where "
            msg += "__getitem__ accepts non-negative integers"
            raise ArgumentException(msg)

        # adjust nextDefaultValue as needed given contents of assignments
        for name in assignments:
            if name is not None and name.startswith(DEFAULT_PREFIX):
                try:
                    num = int(name[DEFAULT_PREFIX_LENGTH:])
                # Case: default prefix with non-integer suffix. This cannot
                # cause a future integer suffix naming collision, so we
                # can ignore it.
                except ValueError:
                    continue
                checkAndSet(num)

        #convert to dict so we only write the checking code once
        temp = {}
        for index in range(len(assignments)):
            name = assignments[index]
            # take this to mean fill it in with a default name
            if name is None:
                name = self._nextDefaultName(axis)
            if name in temp:
                raise ArgumentException("Cannot input duplicate names: " + str(name))
            temp[name] = index
        assignments = temp

        self._setNamesFromDict(assignments, count, axis)

    def _setNamesFromDict(self, assignments, count, axis):
        self._validateAxis(axis)
        if assignments is None:
            self._setAllDefault(axis)
            return
        if not isinstance(assignments, dict):
            raise ArgumentException("assignments may only be a dict, with as many entries as this axis is long")
        if count == 0:
            if len(assignments) > 0:
                raise ArgumentException("assignments is too large; this axis is empty ")
            if axis == 'point':
                self.pointNames = {}
                self.pointNamesInverse = []
            else:
                self.featureNames = {}
                self.featureNamesInverse = []
            return
        if len(assignments) != count:
            raise ArgumentException("assignments may only be a dict, with as many entries as this axis is long")

        # at this point, the input must be a dict
        #check input before performing any action
        for name in assignments.keys():
            if not None and not isinstance(name, six.string_types):
                raise ArgumentException("Names must be strings")
            if not isinstance(assignments[name], int):
                raise ArgumentException("Indices must be integers")
            if assignments[name] < 0 or assignments[name] >= count:
                countName = 'pointCount' if axis == 'point' else 'featureCount'
                raise ArgumentException("Indices must be within 0 to self." + countName + " - 1")

        reverseMap = [None] * len(assignments)
        for name in assignments.keys():
            self._incrementDefaultIfNeeded(name, axis)
            reverseMap[assignments[name]] = name

        # have to copy the input, could be from another object
        if axis == 'point':
            self.pointNames = copy.deepcopy(assignments)
            self.pointNamesInverse = reverseMap
        else:
            self.featureNames = copy.deepcopy(assignments)
            self.featureNamesInverse = reverseMap


    def _constructIndicesList(self, axis, values):
        """
        Construct a list of indices from a valid integer (python or numpy) or
        string, or a one-dimensional, iterable container of valid integers
        and/or strings

        """
        if isinstance(values, (int, numpy.integer, six.string_types)):
            value = self._getIndex(values, axis)
            return [value]
        if pd and isinstance(values, pd.DataFrame):
            msg = "A pandas DataFrame object is not a valid input "
            msg += "for '{0}s'. ".format(axis)
            msg += "Only one-dimensional objects are accepted."
            raise ArgumentException(msg)
        indicesList = []
        try:
            for val in values:
                indicesList.append(self._getIndex(val, axis))
        except TypeError:
            msg = "The argument '{0}s' is not iterable.".format(axis)
            raise ArgumentException(msg)
        # _getIndex failed, use it's descriptive message
        except ArgumentException as ae:
            msg = "Invalid index value for the argument '{0}s'. ".format(axis)
            msg += str(ae)[1:-1]
            raise ArgumentException(msg)

        return indicesList


    def _validateAxis(self, axis):
        if axis != 'point' and axis != 'feature':
            raise ArgumentException('axis parameter may only be "point" or "feature"')

    def _incrementDefaultIfNeeded(self, name, axis):
        self._validateAxis(axis)
        if name[:DEFAULT_PREFIX_LENGTH] == DEFAULT_PREFIX:
            intString = name[DEFAULT_PREFIX_LENGTH:]
            try:
                nameNum = int(intString)
            # Case: default prefix with non-integer suffix. This cannot
            # cause a future integer suffix naming collision, so we
            # return without making any chagnes.
            except ValueError:
                return
            if axis == 'point':
                if nameNum >= self._nextDefaultValuePoint:
                    self._nextDefaultValuePoint = nameNum + 1
            else:
                if nameNum >= self._nextDefaultValueFeature:
                    self._nextDefaultValueFeature = nameNum + 1


    def _validateValueIsNotNone(self, name, value):
        if value is None:
            msg = "The argument named " + name + " must not have a value of None"
            raise ArgumentException(msg)

    def _validateValueIsUMLDataObject(self, name, value, same):
        if not isinstance(value, UML.data.Base):
            msg = "The argument named " + name + " must be an instance "
            msg += "of the UML.data.Base class. The value we recieved was "
            msg += str(value) + ", had the type " + str(type(value))
            msg += ", and a method resolution order of "
            msg += str(inspect.getmro(value.__class__))
            raise ArgumentException(msg)

    def _shapeCompareString(self, argName, argValue):
        selfPoints = self.points
        sps = "" if selfPoints == 1 else "s"
        selfFeats = self.features
        sfs = "" if selfFeats == 1 else "s"
        argPoints = argValue.points
        aps = "" if argPoints == 1 else "s"
        argFeats = argValue.features
        afs = "" if argFeats == 1 else "s"

        ret = "Yet, " + argName + " has "
        ret += str(argPoints) + " point" + aps + " and "
        ret += str(argFeats) + " feature" + afs + " "
        ret += "while the caller has "
        ret += str(selfPoints) + " point" + sps + " and "
        ret += str(selfFeats) + " feature" + sfs + "."

        return ret

    def _validateObjHasSameNumberOfFeatures(self, argName, argValue):
        selfFeats = self.features
        argFeats = argValue.features

        if selfFeats != argFeats:
            msg = "The argument named " + argName + " must have the same number "
            msg += "of features as the caller object. "
            msg += self._shapeCompareString(argName, argValue)
            raise ArgumentException(msg)

    def _validateObjHasSameNumberOfPoints(self, argName, argValue):
        selfPoints = self.points
        argValuePoints = argValue.points
        if selfPoints != argValuePoints:
            msg = "The argument named " + argName + " must have the same number "
            msg += "of points as the caller object. "
            msg += self._shapeCompareString(argName, argValue)
            raise ArgumentException(msg)

    def _validateEmptyNamesIntersection(self, axis, argName, argValue):
        if axis == 'point':
            intersection = self._pointNameIntersection(argValue)
            nString = 'pointNames'
        elif axis == 'feature':
            intersection = self._featureNameIntersection(argValue)
            nString = 'featureNames'
        else:
            raise ArgumentException("invalid axis")

        shared = []
        if intersection:
            for name in intersection:
                if name[:DEFAULT_PREFIX_LENGTH] != DEFAULT_PREFIX:
                    shared.append(name)

        if shared != []:
            truncated = False
            if len(shared) > 10:
                full = len(shared)
                shared = shared[:10]
                truncated = True

            msg = "The argument named " + argName + " must not share any "
            msg += nString + " with the calling object, yet the following "
            msg += "names occured in both: "
            msg += UML.exceptions.prettyListString(shared)
            if truncated:
                msg += "... (only first 10 entries out of " + str(full)
                msg += " total)"
            raise ArgumentException(msg)

    def _validateMatPlotLibImport(self, error, name):
        if error is not None:
            msg = "The module matplotlib is required to be installed "
            msg += "in order to call the " + name + "() method. "
            msg += "However, when trying to import, an ImportError with "
            msg += "the following message was raised: '"
            msg += str(error) + "'"

            raise ImportError(msg)

    def _validateStatisticalFunctionInputString(self, statisticsFunction):
        acceptedPretty = [
            'max', 'mean', 'median', 'min', 'unique count', 'proportion missing',
            'proportion zero', 'standard deviation', 'std', 'population std',
            'population standard deviation', 'sample std',
            'sample standard deviation'
        ]
        accepted = list(map(dataHelpers.cleanKeywordInput, acceptedPretty))

        msg = "The statisticsFunction must be equivaltent to one of the "
        msg += "following: "
        msg += str(acceptedPretty) + ", but '" + str(statisticsFunction)
        msg += "' was given instead. Note: casing and whitespace is "
        msg += "ignored when checking the statisticsFunction."

        if not isinstance(statisticsFunction, six.string_types):
            raise ArgumentException(msg)

        cleanFuncName = dataHelpers.cleanKeywordInput(statisticsFunction)

        if cleanFuncName not in accepted:
            raise ArgumentException(msg)

        return cleanFuncName

    def _validateRangeOrder(self, startName, startVal, endName, endVal):
        """
        Validate a range where both values are inclusive.
        """
        if startVal > endVal:
            msg = "When specifying a range, the arguments were resolved to "
            msg += "having the values " + startName
            msg += "=" + str(startVal) + " and " + endName + "=" + str(endVal)
            msg += ", yet the starting value is not allowed to be greater than "
            msg += "the ending value (" + str(startVal) + ">" + str(endVal)
            msg += ")"

            raise ArgumentException(msg)

    def _adjustCountAndNames(self, axis, other):
        """
        Adjust the count and names (when names have been generated) for this object,
        removing the names that have been extracted to the other object
        """
        if axis == 'point':
            self._pointCount -= other.points
            if self._pointNamesCreated():
                idxList= []
                for name in other.getPointNames():
                    idxList.append(self.pointNames[name])
                idxList= sorted(idxList)
                for i in range(len(idxList)):
                    del self.pointNamesInverse[idxList[i] - i]
                self.pointNames = {pt:idx for idx, pt in enumerate(self.pointNamesInverse)}

        else:
            self._featureCount -= other.features
            if self._featureNamesCreated():
                idxList= []
                for name in other.getFeatureNames():
                    idxList.append(self.featureNames[name])
                idxList= sorted(idxList)
                for i in range(len(idxList)):
                    del self.featureNamesInverse[idxList[i] - i]
                self.featureNames = {pt:idx for idx, pt in enumerate(self.featureNamesInverse)}


    def _validateStartEndRange(self, start, end, axisLength):
        """check that the start and end values are valid"""
        if start < 0 or start > axisLength:
            msg = "start must be a valid index, in the range of possible "
            msg += axis + 's'
            raise ArgumentException(msg)
        if end < 0 or end > axisLength:
            msg = "end must be a valid index, in the range of possible "
            msg += axis + 's'
            raise ArgumentException(msg)
        if start > end:
            raise ArgumentException("The start index cannot be greater than the end index")

    def _validateStructuralArguments(self, structure, axis, target, start, end,
                                    number, randomize):
        targetName = 'to' + structure.capitalize()
        if target is None and start is None and end is None and number is None:
            msg = "You must provide a value for {0}, ".format(targetName)
            msg += " or start/end, or number."
            raise ArgumentException(msg)
        if number is not None and number < 1:
            msg = "number must be greater than zero"
            raise ArgumentException(msg)
        if number is None and randomize:
            msg = "randomize selects a random subset of {0}s to ".format(axis)
            msg += "{0}. When randomize=True, the number ".format(structure)
            msg += "argument cannot be None"
            raise ArgumentException(msg)
        if target is not None:
            if start is not None or end is not None:
                msg = "Range removal is exclusive, to use it, "
                msg += "{0} must be None".format(targetName)
                raise ArgumentException(msg)


def cmp_to_key(mycmp):
    """Convert a cmp= function for python2 into a key= function for python3"""
    class K:
        def __init__(self, obj, *args):
            self.obj = obj
        def __lt__(self, other):
            return mycmp(self.obj, other.obj) < 0
        def __gt__(self, other):
            return mycmp(self.obj, other.obj) > 0
        def __eq__(self, other):
            return mycmp(self.obj, other.obj) == 0
        def __le__(self, other):
            return mycmp(self.obj, other.obj) <= 0
        def __ge__(self, other):
            return mycmp(self.obj, other.obj) >= 0
        def __ne__(self, other):
            return mycmp(self.obj, other.obj) != 0
    return K

def cmp(x, y):
    if x < y:
        return -1
    elif x > y:
        return 1
    else:
        return 0<|MERGE_RESOLUTION|>--- conflicted
+++ resolved
@@ -744,12 +744,8 @@
 
         return ret
 
-<<<<<<< HEAD
+
     @logCapture
-    def mapReducePoints(self, mapper, reducer, useLog=None):
-        if self.points == 0:
-=======
-
     def mapReducePoints(self, mapper, reducer):
         """
         Return a new object containing the results of the given mapper and
@@ -764,6 +760,7 @@
         """
         return self._mapReduce_implementation('point', mapper, reducer)
 
+    @logCapture
     def mapReduceFeatures(self, mapper, reducer):
         """
         Return a new object containing the results of the given mapper and
@@ -791,7 +788,6 @@
             otherAxis = 'point'
 
         if targetCount == 0:
->>>>>>> 1901fcc0
             return UML.createData(self.getTypeString(), numpy.empty(shape=(0, 0)))
         if otherCount == 0:
             msg = "We do not allow operations over {0}s if there are 0 {1}s".format(axis, otherAxis)
@@ -1034,9 +1030,7 @@
 
         return ret
 
-<<<<<<< HEAD
-    @logCapture
-=======
+
     def _calculateForEachElementGenericVectorized(self, function, points, features,
                                                   outputType):
         # need points/features as arrays for indexing
@@ -1048,8 +1042,7 @@
         values = function(toCalculate)
         return UML.createData(outputType, values)
 
-
->>>>>>> 1901fcc0
+    @logCapture
     def countElements(self, function):
         """
         Apply the function onto each element, the result should be True or False, or 1 or 0. Then return back the sum of
@@ -1092,37 +1085,21 @@
         if self.hashCode() != other.hashCode(): return False
         return True
 
-<<<<<<< HEAD
+
     @logCapture
-    def shufflePoints(self, indices=None, useLog=None):
-=======
-
-    def shufflePoints(self):
->>>>>>> 1901fcc0
+    def shufflePoints(self, useLog=None):
+
         """
         Permute the indexing of the points so they are in a random order. Note: this relies on
         python's random.shuffle() so may not be sufficiently random for large number of points.
         See shuffle()'s documentation.
 
         """
-<<<<<<< HEAD
-
-        if indices is None:
-            indices = list(range(0, self.points))
-            pythonRandom.shuffle(indices)
-        else:
-            if len(indices) != self.points:
-                raise ArgumentException(
-                    "If indices are supplied, it must be a list with all and only valid point indices")
-            for value in indices:
-                if value < 0 or value > self.points:
-                    raise ArgumentException("A value in indices is out of bounds of the valid range of points")
-=======
         return self._genericShuffleFrontend('point')
 
->>>>>>> 1901fcc0
-
-    def shuffleFeatures(self):
+
+    @logCapture
+    def shuffleFeatures(self, useLog=None):
         """
         Permute the indexing of the features so they are in a random order. Note: this relies on
         python's random.shuffle() so may not be sufficiently random for large number of features.
@@ -1131,29 +1108,17 @@
         """
         return self._genericShuffleFrontend('feature')
 
-
-<<<<<<< HEAD
-    @logCapture
-    def shuffleFeatures(self, indices=None, useLog=None):
-=======
+      
     def _genericShuffleFrontend(self, axis):
->>>>>>> 1901fcc0
         """
         Generic function for shufflePoints and shuffleFeatures. Note: this relies on
         python's random.shuffle() so may not be sufficiently random for large number of features.
         See shuffle()'s documentation.
 
         """
-<<<<<<< HEAD
-
-        if indices is None:
-            indices = list(range(0, self.features))
-            pythonRandom.shuffle(indices)
-=======
         if axis == 'point':
             values = self.points
             sorter = self.sortPoints
->>>>>>> 1901fcc0
         else:
             values = self.features
             sorter = self.sortFeatures
@@ -2449,10 +2414,7 @@
     ##################################################################
     ##################################################################
 
-<<<<<<< HEAD
     @logCapture
-=======
->>>>>>> 1901fcc0
     def transpose(self):
         """
         Function to transpose the data, ie invert the feature and point indices of the data.
@@ -2625,14 +2587,9 @@
             newObj.fillWith(self, 0, 0, newObj.points - 1, self.features - 1)
             self.referenceDataFrom(newObj)
 
-<<<<<<< HEAD
+
     @logCapture
     def sortPoints(self, sortBy=None, sortHelper=None, useLog=None):
-=======
-
-
-    def sortPoints(self, sortBy=None, sortHelper=None):
->>>>>>> 1901fcc0
         """
         Modify this object so that the points are sorted in place.
 
@@ -2746,11 +2703,6 @@
         ret._absPath = self.absolutePath
 
         self.validate()
-<<<<<<< HEAD
-=======
-
-        return ret
->>>>>>> 1901fcc0
 
         return ret
 
@@ -2758,32 +2710,6 @@
     def extractFeatures(self, toExtract=None, start=None, end=None, number=None, randomize=False, useLog=None):
         """
         Modify this object, removing those features that are specified by the input, and returning
-<<<<<<< HEAD
-        an object containing those removed features. This particular function only does argument
-        checking and modifying the featureNames for this object. It is the job of helper functions in
-        the derived class to perform the removal and assign featureNames for the returned object.
-
-        toExtract may be a single identifier, a list of identifiers, or a function that when
-        given a feature will return True if it is to be removed. number is the quantity of features that
-        are to be extracted, the default None means unlimited extraction. start and end are
-        parameters indicating range based extraction: if range based extraction is employed,
-        toExtract must be None, and vice versa. If only one of start and end are non-None, the
-        other defaults to 0 and self.features respectably. randomize indicates whether random
-        sampling is to be used in conjunction with the number parameter, if randomize is False,
-        the chosen features are determined by feature order, otherwise it is uniform random across the
-        space of possible removals.
-
-        """
-
-        ret = self._genericStructuralFrontend('feature', self._extractFeatures_implementation, toExtract, start, end,
-                                              number, randomize, 'toExtract')
-
-        self._featureCount -= ret.features
-        if ret.features != 0:
-            ret.setPointNames(self.getPointNames())
-        for key in ret.getFeatureNames():
-            self._removeFeatureNameAndShift(key)
-=======
         an object containing those removed features.
 
         toExtract may be a single identifier (name and/or index), a list of identifiers,
@@ -2808,7 +2734,6 @@
 
         ret.setPointNames(self.getPointNames())
         self._adjustCountAndNames('feature', ret)
->>>>>>> 1901fcc0
 
         ret._relPath = self.relativePath
         ret._absPath = self.absolutePath
@@ -2817,12 +2742,9 @@
 
         return ret
 
-<<<<<<< HEAD
+
     @logCapture
-    def countPoints(self, condition):
-=======
     def deletePoints(self, toDelete=None, start=None, end=None, number=None, randomize=False):
->>>>>>> 1901fcc0
         """
         Modify this object, removing those points that are specified by the input.
 
@@ -2846,6 +2768,7 @@
         ret = self.extractPoints(toExtract=toDelete, start=start, end=end, number=number, randomize=randomize)
 
 
+    @logCapture
     def deleteFeatures(self, toDelete=None, start=None, end=None, number=None, randomize=False):
         """
         Modify this object, removing those features that are specified by the input.
@@ -2869,13 +2792,10 @@
         """
         ret = self.extractFeatures(toExtract=toDelete, start=start, end=end, number=number, randomize=randomize)
 
-<<<<<<< HEAD
+
     @logCapture
-    def countFeatures(self, condition):
-=======
-
     def retainPoints(self, toRetain=None, start=None, end=None, number=None, randomize=False):
->>>>>>> 1901fcc0
+
         """
         Modify this object, retaining those points that are specified by the input.
 
@@ -2899,6 +2819,7 @@
         self._retain_implementation('retain', 'point', toRetain, start, end, number, randomize)
 
 
+    @logCapture
     def retainFeatures(self, toRetain=None, start=None, end=None, number=None, randomize=False):
         """
         Modify this object, retaining those features that are specified by the input.
@@ -3020,6 +2941,7 @@
         self._adjustCountAndNames(axis, ret)
 
 
+    @logCapture
     def countPoints(self, condition):
         """
         Similar to function extractPoints. Here we return back the number of points which satisfy the condition.
@@ -3028,6 +2950,7 @@
         return self._genericStructuralFrontend('count', 'point', condition)
 
 
+    @logCapture
     def countFeatures(self, condition):
         """
         Similar to function extractFeatures. Here we return back the number of features which satisfy the condition.
@@ -3036,6 +2959,7 @@
         return self._genericStructuralFrontend('count', 'feature', condition)
 
 
+    @logCapture
     def referenceDataFrom(self, other):
         """
         Modifies the internal data of this object to refer to the same data as other. In other
@@ -3063,10 +2987,8 @@
 
         self.validate()
 
-<<<<<<< HEAD
+
     @logCapture
-=======
->>>>>>> 1901fcc0
     def copyAs(self, format, rowsArePoints=True, outputAs1D=False):
         """
         Return a new object which has the same data (and featureNames, depending on
@@ -3190,13 +3112,6 @@
 
         return ret
 
-<<<<<<< HEAD
-    @logCapture
-    def copyPoints(self, points=None, start=None, end=None):
-        """
-        Return a new object which consists only of those specified points, without mutating
-        the calling object object.
-=======
     def _copyNames (self, CopyObj):
         if self._pointNamesCreated():
             CopyObj.pointNamesInverse = self.getPointNames()
@@ -3218,8 +3133,8 @@
 
         CopyObj._nextDefaultValueFeature = self._nextDefaultValueFeature
         CopyObj._nextDefaultValuePoint = self._nextDefaultValuePoint
->>>>>>> 1901fcc0
-
+
+    @logCapture
     def copyPoints(self, toCopy=None, start=None, end=None, number=None, randomize=False):
         """
         Returns an object containing those points that are specified by the input, without
@@ -3254,12 +3169,8 @@
         return ret
 
 
-<<<<<<< HEAD
     @logCapture
-    def copyFeatures(self, features=None, start=None, end=None):
-=======
     def copyFeatures(self, toCopy=None, start=None, end=None, number=None, randomize=False):
->>>>>>> 1901fcc0
         """
         Returns an object containing those features that are specified by the input, without
         modification to this object.
