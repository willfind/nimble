--- conflicted
+++ resolved
@@ -2966,9 +2966,6 @@
 
         return ret
 
-<<<<<<< HEAD
-    def copyPoints(self, toCopy=None, start=None, end=None, number=None, randomize=False):
-=======
     def _copyNames (self, CopyObj):
         if self._pointNamesCreated():
             CopyObj.pointNamesInverse = self.getPointNames()
@@ -2991,9 +2988,7 @@
         CopyObj._nextDefaultValueFeature = self._nextDefaultValueFeature
         CopyObj._nextDefaultValuePoint = self._nextDefaultValuePoint
 
-
-    def copyPoints(self, points=None, start=None, end=None):
->>>>>>> acfaa3a4
+    def copyPoints(self, toCopy=None, start=None, end=None, number=None, randomize=False):
         """
         Returns an object containing those points that are specified by the input, without
         modification to this object.
