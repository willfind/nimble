--- conflicted
+++ resolved
@@ -9,7 +9,6 @@
 import numpy
 
 import UML
-from UML.exceptions import InvalidArgumentType
 from .axis import Axis
 from .points import Points
 
@@ -100,60 +99,9 @@
             newNameOrder = [names[idx] for idx in sortHelper]
             return newNameOrder
 
-<<<<<<< HEAD
-        scorer = None
-        comparator = None
-        try:
-            sortHelper(test)
-            scorer = sortHelper
-        except TypeError:
-            pass
-        try:
-            sortHelper(test, test)
-            comparator = sortHelper
-        except TypeError:
-            pass
-
-        if sortHelper is not None and scorer is None and comparator is None:
-            msg = "sortHelper is neither a scorer or a comparator"
-            raise InvalidArgumentType(msg)
-
-        # make array of views
-        viewArray = []
-        for v in viewIter:
-            viewArray.append(v)
-
-        if comparator is not None:
-            # try:
-            #     viewArray.sort(cmp=comparator)#python2
-            # except:
-            viewArray.sort(key=cmp_to_key(comparator))#python2 and 3
-            indexPosition = []
-            for i in range(len(viewArray)):
-                viewAxis = getattr(viewArray[i], self._axis + 's')
-                index = self._getIndex(getattr(viewAxis, 'getName')(0))
-                indexPosition.append(index)
-        else:
-            #scoreArray = viewArray
-            scoreArray = []
-            if scorer is not None:
-                # use scoring function to turn views into values
-                for i in range(len(viewArray)):
-                    scoreArray.append(scorer(viewArray[i]))
-            else:
-                for i in range(len(viewArray)):
-                    scoreArray.append(viewArray[i][sortBy])
-
-            # use numpy.argsort to make desired index array
-            # this results in an array whole ith index contains the the
-            # index into the data of the value that should be in the ith
-            # position
-            indexPosition = numpy.argsort(scoreArray)
-
-=======
         axisAttr = 'points' if isinstance(self, Points) else 'features'
         indexPosition = sortIndexPosition(self, sortBy, sortHelper, axisAttr)
->>>>>>> 71db3f2e
+
         # run through target axis and change indices
         if isinstance(self, Points):
             source = copy.copy(self._source.data)
