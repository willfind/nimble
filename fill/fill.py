"""
Variety of functions to replace values in data with other values
"""
from __future__ import absolute_import

import numpy

import UML
from UML.match import convertMatchToFunction
from UML.match import anyValues
from UML.exceptions import ArgumentException

def factory(match, fill, **kwarguments):
    """
    Return a function for modifying a point or feature.

    The returned function accepts a point or feature and returns the
    modified point or feature as a list.  The modifications occur to any
    value in the point or feature that return True for the ``match``
    parameter and the new value is determined based on the ``fill``
    parameter.

    Parameters
    ----------
    match : value or function
        * value - The value which should be filled if it occurs in the
          data.
        * function - Input a value and return True if that value should
          be filled. UML offers common use-case functions in its match
          module.
    fill : value or function
        * value - The value which will replace any matching values.
        * function - Input a value and return the value which will
          replace the input value. UML offers common use-case functions
          in this module.
    kwarguments
        Collection of extra key:value argument pairs to pass to
        fill function.

    Returns
    -------
    function

    See Also
    --------
    UML.match

    Examples
    --------
    Match a value and fill with a different value
    >>> raw = [1, 'na', 3, 'na', 5]
    >>> data = UML.createData('Matrix', raw)
    >>> transform = factory('na', 0)
    >>> transform(data)
    [1, 0, 3, 0, 5]

    Match using a function from UML's match module and fill using
    another function in this module.
    >>> from UML import match
    >>> raw = [1, 0, 3, 0, 5]
    >>> data = UML.createData('Matrix', raw)
    >>> transform = factory(match.zero, backwardFill)
    >>> transform(data)
    [1, 3, 3, 5, 5]
    """
    match = convertMatchToFunction(match)
    if not hasattr(fill, '__call__'):
        value = fill
        # for consistency use numpy.nan for None and nans
        if value is None or value != value:
            value = numpy.nan
        fill = constant
        kwarguments['constantValue'] = value
    if kwarguments:
        def fillFunction(vector):
            return fill(vector, match, **kwarguments)
    else:
        def fillFunction(vector):
            return fill(vector, match)

    return fillFunction

def constant(vector, match, constantValue):
    """
    Fill matched values with a constant value

    Parameters
    ----------
    vector : UML point or feature
        A UML object or UML view object containing one point or feature.
    match : value or function
        * value - The value which should be filled if it occurs in the
          data.
        * function - Input a value and return True if that value should
          be filled. UML offers common use-case functions in its match
          module.
    constantValue : value
        The value which will replace any matching values.

    Returns
    -------
    list
        The vector values with the ``constantValue`` replacing the
        ``match`` values.

    See Also
    --------
    UML.match

    Examples
    --------
    Match a value
    >>> raw = [1, 'na', 3, 'na', 5]
    >>> data = UML.createData('Matrix', raw)
    >>> constant(data, 'na', 0)
    [1, 0, 3, 0, 5]

    Match using a function from UML's match module
    >>> from UML import match
    >>> raw = [1, 0, 3, 0, 5]
    >>> data = UML.createData('Matrix', raw)
    >>> constant(data, match.zero, 99)
    [1, 99, 3, 99, 5]
    """
    match = convertMatchToFunction(match)
    return [constantValue if match(val) else val for val in vector]

def mean(vector, match):
    """
    Fill matched values with the mean.

    The calculation of the mean will ignore any matched values, but all
    unmatched values must be numeric. If all the values are a match the
    mean cannot be calculated.

    Parameters
    ----------
    vector : UML point or feature
        A UML object or UML view object containing one point or feature.
    match : value or function
        * value - The value which should be filled if it occurs in the
          data.
        * function - Input a value and return True if that value should
          be filled. UML offers common use-case functions in its match
          module.

    Returns
    -------
    list
        The vector values with the mean replacing the ``match`` values.

    See Also
    --------
    median, mode, UML.match

    Examples
    --------
    Match a value
    >>> raw = [1, 'na', 3, 'na', 5]
    >>> data = UML.createData('Matrix', raw)
    >>> mean(data, 'na')
    [1, 3, 3, 3, 5]

    Match using a function from UML's match module
    >>> from UML import match
    >>> raw = [6, 0, 2, 0, 4]
    >>> data = UML.createData('Matrix', raw)
    >>> mean(data, match.zero)
    [6, 4, 2, 4, 4]
    """
    return statsBackend(vector, match, 'mean', UML.calculate.mean)

def median(vector, match):
    """
    Fill matched values with the median.

    The calculation of the median will ignore any matched values, but
    all unmatched values must be numeric. If all the values are a match
    the median cannot be calculated.

    Parameters
    ----------
    vector : UML point or feature
        A UML object or UML view object containing one point or feature.
    match : value or function
        * value - The value which should be filled if it occurs in the
          data.
        * function - Input a value and return True if that value should
          be filled. UML offers common use-case functions in its match
          module.

    Returns
    -------
    list
        The vector values with the median replacing the ``match``
        values.

    See Also
    --------
    mean, mode, UML.match

    Examples
    --------
    Match a value
    >>> raw = [1, 'na', 3, 'na', 5]
    >>> data = UML.createData('Matrix', raw)
    >>> median(data, 'na')
    [1, 3, 3, 3, 5]

    Match using a function from UML's match module
    >>> from UML import match
    >>> raw = [6, 0, 2, 0, 4]
    >>> data = UML.createData('Matrix', raw)
    >>> median(data, match.zero)
    [6, 4, 2, 4, 4]
    """
    return statsBackend(vector, match, 'median', UML.calculate.median)

def mode(vector, match):
    """
    Fill matched values with the mode.

    The calculation of the mode will ignore any matched values. If all
    the values are a match the mean cannot be calculated.

    Parameters
    ----------
    vector : UML point or feature
        A UML object or UML view object containing one point or feature.
    match : value or function
        * value - The value which should be filled if it occurs in the
          data.
        * function - Input a value and return True if that value should
          be filled. UML offers common use-case functions in its match
          module.

    Returns
    -------
    list
        The vector values with the mode replacing the ``match`` values.

    See Also
    --------
    mean, median, UML.match

    Examples
    --------
    Match a value
    >>> raw = [1, 'na', 1, 'na', 5]
    >>> data = UML.createData('Matrix', raw)
    >>> mode(data, 'na')
    [1, 1, 1, 1, 5]

    Match using a function from UML's match module
    >>> from UML import match
    >>> raw = [6, 6, 2, 0, 0]
    >>> data = UML.createData('Matrix', raw)
    >>> mode(data, match.zero)
    [6, 6, 2, 6, 6]
    """
    return statsBackend(vector, match, 'mode', UML.calculate.mode)

def forwardFill(vector, match):
    """
    Fill matched values with the previous unmatched value.

    Each matching value will be filled with the first non-matching value
    occurring prior to the matched value. An exception will be raised if
    the first value is a match, since there is not a valid value to
    reference.

    Parameters
    ----------
    vector : UML point or feature
       A UML object or UML view object containing one point or feature.
    match : value or function
        * value - The value which should be filled if it occurs in the
          data.
        * function - Input a value and return True if that value should
          be filled. UML offers common use-case functions in its match
          module.

    Returns
    -------
    list
        The vector values with the forward filled values replacing the
        ``match`` values.

    See Also
    --------
    backwardFill, UML.match

    Examples
    --------
    Match a value
    >>> raw = [1, 'na', 3, 'na', 5]
    >>> data = UML.createData('Matrix', raw)
    >>> forwardFill(data, 'na')
    [1, 1, 3, 3, 5]

    Match using a function from UML's match module
    >>> from UML import match
    >>> raw = [6, 0, 2, 0, 4]
    >>> data = UML.createData('Matrix', raw)
    >>> forwardFill(data, match.zero)
    [6, 6, 2, 2, 4]
    """
    match = convertMatchToFunction(match)
    if match(vector[0]):
        msg = directionError('forward fill', vector)
        raise ArgumentException(msg)
    ret = []
    for val in vector:
        if match(val):
            ret.append(ret[-1])
        else:
            ret.append(val)
    return ret

def backwardFill(vector, match):
    """
    Fill matched values with the next unmatched value.

    Each matching value will be filled with the first non-matching value
    occurring after to the matched value. An exception will be raised if
    the last value is a match, since there is not a valid value to
    reference.

    Parameters
    ----------
    vector : UML point or feature
        A UML object or UML view object containing one point or feature.
    match : value or function
        * value - The value which should be filled if it occurs in the
          data.
        * function - Input a value and return True if that value should
          be filled. UML offers common use-case functions in its match
          module.

    Returns
    -------
    list
        The vector values with the backward filled values replacing the
        ``match`` values.

    See Also
    --------
    forwardFill, UML.match

    Examples
    --------
    Match a value
    >>> raw = [1, 'na', 3, 'na', 5]
    >>> data = UML.createData('Matrix', raw)
    >>> backwardFill(data, 'na')
    [1, 3, 3, 5, 5]

    Match using a function from UML's match module
    >>> from UML import match
    >>> raw = [6, 0, 2, 0, 4]
    >>> data = UML.createData('Matrix', raw)
    >>> backwardFill(data, match.zero)
    [6, 2, 2, 4, 4]
    """
    match = convertMatchToFunction(match)
    if match(vector[-1]):
        msg = directionError('backward fill', vector)
        raise ArgumentException(msg)
    ret = numpy.empty_like(vector)
    numValues = len(vector)
    for i, val in enumerate(reversed(vector)):
        idx = numValues - i - 1
        if match(val):
            ret[idx] = ret[idx + 1]
        else:
            ret[idx] = val
    return ret.tolist()

def interpolate(vector, match, **kwarguments):
    """
    Fill matched values with the interpolated value

    The fill value is determined by the piecewise linear interpolant
    returned by numpy.interp. By default, the unmatched values will be
    used as the discrete data points, but additional arguments for
    numpy.interp can be passed as keyword arguments.

    Parameters
    ----------
    vector : UML point or feature
        A UML object or UML view object containing one point or feature.
    match : value or function
        * value - The value which should be filled if it occurs in the
          data.
        * function - Input a value and return True if that value should
          be filled. UML offers common use-case functions in its match
          module.
    kwarguments
        Collection of extra key:value argument pairs to pass to
        numpy.interp.

    Returns
    -------
    list
        The vector values with the interpolated values replacing the
        ``match`` values.

    See Also
    --------
    UML.match, numpy.interp

    Examples
    --------
    Match a value
    >>> raw = [1, 'na', 3, 'na', 5]
    >>> data = UML.createData('Matrix', raw)
    >>> interpolate(data, 'na')
    [1, 2, 3, 4, 5]

    Match using a function from UML's match module
    >>> from UML import match
    >>> raw = [6, 0, 4, 0, 2]
    >>> data = UML.createData('Matrix', raw)
    >>> interpolate(data, match.zero)
    [6, 5, 4, 3, 2]
    """
    match = convertMatchToFunction(match)
    if 'x' in kwarguments:
        msg = "'x' is not a valid keyword argument because it is "
        msg += "determined by the data in the vector."
        raise ArgumentException(msg)
    matchedLoc = [i for i, val in enumerate(vector) if match(val)]
    kwarguments['x'] = matchedLoc
    if 'xp' not in kwarguments:
        unmatchedLoc = [i for i, val in enumerate(vector) if not match(val)]
        kwarguments['xp'] = unmatchedLoc
    if 'fp' not in kwarguments:
        unmatchedVals = [val for i, val in enumerate(vector) if not match(val)]
        kwarguments['fp'] = unmatchedVals

    tmpV = numpy.interp(**kwarguments)
    ret = []
    j = 0
    for i, val in enumerate(vector):
        if i in matchedLoc:
            ret.append(tmpV[j])
            j += 1
        else:
            ret.append(val)
    return ret

def kNeighborsRegressor(data, match, **kwarguments):
    """
    Fill matched values with value from skl.kNeighborsRegressor

    The k nearest neighbors are determined by analyzing all points with
    the same unmatched features as the point with missing data. The
    values for the matched feature at those k points are averaged to
    fill the matched value. By default, k=5. This and other parameters
    for skl.kNeighborsRegressor can be adjusted using keyword arguments.

    Parameters
    ----------
    data : UML point or feature
        A UML object or UML view object containing the data.
    match : value or function
        * value - The value which should be filled if it occurs in the
          data.
        * function - Input a value and return True if that value should
          be filled. UML offers common use-case functions in its match
          module.
    kwarguments
        Collection of extra key:value argument pairs to pass to
        skl.kNeighborsRegressor.

    Returns
    -------
    list
        The vector values with the kNeighborsRegressor values replacing
        the ``match`` values.

    See Also
    --------
    UML.match

    Example
    -------
    >>> raw = [[1, 1, 1],
    ...        [1, 1, 1],
    ...        [1, 1, 'na'],
    ...        [2, 2, 2],
    ...        ['na', 2, 2]]
    >>> data = UML.createData('Matrix', raw)
    >>> kNeighborsClassifier(data, 'na', arguments={'n_neighbors': 3})
    Matrix(
    [[  1   1   1  ]
     [  1   1   1  ]
     [  1   1 1.333]
     [  2   2   2  ]
     [1.333 2   2  ]]
    )
    """
    return kNeighborsBackend("skl.KNeighborsRegressor", data, match,
                             **kwarguments)

def kNeighborsClassifier(data, match, **kwarguments):
    """
    Fill matched values with value from skl.kNeighborsClassifier

    The k nearest neighbors are determined by analyzing all points with
    the same unmatched features as the point with missing data. The
    values for the matched feature at those k points are averaged to
    fill the matched value. By default, k=5. This and other parameters
    for skl.kNeighborsClassifier can be adjusted using ``arguments``.

    Parameters
    ----------
    data : UML point or feature
        A UML object or UML view object containing the data.
    match : value or function
        * value - The value which should be filled if it occurs in the
          data.
        * function - Input a value and return True if that value should
          be filled. UML offers common use-case functions in its match
          module.
    kwarguments
        Collection of extra key:value argument pairs to pass to
        skl.kNeighborsClassifier.

    Returns
    -------
    list
        The vector values with the kNeighborsClassifier values replacing
        the ``match`` values.

    See Also
    --------
    UML.match

    Example
    -------
    >>> raw = [[1, 1, 1],
    ...        [1, 1, 1],
    ...        [1, 1, 'na'],
    ...        [2, 2, 2],
    ...        ['na', 2, 2]]
    >>> data = UML.createData('Matrix', raw)
    >>> kNeighborsClassifier(data, 'na', arguments={'n_neighbors': 3})
    Matrix(
        [[  1   1   1  ]
         [  1   1   1  ]
         [  1   1 1.000]
         [  2   2   2  ]
         [1.000 2   2  ]]
        )
    """
    return kNeighborsBackend("skl.KNeighborsClassifier", data, match,
                             **kwarguments)

############
# Backends #
############

def kNeighborsBackend(method, data, match, **kwarguments):
    """
    Backend for filling using skl kNeighbors functions.
    """
    match = convertMatchToFunction(match)
    tmpDict = {}#store idx, col and values for matching values
<<<<<<< HEAD

    for pID, pt in enumerate(data.pointIterator()):
=======
    for pID, pt in enumerate(data.points):
>>>>>>> 13cd103a
        # find matching values in the point
        if anyValues(match)(pt):
            notMatchFts = []
            matchFts = []
            for idx, val in enumerate(pt):
                if match(val):
                    matchFts.append(idx)
                else:
                    notMatchFts.append(idx)
            predictData = data[pID, notMatchFts]

            # make prediction for each feature in the point with matching value
            for fID in matchFts:
                # training data includes not matching features and this feature
                notMatchFts.append(fID)
                trainingData = data[:, notMatchFts]
<<<<<<< HEAD
                # training data includes only points that have valid data at
                # each feature this will also remove the point we are
                # evaluating from the training data
                trainingData.deletePoints(anyValues(match))
=======
                # training data includes only points that have valid data at each feature
                # this will also remove the point we are evaluating from the training data
                trainingData.points.delete(anyValues(match))
>>>>>>> 13cd103a
                pred = UML.trainAndApply(method, trainingData, -1, predictData,
                                         **kwarguments)
                pred = pred[0]
                tmpDict[pID, fID] = pred
                # remove this feature so next prediction will not include it
                del notMatchFts[-1]

    def transform(value, i, j):
        try:
            return tmpDict[(i, j)]
        except KeyError:
            return value

    data.elements.transform(transform)

    return data

def statsBackend(vector, match, funcString, statisticsFunction):
    """
    Backend for filling with a statistics function from UML.calculate.
    """
    match = convertMatchToFunction(match)
    unmatched = [val for val in vector if not match(val)]
    if len(unmatched) == len(vector):
        return list(vector)
    if not unmatched:
        msg = statsExceptionNoMatches(funcString, vector)
        raise ArgumentException(msg)
    unmatched = UML.createData('List', unmatched)
    stat = statisticsFunction(unmatched)
    if stat is None:
        msg = statsExceptionInvalidInput(funcString, vector)
        raise ArgumentException(msg)

    return constant(vector, match, stat)

###########
# Helpers #
###########

def getAxis(vector):
    """
    Helper function to determine if the vector is a point or feature.
    """
    return 'point' if vector.points == 1 else 'feature'

def getNameAndIndex(axis, vector):
    """
    Helper function to find the name and index of the vector.
    """
    name = None
    index = 0
    if axis == 'point':
        if vector._pointNamesCreated():
            name = vector.getPointName(0)
        if isinstance(vector, UML.data.BaseView):
            index = vector._pStart
    else:
        if vector._featureNamesCreated():
            name = vector.getFeatureName(0)
        if isinstance(vector, UML.data.BaseView):
            index = vector._fStart

    return name, index

def getLocationMsg(name, index):
    """
    Helper function to format the error message with either a name or index.
    """
    if name is not None:
        location = "'{0}'".format(name)
    else:
        location = "at index '{0}'".format(index)

    return location

def errorMsgFormatter(msg, funcString, vector):
    """
    Generic function to format error messages.
    """
    axis = getAxis(vector)
    name, index = getNameAndIndex(axis, vector)
    location = getLocationMsg(name, index)

    return msg.format(funcString=funcString, axis=axis, location=location)

def statsExceptionNoMatches(funcString, vector):
    """
    Generic message when the statisitcs function recieves no values.
    """
    msg = "Cannot calculate {funcString}. The {funcString} is calculated "
    msg += "using only unmatched values. All values for the {axis} {location} "
    msg += "returned a match."

    return errorMsgFormatter(msg, funcString, vector)

def statsExceptionInvalidInput(funcString, vector):
    """
    Generic message when statistics functions are given invalid data.
    """
    msg = "Cannot calculate {funcString}. The {axis} {location} "
    msg += "contains non-numeric values or is all NaN values"

    return errorMsgFormatter(msg, funcString, vector)

def directionError(funcString, vector):
    """
    Generic message for directional fill with a matched inital value.
    """
    msg = "Unable to provide a {funcString} value for the {axis} {location} "
    msg += "because the first value is a match"

    return errorMsgFormatter(msg, funcString, vector)<|MERGE_RESOLUTION|>--- conflicted
+++ resolved
@@ -567,12 +567,7 @@
     """
     match = convertMatchToFunction(match)
     tmpDict = {}#store idx, col and values for matching values
-<<<<<<< HEAD
-
-    for pID, pt in enumerate(data.pointIterator()):
-=======
     for pID, pt in enumerate(data.points):
->>>>>>> 13cd103a
         # find matching values in the point
         if anyValues(match)(pt):
             notMatchFts = []
@@ -589,16 +584,9 @@
                 # training data includes not matching features and this feature
                 notMatchFts.append(fID)
                 trainingData = data[:, notMatchFts]
-<<<<<<< HEAD
-                # training data includes only points that have valid data at
-                # each feature this will also remove the point we are
-                # evaluating from the training data
-                trainingData.deletePoints(anyValues(match))
-=======
                 # training data includes only points that have valid data at each feature
                 # this will also remove the point we are evaluating from the training data
                 trainingData.points.delete(anyValues(match))
->>>>>>> 13cd103a
                 pred = UML.trainAndApply(method, trainingData, -1, predictData,
                                          **kwarguments)
                 pred = pred[0]
@@ -653,12 +641,12 @@
     index = 0
     if axis == 'point':
         if vector._pointNamesCreated():
-            name = vector.getPointName(0)
+            name = vector.points.getName(0)
         if isinstance(vector, UML.data.BaseView):
             index = vector._pStart
     else:
         if vector._featureNamesCreated():
-            name = vector.getFeatureName(0)
+            name = vector.features.getName(0)
         if isinstance(vector, UML.data.BaseView):
             index = vector._fStart
 
