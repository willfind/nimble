--- conflicted
+++ resolved
@@ -14,13 +14,8 @@
 from six.moves import zip
 
 import UML
-<<<<<<< HEAD
-from UML.exceptions import ArgumentException, PackageException
-=======
 from UML.exceptions import InvalidArgumentType, InvalidArgumentValue
 from UML.exceptions import InvalidArgumentValueCombination, PackageException
-
->>>>>>> 56bae6cc
 from UML.logger import enableLogging, logCapture, directCall
 from UML.helpers import findBestInterface
 from UML.helpers import _learnerQuery
@@ -126,15 +121,6 @@
     """
     if numPoints < 1:
         msg = "must specify a positive nonzero number of points"
-<<<<<<< HEAD
-        raise ArgumentException(msg)
-    if numFeatures < 1:
-        msg = "must specify a positive nonzero number of features"
-        raise ArgumentException(msg)
-    if sparsity < 0 or sparsity >= 1:
-        msg = "sparsity must be greater than zero and less than one"
-        raise ArgumentException(msg)
-=======
         raise InvalidArgumentValue(msg)
     if numFeatures < 1:
         msg = "must specify a positive nonzero number of features"
@@ -142,7 +128,6 @@
     if sparsity < 0 or sparsity >= 1:
         msg = "sparsity must be greater than zero and less than one"
         raise InvalidArgumentType(msg)
->>>>>>> 56bae6cc
     if elementType != "int" and elementType != "float":
         raise InvalidArgumentValue("elementType may only be 'int' or 'float'")
 
@@ -418,13 +403,7 @@
     retAllowed = copy.copy(UML.data.available)
     if returnType not in retAllowed:
         msg = "returnType must be a value in " + str(retAllowed)
-<<<<<<< HEAD
-        raise ArgumentException(msg)
-=======
-        if not isinstance(returnType, six.string_types):
-            raise InvalidArgumentType(msg)
         raise InvalidArgumentValue(msg)
->>>>>>> 56bae6cc
 
     if size <= 0:
         msg = "size must be 0 or greater, yet " + str(size)
@@ -930,28 +909,17 @@
         msg += "a list or dict specifying a mapping between names and indices."
         raise InvalidArgumentType(msg)
 
-<<<<<<< HEAD
     if featureNames != 'automatic' and not isinstance(featureNames, accepted):
         msg = "featureNames may only be the values True, False, 'automatic' "
         msg += "or a list or dict specifying a mapping between names and "
         msg += "indices."
-        raise ArgumentException(msg)
-=======
-    if featureNames != 'automatic' and not isinstance(featureNames, (bool, list, dict)):
-        msg = "featureNames may only be the values True, False, 'automatic' or "
-        msg += "a list or dict specifying a mapping between names and indices."
         raise InvalidArgumentType(msg)
->>>>>>> 56bae6cc
 
     retAllowed = copy.copy(UML.data.available)
     retAllowed.append(None)
     if returnType not in retAllowed:
         msg = "returnType must be a value in " + str(retAllowed)
-<<<<<<< HEAD
-        raise ArgumentException(msg)
-=======
         raise InvalidArgumentValue(msg)
->>>>>>> 56bae6cc
 
     def looksFileLike(toCheck):
         hasRead = hasattr(toCheck, 'read')
@@ -983,14 +951,9 @@
         return ret
     # no other allowed inputs
     else:
-<<<<<<< HEAD
         msg = "data must contain either raw data or the path to a file to be "
         msg += "loaded"
-        raise ArgumentException(msg)
-=======
-        msg = "data must contain either raw data or the path to a file to be loaded"
         raise InvalidArgumentType(msg)
->>>>>>> 56bae6cc
 
 
 def crossValidate(learnerName, X, Y, performanceFunction, arguments=None,
@@ -1273,22 +1236,14 @@
     for name in learnerNames:
         if not isinstance(name, str):
             msg = "learnerNames must be a string or a list of strings."
-<<<<<<< HEAD
-            raise ArgumentException(msg)
-=======
             raise InvalidArgumentType(msg)
->>>>>>> 56bae6cc
 
         splitTuple = _unpackLearnerName(name)
         currInterface = findBestInterface(splitTuple[0])
         allValidLearnerNames = currInterface.listLearners()
         if not splitTuple[1] in allValidLearnerNames:
             msg = name + " is not a valid learner on your machine."
-<<<<<<< HEAD
-            raise ArgumentException(msg)
-=======
             raise InvalidArgumentValue(msg)
->>>>>>> 56bae6cc
         result = currInterface.learnerType(splitTuple[1])
         if result == 'UNKNOWN' or result == 'other' or result is None:
             resultsList.append(None)
@@ -1447,20 +1402,12 @@
     argCheck = ArgumentIterator(merged)
     if argCheck.numPermutations != 1:
         if performanceFunction is None:
-<<<<<<< HEAD
             msg = "Cross validation was triggered to select the best "
             msg += "parameter set, yet no performanceFunction was specified. "
             msg += "Either one must be specified (see UML.calculate for "
             msg += "out-of-the-box options) or there must be no choices in "
             msg += "the parameters."
-            raise ArgumentException(msg)
-=======
-            msg = "Cross validation was triggered to select the best parameter "
-            msg += "set, yet no performanceFunction was specified. Either one "
-            msg += "must be specified (see UML.calculate for out-of-the-box "
-            msg += "options) or there must be no choices in the parameters."
             raise InvalidArgumentValueCombination(msg)
->>>>>>> 56bae6cc
 
         #modify numFolds if needed
         numFolds = len(trainX.points) if len(trainX.points) < 10 else 10
@@ -2002,7 +1949,6 @@
     UML.logger.active.log(logType, logInfo)
 
 
-<<<<<<< HEAD
 def showLog(levelOfDetail=2, leastRunsAgo=0, mostRunsAgo=2, startDate=None,
             endDate=None, maximumEntries=100, searchForText=None, regex=False,
             saveToFileName=None, append=False):
@@ -2061,85 +2007,25 @@
     """
     if levelOfDetail < 1 or levelOfDetail > 3 or levelOfDetail is None:
         msg = "levelOfDetail must be 1, 2, or 3"
-        raise ArgumentException(msg)
+        raise InvalidArgumentValue(msg)
     if (startDate is not None
             and endDate is not None
             and startDate > endDate):
         startDate = parse(startDate)
         endDate = parse(endDate)
         msg = "The startDate must be before the endDate"
-        raise ArgumentException(msg)
+        raise InvalidArgumentValueCombination(msg)
     if leastRunsAgo is not None:
         if leastRunsAgo < 0:
             msg = "leastRunsAgo must be greater than zero"
-            raise ArgumentException(msg)
+            raise InvalidArgumentValue(msg)
         if mostRunsAgo is not None and mostRunsAgo < leastRunsAgo:
             msg = "mostRunsAgo must be greater than or equal to "
             msg += "leastRunsAgo"
-            raise ArgumentException(msg)
+            raise InvalidArgumentValueCombination(msg)
     UML.logger.active.showLog(levelOfDetail, leastRunsAgo, mostRunsAgo,
                               startDate, endDate, maximumEntries,
                               searchForText, regex, saveToFileName, append)
-=======
-def showLog(levelOfDetail=2, leastRunsAgo=0, mostRunsAgo=2, startDate=None, endDate=None,
-            maximumEntries=100, searchForText=None, regex=False, saveToFileName=None, append=False):
-        """
-        showLog parses the active logfile based on the arguments passed and prints a
-        human readable interpretation of the log file.
-
-        ARGUMENTS:
-        levelOfDetail:  The (int) value for the level of detail from 1, the least detail,
-                        to 3 (most detail). Default is 2
-              Level 1:  Data loading, data preparation and preprocessing, custom user logs
-              Level 2:  Outputs basic information about each run. Includes timestamp, run number,
-                        learner name, train and test object details, parameter, metric, and
-                        timer data if available
-              Level 3:  Cross Validation data
-
-        leastRunsAgo:   The integer value for the least number of runs since the most recent
-                        run to include in the log. Default is 0
-
-        mostRunsAgo:    The integer value for the least number of runs since the most recent
-                        run to include in the log. Default is 2
-
-        startDate:      A string or datetime.datetime object of the date to begin adding runs to the log.
-                        Acceptable formats:
-                          "YYYY-MM-DD"
-                          "YYYY-MM-DD HH:MM"
-                          "YYYY-MM-DD HH:MM:SS"
-
-        endDate:        A string or datetime.datetime object of the date to stop adding runs to the log.
-                        See startDate for formatting.
-
-        maximumEntries: Maximum number of entries to allow before stopping the log
-                        Default is 100. None will allow all entries provided from the query
-        searchForText:  string or regular expression to search for in each log entry.
-                        Default is None
-
-        saveToFileName: The name of a file where the human readable log will be saved.
-                        Default is None, showLog will print to standard out
-
-        append:         Append logs to the file in saveToFileName instead of overwriting file.
-                        Default is False
-        """
-        if levelOfDetail < 1 or levelOfDetail > 3 or levelOfDetail is None:
-            msg = "levelOfDetail must be 1, 2, or 3"
-            raise InvalidArgumentValue(msg)
-        if startDate is not None and endDate is not None and startDate > endDate:
-            startDate = parse(startDate)
-            endDate = parse(endDate)
-            msg = "The startDate must be before the endDate"
-            raise InvalidArgumentValueCombination(msg)
-        if leastRunsAgo is not None:
-            if leastRunsAgo < 0:
-                msg = "leastRunsAgo must be greater than zero"
-                raise InvalidArgumentValue(msg)
-            if mostRunsAgo is not None and mostRunsAgo < leastRunsAgo:
-                msg = "mostRunsAgo must be greater than or equal to leastRunsAgo"
-                raise InvalidArgumentValueCombination(msg)
-        UML.logger.active.showLog(levelOfDetail, leastRunsAgo, mostRunsAgo, startDate, endDate,
-                                  maximumEntries, searchForText, regex, saveToFileName, append)
->>>>>>> 56bae6cc
 
 
 def loadData(inputPath):
@@ -2162,22 +2048,13 @@
         msg = "To load UML objects, cloudpickle must be installed"
         raise PackageException(msg)
     if not inputPath.endswith('.umld'):
-<<<<<<< HEAD
-        msg = 'file extension for a saved UML Base object should be .umld'
-        raise ArgumentException(msg)
-=======
         msg = 'file extension for a saved UML data object should be .umld'
         raise InvalidArgumentValue(msg)
->>>>>>> 56bae6cc
     with open(inputPath, 'rb') as file:
         ret = cloudpickle.load(file)
     if not isinstance(ret, UML.data.Base):
         msg = 'File does not contain a UML valid data Object.'
-<<<<<<< HEAD
-        raise ArgumentException(msg)
-=======
         raise InvalidArgumentType(msg)
->>>>>>> 56bae6cc
     return ret
 
 
@@ -2201,20 +2078,12 @@
         raise PackageException(msg)
     if not inputPath.endswith('.umlm'):
         msg = 'File extension for a saved UML model should be .umlm'
-<<<<<<< HEAD
-        raise ArgumentException(msg)
-=======
         raise InvalidArgumentValue(msg)
->>>>>>> 56bae6cc
     with open(inputPath, 'rb') as file:
         ret = cloudpickle.load(file)
     if not isinstance(ret, UML.interfaces.universal_interface.TrainedLearner):
         msg = 'File does not contain a UML valid trainedLearner Object.'
-<<<<<<< HEAD
-        raise ArgumentException(msg)
-=======
         raise InvalidArgumentType(msg)
->>>>>>> 56bae6cc
     return ret
 
 
