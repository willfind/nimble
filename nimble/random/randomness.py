--- conflicted
+++ resolved
@@ -149,50 +149,6 @@
         raise InvalidArgumentValue("elementType may only be 'int' or 'float'")
 
     randomSeed = _getValidSeed(randomSeed)
-<<<<<<< HEAD
-    _startAlternateControl(seed=randomSeed)
-    #note: sparse is not stochastic sparsity, it uses rigid density measures
-    size = (numPoints, numFeatures)
-    if sparsity > 0:
-        density = 1.0 - float(sparsity)
-        gridSize = numPoints * numFeatures
-        numNonZeroValues = int(gridSize * density)
-        # We want to sample over positions, not point/feature indices, so
-        # we consider the possible positions as numbered in a row-major
-        # order on a grid, and sample that without replacement
-        nzLocation = numpyRandom.choice(gridSize, size=numNonZeroValues,
-                                        replace=False)
-        if elementType == 'int':
-            dataVector = numpyRandom.randint(low=1, high=100,
-                                             size=numNonZeroValues)
-            dtype = np.dtype(int)
-        else: #numeric type is float; distribution is normal
-            dataVector = numpyRandom.normal(0, 1, size=numNonZeroValues)
-            dtype = np.dtype(float)
-        if returnType == 'Sparse':
-            if not scipy.nimbleAccessible():
-                msg = "scipy is not available"
-                raise PackageException(msg)
-            # The point value is determined by counting how many groups of
-            # numFeatures fit into the position number
-            pointIndices = np.floor(nzLocation / numFeatures)
-            # The feature value is determined by counting the offset from each
-            # point edge.
-            featureIndices = nzLocation % numFeatures
-            randData = scipy.sparse.coo.coo_matrix(
-                (dataVector, (pointIndices, featureIndices)),
-                (numPoints, numFeatures))
-        else:
-            randData = np.zeros(size, dtype=dtype)
-            # np.put indexes as if flat so can use nzLocation
-            np.put(randData, nzLocation, dataVector)
-    else:
-        if elementType == 'int':
-            randData = numpyRandom.randint(1, 100, size=size)
-        else:
-            randData = numpyRandom.normal(loc=0.0, scale=1.0, size=size)
-    _endAlternateControl()
-=======
     with alternateControl(seed=randomSeed, useLog=False):
         #note: sparse uses rigid density measures, not stochastic sparsity
         size = (numPoints, numFeatures)
@@ -208,8 +164,10 @@
             if elementType == 'int':
                 dataVector = numpyRandom.randint(low=1, high=100,
                                                  size=numNonZeroValues)
+                dtype = np.dtype(int)
             else: #numeric type is float; distribution is normal
                 dataVector = numpyRandom.normal(0, 1, size=numNonZeroValues)
+                dtype = np.dtype(float)
             if returnType == 'Sparse':
                 if not scipy.nimbleAccessible():
                     msg = "scipy is not available"
@@ -224,7 +182,7 @@
                     (dataVector, (pointIndices, featureIndices)),
                     (numPoints, numFeatures))
             else:
-                randData = np.zeros(size)
+                randData = np.zeros(size, dtype=dtype)
                 # np.put indexes as if flat so can use nzLocation
                 np.put(randData, nzLocation, dataVector)
         else:
@@ -232,7 +190,6 @@
                 randData = numpyRandom.randint(1, 100, size=size)
             else:
                 randData = numpyRandom.normal(loc=0.0, scale=1.0, size=size)
->>>>>>> 188077fa
 
     ret = initDataObject(returnType, rawData=randData, pointNames=pointNames,
                          featureNames=featureNames, name=name, copyData=False,
