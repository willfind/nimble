"""
The top level objects and methods which allow nimble to interface with
various python packages or custom learners. Also contains the objects
which store trained learner models and provide functionality for
applying and testing learners.
"""
from __future__ import absolute_import
import inspect
import copy
import abc
import functools
import sys
import numbers

import numpy
import six
from six.moves import range

import nimble
from nimble.exceptions import InvalidArgumentValue, ImproperObjectAction
from nimble.exceptions import InvalidArgumentValueCombination
from nimble.exceptions import PackageException
from nimble.utility import inheritDocstringsFactory
from nimble.exceptions import _prettyListString
from nimble.exceptions import _prettyDictString
from nimble.interfaces.interface_helpers import (
    generateBinaryScoresFromHigherSortedLabelScores,
    calculateSingleLabelScoresFromOneVsOneScores,
    ovaNotOvOFormatted, checkClassificationStrategy, cacheWrapper)
from nimble.logger import handleLogging, startTimer, stopTimer
from nimble.helpers import _mergeArguments
from nimble.helpers import generateAllPairs, countWins, inspectArguments
from nimble.helpers import extractWinningPredictionIndex
from nimble.helpers import extractWinningPredictionLabel
from nimble.helpers import extractWinningPredictionIndexAndScore

cloudpickle = nimble.importModule('cloudpickle')


def captureOutput(toWrap):
    """
    Decorator which will safely redirect standard error within the
    wrapped function to the temp file at nimble.capturedErr.
    """
    @functools.wraps(toWrap)
    def wrapped(*args, **kwarguments):
        backupErr = sys.stderr
        sys.stderr = nimble.capturedErr
        try:
            ret = toWrap(*args, **kwarguments)
        finally:
            sys.stderr = backupErr
        return ret

    return wrapped


class UniversalInterface(six.with_metaclass(abc.ABCMeta, object)):
    """
    Metaclass defining methods and abstract methods for specific
    package or custom interfaces.
    """
    _listLearnersCached = None

    def __init__(self):
        ### Validate all the information from abstract functions ###
        # enforce a check that the underlying package is accessible at
        # instantiation, aborting the construction of the interface for this
        # session of nimble if it is not.
        if not self.accessible():
            msg = "The underlying package for " + self.getCanonicalName()
            msg += " was not accessible, aborting instantiation."
            raise ImportError(msg)

        # getCanonicalName
        if not isinstance(self.getCanonicalName(), str):
            msg = "Improper implementation of getCanonicalName(), must return "
            msg += "a string"
            raise TypeError(msg)

        # _configurableOptionNames and _optionDefaults
        optionNames = self._configurableOptionNames()
        if not isinstance(optionNames, list):
            msg = "Improper implementation of _configurableOptionNames(), "
            msg += "must return a list of strings"
            raise TypeError(msg)
        for optionName in optionNames:
            if not isinstance(optionName, str):
                msg = "Improper implementation of _configurableOptionNames(), "
                msg += "must return a list of strings"
                raise TypeError(msg)
            # call _optionDefaults to make sure it doesn't throw an exception
            self._optionDefaults(optionName)

        # _exposedFunctions
        exposedFunctions = self._exposedFunctions()
        if exposedFunctions is None or not isinstance(exposedFunctions, list):
            msg = "Improper implementation of _exposedFunctions(), must "
            msg += "return a list of methods to be bundled with TrainedLearner"
            raise TypeError(msg)
        for exposed in exposedFunctions:
            # is callable
            if not hasattr(exposed, '__call__'):
                msg = "Improper implementation of _exposedFunctions, each "
                msg += "member of the return must have __call__ attribute"
                raise TypeError(msg)
            # has name attribute
            if not hasattr(exposed, '__name__'):
                msg = "Improper implementation of _exposedFunctions, each "
                msg += "member of the return must have __name__ attribute"
                raise TypeError(msg)
            # takes self as attribute
            (args, _, _, _) = inspectArguments(exposed)
            if args[0] != 'self':
                msg = "Improper implementation of _exposedFunctions each "
                msg += "member's first argument must be 'self', interpreted "
                msg += "as a TrainedLearner"
                raise TypeError(msg)


    @property
    def optionNames(self):
        """
        TODO
        """
        return copy.copy(self._configurableOptionNames())


    def isAlias(self, name):
        """
        Determine if the name is an accepted alias for this interface.

        Parameters
        ----------
        name : str
            An interface name as a string

        Returns
        -------
        bool
            True if the name is a accepted alias, False otherwise.
        """
        return name.lower() == self.getCanonicalName().lower()


    @captureOutput
    def train(self, learnerName, trainX, trainY=None, arguments=None,
              multiClassStrategy='default', crossValidationResults=None):
        """
        Fit the learner model using training data.

        learnerName : str
            Name of the learner to be called, in the form
            'package.learner'
        trainX: nimble Base object
            Data to be used for training.
        trainY: identifier, nimble Base object
            A name or index of the feature in ``trainX`` containing the
            labels or another nimble Base object containing the labels
            that correspond to ``trainX``.
        multiClassStrategy : str
            May only be 'default' 'OneVsAll' or 'OneVsOne'
        arguments : dict
            Mapping argument names (strings) to their values, to be used
            during training and application. eg. {'dimensions':5, 'k':5}
            To make use of multiple permutations, specify different
            values for a parameter as a tuple. eg. {'k': (1,3,5)} will
            generate an error score for  the learner when the learner
            was passed all three values of ``k``, separately.
        useLog : bool, None
            Local control for whether to send results/timing to the
            logger. If None (default), use the value as specified in the
            "logger" "enabledByDefault" configuration option. If True,
            send to the logger regardless of the global option. If False,
            do **NOT** send to the logger, regardless of the global
            option.
        """
        if multiClassStrategy != 'default':
            #if we need to do multiclassification by ourselves
            trialResult = checkClassificationStrategy(self, learnerName,
                                                      arguments)
            #1 VS All
            if multiClassStrategy == 'OneVsAll' and trialResult != 'OneVsAll':
                #Remove true labels from from training set, if not separated
                if isinstance(trainY, (str, numbers.Integral)):
                    trainX = trainX.copy()
                    trainY = trainX.features.extract(trainY, useLog=False)

                # Get set of unique class labels
                labelVector = trainY.T
                labelVectorToList = labelVector.copy(to="python list")[0]
                labelSet = list(set(labelVectorToList))

                # For each class label in the set of labels:  convert the true
                # labels in trainY into boolean labels (1 if the point
                # has 'label', 0 otherwise.)  Train a classifier with the
                # processed labels and get predictions on the test set.
                trainedLearners = []
                for label in labelSet:
                    relabeler.__defaults__ = (label,)
                    trainLabels = trainY.points.calculate(relabeler,
                                                          useLog=False)
                    trainedLearner = self._train(
                        learnerName, trainX, trainLabels, arguments=arguments)
                    trainedLearner.label = label
                    trainedLearners.append(trainedLearner)

                return TrainedLearners(trainedLearners, 'OneVsAll', labelSet)

            #1 VS 1
            if multiClassStrategy == 'OneVsOne' and trialResult != 'OneVsOne':
                # want data and labels together in one object for this method
                if isinstance(trainY, nimble.data.Base):
                    trainX = trainX.copy()
                    trainX.features.add(trainY, useLog=False)
                    trainY = len(trainX.features) - 1

                # Get set of unique class labels, then generate list of all
                # 2-combinations of class labels
                labelVector = trainX.features.copy([trainY])
                labelVector.transpose(useLog=False)
                labelVectorToList = labelVector.copy(to="python list")[0]
                labelSet = list(set(labelVectorToList))
                labelPairs = generateAllPairs(labelSet)

                # For each pair of class labels: remove all points with one of
                # those labels, train a classifier on those points, get
                # predictions based on that model, and put the points back into
                # the data object
                trainedLearners = []
                for pair in labelPairs:
                    #get all points that have one of the labels in pair
                    pairData = trainX.points.extract(
                        lambda point: point[trainY] in pair, useLog=False)
                    pairTrueLabels = pairData.features.extract(trainY,
                                                               useLog=False)
                    trainedLearners.append(
                        self._train(
                            learnerName, pairData.copy(),
                            pairTrueLabels.copy(), arguments=arguments)
                        )
                    pairData.features.add(pairTrueLabels, useLog=False)
                    trainX.points.add(pairData, useLog=False)

                return TrainedLearners(trainedLearners, 'OneVsOne', labelSet)

        # separate training data / labels if needed
        if isinstance(trainY, (six.string_types, int, numpy.integer)):
            trainX = trainX.copy()
            trainY = trainX.features.extract(toExtract=trainY, useLog=False)
        return self._train(learnerName, trainX, trainY, arguments,
                           crossValidationResults)


    @captureOutput
    def _train(self, learnerName, trainX, trainY=None, arguments=None,
               crossValidationResults=None):
        packedBackend = self._trainBackend(learnerName, trainX, trainY,
                                           arguments)
        trainedBackend, transformedInputs, customDict = packedBackend

        has2dOutput = False
        outputData = trainX if trainY is None else trainY
        if isinstance(outputData, nimble.data.Base):
            has2dOutput = len(outputData.features) > 1
        elif isinstance(outputData, (list, tuple)):
            has2dOutput = len(outputData) > 1

        trainXShape = trainX.shape
        transformedArguments = transformedInputs[3]
        # encapsulate into TrainedLearner object
        return TrainedLearner(learnerName, arguments, transformedArguments,
                              customDict, trainedBackend, self, has2dOutput,
                              crossValidationResults, trainXShape)


    def _confirmValidLearner(self, learnerName):
        allLearners = self.listLearners()
        if not learnerName in allLearners:
            msg = learnerName
            msg += " is not the name of a learner exposed by this interface"
            raise InvalidArgumentValue(msg)
        learnerCall = self.findCallable(learnerName)
        if learnerCall is None:
            msg = learnerName + " was not found in this package"
            raise InvalidArgumentValue(msg)


    def _trainBackend(self, learnerName, trainX, trainY, arguments):
        ### PLANNING ###

        # verify the learner is available
        self._confirmValidLearner(learnerName)

        # the scratch space dictionary that the package implementor may use to
        # pass information between I/O transformation, the trainer and applier
        customDict = {}

        # validate the arguments provided
        self._validateLearnerArgumentValues(learnerName, arguments)

        # execute interface implementor's input transformation.
        transformedInputs = self._inputTransformation(
            learnerName, trainX, trainY, None, arguments, customDict)
        transTrainX, transTrainY, _, transArguments = transformedInputs

        transformedInputs = (transformedInputs[0], transformedInputs[1],
                             transformedInputs[2], transArguments)
        ### LEARNER CREATION / TRAINING ###

        # train the instantiated learner
        trainedBackend = self._trainer(learnerName, transTrainX, transTrainY,
                                       transArguments, customDict)

        return (trainedBackend, transformedInputs, customDict)

    def _validateArgumentValues(self, name, arguments):
        possibleParams = self._getParameterNames(name)
        possibleDefaults = self._getDefaultValues(name)
        bestIndex = self._chooseBestParameterSet(possibleParams,
                                                 possibleDefaults, arguments)
        neededParams = possibleParams[bestIndex]
        availableDefaults = possibleDefaults[bestIndex]
        self._argumentValueValidation(name, possibleParams, possibleDefaults,
                                      arguments, neededParams,
                                      availableDefaults)

    def _validateLearnerArgumentValues(self, name, arguments):

        possibleParams = self.getLearnerParameterNames(name)
        possibleDefaults = self.getLearnerDefaultValues(name)
        bestIndex = self._chooseBestParameterSet(possibleParams,
                                                 possibleDefaults, arguments)
        neededParams = possibleParams[bestIndex]
        availableDefaults = possibleDefaults[bestIndex]
        self._argumentValueValidation(name, possibleParams, possibleDefaults,
                                      arguments, neededParams,
                                      availableDefaults)

    def _argumentValueValidation(self, name, possibleParams, possibleDefaults,
                                 arguments, neededParams, availableDefaults):
        if arguments is None:
            arguments = {}
        check = arguments.copy()
        completeArgs = {}
        for param in neededParams:
            if param in check:
                completeArgs[param] = check[param]
                del check[param]
            elif param not in availableDefaults:
                msg = "MISSING LEARNING PARAMETER! "
                msg += "When trying to validate arguments for " + name
                msg += ", we couldn't find a value for the parameter named "
                msg += "'" + param + "'. "
                msg += "The allowed parameters were: "
<<<<<<< HEAD
                msg += prettyListString(neededParams, useAnd=True)
                if len(possibleParams) > 1:
                    msg += ". These were choosen as the best guess given the "
                    msg += "inputs out of the following (numbered) list of "
                    msg += "possible parameter sets: "
                    msg += prettyListString(possibleParams, numberItems=True,
                                            itemStr=prettyListString)
=======
                msg += _prettyListString(neededParams, useAnd=True)
                msg += ". These were choosen as the best guess given the "
                msg += "inputs out of the following (numbered) list of "
                msg += "possible parameter sets: "
                msg += _prettyListString(possibleParams, numberItems=True,
                                         itemStr=_prettyListString)
>>>>>>> 8b763f0e
                if len(availableDefaults) == 0:
                    msg += ". All of the allowed parameters must be specified "
                    msg += "by the user"
                else:
                    msg += ". Out of the allowed parameters, the following "
                    msg += "could be omitted, which would result in the "
                    msg += "associated default value being used: "
                    msg += _prettyDictString(availableDefaults, useAnd=True)

                if len(arguments) == 0:
                    msg += ". However, no arguments were provided."
                else:
                    msg += ". The full mapping of inputs actually provided "
                    msg += "was: " + _prettyDictString(arguments)

                raise InvalidArgumentValue(msg)

        if check:
            msg = "EXTRA LEARNER PARAMETER! "
            msg += "When trying to validate arguments for "
            msg += name + ", the following list of parameter "
            msg += "names were not matched: "
            msg += _prettyListString(list(check.keys()), useAnd=True)
            msg += ". The allowed parameters were: "
<<<<<<< HEAD
            msg += prettyListString(neededParams, useAnd=True)
            if len(possibleParams) > 1:
                msg += ". These were choosen as the best guess given the "
                msg += "inputs out of the following (numbered) list of "
                msg += "possible parameter sets: "
                msg += prettyListString(possibleParams, numberItems=True,
                                    itemStr=prettyListString)
=======
            msg += _prettyListString(neededParams, useAnd=True)
            msg += ". These were choosen as the best guess given the "
            msg += "inputs out of the following (numbered) list of "
            msg += "possible parameter sets: "
            msg += _prettyListString(possibleParams, numberItems=True,
                                     itemStr=_prettyListString)
>>>>>>> 8b763f0e
            msg += ". The full mapping of inputs actually provided was: "
            msg += _prettyDictString(arguments) + ". "
            msg += "If extra parameters were intended to be passed to one of "
            msg += "the arguments, be sure to group them using a nimble.Init "
            msg += "object. "

            raise InvalidArgumentValue(msg)


    def _argumentInit(self, toInit):
        """
        Recursive function for instantiating learner subobjects
        """
        initObject = self.findCallable(toInit.name)
        if initObject is None:
            msg = 'Unable to locate "{}" in this interface'.format(toInit.name)
            raise InvalidArgumentValue(msg)

        initArgs = {}
        for arg, val in toInit.kwargs.items():
            # recurse if another subject needs to be instantiated
            if isinstance(val, nimble.Init):
                subObj = self._argumentInit(val)
                initArgs[arg] = subObj
            else:
                initArgs[arg] = val

        # validate arguments
        self._validateArgumentValues(toInit.name, initArgs)

        return initObject(**initArgs)


    def setOption(self, option, value):
        """
        TODO
        """
        if option not in self.optionNames:
            msg = str(option)
            msg += " is not one of the accepted configurable option names"
            raise InvalidArgumentValue(msg)

        nimble.settings.set(self.getCanonicalName(), option, value)


    def getOption(self, option):
        """
        TODO
        """
        if option not in self.optionNames:
            msg = str(option)
            msg += " is not one of the accepted configurable option names"
            raise InvalidArgumentValue(msg)

        # empty string is the sentinal value indicating that the configuration
        # file has an option of that name, but the nimble user hasn't set a
        # value for it.
        ret = ''
        try:
            ret = nimble.settings.get(self.getCanonicalName(), option)
        except Exception:
            # it is possible that the config file doesn't have an option of
            # this name yet. Just pass through and grab the hardcoded default
            pass
        if ret == '':
            ret = self._optionDefaults(option)
        return ret


    def _chooseBestParameterSet(self, possibleParamsSets, matchingDefaults,
                                arguments):
        success = False
        missing = []
        bestParams = []
        nonDefaults = []
        length = len(possibleParamsSets)
        if length == 1:
            return 0

        for i in range(length):
            missing.append([])
        bestIndex = None
        for i in range(length):
            currParams = possibleParamsSets[i]
            currDefaults = matchingDefaults[i]
            nonDefaults.append([])
            allIn = True
            for param in currParams:
                if param not in currDefaults:
                    nonDefaults[i].append(param)
                if param not in arguments and param not in currDefaults:
                    allIn = False
                    missing[i].append(param)
            if allIn and len(currParams) >= len(bestParams):
                bestIndex = i
                success = True
        if not success:
            msg = "MISSING LEARNING PARAMETER(S)! "
            msg += "When trying to validate arguments, "
            msg += "we must pick the set of required parameters that best "
            msg += "match the given input. However, from each possible "
            msg += "(numbered) parameter set, the following parameter names "
            msg += "were missing "
            msg += _prettyListString(missing, numberItems=True,
                                     itemStr=_prettyListString)
            msg += ". The following lists the required names in each of the "
            msg += "possible (numbered) parameter sets: "
            msg += _prettyListString(nonDefaults, numberItems=True,
                                     itemStr=_prettyListString)
            if len(arguments) == 0:
                msg += ". However, no arguments were inputed."
            else:
                msg += ". The full mapping of inputs actually provided was: "
                msg += _prettyDictString(arguments) + ". "

            raise InvalidArgumentValue(msg)

        return bestIndex

    def _getMethodArguments(self, argNames, newArguments, storedArguments):
        applyArgs = {}
        invalidArguments = []
        for arg, value in newArguments.items():
            # valid argument change
            if arg in argNames:
                applyArgs[arg] = value
            # not a valid argument for method
            else:
                invalidArguments.append(arg)
        if invalidArguments:
            msg = "EXTRA PARAMETER! "
            if argNames:
                msg += "The following parameter names cannot be applied: "
                msg += _prettyListString(invalidArguments, useAnd=True)
                msg += ". The allowed parameters are: "
                msg += _prettyListString(argNames, useAnd=True)
            else:
                msg += "No parameters are accepted for this operation"
            raise InvalidArgumentValue(msg)

        # use stored values for any remaining arguments
        for arg in argNames:
            if arg not in applyArgs and arg in storedArguments:
                applyArgs[arg] = storedArguments[arg]

        return applyArgs


    ##############################################
    ### CACHING FRONTENDS FOR ABSTRACT METHODS ###
    ##############################################

    @captureOutput
    def listLearners(self):
        """
        Return a list of all learners callable through this interface.
        """
        isCustom = isinstance(self, nimble.interfaces.CustomLearnerInterface)
        if self._listLearnersCached is None:
            ret = self._listLearnersBackend()
            if not isCustom:
                self._listLearnersCached = ret
        else:
            ret = self._listLearnersCached
        return ret

    @captureOutput
    @cacheWrapper
    def findCallable(self, name):
        """
        Find reference to the callable with the given name.

        Parameters
        ----------
        name : str
            The name of the callable.

        Returns
        -------
        Reference to in-package function or constructor.
        """
        return self._findCallableBackend(name)

    @cacheWrapper
    def _getParameterNames(self, name):
        """
        Find params for instantiation and function calls.

        Parameters
        ----------
        name : str
            The name of the class or function.

        Returns
        -------
        List of list of param names to make the chosen call.
        """
        ret = self._getParameterNamesBackend(name)
        if ret is not None:
            # Backend may contain duplicates but only one value can be assigned
            # to a parameter so we use a set.
            ret = [set(lst) for lst in ret]

        return ret

    @captureOutput
    @cacheWrapper
    def getLearnerParameterNames(self, learnerName):
        """
        Find learner parameter names for a trainAndApply() call.

        Parameters
        ----------
        learnerName : str
            The name of the learner.

        Returns
        -------
        List of list of param names
        """
        ret = self._getLearnerParameterNamesBackend(learnerName)
        if ret is not None:
            # Backend may contain duplicates but only one value can be assigned
            # to a parameter so we use a set.
            ret = [set(lst) for lst in ret]

        return ret

    @cacheWrapper
    def _getDefaultValues(self, name):
        """
        Find default values.

        Parameters
        ----------
        name : str
            The name of the class or function.

        Returns
        -------
        List of dict of param names to default values.
        """
        return self._getDefaultValuesBackend(name)

    @captureOutput
    @cacheWrapper
    def getLearnerDefaultValues(self, learnerName):
        """
        Find learner default parameter values for trainAndApply() call.

        Parameters
        ----------
        learnerName : str
            The name of the learner.

        Returns
        -------
        List of dict of param names to default values
        """
        return self._getLearnerDefaultValuesBackend(learnerName)

    ########################
    ### ABSTRACT METHODS ###
    ########################

    @abc.abstractmethod
    def accessible(self):
        """
        Determine the accessibility of the underlying interface package.

        Returns
        -------
        bool
            True if the package currently accessible, False otherwise.
        """
        pass

    @abc.abstractmethod
    def getCanonicalName(self):
        """
        The string name that will uniquely identify this interface.

        Returns
        -------
        str
            The canonical name for this interface.
        """
        pass

    @abc.abstractmethod
    def _listLearnersBackend(self):
        pass

    @abc.abstractmethod
    def _findCallableBackend(self, name):

        pass

    @abc.abstractmethod
    def _getParameterNamesBackend(self, name):
        pass

    @abc.abstractmethod
    def _getLearnerParameterNamesBackend(self, learnerName):
        pass

    @abc.abstractmethod
    def _getDefaultValuesBackend(self, name):
        pass

    @abc.abstractmethod
    def _getLearnerDefaultValuesBackend(self, learnerName):
        pass

    @abc.abstractmethod
    def learnerType(self, name):
        """
        Returns a string referring to the action the learner takes out
        of the possibilities: classifier, regressor, featureSelection,
        dimensionalityReduction
        TODO
        """
        pass

    @abc.abstractmethod
    def _getScores(self, learnerName, learner, testX, newArguments,
                   storedArguments, customDict):
        """
        If the learner is a classifier, then return the scores for each
        class on each data point, otherwise raise an exception.
        """
        pass

    @abc.abstractmethod
    def _getScoresOrder(self, learner):
        """
        If the learner is a classifier, then return a list of the the
        labels corresponding to each column of the return from
        getScores.
        """
        pass

    @abc.abstractmethod
    def _inputTransformation(self, learnerName, trainX, trainY, testX,
                             arguments, customDict):
        """
        Method called before any package level function which transforms
        all parameters provided by a nimble user.

        trainX, trainY, and testX are filled with the values of the
        parameters of the same name to a call to trainAndApply() or
        train() and are sometimes empty when being called by other
        functions. For example, a call to apply() will have trainX and
        trainY be None. The arguments parameter is a dictionary mapping
        names to values of all other parameters associated with the
        learner, each of which may need to be processed.

        The return value of this function must be a tuple mirroring the
        structure of the inputs. Specifically, four values are required:
        the transformed versions of trainX, trainY, testX, and arguments
        in that specific order.
        """
        pass

    @abc.abstractmethod
    def _outputTransformation(self, learnerName, outputValue,
                              transformedInputs, outputType, outputFormat,
                              customDict):
        """
        Method called before any package level function which transforms
        the returned value into a format appropriate for a nimble user.
        """
        pass

    @abc.abstractmethod
    def _trainer(self, learnerName, trainX, trainY, arguments, customDict):
        """
        Build a learner and perform training with the given data.

        Parameters
        ----------
        learnerName : str
            The name of the learner.
        trainX : nimble.data.Base
            The training data.
        trainY : nimble.data.Base
            The training labels.
        arguments : dict
            The transformed arguments.
        customDict : dict
            The customizable dictionary that is passed for training a
            learner.

        Returns
        -------
        An in package object to be wrapped by a TrainedLearner object.
        """
        pass

    @abc.abstractmethod
    def _incrementalTrainer(self, learner, trainX, trainY, arguments,
                            customDict):
        """
        Extend the training of an already trained online learner.

        Parameters
        ----------
        learnerName : str
            The name of the learner.
        trainX : nimble.data.Base
            The training data.
        trainY : nimble.data.Base
            The training labels.
        arguments : dict
            The transformed arguments.
        customDict : dict
            The customizable dictionary that is passed for training a
            learner.

        Returns
        -------
        The learner after this batch of training.
        """
        pass


    @abc.abstractmethod
    def _applier(self, learnerName, learner, testX, newArguments,
                 storedArguments, customDict):
        """
        Perform testing/prediction on the test set using TrainedLearner.

        Parameters
        ----------
        learnerName : str
            A TrainedLearner object that can be tested on.
        testX : nimble.data.Base
            The testing data.
        arguments : dict
            The transformed arguments.
        customDict : dict
            The customizable dictionary that is passed for applying a
            learner.

        Returns
        -------
        nimble friendly results.
        """
        pass


    @abc.abstractmethod
    def _getAttributes(self, learnerBackend):
        """
        Returns whatever attributes might be available for the given
        learner. For example, in the case of linear regression, TODO
        """
        pass

    @abc.abstractmethod
    def _optionDefaults(self, option):
        """
        Define package default values that will be used for as long as a
        default value hasn't been registered in the nimble configuration
        file. For example, these values will always be used the first
        time an interface is instantiated.
        """
        pass


    @abc.abstractmethod
    def _configurableOptionNames(self):
        """
        Returns a list of strings, where each string is the name of a
        configurable option of this interface whose value will be stored
        in nimble's configuration file.
        """
        pass

    @abc.abstractmethod
    def _exposedFunctions(self):
        """
        Returns a list of references to functions which are to be
        wrapped in I/O transformation, and exposed as attributes of all
        TrainedLearner objects returned by this interface's train()
        function. If None, or an empty list is returned, no functions
        will be exposed. Each function in this list should be a python
        function, the inspect module will be used to retrieve argument
        names, and the value of the function's __name__ attribute will
        be its name in TrainedLearner.
        """
        pass

    @abc.abstractmethod
    def version(self):
        """
        The version of the package accessible to the interface.

        Returns
        -------
        str
            The version of this interface as a string.
        """
        pass

##################
# TrainedLearner #
##################

class TrainedLearner(object):
    """
    Container for a learner model that has been trained. Provides
    methods for applying and testing the model.

    Parameters
    ----------
    learnerName : str
        The name of the learner used in the backend.
    arguments : dict
        Reference to the original arguments parameter to the
        trainAndApply() function.
    transformedArguments : tuple
        Contains the return value of _inputTransformation() that was
        called when training the learner in the backend.
    customDict : dict
        Reference to the customizable dictionary that is passed to I/O
        transformation, training and applying a learner.
    backend : object
        The return value from _trainer(), a reference to some object
        that is to be used by the package implementor during
        application.
    interfaceObject : nimble.interfaces.UniversalInterface
        A reference to the subclass of UniversalInterface from which
        this TrainedLearner is being instantiated.
    has2dOutput : bool
        True if output will be 2-dimensional, False assumes the output
        will be 1-dimensional.
    crossValidation : KFoldsCrossValidator
        The object containing the cross-validation results if
        cross-validation occurred while training the learner, otherwise
        None.
    trainXShape : tuple
        The shape, (numPts, numFts), of the trainX object.

    Attributes
    ----------
    learnerName : str
        The name of the learner used for training.
    arguments : dict
        The original arguments passed to the learner.
    transformedArguments : dict
        The complete dictionary of arguments used to train the learner.
    customDict : dict
        The customizable dictionary passed to I/O transformation,
        training and applying a learner.
    backend : object
        The learner object returned after training the learner.
    interface : UniversalInterface
        The interface used to train this learner.
    has2dOutput : bool
        True if output will be 2-dimensional, False assumes the output
        will be 1-dimensional.
    crossValidation : KFoldCrossValidator
        The object containing the cross-validation results, provided
        cross-validation occurred.  See the Attributes section in
        ``help(nimble.helpers.KFoldCrossValidator)`` or the Examples
        section in ``help(nimble.crossValidate)`` for more information
        on extracting various results from this object.
    """
    def __init__(self, learnerName, arguments, transformedArguments,
                 customDict, backend, interfaceObject, has2dOutput,
                 crossValidationResults, trainXShape):
        """
        Initialize the object wrapping the trained learner stored in
        backend, and setting up the object methods that may be used to
        modify or query the backend trained learner.
        """
        self.learnerName = learnerName
        self.arguments = arguments
        self.transformedArguments = transformedArguments
        self.customDict = customDict
        self.backend = backend
        self.interface = interfaceObject
        self.has2dOutput = has2dOutput
        self.crossValidation = crossValidationResults
        self._trainXShape = trainXShape

        exposedFunctions = self.interface._exposedFunctions()
        for exposed in exposedFunctions:
            methodName = getattr(exposed, '__name__')
            (args, _, _, _) = inspectArguments(exposed)
            doc = 'Wrapped version of the ' + methodName + ' function where '
            if 'trainedLearner' in args:
                wrapped = functools.partial(exposed, trainedLearner=self)
                doc += 'the "trainedLearner" parameter has been fixed as this '
                doc += 'object, and '
            else:
                wrapped = functools.partial(exposed)
            doc += 'the "self" parameter has been fixed to be '
            doc += str(interfaceObject)
            wrapped.__doc__ = doc
            setattr(self, methodName, wrapped)

    @captureOutput
    def test(self, testX, testY, performanceFunction, arguments=None,
             output='match', scoreMode='label', useLog=None, **kwarguments):
        """
        Evaluate the performance of the trained learner.

        Evaluation of predictions of ``testX`` using the argument
        ``performanceFunction`` to do the evaluation. Equivalent to
        having called ``trainAndTest``, as long as the data and
        parameter setup for training was the same.

        Parameters
        ----------
        testX : nimble.data.Base
            The object containing the test data.
        testY : identifier, nimble Base object
            * identifier - A name or index of the feature in ``testX``
              containing the labels.
            * nimble Base object - contains the labels that correspond
              to ``testX``.
        performanceFunction : function
            If cross validation is triggered to select from the given
            argument set, then this function will be used to generate a
            performance score for the run. Function is of the form:
            def func(knownValues, predictedValues).
            Look in nimble.calculate for pre-made options. Default is
            None, since if there is no parameter selection to be done,
            it is not used.
        arguments : dict
            Mapping argument names (strings) to their values, to be used
            during training and application. eg. {'dimensions':5, 'k':5}
            To make use of multiple permutations, specify different
            values for a parameter as a tuple. eg. {'k': (1,3,5)} will
            generate an error score for  the learner when the learner
            was passed all three values of ``k``, separately. These will
            be merged with kwarguments for the learner.
        output : str
            The kind of nimble Base object that the output of this
            function should be in. Any of the normal string inputs to
            the createData ``returnType`` parameter are accepted here.
            Alternatively, the value 'match' will indicate to use the
            type of the ``trainX`` parameter.
        scoreMode : str
            In the case of a classifying learner, this specifies the
            type of output wanted: 'label' if we class labels are
            desired, 'bestScore' if both the class label and the score
            associated with that class are desired, or 'allScores' if a
            matrix containing the scores for every class label are
            desired.
        useLog : bool, None
            Local control for whether to send results/timing to the
            logger. If None (default), use the value as specified in the
            "logger" "enabledByDefault" configuration option. If True,
            send to the logger regardless of the global option. If
            False, do **NOT** send to the logger, regardless of the
            global option.
        kwarguments
            Keyword arguments specified variables that are passed to the
            learner. To make use of multiple permutations, specify
            different values for parameters as a tuple.
            eg. arg1=(1,2,3), arg2=(4,5,6) which correspond to
            permutations/argument states with one element from arg1 and
            one element from arg2, such that an example generated
            permutation/argument state would be ``arg1=2, arg2=4``.
            Will be merged with ``arguments``.

        Returns
        -------
        performance
            The calculated value of the ``performanceFunction`` after
            the test.

        See Also
        --------
        nimble.trainAndTest, apply

        Examples
        --------
        TODO
        """
        timer = startTimer(useLog)
        #nimble.helpers._2dOutputFlagCheck(self.has2dOutput, None, scoreMode,
        #                                  multiClassStrategy)
        nimble.helpers._2dOutputFlagCheck(self.has2dOutput, None, scoreMode,
                                          None)

        mergedArguments = _mergeArguments(arguments, kwarguments)
        pred = self.apply(testX, mergedArguments, output, scoreMode,
                          useLog=False)
        performance = nimble.helpers.computeMetrics(testY, None, pred,
                                                 performanceFunction)
        time = stopTimer(timer)

        metrics = {}
        for key, value in zip([performanceFunction], [performance]):
            metrics[key.__name__] = value

        fullName = self.interface.getCanonicalName() + self.learnerName
        # Signature:
        # (nimbleFunction, trainData, trainLabels, testData, testLabels,
        # learnerFunction, arguments, metrics, extraInfo=None, folds=None)
        handleLogging(useLog, 'run', "TrainedLearner.test", trainData=None,
                      trainLabels=None, testData=testX, testLabels=testY,
                      learnerFunction=fullName, arguments=mergedArguments,
                      metrics=metrics, extraInfo=None, time=time)

        return performance

    @captureOutput
    def apply(self, testX, arguments=None, output='match', scoreMode='label',
              useLog=None, **kwarguments):
        """
        Apply the learner to the test data.

        Return the application of this learner to the given test data
        (i.e. performing prediction, transformation, etc. as appropriate
        to the learner). Equivalent to having called ``trainAndApply``,
        as long as the data and parameter setup for training was the
        same.

        Parameters
        ----------
        testX : nimble Base object
            Data set on which the trained learner will be applied (i.e.
            performing prediction, transformation, etc. as appropriate
            to the learner).
        arguments : dict
            Mapping argument names (strings) to their values, to be used
            during training and application. eg. {'dimensions':5, 'k':5}
            To make use of multiple permutations, specify different
            values for a parameter as a tuple. eg. {'k': (1,3,5)} will
            generate an error score for  the learner when the learner
            was passed all three values of ``k``, separately. These will
            be merged with kwarguments for the learner.
        output : str
            The kind of nimble Base object that the output of this
            function should be in. Any of the normal string inputs to
            the createData ``returnType`` parameter are accepted here.
            Alternatively, the value 'match' will indicate to use the
            type of the ``trainX`` parameter.
        scoreMode : str
            In the case of a classifying learner, this specifies the
            type of output wanted: 'label' if we class labels are
            desired, 'bestScore' if both the class label and the score
            associated with that class are desired, or 'allScores' if a
            matrix containing the scores for every class label are
            desired.
        useLog : bool, None
            Local control for whether to send results/timing to the
            logger. If None (default), use the value as specified in the
            "logger" "enabledByDefault" configuration option. If True,
            send to the logger regardless of the global option. If
            False, do **NOT** send to the logger, regardless of the
            global option.
        kwarguments
            Keyword arguments specified variables that are passed to the
            learner. To make use of multiple permutations, specify
            different values for parameters as a tuple.
            eg. arg1=(1,2,3), arg2=(4,5,6) which correspond to
            permutations/argument states with one element from arg1 and
            one element from arg2, such that an example generated
            permutation/argument state would be ``arg1=2, arg2=4``.
            Will be merged with ``arguments``.

        Returns
        -------
        results
            The resulting output of applying learner.

        See Also
        --------
        nimble.trainAndApply, test

        Examples
        --------
        TODO
        """
        timer = startTimer(useLog)
        self._validTestData(testX)
        nimble.helpers._2dOutputFlagCheck(self.has2dOutput, None, scoreMode,
                                          None)

        mergedArguments = _mergeArguments(arguments, kwarguments)

        # input transformation
        transformedInputs = self.interface._inputTransformation(
            self.learnerName, None, None, testX, mergedArguments,
            self.customDict)
        transTestX = transformedInputs[2]
        usedArguments = transformedInputs[3]

        # depending on the mode, we need different information.
        labels = None
        if scoreMode != 'label':
            scores = self.getScores(testX, usedArguments)
        if scoreMode != 'allScores':
            labels = self.interface._applier(self.learnerName, self.backend,
                                             transTestX, usedArguments,
                                             self.transformedArguments,
                                             self.customDict)
            labels = self.interface._outputTransformation(
                self.learnerName, labels, usedArguments, output, "label",
                self.customDict)

        if scoreMode == 'label':
            ret = labels
        elif scoreMode == 'allScores':
            ret = scores
        else:
            scoreOrder = self.interface._getScoresOrder(self.backend)
            scoreOrder = list(scoreOrder)
            # find scores matching predicted labels
            def grabValue(row):
                pointIndex = scores.points.getIndex(row.points.getName(0))
                rowIndex = scoreOrder.index(labels[pointIndex, 0])
                return row[rowIndex]

            scoreVector = scores.points.calculate(grabValue, useLog=False)
            labels.features.add(scoreVector, useLog=False)

            ret = labels

        time = stopTimer(timer)

        fullName = self.interface.getCanonicalName() + self.learnerName
        # Signature:
        # (self, nimbleFunction, trainData, trainLabels, testData, testLabels,
        # learnerFunction, arguments, metrics, extraInfo=None, folds=None
        handleLogging(useLog, 'run', "TrainedLearner.apply", trainData=None,
                      trainLabels=None, testData=testX, testLabels=None,
                      learnerFunction=fullName, arguments=mergedArguments,
                      metrics=None, extraInfo=None, time=time)

        return ret

    def save(self, outputPath):
        """
        Save model to a file.

        Uses the cloudpickle library to serialize this object.

        Parameters
        ----------
        outputPath : str
            The location (including file name and extension) where
            we want to write the output file. If filename extension
            .nimm is not included in file name it would be added to the
            output file.

        Examples
        --------
        TODO
        """
        if not cloudpickle:
            msg = "To save nimble models, cloudpickle must be installed"
            raise PackageException(msg)
        extension = '.nimm'
        if not outputPath.endswith(extension):
            outputPath = outputPath + extension

        with open(outputPath, 'wb') as file:
            try:
                cloudpickle.dump(self, file)
            except Exception as e:
                raise e
        # print('session_' + outputFilename)
        # print(globals())
        # dill.dump_session('session_' + outputFilename)

    @captureOutput
    def retrain(self, trainX, trainY=None, arguments=None, useLog=None,
                **kwarguments):
        """
        Train the model on new data.

        Adjust the learner model by providing new training data and/or
        changing the learner's argument values. Previously set argument
        values for this learner model will remain the same, unless
        overridden by new arguments or kwarguments. If new data is
        provided, the learner will be trained on that data only,
        discarding the previous data.

        Parameters
        ----------
        trainX: nimble Base object
            Data to be used for training.
        trainY : identifier, nimble Base object
            * identifier - The name or index of the feature in
              ``trainX`` containing the labels.
            * nimble Base object - contains the labels that correspond
              to ``trainX``.
        arguments : dict
            Mapping argument names (strings) to their values, to be used
            during training.  These must be singular values, retrain
            does not implement cross-validation for multiple argument
            sets. Will be merged with kwarguments.
        useLog : bool, None
            Local control for whether to send results/timing to the
            logger. If None (default), use the value as specified in the
            "logger" "enabledByDefault" configuration option. If True,
            send to the logger regardless of the global option. If
            False, do **NOT** send to the logger, regardless of the
            global option.
        kwarguments
            Keyword arguments specified variables that are passed to the
            learner. Must be singular values, retrain does not implement
            cross-validation for multiple arguments sets.
            Will be merged with ``arguments``.

        See Also
        --------
        incrementalTrain

        Examples
        --------
        Changing the training data.

        >>> rawTrainX1 = [[1, 1], [2, 2], [3, 3]]
        >>> trainX1 = nimble.createData('Matrix', rawTrainX1)
        >>> rawTrainY1 = [[1], [2], [3]] # mean of 2
        >>> trainY1 = nimble.createData('Matrix', rawTrainY1)
        >>> rawTestX = [[8, 8], [-3, -3]]
        >>> testX = nimble.createData('Matrix', rawTestX)
        >>> tl = nimble.train('Custom.MeanConstant', trainX1, trainY1)
        >>> tl.apply(testX)
        Matrix(
            [[2.000]
             [2.000]]
            )
        >>> rawTrainX2 = [[4, 4], [5, 5], [6, 6]]
        >>> trainX2 = nimble.createData('Matrix', rawTrainX2)
        >>> rawTrainY2 = [[4], [5], [6]] # mean of 5
        >>> trainY2 = nimble.createData('Matrix', rawTrainY2)
        >>> tl.retrain(trainX2, trainY2)
        >>> tl.apply(testX)
        Matrix(
            [[5.000]
             [5.000]]
            )

        Changing the learner arguments.

        >>> rawTrainX = [[1, 1], [3, 3], [3, 3]]
        >>> trainX = nimble.createData('Matrix', rawTrainX)
        >>> rawTrainY = [[1], [3], [3]]
        >>> trainY = nimble.createData('Matrix', rawTrainY)
        >>> rawTestX = [[1, 1], [3, 3]]
        >>> testX = nimble.createData('Matrix', rawTestX)
        >>> tl = nimble.train('Custom.KNNClassifier', trainX, trainY,
        ...                   k=1)
        >>> tl.apply(testX)
        Matrix(
            [[1.000]
             [3.000]]
            )
        >>> tl.retrain(trainX, trainY, k=3)
        >>> tl.apply(testX)
        Matrix(
            [[3.000]
             [3.000]]
            )
        """
        has2dOutput = False
        outputData = trainX if trainY is None else trainY
        if isinstance(outputData, nimble.data.Base):
            has2dOutput = len(outputData.features) > 1
        elif isinstance(outputData, (list, tuple)):
            has2dOutput = len(outputData) > 1

        merged = _mergeArguments(arguments, kwarguments)
        self.interface._validateLearnerArgumentValues(self.learnerName,
                                                      merged)
        for arg, value in merged.items():
            if isinstance(value, nimble.CV):
                msg = "Cannot provide a cross-validation arguments "
                msg += "for parameters to retrain a TrainedLearner. "
                msg += "If wanting to perform cross-validation, use "
                msg += "nimble.train()"
                raise InvalidArgumentValue(msg)
<<<<<<< HEAD
=======
            if arg not in self.transformedArguments:
                validArgs = list(self.transformedArguments.keys())
                msg = "The argument '" + arg + "' is not valid. "
                if validArgs:
                    msg += "Valid arguments for retrain are: "
                    msg += _prettyListString(validArgs)
                else:
                    msg += "There are no valid arguments to retrain "
                    msg += "this learner"
                raise InvalidArgumentValue(msg)
>>>>>>> 8b763f0e
            self.arguments[arg] = value
            self.transformedArguments[arg] = value

        # separate training data / labels if needed
        if isinstance(trainY, (six.string_types, int, numpy.integer)):
            trainX = trainX.copy()
            trainY = trainX.features.extract(toExtract=trainY, useLog=False)

        trainedBackend = self.interface._trainBackend(
            self.learnerName, trainX, trainY, self.transformedArguments)

        newBackend = trainedBackend[0]
        transformedInputs = trainedBackend[1]
        customDict = trainedBackend[2]

        self.backend = newBackend
        self._trainXShape = trainX.shape
        self.arguments = merged
        self.transformedArguments = transformedInputs[3]
        self.customDict = customDict
        self.has2dOutput = has2dOutput
        self.crossValidation = None

        handleLogging(useLog, 'run', 'TrainedLearner.retrain', trainX, trainY,
                      None, None, self.learnerName, self.arguments, None)

    @captureOutput
    def incrementalTrain(self, trainX, trainY=None, useLog=None):
        """
        Extend the training of this learner with additional data.

        Using the data the model was previously trained on, continue
        training this learner by supplementing the existing data with
        the provided additional data.

        Parameters
        ----------
        trainX: nimble Base object
            Additional data to be used for training.
        trainY : identifier, nimble Base object
            * identifier - The name or index of the feature in
            ``trainX`` containing the labels.
            * nimble Base object - contains the labels that correspond
              to ``trainX``.
        useLog : bool, None
            Local control for whether to send object creation to the
            logger. If None (default), use the value as specified in the
            "logger" "enabledByDefault" configuration option. If True,
            send to the logger regardless of the global option. If
            False, do **NOT** send to the logger, regardless of the
            global option.
        """
        transformed = self.interface._inputTransformation(
            self.learnerName, trainX, trainY, None, self.arguments,
            self.customDict)
        transformedTrainX = transformed[0]
        transformedTrainY = transformed[1]
        transformedArguments = transformed[3]
        self.backend = self.interface._incrementalTrainer(
            self.backend, transformedTrainX, transformedTrainY,
            transformedArguments, self.customDict)

        handleLogging(useLog, 'run', 'TrainedLearner.incrementalTrain', trainX,
                      trainY, None, None, self.learnerName, self.arguments,
                      None)

    @captureOutput
    def getAttributes(self):
        """
        The attributes associated with this learner.

        Return the attributes of the trained learner (and sub objects).
        The returned value will be a dict, mapping names of attribtues
        to values of attributes. In the case of collisions (especially
        when getting attributes from nested objects) the attribute names
        may be prefaced with the name of the object from which they
        originate.

        Returns
        -------
        dict
            A mapping of attribute name to values of attributes.
        """
        discovered = self.interface._getAttributes(self.backend)
        inputs = self.arguments

        if inputs is not None:
            for key in inputs.keys():
                value = inputs[key]
                if key in list(discovered.keys()):
                    if value != discovered[key]:
                        newKey = self.learnerName + '.' + key
                        discovered[newKey] = discovered[key]
                    discovered[key] = value

        return discovered

    def _formatScoresToOvA(self, testX, applyResults, rawScores, arguments):
        """
        Helper that takes raw scores in any of the three accepted
        formats (binary case best score, one vs one pairwise tournament
        by natural label ordering, or one vs all by natural label
        ordering) and returns them in a one vs all accepted format.
        """
        order = self.interface._getScoresOrder(self.backend)
        numLabels = len(order)
        if numLabels == 2 and len(rawScores.features) == 1:
            ret = generateBinaryScoresFromHigherSortedLabelScores(rawScores)
            return nimble.createData("Matrix", ret, useLog=False)

        if applyResults is None:
            applyResults = self.interface._applier(
                self.learnerName, self.backend, testX, arguments,
                self.transformedArguments, self.customDict)
            applyResults = self.interface._outputTransformation(
                self.learnerName, applyResults, arguments, "match", "label",
                self.customDict)
        if len(rawScores.features) != 3:
            strategy = ovaNotOvOFormatted(rawScores, applyResults, numLabels)
        else:
            strategy = checkClassificationStrategy(
                self.interface, self.learnerName, arguments)
        # want the scores to be per label, regardless of the original format,
        # so we check the strategy, and modify it if necessary
        if not strategy:
            scores = []
            for i in range(len(rawScores.points)):
                combinedScores = calculateSingleLabelScoresFromOneVsOneScores(
                    rawScores.pointView(i), numLabels)
                scores.append(combinedScores)
            scores = numpy.array(scores)
            return nimble.createData("Matrix", scores, useLog=False)
        else:
            return rawScores


    @captureOutput
    def getScores(self, testX, arguments=None, **kwarguments):
        """
        The scores for all labels for each data point.

        This is the equivalent of calling TrainedLearner's apply method
        with ``scoreMode="allScores"``.

        Returns
        -------
        nimble.data.Matrix
            The label scores.
        """
        self._validTestData(testX)
        usedArguments = _mergeArguments(arguments, kwarguments)
        (_, _, testX, usedArguments) = self.interface._inputTransformation(
            self.learnerName, None, None, testX, usedArguments,
            self.customDict)

        rawScores = self.interface._getScores(self.learnerName, self.backend,
                                              testX, usedArguments,
                                              self.transformedArguments,
                                              self.customDict)
        nimbleTypeRawScores = self.interface._outputTransformation(
            self.learnerName, rawScores, usedArguments, "Matrix", "allScores",
            self.customDict)
        formatedRawOrder = self._formatScoresToOvA(
            testX, None, nimbleTypeRawScores, usedArguments)
        internalOrder = self.interface._getScoresOrder(self.backend)
        naturalOrder = sorted(internalOrder)
        if numpy.array_equal(naturalOrder, internalOrder):
            return formatedRawOrder
        desiredDict = {}
        for i in range(len(naturalOrder)):
            label = naturalOrder[i]
            desiredDict[label] = i

        def sortScorer(feature):
            name = feature.features.getName(0)
            index = formatedRawOrder.features.getIndex(name)
            label = internalOrder[index]
            return desiredDict[label]

        formatedRawOrder.features.sort(sortHelper=sortScorer, useLog=False)
        return formatedRawOrder


    def _validTestData(self, testX):
        """
        Validate testing data is compatible with the training data.
        """
        if self._trainXShape[1] == len(testX.features):
            return
        trainXIsSquare = self._trainXShape[0] == self._trainXShape[1]
        if trainXIsSquare and len(testX.points) == len(testX.features):
            return
        msg = "The number of features in testX ({0}) must be equal to the "
        msg += "number of features in the training data ({1}) "
        msg = msg.format(len(testX.features), self._trainXShape[1])
        if trainXIsSquare:
            msg += "or the testing data must be square-shaped"
        raise InvalidArgumentValueCombination(msg)


@inheritDocstringsFactory(TrainedLearner)
class TrainedLearners(TrainedLearner):
    """
    Container for a learner models when the training employed a
    multiClassStrategy. Provides method for applying the models.
    """
    def __init__(self, trainedLearners, method, labelSet):
        self.trainedLearnersList = trainedLearners
        self.method = method
        self.labelSet = labelSet
        self.arguments = trainedLearners[0].arguments
        self.has2dOutput = trainedLearners[0].has2dOutput
        self.transformedArguments = trainedLearners[0].transformedArguments
        self.interface = trainedLearners[0].interface
        self.learnerName = trainedLearners[0].learnerName


    @captureOutput
    def apply(self, testX, arguments=None, output='match', scoreMode='label',
              useLog=None, **kwarguments):
        """
        Apply the learner to the test data.

        Return the application of this learner to the given test data
        (i.e. performing prediction, transformation, etc. as appropriate
        to the learner). Equivalent to having called ``trainAndApply``,
        as long as the data and parameter setup for training was the
        same.

        Parameters
        ----------
        testX : nimble Base object
            Data set on which the trained learner will be applied (i.e.
            performing prediction, transformation, etc. as appropriate
            to the learner).
        performanceFunction : function
            If cross validation is triggered to select from the given
            argument set, then this function will be used to generate a
            performance score for the run. Function is of the form:
            def func(knownValues, predictedValues).
            Look in nimble.calculate for pre-made options. Default is
            None, since if there is no parameter selection to be done,
            it is not used.
        arguments : dict
            Mapping argument names (strings) to their values, to be used
            during training and application. eg. {'dimensions':5, 'k':5}
            To make use of multiple permutations, specify different
            values for a parameter as a tuple. eg. {'k': (1,3,5)} will
            generate an error score for  the learner when the learner
            was passed all three values of ``k``, separately. These will
            be merged with kwarguments for the learner.
        output : str
            The kind of nimble Base object that the output of this
            function should be in. Any of the normal string inputs to
            the createData ``returnType`` parameter are accepted here.
            Alternatively, the value 'match' will indicate to use the
            type of the ``trainX`` parameter.
        scoreMode : str
            In the case of a classifying learner, this specifies the
            type of output wanted: 'label' if we class labels are
            desired, 'bestScore' if both the class label and the score
            associated with that class are desired, or 'allScores' if a
            matrix containing the scores for every class label are
            desired.
        useLog : bool, None
            Local control for whether to send results/timing to the
            logger. If None (default), use the value as specified in the
            "logger" "enabledByDefault" configuration option. If True,
            send to the logger regardless of the global option. If
            False, do **NOT** send to the logger, regardless of the
            global option.
        kwarguments
            Keyword arguments specified variables that are passed to the
            learner. To make use of multiple permutations, specify
            different values for parameters as a tuple.
            eg. arg1=(1,2,3), arg2=(4,5,6) which correspond to
            permutations/argument states with one element from arg1 and
            one element from arg2, such that an example generated
            permutation/argument state would be ``arg1=2, arg2=4``.
            Will be merged with ``arguments``.

        Returns
        -------
        results
            The resulting output of applying learner.

        See Also
        --------
        nimble.trainAndApply, test

        Examples
        --------
        TODO
        """
        rawPredictions = None
        #1 VS All
        if self.method == 'OneVsAll':
            for trainedLearner in self.trainedLearnersList:
                oneLabelResults = trainedLearner.apply(testX, arguments,
                                                       output, 'label',
                                                       useLog)
                label = trainedLearner.label
                # put all results into one Base container; same type as trainX
                if rawPredictions is None:
                    rawPredictions = oneLabelResults
                    # as it's added to results object,
                    # rename each column with its corresponding class label
                    rawPredictions.features.setName(0, str(label), useLog=False)
                else:
                    # as it's added to results object,
                    # rename each column with its corresponding class label
                    oneLabelResults.features.setName(0, str(label), useLog=False)
                    rawPredictions.features.add(oneLabelResults, useLog=False)

            if scoreMode.lower() == 'label'.lower():

                getWinningPredictionIndices = rawPredictions.points.calculate(
                    extractWinningPredictionIndex, useLog=False)
                winningPredictionIndices = getWinningPredictionIndices.copy(
                    to="python list")
                winningLabels = []
                for [winningIndex] in winningPredictionIndices:
                    winningLabels.append([self.labelSet[int(winningIndex)]])
                return nimble.createData(rawPredictions.getTypeString(),
                                         winningLabels,
                                         featureNames=['winningLabel'],
                                         useLog=False)

            elif scoreMode.lower() == 'bestScore'.lower():
                #construct a list of lists, with each row in the list
                # containing the predicted label and score of that label for
                # the corresponding row in rawPredictions
                predictionMatrix = rawPredictions.copy(to="python list")
                indexToLabel = rawPredictions.features.getNames()
                tempResultsList = []
                for row in predictionMatrix:
                    bestLabelAndScore = extractWinningPredictionIndexAndScore(
                        row, indexToLabel)
                    tempResultsList.append([bestLabelAndScore[0],
                                            bestLabelAndScore[1]])
                #wrap the results data in a List container
                featureNames = ['PredictedClassLabel', 'LabelScore']
                resultsContainer = nimble.createData("List", tempResultsList,
                                                     featureNames=featureNames,
                                                     useLog=False)
                return resultsContainer

            elif scoreMode.lower() == 'allScores'.lower():
                # create list of Feature Names/Column Headers for final
                # return object
                colHeaders = sorted([str(i) for i in self.labelSet])
                # create map between label and index in list,
                # so we know where to put each value
                colIndices = list(range(len(colHeaders)))
                labelIndexDict = {v: k for k, v in zip(colIndices, colHeaders)}
                featureNamesItoN = rawPredictions.features.getNames()
                predictionMatrix = rawPredictions.copy(to="python list")
                resultsContainer = []
                for row in predictionMatrix:
                    finalRow = [0] * len(colHeaders)
                    scores = nimble.helpers.extractConfidenceScores(
                        row, featureNamesItoN)
                    for label, score in scores.items():
                        #get numerical index of label in return object
                        finalIndex = labelIndexDict[label]
                        #put score into proper place in its row
                        finalRow[finalIndex] = score
                    resultsContainer.append(finalRow)
                #wrap data in Base container
                return nimble.createData(rawPredictions.getTypeString(),
                                         resultsContainer,
                                         featureNames=colHeaders, useLog=False)
            else:
                msg = "scoreMode must be 'label', 'bestScore', or 'allScores'"
                raise InvalidArgumentValue(msg)

        #1 VS 1
        elif self.method == 'OneVsOne':
            predictionFeatureID = 0
            for trainedLearner in self.trainedLearnersList:
                # train classifier on that data; apply it to the test set
                partialResults = trainedLearner.apply(testX, arguments, output,
                                                      'label', useLog)
                # put predictions into table of predictions
                if rawPredictions is None:
                    rawPredictions = partialResults.copy(to="List")
                else:
                    predictionName = 'predictions-' + str(predictionFeatureID)
                    partialResults.features.setName(0, predictionName, useLog=False)
                    rawPredictions.features.add(partialResults, useLog=False)
                predictionFeatureID += 1
            # set up the return data based on which format has been requested
            if scoreMode.lower() == 'label'.lower():
                ret = rawPredictions.points.calculate(
                    extractWinningPredictionLabel, useLog=False)
                ret.features.setName(0, "winningLabel", useLog=False)
                return ret
            elif scoreMode.lower() == 'bestScore'.lower():
                # construct a list of lists, with each row in the list
                # containing the predicted label and score of that label for
                # the corresponding row in rawPredictions
                predictionMatrix = rawPredictions.copy(to="python list")
                tempResultsList = []
                for row in predictionMatrix:
                    scores = countWins(row)
                    sortedScores = sorted(scores, key=scores.get, reverse=True)
                    bestLabel = sortedScores[0]
                    tempResultsList.append([bestLabel, scores[bestLabel]])

                #wrap the results data in a List container
                featureNames = ['PredictedClassLabel', 'LabelScore']
                resultsContainer = nimble.createData("List", tempResultsList,
                                                     featureNames=featureNames,
                                                     useLog=False)
                return resultsContainer
            elif scoreMode.lower() == 'allScores'.lower():
                colHeaders = sorted([str(i) for i in self.labelSet])
                colIndices = list(range(len(colHeaders)))
                labelIndexDict = {v: k for k, v in zip(colIndices, colHeaders)}
                predictionMatrix = rawPredictions.copy(to="python list")
                resultsContainer = []
                for row in predictionMatrix:
                    finalRow = [0] * len(colHeaders)
                    scores = countWins(row)
                    for label, score in scores.items():
                        finalIndex = labelIndexDict[str(label)]
                        finalRow[finalIndex] = score
                    resultsContainer.append(finalRow)

                return nimble.createData(rawPredictions.getTypeString(),
                                         resultsContainer,
                                         featureNames=colHeaders, useLog=False)
            else:
                msg = "scoreMode must be 'label', 'bestScore', or 'allScores'"
                raise InvalidArgumentValue(msg)
        else:
            raise ImproperObjectAction('Wrong multiclassification method.')


###########
# Helpers #
###########

def relabeler(point, label=None):
    """
    Determine if the point contains the label value. Returning 1 if
    True else 0.

    Used with points.calculate to convert a feature of labels into a
    binary feature. The default for label must is set to the actual
    label prior to calling points.calculate.
    """
    if point[0] != label:
        return 0
    else:
        return 1

#######################
# PredefinedInterface #
#######################

pathMessage = """
If {name} installed
{underline}
    Make sure the package is installed in the current environment, append the
    path to the package to sys.path prior to importing nimble, or provide the
    path location in configuration.ini. The path can be set manually or call:
        nimble.settings.setDefault('{name}', 'location', '/path/to/package/')
    replacing '/path/to/package/' with the actual path to the directory
    containing the package."""

def formatPathMessage(name):
    underline = '-' * (len(name) + 13)
    return pathMessage.format(name=name, underline=underline)


class PredefinedInterface(abc.ABC):
    """
    Abstract base class of classmethods for predefined interfaces.

    For predefined interfaces, we need class methods to access certain
    information about the class and provide a detailed exception if the
    user attempts to use the interface, but it failed instantiation.
    """
    @classmethod
    @abc.abstractmethod
    def getCanonicalName(cls):
        pass

    @classmethod
    def isAlias(cls, name):
        return name.lower() == cls.getCanonicalName().lower()

    @classmethod
    def provideInitExceptionInfo(cls):
        """
        Provide traceback and reason the interface is not available.
        """
        name = cls.getCanonicalName()
        try:
            return cls()
        except Exception as e:
            origTraceback = e.__traceback__
            msg = "The " + name + " interface is not available because "
            msg += "the interface object could not be instantiated. "
            # could not import package, provide information to help with import
            if isinstance(e, ImportError):
                msg += cls._installInstructions()
                # instructions for providing path to package
                msg += formatPathMessage(name)
            raise PackageException(msg).with_traceback(origTraceback)

    @classmethod
    @abc.abstractmethod
    def _installInstructions(cls):
        pass<|MERGE_RESOLUTION|>--- conflicted
+++ resolved
@@ -21,8 +21,8 @@
 from nimble.exceptions import InvalidArgumentValueCombination
 from nimble.exceptions import PackageException
 from nimble.utility import inheritDocstringsFactory
-from nimble.exceptions import _prettyListString
-from nimble.exceptions import _prettyDictString
+from nimble.exceptions import prettyListString
+from nimble.exceptions import prettyDictString
 from nimble.interfaces.interface_helpers import (
     generateBinaryScoresFromHigherSortedLabelScores,
     calculateSingleLabelScoresFromOneVsOneScores,
@@ -353,7 +353,6 @@
                 msg += ", we couldn't find a value for the parameter named "
                 msg += "'" + param + "'. "
                 msg += "The allowed parameters were: "
-<<<<<<< HEAD
                 msg += prettyListString(neededParams, useAnd=True)
                 if len(possibleParams) > 1:
                     msg += ". These were choosen as the best guess given the "
@@ -361,14 +360,6 @@
                     msg += "possible parameter sets: "
                     msg += prettyListString(possibleParams, numberItems=True,
                                             itemStr=prettyListString)
-=======
-                msg += _prettyListString(neededParams, useAnd=True)
-                msg += ". These were choosen as the best guess given the "
-                msg += "inputs out of the following (numbered) list of "
-                msg += "possible parameter sets: "
-                msg += _prettyListString(possibleParams, numberItems=True,
-                                         itemStr=_prettyListString)
->>>>>>> 8b763f0e
                 if len(availableDefaults) == 0:
                     msg += ". All of the allowed parameters must be specified "
                     msg += "by the user"
@@ -376,13 +367,13 @@
                     msg += ". Out of the allowed parameters, the following "
                     msg += "could be omitted, which would result in the "
                     msg += "associated default value being used: "
-                    msg += _prettyDictString(availableDefaults, useAnd=True)
+                    msg += prettyDictString(availableDefaults, useAnd=True)
 
                 if len(arguments) == 0:
                     msg += ". However, no arguments were provided."
                 else:
                     msg += ". The full mapping of inputs actually provided "
-                    msg += "was: " + _prettyDictString(arguments)
+                    msg += "was: " + prettyDictString(arguments)
 
                 raise InvalidArgumentValue(msg)
 
@@ -391,9 +382,8 @@
             msg += "When trying to validate arguments for "
             msg += name + ", the following list of parameter "
             msg += "names were not matched: "
-            msg += _prettyListString(list(check.keys()), useAnd=True)
+            msg += prettyListString(list(check.keys()), useAnd=True)
             msg += ". The allowed parameters were: "
-<<<<<<< HEAD
             msg += prettyListString(neededParams, useAnd=True)
             if len(possibleParams) > 1:
                 msg += ". These were choosen as the best guess given the "
@@ -401,16 +391,8 @@
                 msg += "possible parameter sets: "
                 msg += prettyListString(possibleParams, numberItems=True,
                                     itemStr=prettyListString)
-=======
-            msg += _prettyListString(neededParams, useAnd=True)
-            msg += ". These were choosen as the best guess given the "
-            msg += "inputs out of the following (numbered) list of "
-            msg += "possible parameter sets: "
-            msg += _prettyListString(possibleParams, numberItems=True,
-                                     itemStr=_prettyListString)
->>>>>>> 8b763f0e
             msg += ". The full mapping of inputs actually provided was: "
-            msg += _prettyDictString(arguments) + ". "
+            msg += prettyDictString(arguments) + ". "
             msg += "If extra parameters were intended to be passed to one of "
             msg += "the arguments, be sure to group them using a nimble.Init "
             msg += "object. "
@@ -512,17 +494,17 @@
             msg += "match the given input. However, from each possible "
             msg += "(numbered) parameter set, the following parameter names "
             msg += "were missing "
-            msg += _prettyListString(missing, numberItems=True,
-                                     itemStr=_prettyListString)
+            msg += prettyListString(missing, numberItems=True,
+                                     itemStr=prettyListString)
             msg += ". The following lists the required names in each of the "
             msg += "possible (numbered) parameter sets: "
-            msg += _prettyListString(nonDefaults, numberItems=True,
-                                     itemStr=_prettyListString)
+            msg += prettyListString(nonDefaults, numberItems=True,
+                                     itemStr=prettyListString)
             if len(arguments) == 0:
                 msg += ". However, no arguments were inputed."
             else:
                 msg += ". The full mapping of inputs actually provided was: "
-                msg += _prettyDictString(arguments) + ". "
+                msg += prettyDictString(arguments) + ". "
 
             raise InvalidArgumentValue(msg)
 
@@ -542,9 +524,9 @@
             msg = "EXTRA PARAMETER! "
             if argNames:
                 msg += "The following parameter names cannot be applied: "
-                msg += _prettyListString(invalidArguments, useAnd=True)
+                msg += prettyListString(invalidArguments, useAnd=True)
                 msg += ". The allowed parameters are: "
-                msg += _prettyListString(argNames, useAnd=True)
+                msg += prettyListString(argNames, useAnd=True)
             else:
                 msg += "No parameters are accepted for this operation"
             raise InvalidArgumentValue(msg)
@@ -1391,19 +1373,6 @@
                 msg += "If wanting to perform cross-validation, use "
                 msg += "nimble.train()"
                 raise InvalidArgumentValue(msg)
-<<<<<<< HEAD
-=======
-            if arg not in self.transformedArguments:
-                validArgs = list(self.transformedArguments.keys())
-                msg = "The argument '" + arg + "' is not valid. "
-                if validArgs:
-                    msg += "Valid arguments for retrain are: "
-                    msg += _prettyListString(validArgs)
-                else:
-                    msg += "There are no valid arguments to retrain "
-                    msg += "this learner"
-                raise InvalidArgumentValue(msg)
->>>>>>> 8b763f0e
             self.arguments[arg] = value
             self.transformedArguments[arg] = value
 
