--- conflicted
+++ resolved
@@ -354,20 +354,13 @@
                 msg += "'" + param + "'. "
                 msg += "The allowed parameters were: "
                 msg += prettyListString(neededParams, useAnd=True)
-<<<<<<< HEAD
                 if len(possibleParams) > 1:
                     msg += ". These were choosen as the best guess given the "
                     msg += "inputs out of the following (numbered) list of "
                     msg += "possible parameter sets: "
                     msg += prettyListString(possibleParams, numberItems=True,
                                             itemStr=prettyListString)
-=======
-                msg += ". These were choosen as the best guess given the "
-                msg += "inputs out of the following (numbered) list of "
-                msg += "possible parameter sets: "
-                msg += prettyListString(possibleParams, numberItems=True,
-                                         itemStr=prettyListString)
->>>>>>> 6666adef
+
                 if len(availableDefaults) == 0:
                     msg += ". All of the allowed parameters must be specified "
                     msg += "by the user"
@@ -393,20 +386,13 @@
             msg += prettyListString(list(check.keys()), useAnd=True)
             msg += ". The allowed parameters were: "
             msg += prettyListString(neededParams, useAnd=True)
-<<<<<<< HEAD
             if len(possibleParams) > 1:
                 msg += ". These were choosen as the best guess given the "
                 msg += "inputs out of the following (numbered) list of "
                 msg += "possible parameter sets: "
                 msg += prettyListString(possibleParams, numberItems=True,
                                     itemStr=prettyListString)
-=======
-            msg += ". These were choosen as the best guess given the "
-            msg += "inputs out of the following (numbered) list of "
-            msg += "possible parameter sets: "
-            msg += prettyListString(possibleParams, numberItems=True,
-                                     itemStr=prettyListString)
->>>>>>> 6666adef
+
             msg += ". The full mapping of inputs actually provided was: "
             msg += prettyDictString(arguments) + ". "
             msg += "If extra parameters were intended to be passed to one of "
@@ -1389,19 +1375,6 @@
                 msg += "If wanting to perform cross-validation, use "
                 msg += "nimble.train()"
                 raise InvalidArgumentValue(msg)
-<<<<<<< HEAD
-=======
-            if arg not in self.transformedArguments:
-                validArgs = list(self.transformedArguments.keys())
-                msg = "The argument '" + arg + "' is not valid. "
-                if validArgs:
-                    msg += "Valid arguments for retrain are: "
-                    msg += prettyListString(validArgs)
-                else:
-                    msg += "There are no valid arguments to retrain "
-                    msg += "this learner"
-                raise InvalidArgumentValue(msg)
->>>>>>> 6666adef
             self.arguments[arg] = value
             self.transformedArguments[arg] = value
 
