"""
The top level objects and methods which allow nimble to interface with
various python packages or custom learners. Also contains the objects
which store trained learner models and provide functionality for
applying and testing learners.
"""

import inspect
import copy
import abc
import functools
import sys
import numbers
import warnings

import numpy

import nimble
from nimble.exceptions import InvalidArgumentValue, ImproperObjectAction
from nimble.exceptions import InvalidArgumentValueCombination
from nimble.exceptions import PackageException
from nimble.utility import inheritDocstringsFactory, ImportModule
from nimble.exceptions import prettyListString
from nimble.exceptions import prettyDictString
from nimble.interfaces.interface_helpers import (
    generateBinaryScoresFromHigherSortedLabelScores,
    calculateSingleLabelScoresFromOneVsOneScores,
    ovaNotOvOFormatted, checkClassificationStrategy, cacheWrapper)
from nimble.logger import handleLogging, startTimer, stopTimer
from nimble.helpers import _mergeArguments
from nimble.helpers import generateAllPairs, countWins, inspectArguments
from nimble.helpers import extractWinningPredictionIndex
from nimble.helpers import extractWinningPredictionLabel
from nimble.helpers import extractWinningPredictionIndexAndScore
from nimble.configuration import configErrors

cloudpickle = ImportModule('cloudpickle')


def captureOutput(toWrap):
    """
    Decorator which will safely ignore certain warnings.

    Prevent any warnings from displaying that do not apply directly to
    the operation being run. This can be overridden by -W options at the
    command line or the PYTHONWARNINGS environment variable.
    """
    @functools.wraps(toWrap)
    def wrapped(*args, **kwarguments):
        # user has not already provided warnings filters
        if not sys.warnoptions:
            with warnings.catch_warnings():
                # filter out warnings that we do not need users to see
                warnings.simplefilter('ignore', DeprecationWarning)
                warnings.simplefilter('ignore', FutureWarning)
                warnings.simplefilter('ignore', PendingDeprecationWarning)
                warnings.simplefilter('ignore', ImportWarning)

                ret = toWrap(*args, **kwarguments)
        else:
            ret = toWrap(*args, **kwarguments)
        return ret

    return wrapped


class UniversalInterface(metaclass=abc.ABCMeta):
    """
    Metaclass defining methods and abstract methods for specific
    package or custom interfaces.
    """
    _listLearnersCached = None

    def __init__(self):
        ### Validate all the information from abstract functions ###
        # enforce a check that the underlying package is accessible at
        # instantiation, aborting the construction of the interface for this
        # session of nimble if it is not.
        if not self.accessible():
            msg = "The underlying package for " + self.getCanonicalName()
            msg += " was not accessible, aborting instantiation."
            raise ImportError(msg)

        # getCanonicalName
        if not isinstance(self.getCanonicalName(), str):
            msg = "Improper implementation of getCanonicalName(), must return "
            msg += "a string"
            raise TypeError(msg)

        # _configurableOptionNames and _optionDefaults
        optionNames = self._configurableOptionNames()
        if not isinstance(optionNames, list):
            msg = "Improper implementation of _configurableOptionNames(), "
            msg += "must return a list of strings"
            raise TypeError(msg)
        for optionName in optionNames:
            if not isinstance(optionName, str):
                msg = "Improper implementation of _configurableOptionNames(), "
                msg += "must return a list of strings"
                raise TypeError(msg)
            # call _optionDefaults to make sure it doesn't throw an exception
            self._optionDefaults(optionName)

        # _exposedFunctions
        exposedFunctions = self._exposedFunctions()
        if exposedFunctions is None or not isinstance(exposedFunctions, list):
            msg = "Improper implementation of _exposedFunctions(), must "
            msg += "return a list of methods to be bundled with TrainedLearner"
            raise TypeError(msg)
        for exposed in exposedFunctions:
            # is callable
            if not hasattr(exposed, '__call__'):
                msg = "Improper implementation of _exposedFunctions, each "
                msg += "member of the return must have __call__ attribute"
                raise TypeError(msg)
            # has name attribute
            if not hasattr(exposed, '__name__'):
                msg = "Improper implementation of _exposedFunctions, each "
                msg += "member of the return must have __name__ attribute"
                raise TypeError(msg)
            # takes self as attribute
            (args, _, _, _) = inspectArguments(exposed)
            if args[0] != 'self':
                msg = "Improper implementation of _exposedFunctions each "
                msg += "member's first argument must be 'self', interpreted "
                msg += "as a TrainedLearner"
                raise TypeError(msg)


    @property
    def optionNames(self):
        """
        TODO
        """
        return copy.copy(self._configurableOptionNames())


    def isAlias(self, name):
        """
        Determine if the name is an accepted alias for this interface.

        Parameters
        ----------
        name : str
            An interface name as a string

        Returns
        -------
        bool
            True if the name is a accepted alias, False otherwise.
        """
        return name.lower() == self.getCanonicalName().lower()


    @captureOutput
    def train(self, learnerName, trainX, trainY=None, arguments=None,
              multiClassStrategy='default', crossValidationResults=None):
        """
        Fit the learner model using training data.

        learnerName : str
            Name of the learner to be called, in the form
            'package.learner'
        trainX: nimble Base object
            Data to be used for training.
        trainY: identifier, nimble Base object
            A name or index of the feature in ``trainX`` containing the
            labels or another nimble Base object containing the labels
            that correspond to ``trainX``.
        multiClassStrategy : str
            May only be 'default' 'OneVsAll' or 'OneVsOne'
        arguments : dict
            Mapping argument names (strings) to their values, to be used
            during training and application. eg. {'dimensions':5, 'k':5}
            To make use of multiple permutations, specify different
            values for a parameter as a tuple. eg. {'k': (1,3,5)} will
            generate an error score for  the learner when the learner
            was passed all three values of ``k``, separately.
        useLog : bool, None
            Local control for whether to send results/timing to the
            logger. If None (default), use the value as specified in the
            "logger" "enabledByDefault" configuration option. If True,
            send to the logger regardless of the global option. If False,
            do **NOT** send to the logger, regardless of the global
            option.
        """
        if multiClassStrategy != 'default':
            # TODO reevaluate use of checkClassificationStrategy, the if
            # statements below expect a string output but it looks to output
            # a boolean value. It is also susceptible to failures for binary
            # classifiers and learners without a getScores method implemented.

            # #if we need to do multiclassification by ourselves
            # trialResult = checkClassificationStrategy(self, learnerName,
            #                                           arguments)
            #1 VS All
            if multiClassStrategy == 'OneVsAll': # and trialResult != 'OneVsAll':
                #Remove true labels from from training set, if not separated
                if isinstance(trainY, (str, numbers.Integral)):
                    trainX = trainX.copy()
                    trainY = trainX.features.extract(trainY, useLog=False)

                # Get set of unique class labels
                labelVector = trainY.T
                labelVectorToList = labelVector.copy(to="python list")[0]
                labelSet = list(set(labelVectorToList))

                # For each class label in the set of labels:  convert the true
                # labels in trainY into boolean labels (1 if the point
                # has 'label', 0 otherwise.)  Train a classifier with the
                # processed labels and get predictions on the test set.
                trainedLearners = []
                for label in labelSet:

                    def relabeler(val):
                        if val == label:
                            return 1
                        return 0

                    trainLabels = trainY.elements.calculate(relabeler,
                                                            useLog=False)
                    trainedLearner = self._train(
                        learnerName, trainX, trainLabels, arguments=arguments)
                    trainedLearner.label = label
                    trainedLearners.append(trainedLearner)

                return TrainedLearners(trainedLearners, 'OneVsAll', labelSet)

            #1 VS 1
            if multiClassStrategy == 'OneVsOne': # and trialResult != 'OneVsOne':
                # want data and labels together in one object for this method
                trainX = trainX.copy()
                if isinstance(trainY, nimble.data.Base):
                    trainX.features.append(trainY, useLog=False)
                    trainY = len(trainX.features) - 1

                # Get set of unique class labels, then generate list of all
                # 2-combinations of class labels
                labelVector = trainX.features.copy([trainY])
                labelVector.transpose(useLog=False)
                labelVectorToList = labelVector.copy(to="python list")[0]
                labelSet = list(set(labelVectorToList))
                labelPairs = generateAllPairs(labelSet)

                # For each pair of class labels: remove all points with one of
                # those labels, train a classifier on those points, get
                # predictions based on that model, and put the points back into
                # the data object
                trainedLearners = []
                for pair in labelPairs:
                    #get all points that have one of the labels in pair
                    pairData = trainX.points.extract(
                        lambda point: point[trainY] in pair, useLog=False)
                    pairTrueLabels = pairData.features.extract(trainY,
                                                               useLog=False)
                    trainedLearners.append(
                        self._train(
                            learnerName, pairData.copy(),
                            pairTrueLabels.copy(), arguments=arguments)
                        )
                    pairData.features.append(pairTrueLabels, useLog=False)
                    trainX.points.append(pairData, useLog=False)

                return TrainedLearners(trainedLearners, 'OneVsOne', labelSet)

        # separate training data / labels if needed
        if isinstance(trainY, (str, int, numpy.integer)):
            trainX = trainX.copy()
            trainY = trainX.features.extract(toExtract=trainY, useLog=False)
        return self._train(learnerName, trainX, trainY, arguments,
                           crossValidationResults)


    @captureOutput
    def _train(self, learnerName, trainX, trainY=None, arguments=None,
               crossValidationResults=None):
        packedBackend = self._trainBackend(learnerName, trainX, trainY,
                                           arguments)
        trainedBackend, transformedInputs, customDict = packedBackend

        has2dOutput = False
        outputData = trainX if trainY is None else trainY
        if isinstance(outputData, nimble.data.Base):
            has2dOutput = len(outputData.features) > 1
        elif isinstance(outputData, (list, tuple)):
            has2dOutput = len(outputData) > 1

        trainXShape = trainX.shape
        transformedArguments = transformedInputs[3]
        # encapsulate into TrainedLearner object
        return TrainedLearner(learnerName, arguments, transformedArguments,
                              customDict, trainedBackend, self, has2dOutput,
                              crossValidationResults, trainXShape)


    def _confirmValidLearner(self, learnerName):
        allLearners = self.listLearners()
        if not learnerName in allLearners:
            msg = learnerName
            msg += " is not the name of a learner exposed by this interface"
            raise InvalidArgumentValue(msg)
        learnerCall = self.findCallable(learnerName)
        if learnerCall is None:
            msg = learnerName + " was not found in this package"
            raise InvalidArgumentValue(msg)


    def _trainBackend(self, learnerName, trainX, trainY, arguments):
        ### PLANNING ###

        # verify the learner is available
        self._confirmValidLearner(learnerName)

        # the scratch space dictionary that the package implementor may use to
        # pass information between I/O transformation, the trainer and applier
        customDict = {}

        # validate the arguments provided
        self._validateLearnerArgumentValues(learnerName, arguments)

        # execute interface implementor's input transformation.
        transformedInputs = self._inputTransformation(
            learnerName, trainX, trainY, None, arguments, customDict)
        transTrainX, transTrainY, _, transArguments = transformedInputs

        transformedInputs = (transformedInputs[0], transformedInputs[1],
                             transformedInputs[2], transArguments)
        ### LEARNER CREATION / TRAINING ###

        # train the instantiated learner
        trainedBackend = self._trainer(learnerName, transTrainX, transTrainY,
                                       transArguments, customDict)

        return (trainedBackend, transformedInputs, customDict)

    def _validateArgumentValues(self, name, arguments):
        possibleParams = self._getParameterNames(name)
        possibleDefaults = self._getDefaultValues(name)
        bestIndex = self._chooseBestParameterSet(possibleParams,
                                                 possibleDefaults, arguments)
        neededParams = possibleParams[bestIndex]
        availableDefaults = possibleDefaults[bestIndex]
        self._argumentValueValidation(name, possibleParams, possibleDefaults,
                                      arguments, neededParams,
                                      availableDefaults)

    def _validateLearnerArgumentValues(self, name, arguments):

        possibleParams = self.getLearnerParameterNames(name)
        possibleDefaults = self.getLearnerDefaultValues(name)
        bestIndex = self._chooseBestParameterSet(possibleParams,
                                                 possibleDefaults, arguments)
        neededParams = possibleParams[bestIndex]
        availableDefaults = possibleDefaults[bestIndex]
        self._argumentValueValidation(name, possibleParams, possibleDefaults,
                                      arguments, neededParams,
                                      availableDefaults)

    def _argumentValueValidation(self, name, possibleParams, possibleDefaults,
                                 arguments, neededParams, availableDefaults):
        if arguments is None:
            arguments = {}
        check = arguments.copy()
        completeArgs = {}
        for param in neededParams:
            if param in check:
                completeArgs[param] = check[param]
                del check[param]
            elif param not in availableDefaults:
                msg = "MISSING LEARNING PARAMETER! "
                msg += "When trying to validate arguments for " + name
                msg += ", we couldn't find a value for the parameter named "
                msg += "'" + param + "'. "
                msg += "The allowed parameters were: "
                msg += prettyListString(neededParams, useAnd=True)
                if len(possibleParams) > 1:
                    msg += ". These were choosen as the best guess given the "
                    msg += "inputs out of the following (numbered) list of "
                    msg += "possible parameter sets: "
                    msg += prettyListString(possibleParams, numberItems=True,
                                            itemStr=prettyListString)

                if len(availableDefaults) == 0:
                    msg += ". All of the allowed parameters must be specified "
                    msg += "by the user"
                else:
                    msg += ". Out of the allowed parameters, the following "
                    msg += "could be omitted, which would result in the "
                    msg += "associated default value being used: "
                    msg += prettyDictString(availableDefaults, useAnd=True)

                if len(arguments) == 0:
                    msg += ". However, no arguments were provided."
                else:
                    msg += ". The full mapping of inputs actually provided "
                    msg += "was: " + prettyDictString(arguments)

                raise InvalidArgumentValue(msg)

        if check:
            msg = "EXTRA LEARNER PARAMETER! "
            msg += "When trying to validate arguments for "
            msg += name + ", the following list of parameter "
            msg += "names were not matched: "
            msg += prettyListString(list(check.keys()), useAnd=True)
            msg += ". The allowed parameters were: "
            msg += prettyListString(neededParams, useAnd=True)
            if len(possibleParams) > 1:
                msg += ". These were choosen as the best guess given the "
                msg += "inputs out of the following (numbered) list of "
                msg += "possible parameter sets: "
                msg += prettyListString(possibleParams, numberItems=True,
                                    itemStr=prettyListString)

            msg += ". The full mapping of inputs actually provided was: "
            msg += prettyDictString(arguments) + ". "
            msg += "If extra parameters were intended to be passed to one of "
            msg += "the arguments, be sure to group them using a nimble.Init "
            msg += "object. "

            raise InvalidArgumentValue(msg)


    def _argumentInit(self, toInit):
        """
        Recursive function for instantiating learner subobjects
        """
        initObject = self.findCallable(toInit.name)
        if initObject is None:
            msg = 'Unable to locate "{}" in this interface'.format(toInit.name)
            raise InvalidArgumentValue(msg)

        initArgs = {}
        for arg, val in toInit.kwargs.items():
            # recurse if another subject needs to be instantiated
            if isinstance(val, nimble.Init):
                subObj = self._argumentInit(val)
                initArgs[arg] = subObj
            else:
                initArgs[arg] = val

        # validate arguments
        self._validateArgumentValues(toInit.name, initArgs)

        return initObject(**initArgs)


    def setOption(self, option, value):
        """
        TODO
        """
        if option not in self.optionNames:
            msg = str(option)
            msg += " is not one of the accepted configurable option names"
            raise InvalidArgumentValue(msg)

        nimble.settings.set(self.getCanonicalName(), option, value)


    def getOption(self, option):
        """
        TODO
        """
        if option not in self.optionNames:
            msg = str(option)
            msg += " is not one of the accepted configurable option names"
            raise InvalidArgumentValue(msg)

        # empty string is the sentinal value indicating that the configuration
        # file has an option of that name, but the nimble user hasn't set a
        # value for it.
        ret = ''
        try:
            ret = nimble.settings.get(self.getCanonicalName(), option)
        except configErrors:
            # it is possible that the config file doesn't have an option of
            # this name yet. Just pass through and grab the hardcoded default
            pass
        if ret == '':
            ret = self._optionDefaults(option)
        return ret


    def _chooseBestParameterSet(self, possibleParamsSets, matchingDefaults,
                                arguments):
        success = False
        missing = []
        bestParams = []
        nonDefaults = []
        length = len(possibleParamsSets)
        if length == 1:
            return 0

        for i in range(length):
            missing.append([])
        bestIndex = None
        for i in range(length):
            currParams = possibleParamsSets[i]
            currDefaults = matchingDefaults[i]
            nonDefaults.append([])
            allIn = True
            for param in currParams:
                if param not in currDefaults:
                    nonDefaults[i].append(param)
                if param not in arguments and param not in currDefaults:
                    allIn = False
                    missing[i].append(param)
            if allIn and len(currParams) >= len(bestParams):
                bestIndex = i
                success = True
        if not success:
            msg = "MISSING LEARNING PARAMETER(S)! "
            msg += "When trying to validate arguments, "
            msg += "we must pick the set of required parameters that best "
            msg += "match the given input. However, from each possible "
            msg += "(numbered) parameter set, the following parameter names "
            msg += "were missing "
            msg += prettyListString(missing, numberItems=True,
                                     itemStr=prettyListString)
            msg += ". The following lists the required names in each of the "
            msg += "possible (numbered) parameter sets: "
            msg += prettyListString(nonDefaults, numberItems=True,
                                     itemStr=prettyListString)
            if len(arguments) == 0:
                msg += ". However, no arguments were inputed."
            else:
                msg += ". The full mapping of inputs actually provided was: "
                msg += prettyDictString(arguments) + ". "

            raise InvalidArgumentValue(msg)

        return bestIndex

    def _getMethodArguments(self, argNames, newArguments, storedArguments):
        applyArgs = {}
        invalidArguments = []
        for arg, value in newArguments.items():
            # valid argument change
            if arg in argNames:
                applyArgs[arg] = value
            # not a valid argument for method
            else:
                invalidArguments.append(arg)
        if invalidArguments:
            msg = "EXTRA PARAMETER! "
            if argNames:
                msg += "The following parameter names cannot be applied: "
                msg += prettyListString(invalidArguments, useAnd=True)
                msg += ". The allowed parameters are: "
                msg += prettyListString(argNames, useAnd=True)
            else:
                msg += "No parameters are accepted for this operation"
            raise InvalidArgumentValue(msg)

        # use stored values for any remaining arguments
        for arg in argNames:
            if arg not in applyArgs and arg in storedArguments:
                applyArgs[arg] = storedArguments[arg]

        return applyArgs


    ##############################################
    ### CACHING FRONTENDS FOR ABSTRACT METHODS ###
    ##############################################

    @captureOutput
    def listLearners(self):
        """
        Return a list of all learners callable through this interface.
        """
        isCustom = isinstance(self, nimble.interfaces.CustomLearnerInterface)
        if self._listLearnersCached is None:
            ret = self._listLearnersBackend()
            if not isCustom:
                self._listLearnersCached = ret
        else:
            ret = self._listLearnersCached
        return ret

    @captureOutput
    @cacheWrapper
    def findCallable(self, name):
        """
        Find reference to the callable with the given name.

        Parameters
        ----------
        name : str
            The name of the callable.

        Returns
        -------
        Reference to in-package function or constructor.
        """
        return self._findCallableBackend(name)

    @cacheWrapper
    def _getParameterNames(self, name):
        """
        Find params for instantiation and function calls.

        Parameters
        ----------
        name : str
            The name of the class or function.

        Returns
        -------
        List of list of param names to make the chosen call.
        """
        ret = self._getParameterNamesBackend(name)
        if ret is not None:
            # Backend may contain duplicates but only one value can be assigned
            # to a parameter so we use a set.
            ret = [set(lst) for lst in ret]

        return ret

    @captureOutput
    @cacheWrapper
    def getLearnerParameterNames(self, learnerName):
        """
        Find learner parameter names for a trainAndApply() call.

        Parameters
        ----------
        learnerName : str
            The name of the learner.

        Returns
        -------
        List of list of param names
        """
        ret = self._getLearnerParameterNamesBackend(learnerName)
        if ret is not None:
            # Backend may contain duplicates but only one value can be assigned
            # to a parameter so we use a set.
            ret = [set(lst) for lst in ret]

        return ret

    @cacheWrapper
    def _getDefaultValues(self, name):
        """
        Find default values.

        Parameters
        ----------
        name : str
            The name of the class or function.

        Returns
        -------
        List of dict of param names to default values.
        """
        return self._getDefaultValuesBackend(name)

    @captureOutput
    @cacheWrapper
    def getLearnerDefaultValues(self, learnerName):
        """
        Find learner default parameter values for trainAndApply() call.

        Parameters
        ----------
        learnerName : str
            The name of the learner.

        Returns
        -------
        List of dict of param names to default values
        """
        return self._getLearnerDefaultValuesBackend(learnerName)

    ########################
    ### ABSTRACT METHODS ###
    ########################

    @abc.abstractmethod
    def accessible(self):
        """
        Determine the accessibility of the underlying interface package.

        Returns
        -------
        bool
            True if the package currently accessible, False otherwise.
        """
        pass

    @abc.abstractmethod
    def getCanonicalName(self):
        """
        The string name that will uniquely identify this interface.

        Returns
        -------
        str
            The canonical name for this interface.
        """
        pass

    @abc.abstractmethod
    def _listLearnersBackend(self):
        pass

    @abc.abstractmethod
    def _findCallableBackend(self, name):

        pass

    @abc.abstractmethod
    def _getParameterNamesBackend(self, name):
        pass

    @abc.abstractmethod
    def _getLearnerParameterNamesBackend(self, learnerName):
        pass

    @abc.abstractmethod
    def _getDefaultValuesBackend(self, name):
        pass

    @abc.abstractmethod
    def _getLearnerDefaultValuesBackend(self, learnerName):
        pass

    @abc.abstractmethod
    def learnerType(self, name):
        """
        Returns a string referring to the action the learner takes out
        of the possibilities: classifier, regressor, featureSelection,
        dimensionalityReduction
        TODO
        """
        pass

    @abc.abstractmethod
    def _getScores(self, learnerName, learner, testX, newArguments,
                   storedArguments, customDict):
        """
        If the learner is a classifier, then return the scores for each
        class on each data point, otherwise raise an exception.
        """
        pass

    @abc.abstractmethod
    def _getScoresOrder(self, learner):
        """
        If the learner is a classifier, then return a list of the the
        labels corresponding to each column of the return from
        getScores.
        """
        pass

    @abc.abstractmethod
    def _inputTransformation(self, learnerName, trainX, trainY, testX,
                             arguments, customDict):
        """
        Method called before any package level function which transforms
        all parameters provided by a nimble user.

        trainX, trainY, and testX are filled with the values of the
        parameters of the same name to a call to trainAndApply() or
        train() and are sometimes empty when being called by other
        functions. For example, a call to apply() will have trainX and
        trainY be None. The arguments parameter is a dictionary mapping
        names to values of all other parameters associated with the
        learner, each of which may need to be processed.

        The return value of this function must be a tuple mirroring the
        structure of the inputs. Specifically, four values are required:
        the transformed versions of trainX, trainY, testX, and arguments
        in that specific order.
        """
        pass

    @abc.abstractmethod
    def _outputTransformation(self, learnerName, outputValue,
                              transformedInputs, outputType, outputFormat,
                              customDict):
        """
        Method called before any package level function which transforms
        the returned value into a format appropriate for a nimble user.
        """
        pass

    @abc.abstractmethod
    def _trainer(self, learnerName, trainX, trainY, arguments, customDict):
        """
        Build a learner and perform training with the given data.

        Parameters
        ----------
        learnerName : str
            The name of the learner.
        trainX : nimble.data.Base
            The training data.
        trainY : nimble.data.Base
            The training labels.
        arguments : dict
            The transformed arguments.
        customDict : dict
            The customizable dictionary that is passed for training a
            learner.

        Returns
        -------
        An in package object to be wrapped by a TrainedLearner object.
        """
        pass

    @abc.abstractmethod
    def _incrementalTrainer(self, learner, trainX, trainY, arguments,
                            customDict):
        """
        Extend the training of an already trained online learner.

        Parameters
        ----------
        learnerName : str
            The name of the learner.
        trainX : nimble.data.Base
            The training data.
        trainY : nimble.data.Base
            The training labels.
        arguments : dict
            The transformed arguments.
        customDict : dict
            The customizable dictionary that is passed for training a
            learner.

        Returns
        -------
        The learner after this batch of training.
        """
        pass


    @abc.abstractmethod
    def _applier(self, learnerName, learner, testX, newArguments,
                 storedArguments, customDict):
        """
        Perform testing/prediction on the test set using TrainedLearner.

        Parameters
        ----------
        learnerName : str
            A TrainedLearner object that can be tested on.
        testX : nimble.data.Base
            The testing data.
        arguments : dict
            The transformed arguments.
        customDict : dict
            The customizable dictionary that is passed for applying a
            learner.

        Returns
        -------
        nimble friendly results.
        """
        pass


    @abc.abstractmethod
    def _getAttributes(self, learnerBackend):
        """
        Returns whatever attributes might be available for the given
        learner. For example, in the case of linear regression, TODO
        """
        pass

    @abc.abstractmethod
    def _optionDefaults(self, option):
        """
        Define package default values that will be used for as long as a
        default value hasn't been registered in the nimble configuration
        file. For example, these values will always be used the first
        time an interface is instantiated.
        """
        pass


    @abc.abstractmethod
    def _configurableOptionNames(self):
        """
        Returns a list of strings, where each string is the name of a
        configurable option of this interface whose value will be stored
        in nimble's configuration file.
        """
        pass

    @abc.abstractmethod
    def _exposedFunctions(self):
        """
        Returns a list of references to functions which are to be
        wrapped in I/O transformation, and exposed as attributes of all
        TrainedLearner objects returned by this interface's train()
        function. If None, or an empty list is returned, no functions
        will be exposed. Each function in this list should be a python
        function, the inspect module will be used to retrieve argument
        names, and the value of the function's __name__ attribute will
        be its name in TrainedLearner.
        """
        pass

    @abc.abstractmethod
    def version(self):
        """
        The version of the package accessible to the interface.

        Returns
        -------
        str
            The version of this interface as a string.
        """
        pass

##################
# TrainedLearner #
##################

class TrainedLearner(object):
    """
    Container for a learner model that has been trained. Provides
    methods for applying and testing the model.

    Parameters
    ----------
    learnerName : str
        The name of the learner used in the backend.
    arguments : dict
        Reference to the original arguments parameter to the
        trainAndApply() function.
    transformedArguments : tuple
        Contains the return value of _inputTransformation() that was
        called when training the learner in the backend.
    customDict : dict
        Reference to the customizable dictionary that is passed to I/O
        transformation, training and applying a learner.
    backend : object
        The return value from _trainer(), a reference to some object
        that is to be used by the package implementor during
        application.
    interfaceObject : nimble.interfaces.UniversalInterface
        A reference to the subclass of UniversalInterface from which
        this TrainedLearner is being instantiated.
    has2dOutput : bool
        True if output will be 2-dimensional, False assumes the output
        will be 1-dimensional.
    crossValidation : KFoldsCrossValidator
        The object containing the cross-validation results if
        cross-validation occurred while training the learner, otherwise
        None.
    trainXShape : tuple
        The shape, (numPts, numFts), of the trainX object.

    Attributes
    ----------
    learnerName : str
        The name of the learner used for training.
    arguments : dict
        The original arguments passed to the learner.
    transformedArguments : dict
        The complete dictionary of arguments used to train the learner.
    customDict : dict
        The customizable dictionary passed to I/O transformation,
        training and applying a learner.
    backend : object
        The learner object returned after training the learner.
    interface : UniversalInterface
        The interface used to train this learner.
    has2dOutput : bool
        True if output will be 2-dimensional, False assumes the output
        will be 1-dimensional.
    crossValidation : KFoldCrossValidator
        The object containing the cross-validation results, provided
        cross-validation occurred.  See the Attributes section in
        ``help(nimble.helpers.KFoldCrossValidator)`` or the Examples
        section in ``help(nimble.crossValidate)`` for more information
        on extracting various results from this object.
    """
    def __init__(self, learnerName, arguments, transformedArguments,
                 customDict, backend, interfaceObject, has2dOutput,
                 crossValidationResults, trainXShape):
        """
        Initialize the object wrapping the trained learner stored in
        backend, and setting up the object methods that may be used to
        modify or query the backend trained learner.
        """
        self.learnerName = learnerName
        self.arguments = arguments
        self.transformedArguments = transformedArguments
        self.customDict = customDict
        self.backend = backend
        self.interface = interfaceObject
        self.has2dOutput = has2dOutput
        self.crossValidation = crossValidationResults
        self._trainXShape = trainXShape

        exposedFunctions = self.interface._exposedFunctions()
        for exposed in exposedFunctions:
            methodName = getattr(exposed, '__name__')
            (args, _, _, _) = inspectArguments(exposed)
            doc = 'Wrapped version of the ' + methodName + ' function where '
            if 'trainedLearner' in args:
                wrapped = functools.partial(exposed, trainedLearner=self)
                doc += 'the "trainedLearner" parameter has been fixed as this '
                doc += 'object, and '
            else:
                wrapped = functools.partial(exposed)
            doc += 'the "self" parameter has been fixed to be '
            doc += str(interfaceObject)
            wrapped.__doc__ = doc
            setattr(self, methodName, wrapped)

    @captureOutput
    def test(self, testX, testY, performanceFunction, arguments=None,
             output='match', scoreMode='label', useLog=None, **kwarguments):
        """
        Evaluate the performance of the trained learner.

        Evaluation of predictions of ``testX`` using the argument
        ``performanceFunction`` to do the evaluation. Equivalent to
        having called ``trainAndTest``, as long as the data and
        parameter setup for training was the same.

        Parameters
        ----------
        testX : nimble.data.Base
            The object containing the test data.
        testY : identifier, nimble Base object
            * identifier - A name or index of the feature in ``testX``
              containing the labels.
            * nimble Base object - contains the labels that correspond
              to ``testX``.
        performanceFunction : function
            If cross validation is triggered to select from the given
            argument set, then this function will be used to generate a
            performance score for the run. Function is of the form:
            def func(knownValues, predictedValues).
            Look in nimble.calculate for pre-made options. Default is
            None, since if there is no parameter selection to be done,
            it is not used.
        arguments : dict
            Mapping argument names (strings) to their values, to be used
            during training and application. eg. {'dimensions':5, 'k':5}
            To make use of multiple permutations, specify different
            values for a parameter as a tuple. eg. {'k': (1,3,5)} will
            generate an error score for  the learner when the learner
            was passed all three values of ``k``, separately. These will
            be merged with kwarguments for the learner.
        output : str
            The kind of nimble Base object that the output of this
            function should be in. Any of the normal string inputs to
            the createData ``returnType`` parameter are accepted here.
            Alternatively, the value 'match' will indicate to use the
            type of the ``trainX`` parameter.
        scoreMode : str
            In the case of a classifying learner, this specifies the
            type of output wanted: 'label' if we class labels are
            desired, 'bestScore' if both the class label and the score
            associated with that class are desired, or 'allScores' if a
            matrix containing the scores for every class label are
            desired.
        useLog : bool, None
            Local control for whether to send results/timing to the
            logger. If None (default), use the value as specified in the
            "logger" "enabledByDefault" configuration option. If True,
            send to the logger regardless of the global option. If
            False, do **NOT** send to the logger, regardless of the
            global option.
        kwarguments
            Keyword arguments specified variables that are passed to the
            learner. To make use of multiple permutations, specify
            different values for parameters as a tuple.
            eg. arg1=(1,2,3), arg2=(4,5,6) which correspond to
            permutations/argument states with one element from arg1 and
            one element from arg2, such that an example generated
            permutation/argument state would be ``arg1=2, arg2=4``.
            Will be merged with ``arguments``.

        Returns
        -------
        performance
            The calculated value of the ``performanceFunction`` after
            the test.

        See Also
        --------
        nimble.trainAndTest, apply

        Examples
        --------
        TODO
        """
        timer = startTimer(useLog)
        #nimble.helpers._2dOutputFlagCheck(self.has2dOutput, None, scoreMode,
        #                                  multiClassStrategy)
        nimble.helpers._2dOutputFlagCheck(self.has2dOutput, None, scoreMode,
                                          None)

        mergedArguments = _mergeArguments(arguments, kwarguments)
        pred = self.apply(testX, mergedArguments, output, scoreMode,
                          useLog=False)
        performance = nimble.helpers.computeMetrics(testY, None, pred,
                                                 performanceFunction)
        time = stopTimer(timer)

        metrics = {}
        for key, value in zip([performanceFunction], [performance]):
            metrics[key.__name__] = value

        fullName = self.interface.getCanonicalName() + self.learnerName
        # Signature:
        # (nimbleFunction, trainData, trainLabels, testData, testLabels,
        # learnerFunction, arguments, metrics, extraInfo=None, folds=None)
        handleLogging(useLog, 'run', "TrainedLearner.test", trainData=None,
                      trainLabels=None, testData=testX, testLabels=testY,
                      learnerFunction=fullName, arguments=mergedArguments,
                      metrics=metrics, extraInfo=None, time=time)

        return performance

    @captureOutput
    def apply(self, testX, arguments=None, output='match', scoreMode='label',
              useLog=None, **kwarguments):
        """
        Apply the learner to the test data.

        Return the application of this learner to the given test data
        (i.e. performing prediction, transformation, etc. as appropriate
        to the learner). Equivalent to having called ``trainAndApply``,
        as long as the data and parameter setup for training was the
        same.

        Parameters
        ----------
        testX : nimble Base object
            Data set on which the trained learner will be applied (i.e.
            performing prediction, transformation, etc. as appropriate
            to the learner).
        arguments : dict
            Mapping argument names (strings) to their values, to be used
            during training and application. eg. {'dimensions':5, 'k':5}
            To make use of multiple permutations, specify different
            values for a parameter as a tuple. eg. {'k': (1,3,5)} will
            generate an error score for  the learner when the learner
            was passed all three values of ``k``, separately. These will
            be merged with kwarguments for the learner.
        output : str
            The kind of nimble Base object that the output of this
            function should be in. Any of the normal string inputs to
            the createData ``returnType`` parameter are accepted here.
            Alternatively, the value 'match' will indicate to use the
            type of the ``trainX`` parameter.
        scoreMode : str
            In the case of a classifying learner, this specifies the
            type of output wanted: 'label' if we class labels are
            desired, 'bestScore' if both the class label and the score
            associated with that class are desired, or 'allScores' if a
            matrix containing the scores for every class label are
            desired.
        useLog : bool, None
            Local control for whether to send results/timing to the
            logger. If None (default), use the value as specified in the
            "logger" "enabledByDefault" configuration option. If True,
            send to the logger regardless of the global option. If
            False, do **NOT** send to the logger, regardless of the
            global option.
        kwarguments
            Keyword arguments specified variables that are passed to the
            learner. To make use of multiple permutations, specify
            different values for parameters as a tuple.
            eg. arg1=(1,2,3), arg2=(4,5,6) which correspond to
            permutations/argument states with one element from arg1 and
            one element from arg2, such that an example generated
            permutation/argument state would be ``arg1=2, arg2=4``.
            Will be merged with ``arguments``.

        Returns
        -------
        results
            The resulting output of applying learner.

        See Also
        --------
        nimble.trainAndApply, test

        Examples
        --------
        TODO
        """
        timer = startTimer(useLog)
        self._validTestData(testX)
        nimble.helpers._2dOutputFlagCheck(self.has2dOutput, None, scoreMode,
                                          None)

        mergedArguments = _mergeArguments(arguments, kwarguments)

        # input transformation
        transformedInputs = self.interface._inputTransformation(
            self.learnerName, None, None, testX, mergedArguments,
            self.customDict)
        transTestX = transformedInputs[2]
        usedArguments = transformedInputs[3]

        # depending on the mode, we need different information.
        labels = None
        if scoreMode != 'label':
            scores = self.getScores(testX, usedArguments)
        if scoreMode != 'allScores':
            labels = self.interface._applier(self.learnerName, self.backend,
                                             transTestX, usedArguments,
                                             self.transformedArguments,
                                             self.customDict)
            labels = self.interface._outputTransformation(
                self.learnerName, labels, usedArguments, output, "label",
                self.customDict)

        if scoreMode == 'label':
            ret = labels
        elif scoreMode == 'allScores':
            ret = scores
        else:
            scoreOrder = self.interface._getScoresOrder(self.backend)
            scoreOrder = list(scoreOrder)
            # find scores matching predicted labels
            def grabValue(row):
                pointIndex = scores.points.getIndex(row.points.getName(0))
                rowIndex = scoreOrder.index(labels[pointIndex, 0])
                return row[rowIndex]

            scoreVector = scores.points.calculate(grabValue, useLog=False)
            labels.features.append(scoreVector, useLog=False)

            ret = labels

        time = stopTimer(timer)

        fullName = self.interface.getCanonicalName() + self.learnerName
        # Signature:
        # (self, nimbleFunction, trainData, trainLabels, testData, testLabels,
        # learnerFunction, arguments, metrics, extraInfo=None, folds=None
        handleLogging(useLog, 'run', "TrainedLearner.apply", trainData=None,
                      trainLabels=None, testData=testX, testLabels=None,
                      learnerFunction=fullName, arguments=mergedArguments,
                      metrics=None, extraInfo=None, time=time)

        return ret

    def save(self, outputPath):
        """
        Save model to a file.

        Uses the cloudpickle library to serialize this object.

        Parameters
        ----------
        outputPath : str
            The location (including file name and extension) where
            we want to write the output file. If filename extension
            .nimm is not included in file name it would be added to the
            output file.

        Examples
        --------
        TODO
        """
        if not cloudpickle:
            msg = "To save nimble models, cloudpickle must be installed"
            raise PackageException(msg)
        extension = '.nimm'
        if not outputPath.endswith(extension):
            outputPath = outputPath + extension

        with open(outputPath, 'wb') as file:
            cloudpickle.dump(self, file)
<<<<<<< HEAD
=======
        # print('session_' + outputFilename)
        # print(globals())
        # dill.dump_session('session_' + outputFilename)
>>>>>>> d3803bc2

    @captureOutput
    def retrain(self, trainX, trainY=None, arguments=None, useLog=None,
                **kwarguments):
        """
        Train the model on new data.

        Adjust the learner model by providing new training data and/or
        changing the learner's argument values. Previously set argument
        values for this learner model will remain the same, unless
        overridden by new arguments or kwarguments. If new data is
        provided, the learner will be trained on that data only,
        discarding the previous data.

        Parameters
        ----------
        trainX: nimble Base object
            Data to be used for training.
        trainY : identifier, nimble Base object
            * identifier - The name or index of the feature in
              ``trainX`` containing the labels.
            * nimble Base object - contains the labels that correspond
              to ``trainX``.
        arguments : dict
            Mapping argument names (strings) to their values, to be used
            during training.  These must be singular values, retrain
            does not implement cross-validation for multiple argument
            sets. Will be merged with kwarguments.
        useLog : bool, None
            Local control for whether to send results/timing to the
            logger. If None (default), use the value as specified in the
            "logger" "enabledByDefault" configuration option. If True,
            send to the logger regardless of the global option. If
            False, do **NOT** send to the logger, regardless of the
            global option.
        kwarguments
            Keyword arguments specified variables that are passed to the
            learner. Must be singular values, retrain does not implement
            cross-validation for multiple arguments sets.
            Will be merged with ``arguments``.

        See Also
        --------
        incrementalTrain

        Examples
        --------
        Changing the training data.

        >>> rawTrainX1 = [[1, 1], [2, 2], [3, 3]]
        >>> trainX1 = nimble.createData('Matrix', rawTrainX1)
        >>> rawTrainY1 = [[1], [2], [3]] # mean of 2
        >>> trainY1 = nimble.createData('Matrix', rawTrainY1)
        >>> rawTestX = [[8, 8], [-3, -3]]
        >>> testX = nimble.createData('Matrix', rawTestX)
        >>> tl = nimble.train('Custom.MeanConstant', trainX1, trainY1)
        >>> tl.apply(testX)
        Matrix(
            [[2.000]
             [2.000]]
            )
        >>> rawTrainX2 = [[4, 4], [5, 5], [6, 6]]
        >>> trainX2 = nimble.createData('Matrix', rawTrainX2)
        >>> rawTrainY2 = [[4], [5], [6]] # mean of 5
        >>> trainY2 = nimble.createData('Matrix', rawTrainY2)
        >>> tl.retrain(trainX2, trainY2)
        >>> tl.apply(testX)
        Matrix(
            [[5.000]
             [5.000]]
            )

        Changing the learner arguments.

        >>> rawTrainX = [[1, 1], [3, 3], [3, 3]]
        >>> trainX = nimble.createData('Matrix', rawTrainX)
        >>> rawTrainY = [[1], [3], [3]]
        >>> trainY = nimble.createData('Matrix', rawTrainY)
        >>> rawTestX = [[1, 1], [3, 3]]
        >>> testX = nimble.createData('Matrix', rawTestX)
        >>> tl = nimble.train('Custom.KNNClassifier', trainX, trainY,
        ...                   k=1)
        >>> tl.apply(testX)
        Matrix(
            [[1.000]
             [3.000]]
            )
        >>> tl.retrain(trainX, trainY, k=3)
        >>> tl.apply(testX)
        Matrix(
            [[3.000]
             [3.000]]
            )
        """
        has2dOutput = False
        outputData = trainX if trainY is None else trainY
        if isinstance(outputData, nimble.data.Base):
            has2dOutput = len(outputData.features) > 1
        elif isinstance(outputData, (list, tuple)):
            has2dOutput = len(outputData) > 1

        merged = _mergeArguments(arguments, kwarguments)
        self.interface._validateLearnerArgumentValues(self.learnerName,
                                                      merged)
        for arg, value in merged.items():
            if isinstance(value, nimble.CV):
                msg = "Cannot provide a cross-validation arguments "
                msg += "for parameters to retrain a TrainedLearner. "
                msg += "If wanting to perform cross-validation, use "
                msg += "nimble.train()"
                raise InvalidArgumentValue(msg)
            self.arguments[arg] = value
            self.transformedArguments[arg] = value

        # separate training data / labels if needed
        if isinstance(trainY, (str, int, numpy.integer)):
            trainX = trainX.copy()
            trainY = trainX.features.extract(toExtract=trainY, useLog=False)

        trainedBackend = self.interface._trainBackend(
            self.learnerName, trainX, trainY, self.transformedArguments)

        newBackend = trainedBackend[0]
        transformedInputs = trainedBackend[1]
        customDict = trainedBackend[2]

        self.backend = newBackend
        self._trainXShape = trainX.shape
        self.arguments = merged
        self.transformedArguments = transformedInputs[3]
        self.customDict = customDict
        self.has2dOutput = has2dOutput
        self.crossValidation = None

        handleLogging(useLog, 'run', 'TrainedLearner.retrain', trainX, trainY,
                      None, None, self.learnerName, self.arguments, None)

    @captureOutput
    def incrementalTrain(self, trainX, trainY=None, useLog=None):
        """
        Extend the training of this learner with additional data.

        Using the data the model was previously trained on, continue
        training this learner by supplementing the existing data with
        the provided additional data.

        Parameters
        ----------
        trainX: nimble Base object
            Additional data to be used for training.
        trainY : identifier, nimble Base object
            * identifier - The name or index of the feature in
            ``trainX`` containing the labels.
            * nimble Base object - contains the labels that correspond
              to ``trainX``.
        useLog : bool, None
            Local control for whether to send object creation to the
            logger. If None (default), use the value as specified in the
            "logger" "enabledByDefault" configuration option. If True,
            send to the logger regardless of the global option. If
            False, do **NOT** send to the logger, regardless of the
            global option.
        """
        transformed = self.interface._inputTransformation(
            self.learnerName, trainX, trainY, None, self.arguments,
            self.customDict)
        transformedTrainX = transformed[0]
        transformedTrainY = transformed[1]
        transformedArguments = transformed[3]
        self.backend = self.interface._incrementalTrainer(
            self.backend, transformedTrainX, transformedTrainY,
            transformedArguments, self.customDict)

        handleLogging(useLog, 'run', 'TrainedLearner.incrementalTrain', trainX,
                      trainY, None, None, self.learnerName, self.arguments,
                      None)

    @captureOutput
    def getAttributes(self):
        """
        The attributes associated with this learner.

        Return the attributes of the trained learner (and sub objects).
        The returned value will be a dict, mapping names of attribtues
        to values of attributes. In the case of collisions (especially
        when getting attributes from nested objects) the attribute names
        may be prefaced with the name of the object from which they
        originate.

        Returns
        -------
        dict
            A mapping of attribute name to values of attributes.
        """
        discovered = self.interface._getAttributes(self.backend)
        inputs = self.arguments

        if inputs is not None:
            for key in inputs.keys():
                value = inputs[key]
                if key in list(discovered.keys()):
                    if value != discovered[key]:
                        newKey = self.learnerName + '.' + key
                        discovered[newKey] = discovered[key]
                    discovered[key] = value

        return discovered

    def _formatScoresToOvA(self, testX, applyResults, rawScores, arguments):
        """
        Helper that takes raw scores in any of the three accepted
        formats (binary case best score, one vs one pairwise tournament
        by natural label ordering, or one vs all by natural label
        ordering) and returns them in a one vs all accepted format.
        """
        order = self.interface._getScoresOrder(self.backend)
        numLabels = len(order)
        if numLabels == 2 and len(rawScores.features) == 1:
            ret = generateBinaryScoresFromHigherSortedLabelScores(rawScores)
            return nimble.createData("Matrix", ret, useLog=False)

        if applyResults is None:
            applyResults = self.interface._applier(
                self.learnerName, self.backend, testX, arguments,
                self.transformedArguments, self.customDict)
            applyResults = self.interface._outputTransformation(
                self.learnerName, applyResults, arguments, "match", "label",
                self.customDict)
        if len(rawScores.features) != 3:
            strategy = ovaNotOvOFormatted(rawScores, applyResults, numLabels)
        else:
            strategy = checkClassificationStrategy(
                self.interface, self.learnerName, arguments)
        # want the scores to be per label, regardless of the original format,
        # so we check the strategy, and modify it if necessary
        if not strategy:
            scores = []
            for i in range(len(rawScores.points)):
                combinedScores = calculateSingleLabelScoresFromOneVsOneScores(
                    rawScores.pointView(i), numLabels)
                scores.append(combinedScores)
            scores = numpy.array(scores)
            return nimble.createData("Matrix", scores, useLog=False)
        else:
            return rawScores


    @captureOutput
    def getScores(self, testX, arguments=None, **kwarguments):
        """
        The scores for all labels for each data point.

        This is the equivalent of calling TrainedLearner's apply method
        with ``scoreMode="allScores"``.

        Returns
        -------
        nimble.data.Matrix
            The label scores.
        """
        self._validTestData(testX)
        usedArguments = _mergeArguments(arguments, kwarguments)
        (_, _, testX, usedArguments) = self.interface._inputTransformation(
            self.learnerName, None, None, testX, usedArguments,
            self.customDict)

        rawScores = self.interface._getScores(self.learnerName, self.backend,
                                              testX, usedArguments,
                                              self.transformedArguments,
                                              self.customDict)
        nimbleTypeRawScores = self.interface._outputTransformation(
            self.learnerName, rawScores, usedArguments, "Matrix", "allScores",
            self.customDict)
        formatedRawOrder = self._formatScoresToOvA(
            testX, None, nimbleTypeRawScores, usedArguments)
        internalOrder = self.interface._getScoresOrder(self.backend)
        naturalOrder = sorted(internalOrder)
        if numpy.array_equal(naturalOrder, internalOrder):
            return formatedRawOrder
        desiredDict = {}
        for i in range(len(naturalOrder)):
            label = naturalOrder[i]
            desiredDict[label] = i

        def sortScorer(feature):
            name = feature.features.getName(0)
            index = formatedRawOrder.features.getIndex(name)
            label = internalOrder[index]
            return desiredDict[label]

        formatedRawOrder.features.sort(sortHelper=sortScorer, useLog=False)
        return formatedRawOrder


    def _validTestData(self, testX):
        """
        Validate testing data is compatible with the training data.
        """
        if self._trainXShape[1] == len(testX.features):
            return
        trainXIsSquare = self._trainXShape[0] == self._trainXShape[1]
        if trainXIsSquare and len(testX.points) == len(testX.features):
            return
        msg = "The number of features in testX ({0}) must be equal to the "
        msg += "number of features in the training data ({1}) "
        msg = msg.format(len(testX.features), self._trainXShape[1])
        if trainXIsSquare:
            msg += "or the testing data must be square-shaped"
        raise InvalidArgumentValueCombination(msg)


@inheritDocstringsFactory(TrainedLearner)
class TrainedLearners(TrainedLearner):
    """
    Container for a learner models when the training employed a
    multiClassStrategy. Provides method for applying the models.
    """
    def __init__(self, trainedLearners, method, labelSet):
        self.trainedLearnersList = trainedLearners
        self.method = method
        self.labelSet = labelSet
        self.arguments = trainedLearners[0].arguments
        self.has2dOutput = trainedLearners[0].has2dOutput
        self.transformedArguments = trainedLearners[0].transformedArguments
        self.interface = trainedLearners[0].interface
        self.learnerName = trainedLearners[0].learnerName


    @captureOutput
    def apply(self, testX, arguments=None, output='match', scoreMode='label',
              useLog=None, **kwarguments):
        """
        Apply the learner to the test data.

        Return the application of this learner to the given test data
        (i.e. performing prediction, transformation, etc. as appropriate
        to the learner). Equivalent to having called ``trainAndApply``,
        as long as the data and parameter setup for training was the
        same.

        Parameters
        ----------
        testX : nimble Base object
            Data set on which the trained learner will be applied (i.e.
            performing prediction, transformation, etc. as appropriate
            to the learner).
        performanceFunction : function
            If cross validation is triggered to select from the given
            argument set, then this function will be used to generate a
            performance score for the run. Function is of the form:
            def func(knownValues, predictedValues).
            Look in nimble.calculate for pre-made options. Default is
            None, since if there is no parameter selection to be done,
            it is not used.
        arguments : dict
            Mapping argument names (strings) to their values, to be used
            during training and application. eg. {'dimensions':5, 'k':5}
            To make use of multiple permutations, specify different
            values for a parameter as a tuple. eg. {'k': (1,3,5)} will
            generate an error score for  the learner when the learner
            was passed all three values of ``k``, separately. These will
            be merged with kwarguments for the learner.
        output : str
            The kind of nimble Base object that the output of this
            function should be in. Any of the normal string inputs to
            the createData ``returnType`` parameter are accepted here.
            Alternatively, the value 'match' will indicate to use the
            type of the ``trainX`` parameter.
        scoreMode : str
            In the case of a classifying learner, this specifies the
            type of output wanted: 'label' if we class labels are
            desired, 'bestScore' if both the class label and the score
            associated with that class are desired, or 'allScores' if a
            matrix containing the scores for every class label are
            desired.
        useLog : bool, None
            Local control for whether to send results/timing to the
            logger. If None (default), use the value as specified in the
            "logger" "enabledByDefault" configuration option. If True,
            send to the logger regardless of the global option. If
            False, do **NOT** send to the logger, regardless of the
            global option.
        kwarguments
            Keyword arguments specified variables that are passed to the
            learner. To make use of multiple permutations, specify
            different values for parameters as a tuple.
            eg. arg1=(1,2,3), arg2=(4,5,6) which correspond to
            permutations/argument states with one element from arg1 and
            one element from arg2, such that an example generated
            permutation/argument state would be ``arg1=2, arg2=4``.
            Will be merged with ``arguments``.

        Returns
        -------
        results
            The resulting output of applying learner.

        See Also
        --------
        nimble.trainAndApply, test

        Examples
        --------
        TODO
        """
        rawPredictions = None
        #1 VS All
        if self.method == 'OneVsAll':
            for trainedLearner in self.trainedLearnersList:
                oneLabelResults = trainedLearner.apply(testX, arguments,
                                                       output, 'label',
                                                       useLog)
                label = trainedLearner.label
                # put all results into one Base container; same type as trainX
                if rawPredictions is None:
                    rawPredictions = oneLabelResults
                    # as it's added to results object,
                    # rename each column with its corresponding class label
                    rawPredictions.features.setName(0, str(label), useLog=False)
                else:
                    # as it's added to results object,
                    # rename each column with its corresponding class label
                    oneLabelResults.features.setName(0, str(label), useLog=False)
                    rawPredictions.features.append(oneLabelResults, useLog=False)

            if scoreMode.lower() == 'label'.lower():

                getWinningPredictionIndices = rawPredictions.points.calculate(
                    extractWinningPredictionIndex, useLog=False)
                winningPredictionIndices = getWinningPredictionIndices.copy(
                    to="python list")
                winningLabels = []
                for [winningIndex] in winningPredictionIndices:
                    winningLabels.append([self.labelSet[int(winningIndex)]])
                return nimble.createData(rawPredictions.getTypeString(),
                                         winningLabels,
                                         featureNames=['winningLabel'],
                                         useLog=False)

            elif scoreMode.lower() == 'bestScore'.lower():
                #construct a list of lists, with each row in the list
                # containing the predicted label and score of that label for
                # the corresponding row in rawPredictions
                predictionMatrix = rawPredictions.copy(to="python list")
                indexToLabel = rawPredictions.features.getNames()
                tempResultsList = []
                for row in predictionMatrix:
                    bestLabelAndScore = extractWinningPredictionIndexAndScore(
                        row, indexToLabel)
                    tempResultsList.append([bestLabelAndScore[0],
                                            bestLabelAndScore[1]])
                #wrap the results data in a List container
                featureNames = ['PredictedClassLabel', 'LabelScore']
                resultsContainer = nimble.createData("List", tempResultsList,
                                                     featureNames=featureNames,
                                                     useLog=False)
                return resultsContainer

            elif scoreMode.lower() == 'allScores'.lower():
                # create list of Feature Names/Column Headers for final
                # return object
                colHeaders = sorted([str(i) for i in self.labelSet])
                # create map between label and index in list,
                # so we know where to put each value
                colIndices = list(range(len(colHeaders)))
                labelIndexDict = {v: k for k, v in zip(colIndices, colHeaders)}
                featureNamesItoN = rawPredictions.features.getNames()
                predictionMatrix = rawPredictions.copy(to="python list")
                resultsContainer = []
                for row in predictionMatrix:
                    finalRow = [0] * len(colHeaders)
                    scores = nimble.helpers.extractConfidenceScores(
                        row, featureNamesItoN)
                    for label, score in scores.items():
                        #get numerical index of label in return object
                        finalIndex = labelIndexDict[label]
                        #put score into proper place in its row
                        finalRow[finalIndex] = score
                    resultsContainer.append(finalRow)
                #wrap data in Base container
                return nimble.createData(rawPredictions.getTypeString(),
                                         resultsContainer,
                                         featureNames=colHeaders, useLog=False)
            else:
                msg = "scoreMode must be 'label', 'bestScore', or 'allScores'"
                raise InvalidArgumentValue(msg)

        #1 VS 1
        elif self.method == 'OneVsOne':
            predictionFeatureID = 0
            for trainedLearner in self.trainedLearnersList:
                # train classifier on that data; apply it to the test set
                partialResults = trainedLearner.apply(testX, arguments, output,
                                                      'label', useLog)
                # put predictions into table of predictions
                if rawPredictions is None:
                    rawPredictions = partialResults.copy(to="List")
                else:
                    predictionName = 'predictions-' + str(predictionFeatureID)
                    partialResults.features.setName(0, predictionName, useLog=False)
                    rawPredictions.features.append(partialResults, useLog=False)
                predictionFeatureID += 1
            # set up the return data based on which format has been requested
            if scoreMode.lower() == 'label'.lower():
                ret = rawPredictions.points.calculate(
                    extractWinningPredictionLabel, useLog=False)
                ret.features.setName(0, "winningLabel", useLog=False)
                return ret
            elif scoreMode.lower() == 'bestScore'.lower():
                # construct a list of lists, with each row in the list
                # containing the predicted label and score of that label for
                # the corresponding row in rawPredictions
                predictionMatrix = rawPredictions.copy(to="python list")
                tempResultsList = []
                for row in predictionMatrix:
                    scores = countWins(row)
                    sortedScores = sorted(scores, key=scores.get, reverse=True)
                    bestLabel = sortedScores[0]
                    tempResultsList.append([bestLabel, scores[bestLabel]])

                #wrap the results data in a List container
                featureNames = ['PredictedClassLabel', 'LabelScore']
                resultsContainer = nimble.createData("List", tempResultsList,
                                                     featureNames=featureNames,
                                                     useLog=False)
                return resultsContainer
            elif scoreMode.lower() == 'allScores'.lower():
                colHeaders = sorted([str(i) for i in self.labelSet])
                colIndices = list(range(len(colHeaders)))
                labelIndexDict = {v: k for k, v in zip(colIndices, colHeaders)}
                predictionMatrix = rawPredictions.copy(to="python list")
                resultsContainer = []
                for row in predictionMatrix:
                    finalRow = [0] * len(colHeaders)
                    scores = countWins(row)
                    for label, score in scores.items():
                        finalIndex = labelIndexDict[str(label)]
                        finalRow[finalIndex] = score
                    resultsContainer.append(finalRow)

                return nimble.createData(rawPredictions.getTypeString(),
                                         resultsContainer,
                                         featureNames=colHeaders, useLog=False)
            else:
                msg = "scoreMode must be 'label', 'bestScore', or 'allScores'"
                raise InvalidArgumentValue(msg)
        else:
            raise ImproperObjectAction('Wrong multiclassification method.')


#######################
# PredefinedInterface #
#######################

pathMessage = """
If {name} installed
{underline}
    Make sure the package is installed in the current environment, append the
    path to the package to sys.path prior to importing nimble, or provide the
    path location in configuration.ini. The path can be set manually or call:
        nimble.settings.setDefault('{name}', 'location', '/path/to/package/')
    replacing '/path/to/package/' with the actual path to the directory
    containing the package."""

def formatPathMessage(name):
    underline = '-' * (len(name) + 13)
    return pathMessage.format(name=name, underline=underline)


class PredefinedInterface(abc.ABC):
    """
    Abstract base class of classmethods for predefined interfaces.

    For predefined interfaces, we need class methods to access certain
    information about the class and provide a detailed exception if the
    user attempts to use the interface, but it failed instantiation.
    """
    @classmethod
    @abc.abstractmethod
    def getCanonicalName(cls):
        pass

    @classmethod
    def isAlias(cls, name):
        return name.lower() == cls.getCanonicalName().lower()

    @classmethod
    def provideInitExceptionInfo(cls):
        """
        Provide traceback and reason the interface is not available.
        """
        name = cls.getCanonicalName()
        try:
            return cls()
        except Exception as e:
            origTraceback = e.__traceback__
            msg = "The " + name + " interface is not available because "
            msg += "the interface object could not be instantiated. "
            # could not import package, provide information to help with import
            if isinstance(e, ImportError):
                msg += cls._installInstructions()
                # instructions for providing path to package
                msg += formatPathMessage(name)
            raise PackageException(msg).with_traceback(origTraceback)

    @classmethod
    @abc.abstractmethod
    def _installInstructions(cls):
        pass<|MERGE_RESOLUTION|>--- conflicted
+++ resolved
@@ -1277,12 +1277,6 @@
 
         with open(outputPath, 'wb') as file:
             cloudpickle.dump(self, file)
-<<<<<<< HEAD
-=======
-        # print('session_' + outputFilename)
-        # print(globals())
-        # dill.dump_session('session_' + outputFilename)
->>>>>>> d3803bc2
 
     @captureOutput
     def retrain(self, trainX, trainY=None, arguments=None, useLog=None,
