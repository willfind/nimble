"""
The top level objects and methods which allow nimble to interface with
various python packages or custom learners. Also contains the objects
which store trained learner models and provide functionality for
applying and testing learners.
"""
from __future__ import absolute_import
import inspect
import copy
import abc
import functools
import sys
import numbers

import numpy
import six
from six.moves import range

import nimble
from nimble.exceptions import InvalidArgumentValue, ImproperObjectAction
from nimble.exceptions import PackageException
from nimble.docHelpers import inheritDocstringsFactory
from nimble.exceptions import prettyListString
from nimble.exceptions import prettyDictString
from nimble.interfaces.interface_helpers import (
    generateBinaryScoresFromHigherSortedLabelScores,
    calculateSingleLabelScoresFromOneVsOneScores,
    ovaNotOvOFormatted, checkClassificationStrategy, cacheWrapper)
from nimble.logger import handleLogging, startTimer, stopTimer
from nimble.helpers import _mergeArguments
from nimble.helpers import generateAllPairs, countWins, inspectArguments
from nimble.helpers import extractWinningPredictionIndex
from nimble.helpers import extractWinningPredictionLabel
from nimble.helpers import extractWinningPredictionIndexAndScore

cloudpickle = nimble.importModule('cloudpickle')


def captureOutput(toWrap):
    """
    Decorator which will safely redirect standard error within the
    wrapped function to the temp file at nimble.capturedErr.
    """
    @functools.wraps(toWrap)
    def wrapped(*args, **kwarguments):
        backupErr = sys.stderr
        sys.stderr = nimble.capturedErr
        try:
            ret = toWrap(*args, **kwarguments)
        finally:
            sys.stderr = backupErr
        return ret

    return wrapped


class UniversalInterface(six.with_metaclass(abc.ABCMeta, object)):
    """
    Metaclass defining methods and abstract methods for specific
    package or custom interfaces.
    """
    _listLearnersCached = None

    def __init__(self):
        ### Validate all the information from abstract functions ###
        # enforce a check that the underlying package is accessible at
        # instantiation, aborting the construction of the interface for this
        # session of nimble if it is not.
        if not self.accessible():
            msg = "The underlying package for " + self.getCanonicalName()
            msg += " was not accessible, aborting instantiation."
            raise ImportError(msg)

        # getCanonicalName
        if not isinstance(self.getCanonicalName(), str):
            msg = "Improper implementation of getCanonicalName(), must return "
            msg += "a string"
            raise TypeError(msg)

        # _configurableOptionNames and _optionDefaults
        optionNames = self._configurableOptionNames()
        if not isinstance(optionNames, list):
            msg = "Improper implementation of _configurableOptionNames(), "
            msg += "must return a list of strings"
            raise TypeError(msg)
        for optionName in optionNames:
            if not isinstance(optionName, str):
                msg = "Improper implementation of _configurableOptionNames(), "
                msg += "must return a list of strings"
                raise TypeError(msg)
            # call _optionDefaults to make sure it doesn't throw an exception
            self._optionDefaults(optionName)

        # _exposedFunctions
        exposedFunctions = self._exposedFunctions()
        if exposedFunctions is None or not isinstance(exposedFunctions, list):
            msg = "Improper implementation of _exposedFunctions(), must "
            msg += "return a list of methods to be bundled with TrainedLearner"
            raise TypeError(msg)
        for exposed in exposedFunctions:
            # is callable
            if not hasattr(exposed, '__call__'):
                msg = "Improper implementation of _exposedFunctions, each "
                msg += "member of the return must have __call__ attribute"
                raise TypeError(msg)
            # has name attribute
            if not hasattr(exposed, '__name__'):
                msg = "Improper implementation of _exposedFunctions, each "
                msg += "member of the return must have __name__ attribute"
                raise TypeError(msg)
            # takes self as attribute
            (args, _, _, _) = inspectArguments(exposed)
            if args[0] != 'self':
                msg = "Improper implementation of _exposedFunctions each "
                msg += "member's first argument must be 'self', interpreted "
                msg += "as a TrainedLearner"
                raise TypeError(msg)


    @property
    def optionNames(self):
        """
        TODO
        """
        return copy.copy(self._configurableOptionNames())


    def isAlias(self, name):
        """
        Determine if the name is an accepted alias for this interface.

        Parameters
        ----------
        name : str
            An interface name as a string

        Returns
        -------
        bool
            True if the name is a accepted alias, False otherwise.
        """
        return name.lower() == self.getCanonicalName().lower()


    @captureOutput
    def trainAndApply(self, learnerName, trainX, trainY=None, testX=None,
                      arguments=None, output=None, scoreMode='label'):
        """
        Train a model and apply it to the test data.

        The learner will be trained using the training data, then
        prediction, transformation, etc. as appropriate to the learner
        will be applied to the test data and returned.

        Parameters
        ----------
        learnerName : str
            Name of the learner to be called, in the form
            'package.learner'
        trainX: nimble Base object
            Data to be used for training.
        trainY: identifier, nimble Base object
            A name or index of the feature in ``trainX`` containing the
            labels or another nimble Base object containing the labels
            that correspond to ``trainX``.
        testX : nimble Base object
            data set on which the trained learner will be applied (i.e.
            performing prediction, transformation, etc. as appropriate
            to the learner).
        arguments : dict
            Mapping argument names (strings) to their values, to be used
            during training and application. eg. {'dimensions':5, 'k':5}
            To make use of multiple permutations, specify different
            values for a parameter as a tuple. eg. {'k': (1,3,5)} will
            generate an error score for  the learner when the learner
            was passed all three values of ``k``, separately. These will
            be merged with kwarguments for the learner.
        output : str
            The kind of nimble Base object that the output of this
            function should be in. Any of the normal string inputs to
            the createData ``returnType`` parameter are accepted here.
            Alternatively, the value 'match' will indicate to use the
            type of the ``trainX`` parameter.
        scoreMode : str
            In the case of a classifying learner, this specifies the
            type of output wanted: 'label' if we class labels are
            desired, 'bestScore' if both the class label and the score
            associated with that class are desired, or 'allScores' if a
            matrix containing the scores for every class label are
            desired.

        Returns
        -------
        results
            The resulting output of applying learner.
        """
        if testX is None:
            if isinstance(trainY, (six.string_types, int, numpy.integer)):
                testX = trainX.copy()
                testX.features.delete(trainY, useLog=False)
            else:
                testX = trainX
        learner = self.train(learnerName, trainX, trainY, arguments=arguments)
        # call TrainedLearner's apply method
        # (which is already wrapped to perform transformation)
        ret = learner.apply(testX, {}, output, scoreMode, useLog=False)

        return ret


    @captureOutput
    def trainAndTest(self, learnerName, trainX, trainY, testX, testY,
                     performanceFunction, arguments=None, output='match',
                     scoreMode='label', **kwarguments):
        """
        Train a model and get the results of its performance.

        Uses cross validation to generate a performance score for the
        algorithm, given the particular argument permutation. The
        argument permutation that performed best cross validating over
        the training data is then used as the lone argument for training
        on the whole training data set. Finally, the learned model
        generates predictions for the testing set, an the performance
        of those predictions is calculated and returned. If no
        additional arguments are supplied via arguments, then
        the result is the performance of the algorithm with default
        arguments on the testing data.

        Parameters
        ----------
        learnerName : str
            Name of the learner to be called, in the form
            'package.learner'
        trainX: nimble Base object
            Data to be used for training.
        trainY : identifier, nimble Base object
            * identifier - The name or index of the feature in
              ``trainX`` containing the labels.
            * nimble Base object - contains the labels that correspond
              to ``trainX``.
        testX: nimble Base object
            Data to be used for testing.
        testY : identifier, nimble Base object
            * identifier - A name or index of the feature in ``testX``
              containing the labels.
            * nimble Base object - contains the labels that correspond
              to ``testX``.
        performanceFunction : function
            If cross validation is triggered to select from the given
            argument set, then this function will be used to generate a
            performance score for the run. Function is of the form:
            def func(knownValues, predictedValues).
            Look in nimble.calculate for pre-made options. Default is
            None, since if there is no parameter selection to be done,
            it is not used.
        arguments : dict
            Mapping argument names (strings) to their values, to be used
            during training and application. eg. {'dimensions':5, 'k':5}
            To make use of multiple permutations, specify different
            values for a parameter as a tuple. eg. {'k': (1,3,5)} will
            generate an error score for  the learner when the learner
            was passed all three values of ``k``, separately. These will
            be merged with kwarguments for the learner.
        output : str
            The kind of nimble Base object that the output of this
            function should be in. Any of the normal string inputs to
            the createData ``returnType`` parameter are accepted here.
            Alternatively, the value 'match' will indicate to use the
            type of the ``trainX`` parameter.
        scoreMode : str
            In the case of a classifying learner, this specifies the
            type of output wanted: 'label' if we class labels are
            desired, 'bestScore' if both the class label and the score
            associated with that class are desired, or 'allScores' if a
            matrix containing the scores for every class label are
            desired.
        kwarguments
            Keyword arguments specified variables that are passed to the
            learner. To make use of multiple permutations, specify
            different values for parameters as a tuple.
            eg. arg1=(1,2,3), arg2=(4,5,6) which correspond to
            permutations/argument states with one element from arg1 and
            one element from arg2, such that an example generated
            permutation/argument state would be ``arg1=2, arg2=4``.
            Will be merged with ``arguments``.

        Returns
        -------
        performance
            The calculated value of the ``performanceFunction`` after
            the test.
        """
        learner = self.train(learnerName, trainX, trainY, arguments=arguments)
        # call TrainedLearner's test method
        # (which is already wrapped to perform transformation)
        ret = learner.test(testX, testY, performanceFunction, {}, output,
                           scoreMode, useLog=False)

        return ret


    @captureOutput
    def train(self, learnerName, trainX, trainY=None, arguments=None,
              multiClassStrategy='default', crossValidationResults=None):
        """
        Fit the learner model using training data.

        learnerName : str
            Name of the learner to be called, in the form
            'package.learner'
        trainX: nimble Base object
            Data to be used for training.
        trainY: identifier, nimble Base object
            A name or index of the feature in ``trainX`` containing the
            labels or another nimble Base object containing the labels
            that correspond to ``trainX``.
        multiClassStrategy : str
            May only be 'default' 'OneVsAll' or 'OneVsOne'
        arguments : dict
            Mapping argument names (strings) to their values, to be used
            during training and application. eg. {'dimensions':5, 'k':5}
            To make use of multiple permutations, specify different
            values for a parameter as a tuple. eg. {'k': (1,3,5)} will
            generate an error score for  the learner when the learner
            was passed all three values of ``k``, separately.
        useLog : bool, None
            Local control for whether to send results/timing to the
            logger. If None (default), use the value as specified in the
            "logger" "enabledByDefault" configuration option. If True,
            send to the logger regardless of the global option. If False,
            do **NOT** send to the logger, regardless of the global
            option.
        """
        if multiClassStrategy != 'default':
            #if we need to do multiclassification by ourselves
            trialResult = checkClassificationStrategy(self, learnerName,
                                                      arguments)
            #1 VS All
            if multiClassStrategy == 'OneVsAll' and trialResult != 'OneVsAll':
                #Remove true labels from from training set, if not separated
                if isinstance(trainY, (str, numbers.Integral)):
                    trainX = trainX.copy()
                    trainY = trainX.features.extract(trainY, useLog=False)

                # Get set of unique class labels
                labelVector = trainY.copy()
                labelVector.transpose(useLog=False)
                labelVectorToList = labelVector.copy(to="python list")[0]
                labelSet = list(set(labelVectorToList))

                # For each class label in the set of labels:  convert the true
                # labels in trainY into boolean labels (1 if the point
                # has 'label', 0 otherwise.)  Train a classifier with the
                # processed labels and get predictions on the test set.
                trainedLearners = []
                for label in labelSet:
                    relabeler.__defaults__ = (label,)
                    trainLabels = trainY.points.calculate(relabeler,
                                                          useLog=False)
                    trainedLearner = self._train(
                        learnerName, trainX, trainLabels, arguments=arguments)
                    trainedLearner.label = label
                    trainedLearners.append(trainedLearner)

                return TrainedLearners(trainedLearners, 'OneVsAll', labelSet)

            #1 VS 1
            if multiClassStrategy == 'OneVsOne' and trialResult != 'OneVsOne':
                # want data and labels together in one object for this method
                if isinstance(trainY, nimble.data.Base):
                    trainX = trainX.copy()
                    trainX.features.add(trainY, useLog=False)
                    trainY = len(trainX.features) - 1

                # Get set of unique class labels, then generate list of all
                # 2-combinations of class labels
                labelVector = trainX.features.copy([trainY])
                labelVector.transpose(useLog=False)
                labelVectorToList = labelVector.copy(to="python list")[0]
                labelSet = list(set(labelVectorToList))
                labelPairs = generateAllPairs(labelSet)

                # For each pair of class labels: remove all points with one of
                # those labels, train a classifier on those points, get
                # predictions based on that model, and put the points back into
                # the data object
                trainedLearners = []
                for pair in labelPairs:
                    #get all points that have one of the labels in pair
                    pairData = trainX.points.extract(
                        lambda point: point[trainY] in pair, useLog=False)
                    pairTrueLabels = pairData.features.extract(trainY,
                                                               useLog=False)
                    trainedLearners.append(
                        self._train(
                            learnerName, pairData.copy(),
                            pairTrueLabels.copy(), arguments=arguments)
                        )
                    pairData.features.add(pairTrueLabels, useLog=False)
                    trainX.points.add(pairData, useLog=False)

                return TrainedLearners(trainedLearners, 'OneVsOne', labelSet)

        # separate training data / labels if needed
        if isinstance(trainY, (six.string_types, int, numpy.int64)):
            trainX = trainX.copy()
            trainY = trainX.features.extract(toExtract=trainY, useLog=False)
        return self._train(learnerName, trainX, trainY, arguments,
                           crossValidationResults)


    @captureOutput
    def _train(self, learnerName, trainX, trainY=None, arguments=None,
               crossValidationResults=None):
        packedBackend = self._trainBackend(learnerName, trainX, trainY,
                                           arguments)
        trainedBackend, transformedInputs, customDict = packedBackend

        has2dOutput = False
        outputData = trainX if trainY is None else trainY
        if isinstance(outputData, nimble.data.Base):
            has2dOutput = len(outputData.features) > 1
        elif isinstance(outputData, (list, tuple)):
            has2dOutput = len(outputData) > 1
        inputs = (trainX, trainY, arguments)
        # encapsulate into TrainedLearner object
        return TrainedLearner(learnerName, inputs, transformedInputs,
                              customDict, trainedBackend, self, has2dOutput,
                              crossValidationResults)


    def _confirmValidLearner(self, learnerName):
        allLearners = self.listLearners()
        if not learnerName in allLearners:
            msg = learnerName
            msg += " is not the name of a learner exposed by this interface"
            raise InvalidArgumentValue(msg)
        learnerCall = self.findCallable(learnerName)
        if learnerCall is None:
            msg = learnerName + " was not found in this package"
            raise InvalidArgumentValue(msg)


    def _trainBackend(self, learnerName, trainX, trainY, arguments):
        ### PLANNING ###

        # verify the learner is available
        self._confirmValidLearner(learnerName)

        # validate argument distributions
        groupedArgsWithDefaults = self._validateArgumentDistribution(
            learnerName, arguments)

        ### INPUT TRANSFORMATION ###
        # recursively work through arguments,
        # doing in-package object instantiation
        instantiatedInputs = self._instantiateArguments(
            learnerName, groupedArgsWithDefaults)

        # the scratch space dictionary that the package implementor may use to
        # pass information between I/O transformation, the trainer and applier
        customDict = {}

        # execute interface implementor's input transformation.
        transformedInputs = self._inputTransformation(
            learnerName, trainX, trainY, None, instantiatedInputs, customDict)
        transTrainX, transTrainY, _, transArguments = transformedInputs

        ### LEARNER CREATION / TRAINING ###

        # train the instantiated learner
        trainedBackend = self._trainer(learnerName, transTrainX, transTrainY,
                                       transArguments, customDict)

        return (trainedBackend, transformedInputs, customDict)


    def setOption(self, option, value):
        """
        TODO
        """
        if option not in self.optionNames:
            msg = str(option)
            msg += " is not one of the accepted configurable option names"
            raise InvalidArgumentValue(msg)

        nimble.settings.set(self.getCanonicalName(), option, value)


    def getOption(self, option):
        """
        TODO
        """
        if option not in self.optionNames:
            msg = str(option)
            msg += " is not one of the accepted configurable option names"
            raise InvalidArgumentValue(msg)

        # empty string is the sentinal value indicating that the configuration
        # file has an option of that name, but the nimble user hasn't set a
        # value for it.
        ret = ''
        try:
            ret = nimble.settings.get(self.getCanonicalName(), option)
        except Exception:
            # it is possible that the config file doesn't have an option of
            # this name yet. Just pass through and grab the hardcoded default
            pass
        if ret == '':
            ret = self._optionDefaults(option)
        return ret


    def _validateArgumentDistribution(self, learnerName, arguments):
        """
        We check that each call has all the needed arguments, that in
        total we are using each argument only once, and that we use them
        all.

        Returns
        -------
        A copy of the arguments
            These have been arranged for easy instantiation.
        """
        if arguments is None:
            arguments = []
        baseCallName = learnerName
        possibleParamSets = self.getLearnerParameterNames(learnerName)
        possibleDefaults = self.getLearnerDefaultValues(learnerName)
        bestIndex = self._chooseBestParameterSet(possibleParamSets,
                                                 possibleDefaults, arguments)

        neededParams = possibleParamSets[bestIndex]
        availableDefaults = possibleDefaults[bestIndex]
        available = copy.deepcopy(arguments)

        ret, _ = self._validateArgumentDistributionHelper(
            baseCallName, neededParams, availableDefaults, available, False,
            arguments)
        return ret

    def _isInstantiable(self, val, hasDefault, defVal):
        if hasDefault and isinstance(defVal, six.string_types):
            return False

        if isinstance(val, six.string_types):
            tmpCallable = self.findCallable(val)

            # if tmpCallable returned something, so long as it isn't a function
            # or a method, it should be instantiable
            isNone = tmpCallable is None
            isMethod = inspect.ismethod(tmpCallable)
            isFunction = inspect.isfunction(tmpCallable)
            if not isNone and not isMethod and not isFunction:
                return True

        return False

    def _validateArgumentDistributionHelper(
            self, currCallName, currNeededParams, currDefaults, available,
            sharedPool, original):
        """
        Recursive function for actually performing
        _validateArgumentDistribution. Will recurse when encountering
        shorthand for making in package calls, where the desired
        arguments are in another dictionary.
        """
        ret = {}
        # key: key value in ret for accessing appropriate subargs set
        # value: list of key value pair to replace in that set
        delayedAllocations = {None: []}
        # dict where the key matches the param name of the thing that will be
        # instantiated, and the value is a triple, consisting of the the
        # avaiable value, the values consused from available, and the additions
        # to delayedAllocations
        delayedInstantiations = {}
        #work through this level's needed parameters
        for paramName in currNeededParams:
            # is param actually there? Is there a default associated with it?
            present = paramName in available
            hasDefault = paramName in currDefaults

            # In each conditional, we have three main tasks: identifying what
            # values will be used, book keeping for that value (removal,
            # delayed allocation / instantiation), and adding values to ret
            if present and hasDefault:
                paramValue = available[paramName]
                paramDefault = currDefaults[paramName]
                addToDelayedIfNeeded = True
                if (self._isInstantiable(paramValue, True, paramDefault)
                        or self._isInstantiable(
                            paramDefault, True, paramDefault)):
                    availableBackup = copy.deepcopy(available)
                    allocationsBackup = copy.deepcopy(delayedAllocations)

                if self._isInstantiable(paramDefault, True, paramDefault):
                    # try recursive call using default value
                    try:
                        self._setupValidationRecursiveCall(
                            paramDefault, available, ret, delayedAllocations,
                            original)
                    except Exception:
                    # try recursive call with actual value and copied available
                        available = availableBackup
                        self._setupValidationRecursiveCall(
                            paramValue, available, ret, delayedAllocations,
                            original)
                        del available[paramName]
                        addToDelayedIfNeeded = False
                else:
                    ret[paramName] = paramDefault

                if not self._isInstantiable(paramValue, True, paramDefault):
                    # mark to use real value if it isn't allocated elsewhere
                    delayedAllocations[None].append((paramName, paramValue))
                else:
                    if addToDelayedIfNeeded:
                        availableChanges = {}
                        for keyBackup in availableBackup:
                            valueBackup = availableBackup[keyBackup]
                            if keyBackup not in available:
                                availableChanges[keyBackup] = valueBackup
                        delayedInstantiations[paramName] = (
                            available[paramName], availableChanges,
                            allocationsBackup)

            elif present and not hasDefault:
                paramValue = available[paramName]
                # is it something that needs to be instantiated and therefore
                # needs params of its own?
                if self._isInstantiable(paramValue, False, None):
                    self._setupValidationRecursiveCall(paramValue, available,
                                                       ret, delayedAllocations,
                                                       original)
                del available[paramName]
                ret[paramName] = paramValue
            elif not present and hasDefault:
                paramValue = currDefaults[paramName]
                # is it something that needs to be instantiated and therefore
                # needs params of its own?
                # TODO is findCallable really most reliable trigger for this?
                # maybe we should check that you can get params from it too
                # if isInstantiable(paramValue, True, paramValue):
                #    self._setupValidationRecursiveCall(
                #        paramValue, available, ret, delayedAllocations,
                #        original)
                ret[paramName] = currDefaults[paramName]
            # not present and no default
            else:
                if currCallName in self.listLearners():
                    subParamGroup = self.getLearnerParameterNames(currCallName)
                else:
                    subParamGroup = self._getParameterNames(currCallName)

                msg = "MISSING LEARNING PARAMETER! "
                msg += "When trying to validate arguments for " + currCallName
                msg += ", we couldn't find a value for the parameter named "
                msg += "'" + str(paramName) + "'. "
                msg += "The allowed parameters were: "
                msg += prettyListString(currNeededParams, useAnd=True)
                msg += ". These were choosen as the best guess given the "
                msg += "inputs out of the following (numbered) list of "
                msg += "possible parameter sets: "
                msg += prettyListString(subParamGroup, numberItems=True,
                                        itemStr=prettyListString)

                if len(currDefaults) == 0:
                    msg += ". Out of the allowed parameters, all required "
                    msg += "values specified by the user"
                else:
                    msg += ". Out of the allowed parameters, the following "
                    msg += "could be omited, which would result in the "
                    msg += "associated default value being used: "
                    msg += prettyDictString(currDefaults, useAnd=True)

                if len(original) == 0:
                    msg += ". However, no arguments were inputed."
                else:
                    msg += ". The full mapping of inputs actually provided "
                    msg += "was: " + prettyDictString(original) + ". "

                raise InvalidArgumentValue(msg)

        # if this pool of arguments is not shared, then this is the last
        # subcall, and we can finalize the allocations
        if not sharedPool:
            # work through list of instantiable arguments which were
            # tentatively called using defaults
            for key in delayedInstantiations.keys():
                (value, used, _) = delayedInstantiations[key]
                # check to see if it is still in available
                if key in available:
                    # undo the changes made by the default call
                    used.update(available)
                    # make recursive call instead with the actual value
                    #try:
                    self._setupValidationRecursiveCall(value, used, ret,
                                                       delayedAllocations,
                                                       original)
                    available = used
                    ret[key] = value
                    del available[key]
                #except:
                # if fail, keep the results of the call with the default
                #	pass

            # work through a list of possible keys for delayedAllocations dict,
            # if there are allocations associated with that key, perform them.
            for possibleKey in delayedAllocations.keys():
                changesList = delayedAllocations[possibleKey]
                for (k, v) in changesList:
                    if k in available:
                        if possibleKey is None:
                            ret[k] = v
                        else:
                            ret[possibleKey][k] = v
                        del available[k]

            # at this point, everything should have been used and then removed.
            if len(available) != 0:
                if currCallName in self.listLearners():
                    subParamGroup = self.getLearnerParameterNames(currCallName)
                else:
                    subParamGroup = self._getParameterNames(currCallName)

                msg = "EXTRA LEARNER PARAMETER! "
                msg += "When trying to validate arguments for "
                msg += currCallName + ", the following list of parameter "
                msg += "names were not matched: "
                msg += prettyListString(list(available.keys()), useAnd=True)
                msg += ". The allowed parameters were: "
                msg += prettyListString(currNeededParams, useAnd=True)
                msg += ". These were choosen as the best guess given the "
                msg += "inputs out of the following (numbered) list of "
                msg += "possible parameter sets: "
                msg += prettyListString(subParamGroup, numberItems=True,
                                        itemStr=prettyListString)
                msg += ". The full mapping of inputs actually provided was: "
                msg += prettyDictString(original) + ". "

                raise InvalidArgumentValue(msg)

            delayedAllocations = {}

        return (ret, delayedAllocations)

    def _setupValidationRecursiveCall(self, paramValue, available, callingRet,
                                      callingAllocations, original):
        # are the params for this value in a restricted argument pool?
        if paramValue in available:
            subSource = available[paramValue]
            subShared = False
            # We can and should do this here because if there is ever another
            # key with paramVale as the value, then it will be functionally
            # equivalent to save these args for then as it would be to use them
            # here. So, we do the easy thing, and consume them now.
            del available[paramValue]
        # else, they're in the main, shared, pool
        else:
            subSource = available
            subShared = True

        # where we get the wanted parameter set from depends on the kind of
        # thing that we need to instantiate
        if paramValue in self.listLearners():
            subParamGroup = self.getLearnerParameterNames(paramValue)
            subDefaults = self.getLearnerDefaultValues(paramValue)
        else:
            subParamGroup = self._getParameterNames(paramValue)
            subDefaults = self._getDefaultValues(paramValue)

        bestIndex = self._chooseBestParameterSet(subParamGroup, subDefaults,
                                                 subSource)
        subParamGroup = subParamGroup[bestIndex]
        subDefaults = subDefaults[bestIndex]

        (ret, allocations) = self._validateArgumentDistributionHelper(
            paramValue, subParamGroup, subDefaults, subSource, subShared,
            original)

        # integrate the returned values into the state of the calling frame
        callingRet[paramValue] = ret
        if subShared:
            for pair in allocations[None]:
                if paramValue not in callingAllocations:
                    callingAllocations[paramValue] = []
                callingAllocations[paramValue].append(pair)


    def _instantiateArguments(self, learnerName, arguments):
        """
        Recursively consumes the contents of the arguments parameter,
        checking for ones that need to be instantiated using in-package
        calls, and performing that action if needed. Returns a new
        dictionary with the same contents as 'arguments', except with
        the replacement of in-package objects for their string names.
        """
        toProcess = copy.deepcopy(arguments)
        return self._instantiateArgumentsHelper(toProcess)

    def _instantiateArgumentsHelper(self, toProcess):
        """
        Recursive function for actually performing
        _instantiateArguments. Will recurse when encountering shorthand
        for making in package calls, where the desired arguments are in
        another dictionary.
        """
        ignoreKeys = []
        ret = {}
        for paramName in toProcess:
            paramValue = toProcess[paramName]
            if isinstance(paramValue, six.string_types):
                ignoreKeys.append(paramValue)
                toCall = self.findCallable(paramValue)
                # if we can find an object for it, and we've prepped the
                # arguments, then we actually instantiate an object
                if toCall is not None and paramValue in toProcess:
                    subInitParams = toProcess[paramValue]
                    if subInitParams is None:
                        ret[paramName] = paramValue
                        continue
                    instantiatedParams = self._instantiateArgumentsHelper(
                        subInitParams)
                    paramValue = toCall(**instantiatedParams)

            ret[paramName] = paramValue

        # for key in ignoreKeys:
        #     if key in ret:
        #         del ret[key]

        return ret

    def _chooseBestParameterSet(self, possibleParamsSets, matchingDefaults,
                                arguments):
        success = False
        missing = []
        bestParams = []
        nonDefaults = []
        length = len(possibleParamsSets)
        if length == 1:
            return 0

        for i in range(length):
            missing.append([])
        bestIndex = None
        for i in range(length):
            currParams = possibleParamsSets[i]
            currDefaults = matchingDefaults[i]
            nonDefaults.append([])
            allIn = True
            for param in currParams:
                if param not in currDefaults:
                    nonDefaults[i].append(param)
                if param not in arguments and param not in currDefaults:
                    allIn = False
                    missing[i].append(param)
            if allIn and len(currParams) >= len(bestParams):
                bestIndex = i
                success = True
        if not success:
            msg = "MISSING LEARNING PARAMETER(S)! "
            msg += "When trying to validate arguments, "
            msg += "we must pick the set of required parameters that best "
            msg += "match the given input. However, from each possible "
            msg += "(numbered) parameter set, the following parameter names "
            msg += "were missing "
            msg += prettyListString(missing, numberItems=True,
                                    itemStr=prettyListString)
            msg += ". The following lists the required names in each of the "
            msg += "possible (numbered) parameter sets: "
            msg += prettyListString(nonDefaults, numberItems=True,
                                    itemStr=prettyListString)
            if len(arguments) == 0:
                msg += ". However, no arguments were inputed."
            else:
                msg += ". The full mapping of inputs actually provided was: "
                msg += prettyDictString(arguments) + ". "

            raise InvalidArgumentValue(msg)

        return bestIndex

    def _getMethodArguments(self, argNames, newArguments, storedArguments):
        applyArgs = {}
        invalidArguments = []
        for arg, value in newArguments.items():
            # valid argument change
            if arg in argNames and arg in storedArguments :
                applyArgs[arg] = value
            # not a valid argument for method
            else:
                invalidArguments.append(arg)
        if invalidArguments:
            msg = "EXTRA PARAMETER! "
            if argNames:
                msg += "The following parameter names cannot be applied: "
                msg += prettyListString(invalidArguments, useAnd=True)
                msg += ". The allowed parameters are: "
                msg += prettyListString(argNames, useAnd=True)
            else:
                msg += "No parameters are accepted for this operation"
            raise InvalidArgumentValue(msg)

        # use stored values for any remaining arguments
        for arg in argNames:
            if arg not in applyArgs:
                applyArgs[arg] = storedArguments[arg]

        return applyArgs


    ##############################################
    ### CACHING FRONTENDS FOR ABSTRACT METHODS ###
    ##############################################

    @captureOutput
    def listLearners(self):
        """
        Return a list of all learners callable through this interface.
        """
        isCustom = isinstance(self, nimble.interfaces.CustomLearnerInterface)
        if self._listLearnersCached is None:
            ret = self._listLearnersBackend()
            if not isCustom:
                self._listLearnersCached = ret
        else:
            ret = self._listLearnersCached
        return ret

    @captureOutput
    @cacheWrapper
    def findCallable(self, name):
        """
        Find reference to the callable with the given name.

        Parameters
        ----------
        name : str
            The name of the callable.

        Returns
        -------
        Reference to in-package function or constructor.
        """
        return self._findCallableBackend(name)

    @cacheWrapper
    def _getParameterNames(self, name):
        """
        Find params for instantiation and function calls.

        Parameters
        ----------
        name : str
            The name of the class or function.

        Returns
        -------
        List of list of param names to make the chosen call.
        """
        return self._getParameterNamesBackend(name)

    @captureOutput
    @cacheWrapper
    def getLearnerParameterNames(self, learnerName):
        """
        Find learner parameter names for a trainAndApply() call.

        Parameters
        ----------
        learnerName : str
            The name of the learner.

        Returns
        -------
        List of list of param names
        """
        return self._getLearnerParameterNamesBackend(learnerName)

    @cacheWrapper
    def _getDefaultValues(self, name):
        """
        Find default values.

        Parameters
        ----------
        name : str
            The name of the class or function.

        Returns
        -------
        List of dict of param names to default values.
        """
        return self._getDefaultValuesBackend(name)

    @captureOutput
    @cacheWrapper
    def getLearnerDefaultValues(self, learnerName):
        """
        Find learner default parameter values for trainAndApply() call.

        Parameters
        ----------
        learnerName : str
            The name of the learner.

        Returns
        -------
        List of dict of param names to default values
        """
        return self._getLearnerDefaultValuesBackend(learnerName)

    ########################
    ### ABSTRACT METHODS ###
    ########################

    @abc.abstractmethod
    def accessible(self):
        """
        Determine the accessibility of the underlying interface package.

        Returns
        -------
        bool
            True if the package currently accessible, False otherwise.
        """
        pass

    @abc.abstractmethod
    def getCanonicalName(self):
        """
        The string name that will uniquely identify this interface.

        Returns
        -------
        str
            The canonical name for this interface.
        """
        pass

    @abc.abstractmethod
    def _listLearnersBackend(self):
        pass

    @abc.abstractmethod
    def _findCallableBackend(self, name):

        pass

    @abc.abstractmethod
    def _getParameterNamesBackend(self, name):
        pass

    @abc.abstractmethod
    def _getLearnerParameterNamesBackend(self, learnerName):
        pass

    @abc.abstractmethod
    def _getDefaultValuesBackend(self, name):
        pass

    @abc.abstractmethod
    def _getLearnerDefaultValuesBackend(self, learnerName):
        pass

    @abc.abstractmethod
    def learnerType(self, name):
        """
        Returns a string referring to the action the learner takes out
        of the possibilities: classifier, regressor, featureSelection,
        dimensionalityReduction
        TODO
        """
        pass

    @abc.abstractmethod
    def _getScores(self, learnerName, learner, testX, newArguments,
                   storedArguments, customDict):
        """
        If the learner is a classifier, then return the scores for each
        class on each data point, otherwise raise an exception.
        """
        pass

    @abc.abstractmethod
    def _getScoresOrder(self, learner):
        """
        If the learner is a classifier, then return a list of the the
        labels corresponding to each column of the return from
        getScores.
        """
        pass

    @abc.abstractmethod
    def _inputTransformation(self, learnerName, trainX, trainY, testX,
                             arguments, customDict):
        """
        Method called before any package level function which transforms
        all parameters provided by a nimble user.

        trainX, trainY, and testX are filled with the values of the
        parameters of the same name to a call to trainAndApply() or
        train() and are sometimes empty when being called by other
        functions. For example, a call to apply() will have trainX and
        trainY be None. The arguments parameter is a dictionary mapping
        names to values of all other parameters associated with the
        learner, each of which may need to be processed.

        The return value of this function must be a tuple mirroring the
        structure of the inputs. Specifically, four values are required:
        the transformed versions of trainX, trainY, testX, and arguments
        in that specific order.
        """
        pass

    @abc.abstractmethod
    def _outputTransformation(self, learnerName, outputValue,
                              transformedInputs, outputType, outputFormat,
                              customDict):
        """
        Method called before any package level function which transforms
        the returned value into a format appropriate for a nimble user.
        """
        pass

    @abc.abstractmethod
    def _trainer(self, learnerName, trainX, trainY, arguments, customDict):
        """
        Build a learner and perform training with the given data.

        Parameters
        ----------
        learnerName : str
            The name of the learner.
        trainX : nimble.data.Base
            The training data.
        trainY : nimble.data.Base
            The training labels.
        arguments : dict
            The transformed arguments.
        customDict : TODO

        Returns
        -------
        An in package object to be wrapped by a TrainedLearner object.
        """
        pass

    @abc.abstractmethod
    def _incrementalTrainer(self, learner, trainX, trainY, arguments,
                            customDict):
        """
        Extend the training of an already trained online learner.

        Parameters
        ----------
        learnerName : str
            The name of the learner.
        trainX : nimble.data.Base
            The training data.
        trainY : nimble.data.Base
            The training labels.
        arguments : dict
            The transformed arguments.
        customDict : TODO

        Returns
        -------
        The learner after this batch of training.
        """
        pass


    @abc.abstractmethod
    def _applier(self, learnerName, learner, testX, newArguments,
                 storedArguments, customDict):
        """
        Perform testing/prediction on the test set using TrainedLearner.

        Parameters
        ----------
        learnerName : str
            A TrainedLearner object that can be tested on.
        testX : nimble.data.Base
            The testing data.
        arguments : dict
            The transformed arguments.
        customDict : TODO

        Returns
        -------
        nimble friendly results.
        """
        pass


    @abc.abstractmethod
    def _getAttributes(self, learnerBackend):
        """
        Returns whatever attributes might be available for the given
        learner. For example, in the case of linear regression, TODO
        """
        pass

    @abc.abstractmethod
    def _optionDefaults(self, option):
        """
        Define package default values that will be used for as long as a
        default value hasn't been registered in the nimble configuration
        file. For example, these values will always be used the first
        time an interface is instantiated.
        """
        pass


    @abc.abstractmethod
    def _configurableOptionNames(self):
        """
        Returns a list of strings, where each string is the name of a
        configurable option of this interface whose value will be stored
        in nimble's configuration file.
        """
        pass

    @abc.abstractmethod
    def _exposedFunctions(self):
        """
        Returns a list of references to functions which are to be
        wrapped in I/O transformation, and exposed as attributes of all
        TrainedLearner objects returned by this interface's train()
        function. If None, or an empty list is returned, no functions
        will be exposed. Each function in this list should be a python
        function, the inspect module will be used to retrieve argument
        names, and the value of the function's __name__ attribute will
        be its name in TrainedLearner.
        """
        pass

    @abc.abstractmethod
    def version(self):
        """
        The version of the package accessible to the interface.

        Returns
        -------
        str
            The version of this interface as a string.
        """
        pass

##################
# TrainedLearner #
##################

class TrainedLearner(object):
    """
    Container for a learner model that has been trained. Provides
    methods for applying and testing the model.

    Parameters
    ----------
    learnerName : str
        The name of the learner used in the backend.
    arguments : dict
        Reference to the original arguments parameter to the
        trainAndApply() function.
    transformedArguments : tuple
        Contains the return value of _inputTransformation() that was
        called when training the learner in the backend.
    customDict : dict
        Reference to the customizable dictionary that is passed to I/O
        transformation, training and applying a learner.
    backend : object
        The return value from _trainer(), a reference to some object
        that is to be used by the package implementor during
        application.
    interfaceObject : nimble.interfaces.UniversalInterface
        A reference to the subclass of UniversalInterface from which
        this TrainedLearner is being instantiated.
    has2dOutput : bool
        True if output will be 2-dimensional, False assumes the output
        will be 1-dimensional.
    """
    def __init__(self, learnerName, inputs, transformedInputs, customDict,
                 backend, interfaceObject, has2dOutput,
                 crossValidationResults):
        """
        Initialize the object wrapping the trained learner stored in
        backend, and setting up the object methods that may be used to
        modify or query the backend trained learner.
        """
        self.learnerName = learnerName
        self.trainX = inputs[0]
        self.trainY = inputs[1]
        self.arguments = inputs[2]
        self.transformedTrainX = transformedInputs[0]
        self.transformedTrainY = transformedInputs[1]
        self.transformedArguments = transformedInputs[3]
        self.customDict = customDict
        self.backend = backend
        self.interface = interfaceObject
        self.has2dOutput = has2dOutput
        self.crossValidation = crossValidationResults

        exposedFunctions = self.interface._exposedFunctions()
        for exposed in exposedFunctions:
            methodName = getattr(exposed, '__name__')
            (args, _, _, _) = inspectArguments(exposed)
            doc = 'Wrapped version of the ' + methodName + ' function where '
            if 'trainedLearner' in args:
                wrapped = functools.partial(exposed, trainedLearner=self)
                doc += 'the "trainedLearner" parameter has been fixed as this '
                doc += 'object, and '
            else:
                wrapped = functools.partial(exposed)
            doc += 'the "self" parameter has been fixed to be '
            doc += str(interfaceObject)
            wrapped.__doc__ = doc
            setattr(self, methodName, wrapped)

    @captureOutput
    def test(self, testX, testY, performanceFunction, arguments=None,
             output='match', scoreMode='label', useLog=None, **kwarguments):
        """
        Evaluate the performance of the trained learner.

        Evaluation of predictions of ``testX`` using the argument
        ``performanceFunction`` to do the evaluation. Equivalent to
        having called ``trainAndTest``, as long as the data and
        parameter setup for training was the same.

        Parameters
        ----------
        testX : nimble.data.Base
            The object containing the test data.
        testY : identifier, nimble Base object
            * identifier - A name or index of the feature in ``testX``
              containing the labels.
            * nimble Base object - contains the labels that correspond
              to ``testX``.
        performanceFunction : function
            If cross validation is triggered to select from the given
            argument set, then this function will be used to generate a
            performance score for the run. Function is of the form:
            def func(knownValues, predictedValues).
            Look in nimble.calculate for pre-made options. Default is
            None, since if there is no parameter selection to be done,
            it is not used.
        arguments : dict
            Mapping argument names (strings) to their values, to be used
            during training and application. eg. {'dimensions':5, 'k':5}
            To make use of multiple permutations, specify different
            values for a parameter as a tuple. eg. {'k': (1,3,5)} will
            generate an error score for  the learner when the learner
            was passed all three values of ``k``, separately. These will
            be merged with kwarguments for the learner.
        output : str
            The kind of nimble Base object that the output of this
            function should be in. Any of the normal string inputs to
            the createData ``returnType`` parameter are accepted here.
            Alternatively, the value 'match' will indicate to use the
            type of the ``trainX`` parameter.
        scoreMode : str
            In the case of a classifying learner, this specifies the
            type of output wanted: 'label' if we class labels are
            desired, 'bestScore' if both the class label and the score
            associated with that class are desired, or 'allScores' if a
            matrix containing the scores for every class label are
            desired.
        useLog : bool, None
            Local control for whether to send results/timing to the
            logger. If None (default), use the value as specified in the
            "logger" "enabledByDefault" configuration option. If True,
            send to the logger regardless of the global option. If
            False, do **NOT** send to the logger, regardless of the
            global option.
        kwarguments
            Keyword arguments specified variables that are passed to the
            learner. To make use of multiple permutations, specify
            different values for parameters as a tuple.
            eg. arg1=(1,2,3), arg2=(4,5,6) which correspond to
            permutations/argument states with one element from arg1 and
            one element from arg2, such that an example generated
            permutation/argument state would be ``arg1=2, arg2=4``.
            Will be merged with ``arguments``.

        Returns
        -------
        performance
            The calculated value of the ``performanceFunction`` after
            the test.

        See Also
        --------
        nimble.trainAndTest, apply

        Examples
        --------
        TODO
        """
        timer = startTimer(useLog)
        #nimble.helpers._2dOutputFlagCheck(self.has2dOutput, None, scoreMode,
        #                                  multiClassStrategy)
        nimble.helpers._2dOutputFlagCheck(self.has2dOutput, None, scoreMode,
                                          None)

        mergedArguments = _mergeArguments(arguments, kwarguments)
        pred = self.apply(testX, mergedArguments, output, scoreMode,
                          useLog=False)
        performance = nimble.helpers.computeMetrics(testY, None, pred,
                                                 performanceFunction)
        time = stopTimer(timer)

        metrics = {}
        for key, value in zip([performanceFunction], [performance]):
            metrics[key.__name__] = value

        fullName = self.interface.getCanonicalName() + self.learnerName
        # Signature:
        # (nimbleFunction, trainData, trainLabels, testData, testLabels,
        # learnerFunction, arguments, metrics, extraInfo=None, folds=None)
        handleLogging(useLog, 'run', "TrainedLearner.test", trainData=None,
                      trainLabels=None, testData=testX, testLabels=testY,
                      learnerFunction=fullName, arguments=mergedArguments,
                      metrics=metrics, extraInfo=None, time=time)

        return performance

    @captureOutput
    def apply(self, testX, arguments=None, output='match', scoreMode='label',
              useLog=None, **kwarguments):
        """
        Apply the learner to the test data.

        Return the application of this learner to the given test data
        (i.e. performing prediction, transformation, etc. as appropriate
        to the learner). Equivalent to having called ``trainAndApply``,
        as long as the data and parameter setup for training was the
        same.

        Parameters
        ----------
        testX : nimble Base object
            Data set on which the trained learner will be applied (i.e.
            performing prediction, transformation, etc. as appropriate
            to the learner).
        arguments : dict
            Mapping argument names (strings) to their values, to be used
            during training and application. eg. {'dimensions':5, 'k':5}
            To make use of multiple permutations, specify different
            values for a parameter as a tuple. eg. {'k': (1,3,5)} will
            generate an error score for  the learner when the learner
            was passed all three values of ``k``, separately. These will
            be merged with kwarguments for the learner.
        output : str
            The kind of nimble Base object that the output of this
            function should be in. Any of the normal string inputs to
            the createData ``returnType`` parameter are accepted here.
            Alternatively, the value 'match' will indicate to use the
            type of the ``trainX`` parameter.
        scoreMode : str
            In the case of a classifying learner, this specifies the
            type of output wanted: 'label' if we class labels are
            desired, 'bestScore' if both the class label and the score
            associated with that class are desired, or 'allScores' if a
            matrix containing the scores for every class label are
            desired.
        useLog : bool, None
            Local control for whether to send results/timing to the
            logger. If None (default), use the value as specified in the
            "logger" "enabledByDefault" configuration option. If True,
            send to the logger regardless of the global option. If
            False, do **NOT** send to the logger, regardless of the
            global option.
        kwarguments
            Keyword arguments specified variables that are passed to the
            learner. To make use of multiple permutations, specify
            different values for parameters as a tuple.
            eg. arg1=(1,2,3), arg2=(4,5,6) which correspond to
            permutations/argument states with one element from arg1 and
            one element from arg2, such that an example generated
            permutation/argument state would be ``arg1=2, arg2=4``.
            Will be merged with ``arguments``.

        Returns
        -------
        results
            The resulting output of applying learner.

        See Also
        --------
        nimble.trainAndApply, test

        Examples
        --------
        TODO
        """
        timer = startTimer(useLog)
        self._validTestData(testX)
        nimble.helpers._2dOutputFlagCheck(self.has2dOutput, None, scoreMode,
                                          None)

        mergedArguments = _mergeArguments(arguments, kwarguments)

        # input transformation
        transformedInputs = self.interface._inputTransformation(
            self.learnerName, None, None, testX, mergedArguments,
            self.customDict)
        transTestX = transformedInputs[2]
        usedArguments = transformedInputs[3]

        # depending on the mode, we need different information.
        labels = None
        if scoreMode != 'label':
            scores = self.getScores(testX, usedArguments)
        if scoreMode != 'allScores':
            labels = self.interface._applier(self.learnerName, self.backend,
                                             transTestX, usedArguments,
                                             self.transformedArguments,
                                             self.customDict)
            labels = self.interface._outputTransformation(
                self.learnerName, labels, usedArguments, output, "label",
                self.customDict)

        if scoreMode == 'label':
            ret = labels
        elif scoreMode == 'allScores':
            ret = scores
        else:
            scoreOrder = self.interface._getScoresOrder(self.backend)
            scoreOrder = list(scoreOrder)
            # find scores matching predicted labels
            def grabValue(row):
                pointIndex = scores.points.getIndex(row.points.getName(0))
                rowIndex = scoreOrder.index(labels[pointIndex, 0])
                return row[rowIndex]

            scoreVector = scores.points.calculate(grabValue, useLog=False)
            labels.features.add(scoreVector, useLog=False)

            ret = labels

        time = stopTimer(timer)

        fullName = self.interface.getCanonicalName() + self.learnerName
        # Signature:
        # (self, nimbleFunction, trainData, trainLabels, testData, testLabels,
        # learnerFunction, arguments, metrics, extraInfo=None, folds=None
        handleLogging(useLog, 'run', "TrainedLearner.apply", trainData=None,
                      trainLabels=None, testData=testX, testLabels=None,
                      learnerFunction=fullName, arguments=mergedArguments,
                      metrics=None, extraInfo=None, time=time)

        return ret

    def save(self, outputPath):
        """
        Save model to a file.

        Uses the cloudpickle library to serialize this object.

        Parameters
        ----------
        outputPath : str
            The location (including file name and extension) where
            we want to write the output file. If filename extension
            .nimm is not included in file name it would be added to the
            output file.

        Examples
        --------
        TODO
        """
        if not cloudpickle:
            msg = "To save nimble models, cloudpickle must be installed"
            raise PackageException(msg)
        extension = '.nimm'
        if not outputPath.endswith(extension):
            outputPath = outputPath + extension

        with open(outputPath, 'wb') as file:
            try:
                cloudpickle.dump(self, file)
            except Exception as e:
                raise e
        # print('session_' + outputFilename)
        # print(globals())
        # dill.dump_session('session_' + outputFilename)

    @captureOutput
    def retrain(self, trainX, trainY=None, arguments=None, useLog=None,
                **kwarguments):
        """
        Train the model on new data.

        Adjust the learner model by providing new training data and/or
        changing the learner's argument values. Previously set argument
        values for this learner model will remain the same, unless
        overridden by new arguments or kwarguments. If new data is
        provided, the learner will be trained on that data only,
        discarding the previous data.

        Parameters
        ----------
        trainX: nimble Base object
            Data to be used for training.
        trainY : identifier, nimble Base object
            * identifier - The name or index of the feature in
              ``trainX`` containing the labels.
            * nimble Base object - contains the labels that correspond
              to ``trainX``.
        arguments : dict
            Mapping argument names (strings) to their values, to be used
            during training.  These must be singular values, retrain
            does not implement cross-validation for multiple argument
            sets. Will be merged with kwarguments.
        useLog : bool, None
            Local control for whether to send results/timing to the
            logger. If None (default), use the value as specified in the
            "logger" "enabledByDefault" configuration option. If True,
            send to the logger regardless of the global option. If
            False, do **NOT** send to the logger, regardless of the
            global option.
        kwarguments
            Keyword arguments specified variables that are passed to the
            learner. Must be singular values, retrain does not implement
            cross-validation for multiple arguments sets.
            Will be merged with ``arguments``.

        See Also
        --------
        incrementalTrain

        Examples
        --------
        Changing the training data.

        >>> rawTrainX1 = [[1, 1], [2, 2], [3, 3]]
        >>> trainX1 = nimble.createData('Matrix', rawTrainX1)
        >>> rawTrainY1 = [[1], [2], [3]] # mean of 2
        >>> trainY1 = nimble.createData('Matrix', rawTrainY1)
        >>> rawTestX = [[8, 8], [-3, -3]]
        >>> testX = nimble.createData('Matrix', rawTestX)
        >>> tl = nimble.train('Custom.MeanConstant', trainX1, trainY1)
        >>> tl.apply(testX)
        Matrix(
            [[2.000]
             [2.000]]
            )
        >>> rawTrainX2 = [[4, 4], [5, 5], [6, 6]]
        >>> trainX2 = nimble.createData('Matrix', rawTrainX2)
        >>> rawTrainY2 = [[4], [5], [6]] # mean of 5
        >>> trainY2 = nimble.createData('Matrix', rawTrainY2)
        >>> tl.retrain(trainX2, trainY2)
        >>> tl.apply(testX)
        Matrix(
            [[5.000]
             [5.000]]
            )

        Changing the learner arguments.

        >>> rawTrainX = [[1, 1], [3, 3], [3, 3]]
        >>> trainX = nimble.createData('Matrix', rawTrainX)
        >>> rawTrainY = [[1], [3], [3]]
        >>> trainY = nimble.createData('Matrix', rawTrainY)
        >>> rawTestX = [[1, 1], [3, 3]]
        >>> testX = nimble.createData('Matrix', rawTestX)
        >>> tl = nimble.train('Custom.KNNClassifier', trainX, trainY,
        ...                   k=1)
        >>> tl.apply(testX)
        Matrix(
            [[1.000]
             [3.000]]
            )
        >>> tl.retrain(trainX, trainY, k=3)
        >>> tl.apply(testX)
        Matrix(
            [[3.000]
             [3.000]]
            )
        """
        has2dOutput = False
        outputData = trainX if trainY is None else trainY
        if isinstance(outputData, nimble.data.Base):
            has2dOutput = len(outputData.features) > 1
        elif isinstance(outputData, (list, tuple)):
            has2dOutput = len(outputData) > 1

        merged = _mergeArguments(arguments, kwarguments)
        for arg, value in merged.items():
            if isinstance(value, nimble.CV):
                msg = "Cannot provide a cross-validation arguments "
                msg += "for parameters to retrain a TrainedLearner. "
                msg += "If wanting to perform cross-validation, use "
                msg += "nimble.train()"
                raise InvalidArgumentValue(msg)
            if arg not in self.transformedArguments:
                validArgs = list(self.transformedArguments.keys())
                msg = "The argument '" + arg + "' is not valid. "
                if validArgs:
                    msg += "Valid arguments for retrain are: "
                    msg += prettyListString(validArgs)
                else:
                    msg += "There are no valid arguments to retrain "
                    msg += "this learner"
                raise InvalidArgumentValue(msg)
            self.arguments[arg] = value
            self.transformedArguments[arg] = value

        # separate training data / labels if needed
        if isinstance(trainY, (six.string_types, int, numpy.int64)):
            trainX = trainX.copy()
            trainY = trainX.features.extract(toExtract=trainY, useLog=False)

        trainedBackend = self.interface._trainBackend(
            self.learnerName, trainX, trainY, self.transformedArguments)

        newBackend = trainedBackend[0]
        transformedInputs = trainedBackend[1]
        customDict = trainedBackend[2]

        self.backend = newBackend
        self.trainX = trainX
        self.trainY = trainY
        self.arguments = merged
        self.transformedTrainX = transformedInputs[0]
        self.transformedTrainY = transformedInputs[1]
        self.transformedArguments = transformedInputs[3]
        self.customDict = customDict
        self.has2dOutput = has2dOutput
        self.crossValidation = None

        handleLogging(useLog, 'run', 'TrainedLearner.retrain', trainX, trainY,
                      None, None, self.learnerName, self.arguments, None)

    @captureOutput
    def incrementalTrain(self, trainX, trainY=None, useLog=None):
        """
        Extend the training of this learner with additional data.

        Using the data the model was previously trained on, continue
        training this learner by supplementing the existing data with
        the provided additional data.

        Parameters
        ----------
        trainX: nimble Base object
            Additional data to be used for training.
        trainY : identifier, nimble Base object
            * identifier - The name or index of the feature in
            ``trainX`` containing the labels.
            * nimble Base object - contains the labels that correspond
              to ``trainX``.
        useLog : bool, None
            Local control for whether to send object creation to the
            logger. If None (default), use the value as specified in the
            "logger" "enabledByDefault" configuration option. If True,
            send to the logger regardless of the global option. If
            False, do **NOT** send to the logger, regardless of the
            global option.
        """
        transformed = self.interface._inputTransformation(
            self.learnerName, trainX, trainY, None, self.arguments,
            self.customDict)
        transformedTrainX = transformed[0]
        transformedTrainY = transformed[1]
        transformedArguments = transformed[3]
        self.backend = self.interface._incrementalTrainer(
            self.backend, transformedTrainX, transformedTrainY,
            transformedArguments, self.customDict)

        handleLogging(useLog, 'run', 'TrainedLearner.incrementalTrain', trainX,
                      trainY, None, None, self.learnerName, self.arguments,
                      None)

    @captureOutput
    def getAttributes(self):
        """
        The attributes associated with this learner.

        Return the attributes of the trained learner (and sub objects).
        The returned value will be a dict, mapping names of attribtues
        to values of attributes. In the case of collisions (especially
        when getting attributes from nested objects) the attribute names
        may be prefaced with the name of the object from which they
        originate.

        Returns
        -------
        dict
            A mapping of attribute name to values of attributes.
        """
        discovered = self.interface._getAttributes(self.backend)
        inputs = self.arguments

        if inputs is not None:
            for key in inputs.keys():
                value = inputs[key]
                if key in list(discovered.keys()):
                    if value != discovered[key]:
                        newKey = self.learnerName + '.' + key
                        discovered[newKey] = discovered[key]
                    discovered[key] = value

        return discovered

    def _formatScoresToOvA(self, testX, applyResults, rawScores, arguments):
        """
        Helper that takes raw scores in any of the three accepted
        formats (binary case best score, one vs one pairwise tournament
        by natural label ordering, or one vs all by natural label
        ordering) and returns them in a one vs all accepted format.
        """
        order = self.interface._getScoresOrder(self.backend)
        numLabels = len(order)
        if numLabels == 2 and len(rawScores.features) == 1:
            ret = generateBinaryScoresFromHigherSortedLabelScores(rawScores)
            return nimble.createData("Matrix", ret, useLog=False)

        if applyResults is None:
            applyResults = self.interface._applier(
                self.learnerName, self.backend, testX, arguments,
                self.transformedArguments, self.customDict)
            applyResults = self.interface._outputTransformation(
                self.learnerName, applyResults, arguments, "match", "label",
                self.customDict)
        if len(rawScores.features) != 3:
            strategy = ovaNotOvOFormatted(rawScores, applyResults, numLabels)
        else:
            strategy = checkClassificationStrategy(
                self.interface, self.learnerName, arguments)
        # want the scores to be per label, regardless of the original format,
        # so we check the strategy, and modify it if necessary
        if not strategy:
            scores = []
            for i in range(len(rawScores.points)):
                combinedScores = calculateSingleLabelScoresFromOneVsOneScores(
                    rawScores.pointView(i), numLabels)
                scores.append(combinedScores)
            scores = numpy.array(scores)
            return nimble.createData("Matrix", scores, useLog=False)
        else:
            return rawScores


    @captureOutput
    def getScores(self, testX, arguments=None, **kwarguments):
        """
        The scores for all labels for each data point.

        This is the equivalent of calling TrainedLearner's apply method
        with ``scoreMode="allScores"``.

        Returns
        -------
        nimble.data.Matrix
            The label scores.
        """
        self._validTestData(testX)
        usedArguments = _mergeArguments(arguments, kwarguments)
        (_, _, testX, usedArguments) = self.interface._inputTransformation(
            self.learnerName, None, None, testX, usedArguments,
            self.customDict)

        rawScores = self.interface._getScores(self.learnerName, self.backend,
                                              testX, usedArguments,
                                              self.transformedArguments,
                                              self.customDict)
        nimbleTypeRawScores = self.interface._outputTransformation(
            self.learnerName, rawScores, usedArguments, "Matrix", "allScores",
            self.customDict)
        formatedRawOrder = self._formatScoresToOvA(
            testX, None, nimbleTypeRawScores, usedArguments)
        internalOrder = self.interface._getScoresOrder(self.backend)
        naturalOrder = sorted(internalOrder)
        if numpy.array_equal(naturalOrder, internalOrder):
            return formatedRawOrder
        desiredDict = {}
        for i in range(len(naturalOrder)):
            label = naturalOrder[i]
            desiredDict[label] = i

        def sortScorer(feature):
            name = feature.features.getName(0)
            index = formatedRawOrder.features.getIndex(name)
            label = internalOrder[index]
            return desiredDict[label]

        formatedRawOrder.features.sort(sortHelper=sortScorer, useLog=False)
        return formatedRawOrder


    def _validTestData(self, testX):
        """
        Validate testing data is compatible with the training data.
        """
        trainFts = len(self.trainX.features)
        testFts = len(testX.features)
        if trainFts == testFts:
            return
        if isSquareData(self.trainX) and isSquareData(testX):
            return
        msg = "The number of features in testX ({0}) must be equal to the "
        msg += "number of features in the training data ({1}) "
        msg = msg.format(testFts, trainFts)
        if isSquareData(self.trainX):
            msg += "or the testing data must be square-shaped"
        raise InvalidArgumentValue(msg)


@inheritDocstringsFactory(TrainedLearner)
class TrainedLearners(TrainedLearner):
    """
    Container for a learner models when the training employed a
    multiClassStrategy. Provides method for applying the models.
    """
    def __init__(self, trainedLearners, method, labelSet):
        self.trainedLearnersList = trainedLearners
        self.method = method
        self.labelSet = labelSet
        self.arguments = trainedLearners[0].arguments
        self.has2dOutput = trainedLearners[0].has2dOutput
        self.transformedArguments = trainedLearners[0].transformedArguments
        self.interface = trainedLearners[0].interface
        self.learnerName = trainedLearners[0].learnerName


    @captureOutput
    def apply(self, testX, arguments=None, output='match', scoreMode='label',
              useLog=None, **kwarguments):
        """
        Apply the learner to the test data.

        Return the application of this learner to the given test data
        (i.e. performing prediction, transformation, etc. as appropriate
        to the learner). Equivalent to having called ``trainAndApply``,
        as long as the data and parameter setup for training was the
        same.

        Parameters
        ----------
        testX : nimble Base object
            Data set on which the trained learner will be applied (i.e.
            performing prediction, transformation, etc. as appropriate
            to the learner).
        performanceFunction : function
            If cross validation is triggered to select from the given
            argument set, then this function will be used to generate a
            performance score for the run. Function is of the form:
            def func(knownValues, predictedValues).
            Look in nimble.calculate for pre-made options. Default is
            None, since if there is no parameter selection to be done,
            it is not used.
        arguments : dict
            Mapping argument names (strings) to their values, to be used
            during training and application. eg. {'dimensions':5, 'k':5}
            To make use of multiple permutations, specify different
            values for a parameter as a tuple. eg. {'k': (1,3,5)} will
            generate an error score for  the learner when the learner
            was passed all three values of ``k``, separately. These will
            be merged with kwarguments for the learner.
        output : str
            The kind of nimble Base object that the output of this
            function should be in. Any of the normal string inputs to
            the createData ``returnType`` parameter are accepted here.
            Alternatively, the value 'match' will indicate to use the
            type of the ``trainX`` parameter.
        scoreMode : str
            In the case of a classifying learner, this specifies the
            type of output wanted: 'label' if we class labels are
            desired, 'bestScore' if both the class label and the score
            associated with that class are desired, or 'allScores' if a
            matrix containing the scores for every class label are
            desired.
        useLog : bool, None
            Local control for whether to send results/timing to the
            logger. If None (default), use the value as specified in the
            "logger" "enabledByDefault" configuration option. If True,
            send to the logger regardless of the global option. If
            False, do **NOT** send to the logger, regardless of the
            global option.
        kwarguments
            Keyword arguments specified variables that are passed to the
            learner. To make use of multiple permutations, specify
            different values for parameters as a tuple.
            eg. arg1=(1,2,3), arg2=(4,5,6) which correspond to
            permutations/argument states with one element from arg1 and
            one element from arg2, such that an example generated
            permutation/argument state would be ``arg1=2, arg2=4``.
            Will be merged with ``arguments``.

        Returns
        -------
        results
            The resulting output of applying learner.

        See Also
        --------
        nimble.trainAndApply, test

        Examples
        --------
        TODO
        """
        rawPredictions = None
        #1 VS All
        if self.method == 'OneVsAll':
            for trainedLearner in self.trainedLearnersList:
                oneLabelResults = trainedLearner.apply(testX, arguments,
                                                       output, 'label',
                                                       useLog)
                label = trainedLearner.label
                # put all results into one Base container; same type as trainX
                if rawPredictions is None:
                    rawPredictions = oneLabelResults
                    # as it's added to results object,
                    # rename each column with its corresponding class label
                    rawPredictions.features.setName(0, str(label), useLog=False)
                else:
                    # as it's added to results object,
                    # rename each column with its corresponding class label
                    oneLabelResults.features.setName(0, str(label), useLog=False)
                    rawPredictions.features.add(oneLabelResults, useLog=False)

            if scoreMode.lower() == 'label'.lower():

                getWinningPredictionIndices = rawPredictions.points.calculate(
                    extractWinningPredictionIndex, useLog=False)
                winningPredictionIndices = getWinningPredictionIndices.copy(
                    to="python list")
                winningLabels = []
                for [winningIndex] in winningPredictionIndices:
                    winningLabels.append([self.labelSet[int(winningIndex)]])
                return nimble.createData(rawPredictions.getTypeString(),
                                         winningLabels,
                                         featureNames=['winningLabel'],
                                         useLog=False)

            elif scoreMode.lower() == 'bestScore'.lower():
                #construct a list of lists, with each row in the list
                # containing the predicted label and score of that label for
                # the corresponding row in rawPredictions
                predictionMatrix = rawPredictions.copy(to="python list")
                indexToLabel = rawPredictions.features.getNames()
                tempResultsList = []
                for row in predictionMatrix:
                    bestLabelAndScore = extractWinningPredictionIndexAndScore(
                        row, indexToLabel)
                    tempResultsList.append([bestLabelAndScore[0],
                                            bestLabelAndScore[1]])
                #wrap the results data in a List container
                featureNames = ['PredictedClassLabel', 'LabelScore']
                resultsContainer = nimble.createData("List", tempResultsList,
                                                     featureNames=featureNames,
                                                     useLog=False)
                return resultsContainer

            elif scoreMode.lower() == 'allScores'.lower():
                # create list of Feature Names/Column Headers for final
                # return object
                colHeaders = sorted([str(i) for i in self.labelSet])
                # create map between label and index in list,
                # so we know where to put each value
                colIndices = list(range(len(colHeaders)))
                labelIndexDict = {v: k for k, v in zip(colIndices, colHeaders)}
                featureNamesItoN = rawPredictions.features.getNames()
                predictionMatrix = rawPredictions.copy(to="python list")
                resultsContainer = []
                for row in predictionMatrix:
                    finalRow = [0] * len(colHeaders)
                    scores = nimble.helpers.extractConfidenceScores(
                        row, featureNamesItoN)
                    for label, score in scores.items():
                        #get numerical index of label in return object
                        finalIndex = labelIndexDict[label]
                        #put score into proper place in its row
                        finalRow[finalIndex] = score
                    resultsContainer.append(finalRow)
                #wrap data in Base container
                return nimble.createData(rawPredictions.getTypeString(),
                                         resultsContainer,
                                         featureNames=colHeaders, useLog=False)
            else:
                msg = "scoreMode must be 'label', 'bestScore', or 'allScores'"
                raise InvalidArgumentValue(msg)

        #1 VS 1
        elif self.method == 'OneVsOne':
            predictionFeatureID = 0
            for trainedLearner in self.trainedLearnersList:
                # train classifier on that data; apply it to the test set
                partialResults = trainedLearner.apply(testX, arguments, output,
                                                      'label', useLog)
                # put predictions into table of predictions
                if rawPredictions is None:
                    rawPredictions = partialResults.copy(to="List")
                else:
                    predictionName = 'predictions-' + str(predictionFeatureID)
                    partialResults.features.setName(0, predictionName, useLog=False)
                    rawPredictions.features.add(partialResults, useLog=False)
                predictionFeatureID += 1
            # set up the return data based on which format has been requested
            if scoreMode.lower() == 'label'.lower():
                ret = rawPredictions.points.calculate(
                    extractWinningPredictionLabel, useLog=False)
                ret.features.setName(0, "winningLabel", useLog=False)
                return ret
            elif scoreMode.lower() == 'bestScore'.lower():
                # construct a list of lists, with each row in the list
                # containing the predicted label and score of that label for
                # the corresponding row in rawPredictions
                predictionMatrix = rawPredictions.copy(to="python list")
                tempResultsList = []
                for row in predictionMatrix:
                    scores = countWins(row)
                    sortedScores = sorted(scores, key=scores.get, reverse=True)
                    bestLabel = sortedScores[0]
                    tempResultsList.append([bestLabel, scores[bestLabel]])

                #wrap the results data in a List container
                featureNames = ['PredictedClassLabel', 'LabelScore']
                resultsContainer = nimble.createData("List", tempResultsList,
                                                     featureNames=featureNames,
                                                     useLog=False)
                return resultsContainer
            elif scoreMode.lower() == 'allScores'.lower():
                colHeaders = sorted([str(i) for i in self.labelSet])
                colIndices = list(range(len(colHeaders)))
                labelIndexDict = {v: k for k, v in zip(colIndices, colHeaders)}
                predictionMatrix = rawPredictions.copy(to="python list")
                resultsContainer = []
                for row in predictionMatrix:
                    finalRow = [0] * len(colHeaders)
                    scores = countWins(row)
                    for label, score in scores.items():
                        finalIndex = labelIndexDict[str(label)]
                        finalRow[finalIndex] = score
                    resultsContainer.append(finalRow)

                return nimble.createData(rawPredictions.getTypeString(),
                                         resultsContainer,
                                         featureNames=colHeaders, useLog=False)
            else:
                msg = "scoreMode must be 'label', 'bestScore', or 'allScores'"
                raise InvalidArgumentValue(msg)
        else:
            raise ImproperObjectAction('Wrong multiclassification method.')


###########
# Helpers #
###########

def relabeler(point, label=None):
    """
    Determine if the point contains the label value. Returning 1 if
    True else 0.

    Used with points.calculate to convert a feature of labels into a
    binary feature. The default for label must is set to the actual
    label prior to calling points.calculate.
    """
    if point[0] != label:
        return 0
    else:
        return 1

<<<<<<< HEAD

def isSquareData(data):
    return len(data.points) == len(data.features)

## Helpers for BuiltinInterface.provideInitExceptionInfo ##

installHeader = """
To install {name}
-----------------"""

def formatInstallHeader(name):
    return installHeader.format(name=name)
=======
## Helpers for PredefinedInterface.provideInitExceptionInfo ##
>>>>>>> d7ee44d0

pathMessage = """
If {name} installed
{underline}
    Make sure the package is installed in the current environment, append the
    path to the package to sys.path prior to importing nimble, or provide the
    path location in configuration.ini. The path can be set manually or call:
        nimble.settings.setDefault('{name}', 'location', '/path/to/package/')
    replacing '/path/to/package/' with the actual path to the directory
    containing the package."""

def formatPathMessage(name):
    underline = '-' * (len(name) + 13)
    return pathMessage.format(name=name, underline=underline)


class PredefinedInterface(abc.ABC):
    """
    Abstract base class of classmethods for predefined interfaces.

    For predefined interfaces, we need class methods to access certain
    information about the class and provide a detailed exception if the
    user attempts to use the interface, but it failed instantiation.
    """
    @classmethod
    @abc.abstractmethod
    def getCanonicalName(cls):
        pass

    @classmethod
    def isAlias(cls, name):
        return name.lower() == cls.getCanonicalName().lower()

    @classmethod
    def provideInitExceptionInfo(cls):
        """
        Provide traceback and reason the interface is not available.
        """
        name = cls.getCanonicalName()
        try:
            return cls()
        except Exception as e:
            origTraceback = e.__traceback__
            msg = "The " + name + " interface is not available because "
            msg += "the interface object could not be instantiated. "
            # could not import package, provide information to help with import
            if isinstance(e, ImportError):
                msg += cls._installInstructions()
                # instructions for providing path to package
                msg += formatPathMessage(name)
            raise PackageException(msg).with_traceback(origTraceback)

    @classmethod
    @abc.abstractmethod
    def _installInstructions(cls):
        pass<|MERGE_RESOLUTION|>--- conflicted
+++ resolved
@@ -2167,22 +2167,13 @@
     else:
         return 1
 
-<<<<<<< HEAD
 
 def isSquareData(data):
     return len(data.points) == len(data.features)
 
-## Helpers for BuiltinInterface.provideInitExceptionInfo ##
-
-installHeader = """
-To install {name}
------------------"""
-
-def formatInstallHeader(name):
-    return installHeader.format(name=name)
-=======
-## Helpers for PredefinedInterface.provideInitExceptionInfo ##
->>>>>>> d7ee44d0
+#######################
+# PredefinedInterface #
+#######################
 
 pathMessage = """
 If {name} installed
