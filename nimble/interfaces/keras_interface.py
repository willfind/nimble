--- conflicted
+++ resolved
@@ -219,21 +219,7 @@
                 testX = testX.data
             elif testX.getTypeString() != 'Sparse':
             #for sparse cases, keep it untouched here.
-<<<<<<< HEAD
                 testX = testX.copy(to='numpy array')
-        #
-        # # this particular learner requires integer inputs
-        # if learnerName == 'MultinomialHMM':
-        #     if trainX is not None:
-        #         trainX = numpy.array(trainX, numpy.int32)
-        #     if trainY is not None:
-        #         trainY = numpy.array(trainY, numpy.int32)
-        #     if testX is not None:
-        #         testX = numpy.array(testX, numpy.int32)
-
-        return (trainX, trainY, testX, copy.copy(arguments))
-=======
-                testX = testX.copy(to='numpy matrix')
 
         instantiatedArgs = {}
         for arg, val in arguments.items():
@@ -246,7 +232,6 @@
             instantiatedArgs[arg] = val
 
         return (trainX, trainY, testX, instantiatedArgs)
->>>>>>> 161719bb
 
 
     def _outputTransformation(self, learnerName, outputValue,
