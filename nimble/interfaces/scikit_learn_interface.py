"""
Relies on being scikit-learn 0.19 or above

TODO: multinomialHMM requires special input processing for obs param
"""

import copy
import sys
import warnings
from unittest import mock
import pkgutil

import numpy

import nimble
from nimble.interfaces.universal_interface import UniversalInterface
from nimble.interfaces.universal_interface import PredefinedInterface
from nimble.exceptions import InvalidArgumentValue
from nimble.interfaces.interface_helpers import modifyImportPathAndImport
from nimble.interfaces.interface_helpers import collectAttributes
from nimble.interfaces.interface_helpers import removeFromTailMatchedLists
from nimble.helpers import inspectArguments
from nimble.utility import inheritDocstringsFactory, dtypeConvert

# Contains path to sciKitLearn root directory
#sciKitLearnDir = '/usr/local/lib/python2.7/dist-packages'
sciKitLearnDir = None

# a dictionary mapping names to learners, or modules
# containing learners. To be used by findInPackage
locationCache = {}


@inheritDocstringsFactory(UniversalInterface)
class SciKitLearn(PredefinedInterface, UniversalInterface):
    """
    This class is an interface to scikit-learn.
    """

    def __init__(self):
        """

        """
        self.skl = modifyImportPathAndImport(sciKitLearnDir, 'sciKitLearn')
        with warnings.catch_warnings():
            warnings.filterwarnings("ignore", category=DeprecationWarning)
            from sklearn.utils.testing import all_estimators

        version = self.version()
        self._versionSplit = list(map(int, version.split('.')))
        if self._versionSplit[0] < 1 and self._versionSplit[1] < 19:
            msg = "nimble was tested using sklearn 0.19 and above, we cannot "
<<<<<<< HEAD
            msg += "be sure of success for version {0}".format(version)
=======
            msg += "be sure of success for version {0}".format(version())
>>>>>>> ce1c68b9
            warnings.warn(msg)

        self.randomParam = 'random_state'

        walkPackages = pkgutil.walk_packages
        def mockWalkPackages(*args, **kwargs):
            packages = walkPackages(*args, **kwargs)
            sklAll = self.skl.__all__
            ret = []
            # each pkg is a tuple (importer, moduleName, isPackage)
            # we want to ignore anything not in __all__ and any private
            # modules to prevent trying to import libraries outside of
            # scikit-learn dependencies
            for pkg in packages:
                nameSplit = pkg[1].split('.')
                allPublic = all(not n.startswith('_') for n in nameSplit)
                if nameSplit[1] in sklAll and allPublic:
                    ret.append(pkg)

            return ret

        with mock.patch('pkgutil.walk_packages', mockWalkPackages):
            try:
                all_estimators = all_estimators(include_dont_test=True)
            except TypeError:
                # include_dont_test will be removed in later versions
                all_estimators = all_estimators()
        self.allEstimators = {}
        for name, obj in all_estimators:
            if name.startswith('_'):
                continue
            try:
                # if object cannot be instantiated without additional
                # arguments, we cannot support it at this time
                init = obj()
            except TypeError:
                continue
            # only support learners with a predict, transform,
            # fit_predict or fit_transform, all have fit attribute
            hasPred = hasattr(obj, 'predict')
            hasTrans = hasattr(obj, 'transform')
            hasFitPred = hasattr(obj, 'fit_predict')
            hasFitTrans = hasattr(obj, 'fit_transform')

            if hasPred or hasTrans or hasFitPred or hasFitTrans:
                self.allEstimators[name] = obj

        super(SciKitLearn, self).__init__()

    #######################################
    ### ABSTRACT METHOD IMPLEMENTATIONS ###
    #######################################

    def accessible(self):
        try:
            import sklearn
        except ImportError:
            return False
        return True

    @classmethod
    def getCanonicalName(cls):
        return 'sciKitLearn'

    @classmethod
    def isAlias(cls, name):
        if name.lower() in ['skl', 'sklearn']:
            return True
        return name.lower() == cls.getCanonicalName().lower()

    @classmethod
    def _installInstructions(cls):
        msg = """
To install scikit-learn
-----------------------
    Installation instructions for scikit-learn can be found at:
    https://scikit-learn.org/stable/install.html"""
        return msg

    def _listLearnersBackend(self):
        possibilities = []
        exclude = [
            'DictVectorizer', 'FeatureHasher', 'HashingVectorizer',
            'LabelBinarizer', 'LabelEncoder', 'MultiLabelBinarizer',
            'FeatureAgglomeration', 'LocalOutlierFactor',
            # the above do not take the standard X, [y] inputs
            'KernelCenterer', # fit takes K param not X
            'LassoLarsIC', # modifies original data
            'IsotonicRegression', # requires 1D input data
            ]

        for name in self.allEstimators.keys():
            if name not in exclude:
                possibilities.append(name)

        return possibilities

    def learnerType(self, name):
        obj = self.findCallable(name)
        if issubclass(obj, self.skl.base.ClassifierMixin):
            return 'classification'
        if issubclass(obj, self.skl.base.RegressorMixin):
            return 'regression'
        if issubclass(obj, self.skl.base.ClusterMixin):
            return 'cluster'
        if issubclass(obj, self.skl.base.TransformerMixin):
            return 'transformation'
        # if (hasattr(obj, 'classes_') or hasattr(obj, 'label_')
        #         or hasattr(obj, 'labels_')):
        #     return 'classification'
        # if "Classifier" in obj.__name__:
        #     return 'classification'
        #
        # if "Regressor" in obj.__name__:
        #     return 'regression'

        return 'UNKNOWN'

    def _findCallableBackend(self, name):
        try:
            return self.allEstimators[name]
        except KeyError:
            return None

    def _getParameterNamesBackend(self, name):
        ret = self._paramQuery(name, None)
        if ret is None:
            return ret
        (objArgs, _) = ret
        return [objArgs]

    def _getLearnerParameterNamesBackend(self, learnerName):
        ignore = ['self', 'X', 'x', 'Y', 'y', 'obs', 'T', 'raw_documents']
        init = self._paramQuery('__init__', learnerName, ignore)
        fit = self._paramQuery('fit', learnerName, ignore)
        predict = self._paramQuery('predict', learnerName, ignore)
        transform = self._paramQuery('transform', learnerName, ignore)
        fitPredict = self._paramQuery('fit_predict', learnerName, ignore)
        fitTransform = self._paramQuery('fit_transform', learnerName, ignore)

        if predict is not None:
            ret = init[0] + fit[0] + predict[0]
        elif transform is not None:
            ret = init[0] + fit[0] + transform[0]
        elif fitPredict is not None:
            ret = init[0] + fitPredict[0]
        elif fitTransform is not None:
            ret = init[0] + fitTransform[0]
        else:
            msg = "Cannot get parameter names for learner " + learnerName
            raise InvalidArgumentValue(msg)

        return [ret]

    def _getDefaultValuesBackend(self, name):
        ret = self._paramQuery(name, None)
        if ret is None:
            return ret
        (objArgs, d) = ret
        ret = {}
        if d is not None:
            for i in range(len(d)):
                ret[objArgs[-(i + 1)]] = d[-(i + 1)]

        return [ret]

    def _getLearnerDefaultValuesBackend(self, learnerName):
        ignore = ['self', 'X', 'x', 'Y', 'y', 'T', 'raw_documents']
        init = self._paramQuery('__init__', learnerName, ignore)
        fit = self._paramQuery('fit', learnerName, ignore)
        predict = self._paramQuery('predict', learnerName, ignore)
        transform = self._paramQuery('transform', learnerName, ignore)
        fitPredict = self._paramQuery('fit_predict', learnerName, ignore)
        fitTransform = self._paramQuery('fit_transform', learnerName, ignore)

        if predict is not None:
            toProcess = [init, fit, predict]
        elif transform is not None:
            toProcess = [init, fit, transform]
        elif fitPredict is not None:
            toProcess = [init, fitPredict]
        else:
            toProcess = [init, fitTransform]

        ret = {}
        for stage in toProcess:
            currNames = stage[0]
            currDefaults = stage[1]

            if stage[1] is not None:
                for i in range(len(currDefaults)):
                    key = currNames[-(i + 1)]
                    value = currDefaults[-(i + 1)]
                    ret[key] = value

        return [ret]

    def _getScores(self, learnerName, learner, testX, newArguments,
                   storedArguments, customDict):
        if hasattr(learner, 'decision_function'):
            method = 'decision_function'
            toCall = learner.decision_function
        elif hasattr(learner, 'predict_proba'):
            method = 'predict_proba'
            toCall = learner.predict_proba
        else:
            raise NotImplementedError('Cannot get scores for this learner')
        ignore = ['self', 'X', 'x', 'Y', 'y', 'T', 'raw_documents']
        backendArgs = self._paramQuery(method, learnerName, ignore)[0]
        scoreArgs = self._getMethodArguments(backendArgs, newArguments,
                                             storedArguments)
        raw = toCall(testX, **scoreArgs)
        # in binary classification, we return a row vector. need to reshape
        if len(raw.shape) == 1:
            return raw.reshape(len(raw), 1)
        else:
            return raw


    def _getScoresOrder(self, learner):
        return learner.UIgetScoreOrder()


    def _inputTransformation(self, learnerName, trainX, trainY, testX,
                             arguments, customDict):

        def dtypeConvert(obj):
            """
            Most learners need numeric dtypes so attempt to convert from
            object dtype if possible, otherwise return object as-is.
            """
            if obj.dtype == numpy.object_:
                try:
                    obj = obj.astype(numpy.float)
                except ValueError:
                    pass
            return obj

        mustCopyTrainX = ['PLSRegression']
        if trainX is not None:
            customDict['match'] = trainX.getTypeString()
            if (trainX.getTypeString() == 'Matrix'
                    and learnerName not in mustCopyTrainX):
                trainX = trainX.data
            elif trainX.getTypeString() == 'Sparse':
                trainX = trainX.copy().data
            else:
                trainX = trainX.copy(to='numpy array')
            trainX = dtypeConvert(trainX)

        if trainY is not None:
            if len(trainY.features) > 1:
                trainY = (trainY.copy(to='numpy array'))
            else:
                trainY = trainY.copy(to='numpy array', outputAs1D=True)
            trainY = dtypeConvert(trainY)

        if testX is not None:
            mustCopyTestX = ['StandardScaler']
            if (testX.getTypeString() == 'Matrix'
                    and learnerName not in mustCopyTestX):
                testX = testX.data
            elif testX.getTypeString() == 'Sparse':
                testX = testX.copy().data
            else:
                testX = testX.copy(to='numpy array')
            testX = dtypeConvert(testX)

        # this particular learner requires integer inputs
        if learnerName == 'MultinomialHMM':
            if trainX is not None:
                trainX = numpy.array(trainX, numpy.int32)
            if trainY is not None:
                trainY = numpy.array(trainY, numpy.int32)
            if testX is not None:
                testX = numpy.array(testX, numpy.int32)

        instantiatedArgs = {}
        for arg, val in arguments.items():
            if isinstance(val, nimble.Init):
                val = self._argumentInit(val)
            instantiatedArgs[arg] = val

        return (trainX, trainY, testX, instantiatedArgs)


    def _outputTransformation(self, learnerName, outputValue,
                              transformedInputs, outputType, outputFormat,
                              customDict):
        # In the case of prediction we are given a row vector,
        # yet we want a column vector
        if outputFormat == "label" and len(outputValue.shape) == 1:
            outputValue = outputValue.reshape(len(outputValue), 1)

        # TODO correct
        outputType = 'Matrix'
        if outputType == 'match':
            outputType = customDict['match']
        return nimble.createData(outputType, outputValue, useLog=False)


    def _trainer(self, learnerName, trainX, trainY, arguments, customDict):
        # init learner
        learner = self._initLearner(learnerName, trainX, trainY, arguments)
        # fit learner
        self._fitLearner(learner, learnerName, trainX, trainY, arguments)

        if (hasattr(learner, 'decision_function')
                or hasattr(learner, 'predict_proba')):
            if trainY is not None:
                labelOrder = numpy.unique(trainY)
            else:
                allLabels = learner.predict(trainX)
                labelOrder = numpy.unique(allLabels)

            def UIgetScoreOrder():
                return labelOrder

            learner.UIgetScoreOrder = UIgetScoreOrder

        return learner

    def _initLearner(self, learnerName, trainX, trainY, arguments):
        initNames = self._paramQuery('__init__', learnerName, ['self'])[0]
        initParams = {name: arguments[name] for name in initNames
                      if name in arguments}
        defaults = self.getLearnerDefaultValues(learnerName)[0]
        if self.randomParam in defaults and self.randomParam not in arguments:
            initParams[self.randomParam] = defaults[self.randomParam]
        learner = self.findCallable(learnerName)(**initParams)

        return learner

    def _fitLearner(self, learner, learnerName, trainX, trainY, arguments):
        fitNames = self._paramQuery('fit', learnerName, ['self'])[0]
        fitParams = {}
        for name in fitNames:
            if name.lower() == 'x' or name.lower() == 'obs':
                value = trainX
            elif name.lower() == 'y':
                value = trainY
            elif name.lower() == 'raw_documents':
                value = trainX.tolist()[0] #1D list
            elif name in arguments:
                value = arguments[name]
            else:
                continue
            fitParams[name] = value

        try:
            learner.fit(**fitParams)
        except ValueError as ve:
            # these occur when the learner requires different input data
            # (multi-dimensional, non-negative)
            raise InvalidArgumentValue(str(ve))

    def _incrementalTrainer(self, learner, trainX, trainY, arguments,
                            customDict):
        # see partial_fit(X, y[, classes, sample_weight])
        raise NotImplementedError


    def _applier(self, learnerName, learner, testX, newArguments,
                 storedArguments, customDict):
        if hasattr(learner, 'predict'):
            method = 'predict'
            toCall = self._predict
        elif hasattr(learner, 'transform'):
            method = 'transform'
            toCall = self._transform
        elif hasattr(learner, 'fit_predict'):
            method = 'fit_predict'
            toCall = self._fit_predict
        elif hasattr(learner, 'fit_transform'):
            method = 'fit_transform'
            toCall = self._fit_transform
        else:
            msg = "Cannot apply this learner to data, no predict or "
            msg += "transform function"
            raise TypeError(msg)
        ignore = ['self', 'X', 'x', 'Y', 'y', 'T', 'raw_documents']
        backendArgs = self._paramQuery(method, learnerName, ignore)[0]
        applyArgs = self._getMethodArguments(backendArgs, newArguments,
                                             storedArguments)
        if 'raw_documents' in self._paramQuery(method, learnerName)[0]:
            testX = testX.tolist()[0] # 1D list
        return toCall(learner, testX, applyArgs, customDict)


    def _getAttributes(self, learnerBackend):
        obj = learnerBackend
        generators = None
        checkers = []
        checkers.append(nimble.interfaces.interface_helpers.noLeading__)
        checkers.append(nimble.interfaces.interface_helpers.notCallable)
        checkers.append(nimble.interfaces.interface_helpers.notABCAssociated)

        ret = collectAttributes(obj, generators, checkers)
        return ret


    def _optionDefaults(self, option):
        return None


    def _configurableOptionNames(self):
        return ['location']


    def _exposedFunctions(self):
        return [self._predict, self._transform]


    def version(self):
        return self.skl.__version__

    # fit_transform

    def _predict(self, learner, testX, arguments, customDict):
        """
        Wrapper for the underlying predict function of a scikit-learn
        learner object.
        """
        return learner.predict(testX, **arguments)

    def _transform(self, learner, testX, arguments, customDict):
        """
        Wrapper for the underlying transform function of a scikit-learn
        learner object.
        """
        return learner.transform(testX, **arguments)

    def _fit_predict(self, learner, testX, arguments, customDict):
        """
        Wrapper for the underlying fit_predict function of a
        scikit-learn learner object.
        """
        return learner.labels_

    def _fit_transform(self, learner, testX, arguments, customDict):
        """
        Wrapper for the underlying fit_transform function of a
        scikit-learn learner object.
        """
        return learner.embedding_

    ###############
    ### HELPERS ###
    ###############

    def _paramQuery(self, name, parent, ignore=None):
        """
        Takes the name of some scikit learn object or function, returns
        a list of parameters used to instantiate that object or run that
        function, or None if the desired thing cannot be found.
        """
        if ignore is None:
            ignore = []
        if parent is None:
            namedModule = self.findCallable(name)
        else:
            namedModule = self.findCallable(parent)

        if parent is None or name == '__init__':
            obj = namedModule()
            initDefaults = obj.get_params()
            initParams = list(initDefaults.keys())
            initValues = list(initDefaults.values())
            if self.randomParam in initParams:
                index = initParams.index(self.randomParam)
                negdex = index - len(initParams)
                seed = nimble.randomness.generateSubsidiarySeed()
                initValues[negdex] = seed
            return (initParams, initValues)
        elif not hasattr(namedModule, name):
            return None
        else:
            (args, _, _, d) = inspectArguments(getattr(namedModule, name))
            (args, d) = removeFromTailMatchedLists(args, d, ignore)
            return (args, d)<|MERGE_RESOLUTION|>--- conflicted
+++ resolved
@@ -50,11 +50,7 @@
         self._versionSplit = list(map(int, version.split('.')))
         if self._versionSplit[0] < 1 and self._versionSplit[1] < 19:
             msg = "nimble was tested using sklearn 0.19 and above, we cannot "
-<<<<<<< HEAD
-            msg += "be sure of success for version {0}".format(version)
-=======
             msg += "be sure of success for version {0}".format(version())
->>>>>>> ce1c68b9
             warnings.warn(msg)
 
         self.randomParam = 'random_state'
