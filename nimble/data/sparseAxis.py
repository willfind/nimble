--- conflicted
+++ resolved
@@ -102,29 +102,14 @@
                     modTarget.append(viewID)
                     modOther.append(i)
 
-<<<<<<< HEAD
         try:
             modData = numpy.array(modData, dtype=numpy.float)
         except Exception:
             modData = numpy.array(modData, dtype=numpy.object_)
-        shape = (len(self._source.points), len(self._source.features))
-        self._source.data = coo_matrix((modData, (modRow, modCol)),
+        shape = (len(self._base.points), len(self._base.features))
+        self._base.data = coo_matrix((modData, (modRow, modCol)),
                                        shape=shape)
-        self._source._sorted = None
-=======
-        if len(modData) != 0:
-            try:
-                modData = numpy.array(modData, dtype=numpy.float)
-            except Exception:
-                modData = numpy.array(modData, dtype=numpy.object_)
-            shape = (len(self._base.points), len(self._base.features))
-            self._base.data = coo_matrix((modData, (modRow, modCol)),
-                                           shape=shape)
-            self._base._sorted = None
-
-        ret = None
-        return ret
->>>>>>> 8b763f0e
+        self._base._sorted = None
 
     def _add_implementation(self, toAdd, insertBefore):
         """
