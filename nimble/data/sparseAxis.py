--- conflicted
+++ resolved
@@ -102,17 +102,6 @@
                     modTarget.append(viewID)
                     modOther.append(i)
 
-<<<<<<< HEAD
-        if len(modData) != 0:
-            try:
-                modData = numpy.array(modData, dtype=numpy.float)
-            except Exception:
-                modData = numpy.array(modData, dtype=numpy.object_)
-            shape = (len(self._base.points), len(self._base.features))
-            self._base.data = scipy.sparse.coo_matrix(
-                (modData, (modRow, modCol)), shape=shape)
-            self._base._sorted = None
-=======
             retArray = numpy.array(modData)
             if not numpy.issubdtype(retArray.dtype, numpy.number):
                 dtypes.append(numpy.dtype(object))
@@ -132,13 +121,11 @@
             retDtype = numpy.float
         else:
             retDtype = self._base.data.dtype
->>>>>>> e800e691
-
 
         modData = numpy.array(modData, dtype=retDtype)
         shape = (len(self._base.points), len(self._base.features))
-        self._base.data = coo_matrix((modData, (modRow, modCol)),
-                                     shape=shape)
+        self._base.data = scipy.sparse.coo_matrix(
+            (modData, (modRow, modCol)), shape=shape)
         self._base._sorted = None
 
     def _add_implementation(self, toAdd, insertBefore):
