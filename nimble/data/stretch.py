"""
Stretch object to allow for broadcasting operations.
"""
import numpy

import nimble
from nimble.exceptions import InvalidArgumentValue, ImproperObjectAction
from nimble.exceptions import InvalidArgumentValueCombination
from . import dataHelpers
from .dataHelpers import createDataNoValidation

class Stretch(object):
    """
    Stretch a one-dimensional Base object along one axis.

    The stretched axis is detemined by the other object being used in
    conjunction with operation being called. All operations return a
    nimble Base subclass.

    Parameters
    ----------
    source : nimble Base object
        Must be one-dimensional.
    """
    def __init__(self, source):
        self._source = source
        self._numPts = len(source.points)
        self._numFts = len(source.features)
        if self._numPts > 1 and self._numFts > 1:
            msg = "Only one-dimensional objects can be stretched. This "
            msg += "object has shape " + str(source.shape)
            raise ImproperObjectAction(msg)
        if self._numPts == 0 or self._numFts == 0:
            msg = "Point or feature empty objects cannot be stretched"
            raise ImproperObjectAction(msg)

    def __add__(self, other):
        return self._stretchArithmetic('__add__', other)

    def __radd__(self, other):
        return self._stretchArithmetic('__radd__', other)

    def __sub__(self, other):
        return self._stretchArithmetic('__sub__', other)

    def __rsub__(self, other):
        return self._stretchArithmetic('__rsub__', other)

    def __mul__(self, other):
        return self._stretchArithmetic('__mul__', other)

    def __rmul__(self, other):
        return self._stretchArithmetic('__rmul__', other)

    def __truediv__(self, other):
        return self._stretchArithmetic('__truediv__', other)

    def __rtruediv__(self, other):
        return self._stretchArithmetic('__rtruediv__', other)

    def __floordiv__(self, other):
        return self._stretchArithmetic('__floordiv__', other)

    def __rfloordiv__(self, other):
        return self._stretchArithmetic('__rfloordiv__', other)

    def __mod__(self, other):
        return self._stretchArithmetic('__mod__', other)

    def __rmod__(self, other):
        return self._stretchArithmetic('__rmod__', other)

    def __pow__(self, other):
        return self._stretchArithmetic('__pow__', other)

    def __rpow__(self, other):
        return self._stretchArithmetic('__rpow__', other)

    def _getOutputNames(self, other):
        """
        Set names of objects output from stretch operations.
        """
        sPtNames = self._source.points._getNamesNoGeneration()
        sFtNames = self._source.features._getNamesNoGeneration()
        oStretch = isinstance(other, Stretch)
        if oStretch:
            oPtNames = other._source.points._getNamesNoGeneration()
            oFtNames = other._source.features._getNamesNoGeneration()
            oNumPts = other._numPts
            oNumFts = other._numFts
        else:
            oPtNames = other.points._getNamesNoGeneration()
            oFtNames = other.features._getNamesNoGeneration()
            oNumPts = len(other.points)
            oNumFts = len(other.features)
        setNumPts = max(self._numPts, oNumPts)
        setNumFts = max(self._numFts, oNumFts)

        def defaultNames(names):
            if names is None:
                return True
            if all(n.startswith(dataHelpers.DEFAULT_PREFIX) for n in names):
                return True
            return False

        def getNames(sNames, oNames, sNum, oNum, setNum):
            if sNames == oNames: # includes both names are None
                return sNames
            if defaultNames(sNames) and oStretch and oNum != setNum and oNames:
                oName = oNames[0]
                return [oName + '_' + str(i + 1) for i in range(setNum)]
            if sNames and defaultNames(sNames) and not oNames:
                return sNames
            if defaultNames(sNames):
                return oNames
            if defaultNames(oNames) and (sNum > 1 or setNum == 1):
                return sNames
            if defaultNames(oNames):
                sName = sNames[0]
                return [sName + '_' + str(i + 1) for i in range(setNum)]
            if len(sNames) == len(oNames): # some default names present
                return dataHelpers.mergeNames(sNames, oNames)
            return None

        setPts = getNames(sPtNames, oPtNames, self._numPts, oNumPts, setNumPts)
        setFts = getNames(sFtNames, oFtNames, self._numFts, oNumFts, setNumFts)

        return setPts, setFts

    def _stretchArithmetic_validation(self, opName, other):
        otherBase = isinstance(other, nimble.data.Base)
        if not (otherBase or isinstance(other, Stretch)):
            msg = 'stretch operations can only be performed with nimble '
            msg += 'Base objects or another Stretch object'
            raise ImproperObjectAction(msg)
        if isinstance(other, Stretch):
            validStretch1 = self._numPts == 1 and other._numFts == 1
            validStretch2 = self._numFts == 1 and other._numPts == 1
            if not (validStretch1 or validStretch2):
                msg = "Operations using two stretched objects can only be "
                msg += "performed if one object is a single point and the "
                msg += "other is a single feature"
                raise ImproperObjectAction(msg)
            # divmod operations inconsistently raise errors for zero division
            if 'div' in opName or 'mod' in opName:
                self._source._validateDivMod(opName, other._source)
        else:
            stretchPossible = True
            if self._numPts == 1 and self._numFts == 1:
                matchAxis = 'point' if len(other.points) > 1 else 'feature'
                if not 1 in other.shape:
                    stretchPossible = False
            elif self._numPts == 1:
                matchAxis = 'feature'
                if self._numFts != len(other.features):
                    stretchPossible = False
            else:
                matchAxis = 'point'
                if self._numPts != len(other.points):
                    stretchPossible = False

            if not stretchPossible:
                msg = "Unable to stretch this object to fit. The lengths of "
                msg += "one of the axes must align between objects"
                raise InvalidArgumentValueCombination(msg)
            self._source._validateEqualNames(matchAxis, matchAxis, opName,
                                             other)
            # divmod operations inconsistently raise errors for zero division
            if 'div' in opName or 'mod' in opName:
                self._source._validateDivMod(opName, other)

    def _stretchArithmetic(self, opName, other):
        self._stretchArithmetic_validation(opName, other)

        try:
            with numpy.errstate(divide='raise', invalid='raise'):
                ret = self._stretchArithmetic_implementation(opName, other)
        except (TypeError, ValueError, FloatingPointError) as error:
            self._source._diagnoseFailureAndRaiseException(opName, other,
                                                           error)

        if (opName.startswith('__r')
                and ret.getTypeString() != other.getTypeString()):
            ret = ret.copy(other.getTypeString())

        setPts, setFts = self._getOutputNames(other)
        ret.points.setNames(setPts, useLog=False)
        ret.features.setNames(setFts, useLog=False)

        return ret

    def _stretchArithmetic_implementation(self, opName, other):
        if isinstance(other, Stretch):
            other = other._source

        return self._source._binaryOperations_implementation(opName, other)

    def __and__(self, other):
        return self._stretchLogical('__and__', other)

    def __or__(self, other):
        return self._stretchLogical('__or__', other)

    def __xor__(self, other):
        return self._stretchLogical('__xor__', other)

    def _stretchLogical(self, opName, other):
        self._stretchArithmetic_validation(opName, other)
        if isinstance(other, Stretch):
            oBase = other._source
        else:
            oBase = other
        lhsBool = self._source._logicalValidationAndConversion()
        rhsBool = oBase._logicalValidationAndConversion()

        return lhsBool.stretch._stretchArithmetic_implementation(opName,
                                                                 rhsBool)

class StretchSparse(Stretch):
    def _stretchArithmetic_implementation(self, opName, other):
        if not isinstance(other, Stretch):
            if self._source.shape[0] == 1 and other.shape[0] > 1:
                lhs = self._source.points.repeat(other.shape[0], True)
            elif self._source.shape[1] == 1 and other.shape[1] > 1:
                lhs = self._source.features.repeat(other.shape[1], True)
            else:
                lhs = self._source
            rhs = other.copy()
        # other is Stretch
        elif self._numPts == 1:
            selfFts = len(self._source.features)
            otherPts = len(other._source.points)
            lhs = self._source.points.repeat(otherPts, True)
            rhs = other._source.features.repeat(selfFts, True)
        else:
            selfPts = len(self._source.points)
            otherFts = len(other._source.features)
            rhs = other._source.points.repeat(selfPts, True)
            lhs = self._source.features.repeat(otherFts, True)
<<<<<<< HEAD

        ret = lhs._binaryOperations_implementation(opName, rhs)
=======
        # TODO Sparse uses elements.multiply/power which are revalidating and
        # can cause a name conflict here; evaluate avoiding the revalidation
        # For now, removing all names since already stored to be set later
        lhs.points.setNames(None, useLog=False)
        lhs.features.setNames(None, useLog=False)
        rhs.points.setNames(None, useLog=False)
        rhs.features.setNames(None, useLog=False)
>>>>>>> 375dd7f3

        return lhs._binaryOperations_implementation(opName, rhs)<|MERGE_RESOLUTION|>--- conflicted
+++ resolved
@@ -237,17 +237,5 @@
             otherFts = len(other._source.features)
             rhs = other._source.points.repeat(selfPts, True)
             lhs = self._source.features.repeat(otherFts, True)
-<<<<<<< HEAD
-
-        ret = lhs._binaryOperations_implementation(opName, rhs)
-=======
-        # TODO Sparse uses elements.multiply/power which are revalidating and
-        # can cause a name conflict here; evaluate avoiding the revalidation
-        # For now, removing all names since already stored to be set later
-        lhs.points.setNames(None, useLog=False)
-        lhs.features.setNames(None, useLog=False)
-        rhs.points.setNames(None, useLog=False)
-        rhs.features.setNames(None, useLog=False)
->>>>>>> 375dd7f3
 
         return lhs._binaryOperations_implementation(opName, rhs)