"""
Class extending Base, defining an object to hold and manipulate a scipy
coo_matrix.
"""

from functools import reduce

import numpy

import nimble
from nimble.exceptions import InvalidArgumentType, InvalidArgumentValue
from nimble.exceptions import PackageException, ImproperObjectAction
from nimble.utility import inheritDocstringsFactory, numpy2DArray, is2DArray
from nimble.utility import ImportModule
from nimble.utility import sparseMatrixToArray
from . import dataHelpers
from .base import Base
from .base_view import BaseView
from .sparsePoints import SparsePoints, SparsePointsView
from .sparseFeatures import SparseFeatures, SparseFeaturesView
from .stretch import StretchSparse
from .dataHelpers import DEFAULT_PREFIX
from .dataHelpers import allDataIdentical
from .dataHelpers import createDataNoValidation
from .dataHelpers import csvCommaFormat
from .dataHelpers import denseCountUnique
from .dataHelpers import NimbleElementIterator

scipy = ImportModule('scipy')
pd = ImportModule('pandas')

@inheritDocstringsFactory(Base)
class Sparse(Base):
    """
    Class providing implementations of data manipulation operations on
    data stored in a scipy coo matrix.

    Parameters
    ----------
    data : object
        A scipy sparse matrix or two-dimensional numpy array.
    reuseData : bool
    kwds
        Included due to best practices so args may automatically be
        passed further up into the hierarchy if needed.
    """
    def __init__(self, data, reuseData=False, **kwds):
        if not scipy:
            msg = 'To use class Sparse, scipy must be installed.'
            raise PackageException(msg)

        if not is2DArray(data) and not scipy.sparse.isspmatrix(data):
            msg = "the input data can only be a scipy sparse matrix or a "
            msg += "two-dimensional numpy array"
            raise InvalidArgumentType(msg)

        if scipy.sparse.isspmatrix_coo(data):
            if reuseData:
                self.data = data
            else:
                self.data = data.copy()
        elif scipy.sparse.isspmatrix(data):
            #data is a spmatrix in other format instead of coo
            self.data = data.tocoo()
        else:#data is numpy.array
            self.data = scipy.sparse.coo_matrix(data)

        self._sorted = None
        kwds['shape'] = self.data.shape
        super(Sparse, self).__init__(**kwds)

    def _getPoints(self):
        return SparsePoints(self)

    def _getFeatures(self):
        return SparseFeatures(self)

    @property
    def stretch(self):
        return StretchSparse(self)

    def _plot(self, outPath=None, includeColorbar=False):
        toPlot = self.copy(to="Matrix")
        return toPlot._plot(outPath, includeColorbar)

    def _transform_implementation(self, toTransform, points, features):
        if toTransform.preserveZeros:
            self._transformEachElement_zeroPreserve_implementation(
                toTransform, points, features)
        else:
            self._transformEachElement_noPreserve_implementation(
                toTransform, points, features)

    def _transformEachElement_noPreserve_implementation(self, toTransform,
                                                        points, features):
        # returns None if outside of the specified points and feature so that
        # when calculateForEach is called we are given a full data object
        # with only certain values modified.
        def wrapper(value, pID, fID):
            if points is not None and pID not in points:
                return None
            if features is not None and fID not in features:
                return None

            if toTransform.oneArg:
                return toTransform(value)
            else:
                return toTransform(value, pID, fID)

        # perserveZeros is always False in this helper, skipNoneReturnValues
        # is being hijacked by the wrapper: even if it was False, Sparse can't
        # contain None values.
        ret = self.calculateOnElements(wrapper, None, None,
                                       preserveZeros=False,
                                       skipNoneReturnValues=True, useLog=False)

        pnames = self.points._getNamesNoGeneration()
        fnames = self.features._getNamesNoGeneration()
        self.referenceDataFrom(ret, useLog=False)
        self.points.setNames(pnames, useLog=False)
        self.features.setNames(fnames, useLog=False)
        self._sorted = None

    def _transformEachElement_zeroPreserve_implementation(
            self, toTransform, points, features):
        for index, val in enumerate(self.data.data):
            pID = self.data.row[index]
            fID = self.data.col[index]
            if points is not None and pID not in points:
                continue
            if features is not None and fID not in features:
                continue

            if toTransform.oneArg:
                currRet = toTransform(val)
            else:
                currRet = toTransform(val, pID, fID)

            self.data.data[index] = currRet

        self.data.eliminate_zeros()

    def _calculate_implementation(self, function, points, features,
                                  preserveZeros, outputType):
        if not isinstance(self, nimble.data.BaseView):
            data = self.data.data
            row = self.data.row
            col = self.data.col
        else:
            # initiate generic implementation for view types
            preserveZeros = False
        # all data
        if preserveZeros and points is None and features is None:
            try:
                data = function(data)
            except Exception:
                function.otypes = [numpy.object_]
                data = function(data)
            shape = self.data.shape
            values = scipy.sparse.coo_matrix((data, (row, col)), shape=shape)
            # note: even if function transforms nonzero values into zeros
            # our init methods will filter them out from the data attribute
            return values
        # subset of data
        if preserveZeros:
            dataSubset = []
            rowSubset = []
            colSubset = []
            for idx, val in enumerate(data):
                if row[idx] in points and col[idx] in features:
                    rowSubset.append(row[idx])
                    colSubset.append(col[idx])
                    dataSubset.append(val)
            dataSubset = function(dataSubset)
            values = scipy.sparse.coo_matrix((dataSubset,
                                              (rowSubset, colSubset)))
            # note: even if function transforms nonzero values into zeros
            # our init methods will filter them out from the data attribute
            return values
        # zeros not preserved
        return self._calculate_genericVectorized(
            function, points, features, outputType)

    def _countUnique_implementation(self, points, features):
        uniqueCount = {}
        isView = isinstance(self, nimble.data.BaseView)
        if points is None and features is None and not isView:
            source = self
        else:
            pWanted = points if points is not None else slice(None)
            fWanted = features if features is not None else slice(None)
            source = self[pWanted, fWanted]
        uniqueCount = denseCountUnique(source.data.data)
        totalValues = (len(source.points) * len(source.features))
        numZeros = totalValues - len(source.data.data)
        if numZeros > 0:
            uniqueCount[0] = numZeros
        return uniqueCount

    def _transpose_implementation(self):
        self.data = self.data.transpose()
        self._sorted = None

    def _isIdentical_implementation(self, other):
        if not isinstance(other, Sparse):
            return False
        # for nonempty matrices, we use a shape mismatch to indicate
        # non-equality
        if self.data.shape != other.data.shape:
            return False

        if isinstance(other, SparseView):
            return other._isIdentical_implementation(self)
        # not equal if number of non zero values differs
        elif self.data.nnz != other.data.nnz:
            return False
        else:
            #let's do internal sort first then compare
            self._sortInternal('feature')
            other._sortInternal('feature')

            return (allDataIdentical(self.data.data, other.data.data)
                    and allDataIdentical(self.data.row, other.data.row)
                    and allDataIdentical(self.data.col, other.data.col))

    def _getTypeString_implementation(self):
        return 'Sparse'

    def _writeFileCSV_implementation(self, outPath, includePointNames,
                                     includeFeatureNames):
        """
        Function to write the data in this object to a CSV file at the
        designated path.
        """
        with open(outPath, 'w') as outFile:
            if includeFeatureNames:
                self._writeFeatureNamesToCSV(outFile, includePointNames)

            # sort by rows first, then columns
            placement = numpy.lexsort((self.data.col, self.data.row))
            self.data.data[placement]
            self.data.row[placement]
            self.data.col[placement]

            pointer = 0
            pmax = len(self.data.data)
            for i in range(len(self.points)):
                if includePointNames:
                    currPname = csvCommaFormat(self.points.getName(i))
                    outFile.write(currPname)
                    outFile.write(',')
                for j in range(len(self.features)):
                    if (pointer < pmax and i == self.data.row[pointer]
                            and j == self.data.col[pointer]):
                        value = csvCommaFormat(self.data.data[pointer])
                        pointer = pointer + 1
                    else:
                        value = 0

                    if j != 0:
                        outFile.write(',')
                    outFile.write(str(value))
                outFile.write('\n')

    def _writeFileMTX_implementation(self, outPath, includePointNames,
                                     includeFeatureNames):
        def makeNameString(count, namesItoN):
            nameString = "#"
            for i in range(count):
                nameString += namesItoN[i]
                if not i == count - 1:
                    nameString += ','
            return nameString

        header = ''
        if includePointNames:
            pNames = self.points.getNames()
            header = makeNameString(len(self.points), pNames)
            header += '\n'
        else:
            header += '#\n'
        if includeFeatureNames:
            fNames = self.features.getNames()
            header += makeNameString(len(self.features), fNames)
            header += '\n'
        else:
            header += '#\n'

        scipy.io.mmwrite(target=outPath, a=self.data.astype(numpy.float),
                         comment=header)

    def _referenceDataFrom_implementation(self, other):
        if not isinstance(other, Sparse):
            msg = "Other must be the same type as this object"
            raise InvalidArgumentType(msg)

        self.data = other.data
        self._sorted = other._sorted

    def _copy_implementation(self, to):
        if to in nimble.data.available:
            ptNames = self.points._getNamesNoGeneration()
            ftNames = self.features._getNamesNoGeneration()
            if to == 'Sparse':
                data = self.data.copy()
            else:
                data = sparseMatrixToArray(self.data)
            # reuseData=True since we already made copies here
            return createDataNoValidation(to, data, ptNames, ftNames,
                                          reuseData=True)
        if to == 'pythonlist':
            return sparseMatrixToArray(self.data).tolist()
        if to == 'numpyarray':
            return sparseMatrixToArray(self.data)
        if to == 'numpymatrix':
            return numpy.matrix(sparseMatrixToArray(self.data))
        if 'scipy' in to:
            if to == 'scipycoo':
                return self.data.copy()
            try:
                ret = self.data.astype(numpy.float)
            except ValueError:
                msg = 'Can only create scipy {0} matrix from numeric data'
                raise ValueError(msg.format(to[-3:]))
            if to == 'scipycsc':
                return ret.tocsc()
            if to == 'scipycsr':
                return ret.tocsr()
        if to == 'pandasdataframe':
            if not pd:
                msg = "pandas is not available"
                raise PackageException(msg)
<<<<<<< HEAD
            pnames = self.points._getNamesNoGeneration()
            fnames = self.features._getNamesNoGeneration()
            return pd.DataFrame(cooMatrixToArray(self.data), index=pnames,
                                columns=fnames)
=======
            return pd.DataFrame(sparseMatrixToArray(self.data))
>>>>>>> 95e0cef6

    def _replaceRectangle_implementation(self, replaceWith, pointStart,
                                         featureStart, pointEnd, featureEnd):
        # sort values or call helper as needed
        constant = not isinstance(replaceWith, Base)
        if constant:
            if replaceWith == 0:
                self._replaceRectangle_zeros_implementation(
                    pointStart, featureStart, pointEnd, featureEnd)
                return
        else:
            replaceWith._sortInternal('point')

        # this has to be after the possible call to
        # _replaceRectangle_zeros_implementation; unnecessary for that helper
        self._sortInternal('point')

        self_i = 0
        vals_i = 0
        copyIndex = 0
        toAddData = []
        toAddRow = []
        toAddCol = []
        selfEnd = numpy.searchsorted(self.data.row, pointEnd, 'right')
        if constant:
            valsEnd = ((pointEnd - pointStart + 1)
                       * (featureEnd - featureStart + 1))
        else:
            valsEnd = len(replaceWith.data.data)

        # Adjust self_i so that it begins at the values that might need to be
        # replaced, or, if no such values exist, set self_i such that the main
        # loop will ignore the contents of self.
        if len(self.data.data) > 0:
            self_i = numpy.searchsorted(self.data.row, pointStart, 'left')

            pcheck = self.data.row[self_i]
            fcheck = self.data.col[self_i]
            # the condition in the while loop is a natural break, if it isn't
            # satisfied then self_i will be exactly where we want it
            while fcheck < featureStart or fcheck > featureEnd:
                # this condition is an unatural break, when it is satisfied,
                # that means no value of self_i will point into the desired
                # values
                if pcheck > pointEnd or self_i == len(self.data.data) - 1:
                    self_i = selfEnd
                    break

                self_i += 1
                pcheck = self.data.row[self_i]
                fcheck = self.data.col[self_i]

            copyIndex = self_i

        # Walk full contents of both, modifying, shifing, or setting aside
        # values as needed. We will only ever increment one of self_i or vals_i
        # at a time, meaning if there are matching entries, we will encounter
        # them. Due to the sorted precondition, if the location in one object
        # is less than the location in the other object, the lower one CANNOT
        # have a match.
        while self_i < selfEnd or vals_i < valsEnd:
            if self_i < selfEnd:
                locationSP = self.data.row[self_i]
                locationSF = self.data.col[self_i]
            else:
                # we want to use unreachable values as sentials, so we + 1
                # since we're using inclusive endpoints
                locationSP = pointEnd + 1
                locationSF = featureEnd + 1

            # adjust 'values' locations into the scale of the calling object
            locationVP = pointStart
            locationVF = featureStart
            if constant:
                vData = replaceWith
                # uses truncation of int division
                locationVP += vals_i / (featureEnd - featureStart + 1)
                locationVF += vals_i % (featureEnd - featureStart + 1)
            elif vals_i >= valsEnd:
                locationVP += pointEnd + 1
                locationVF += featureEnd + 1
            else:
                vData = replaceWith.data.data[vals_i]
                locationVP += replaceWith.data.row[vals_i]
                locationVF += replaceWith.data.col[vals_i]

            pCmp = locationSP - locationVP
            fCmp = locationSF - locationVF
            trueCmp = pCmp if pCmp != 0 else fCmp

            # Case: location at index into self is higher than location
            # at index into values. No matching entry in self;
            # copy if space, or record to be added at end.
            if trueCmp > 0:
                # can only copy into self if there is open space
                if copyIndex < self_i:
                    self.data.data[copyIndex] = vData
                    self.data.row[copyIndex] = locationVP
                    self.data.col[copyIndex] = locationVF
                    copyIndex += 1
                else:
                    toAddData.append(vData)
                    toAddRow.append(locationVP)
                    toAddCol.append(locationVF)

                #increment vals_i
                vals_i += 1
            # Case: location at index into other is higher than location at
            # index into self. no matching entry in values - fill this entry
            # in self with zero (by shifting past it)
            elif trueCmp < 0:
                # need to do cleanup if we're outside of the relevant bounds
                if locationSF < featureStart or locationSF > featureEnd:
                    self.data.data[copyIndex] = self.data.data[self_i]
                    self.data.row[copyIndex] = self.data.row[self_i]
                    self.data.col[copyIndex] = self.data.col[self_i]
                    copyIndex += 1
                self_i += 1
            # Case: indices point to equal locations.
            else:
                self.data.data[copyIndex] = vData
                self.data.row[copyIndex] = locationVP
                self.data.col[copyIndex] = locationVF
                copyIndex += 1

                # increment both??? or just one?
                self_i += 1
                vals_i += 1

        # Now we have to walk through the rest of self, finishing the copying
        # shift if necessary
        if copyIndex != self_i:
            while self_i < len(self.data.data):
                self.data.data[copyIndex] = self.data.data[self_i]
                self.data.row[copyIndex] = self.data.row[self_i]
                self.data.col[copyIndex] = self.data.col[self_i]
                self_i += 1
                copyIndex += 1
        else:
            copyIndex = len(self.data.data)

        newData = numpy.empty(copyIndex + len(toAddData),
                              dtype=self.data.data.dtype)
        newData[:copyIndex] = self.data.data[:copyIndex]
        newData[copyIndex:] = toAddData
        newRow = numpy.empty(copyIndex + len(toAddRow))
        newRow[:copyIndex] = self.data.row[:copyIndex]
        newRow[copyIndex:] = toAddRow
        newCol = numpy.empty(copyIndex + len(toAddCol))
        newCol[:copyIndex] = self.data.col[:copyIndex]
        newCol[copyIndex:] = toAddCol
        shape = (len(self.points), len(self.features))
        self.data = scipy.sparse.coo_matrix((newData, (newRow, newCol)), shape)

        self._sorted = None

    def _flattenToOnePoint_implementation(self):
        self._sortInternal('point')
        pLen = len(self.features)
        numElem = len(self.points) * len(self.features)
        for i in range(len(self.data.data)):
            if self.data.row[i] > 0:
                self.data.col[i] += (self.data.row[i] * pLen)
                self.data.row[i] = 0

        data = self.data.data
        row = self.data.row
        col = self.data.col
        self.data = scipy.sparse.coo_matrix((data, (row, col)), (1, numElem))

    def _flattenToOneFeature_implementation(self):
        self._sortInternal('feature')
        fLen = len(self.points)
        numElem = len(self.points) * len(self.features)
        for i in range(len(self.data.data)):
            if self.data.col[i] > 0:
                self.data.row[i] += (self.data.col[i] * fLen)
                self.data.col[i] = 0

        data = self.data.data
        row = self.data.row
        col = self.data.col
        self.data = scipy.sparse.coo_matrix((data, (row, col)), (numElem, 1))

    def _unflattenFromOnePoint_implementation(self, numPoints):
        # only one feature, so both sorts are the same order
        if self._sorted is None:
            self._sortInternal('point')

        numFeatures = len(self.features) // numPoints
        newShape = (numPoints, numFeatures)

        for i in range(len(self.data.data)):
            # must change the row entry before modifying the col entry
            self.data.row[i] = self.data.col[i] / numFeatures
            self.data.col[i] = self.data.col[i] % numFeatures

        data = self.data.data
        row = self.data.row
        col = self.data.col
        self.data = scipy.sparse.coo_matrix((data, (row, col)), newShape)

    def _unflattenFromOneFeature_implementation(self, numFeatures):
        # only one feature, so both sorts are the same order
        if self._sorted is None:
            self._sortInternal('feature')

        numPoints = len(self.points) // numFeatures
        newShape = (numPoints, numFeatures)

        for i in range(len(self.data.data)):
            # must change the col entry before modifying the row entry
            self.data.col[i] = self.data.row[i] / numPoints
            self.data.row[i] = self.data.row[i] % numPoints

        data = self.data.data
        row = self.data.row
        col = self.data.col
        self.data = scipy.sparse.coo_matrix((data, (row, col)), newShape)

    def _mergeIntoNewData(self, copyIndex, toAddData, toAddRow, toAddCol):
        #instead of always copying, use reshape or resize to sometimes cut
        # array down to size???
        pass

    def _replaceRectangle_zeros_implementation(self, pointStart, featureStart,
                                               pointEnd, featureEnd):
        # walk through col listing and partition all data: extract, and kept,
        # reusing the sparse matrix underlying structure to save space
        copyIndex = 0

        for lookIndex in range(len(self.data.data)):
            currP = self.data.row[lookIndex]
            currF = self.data.col[lookIndex]
            # if it is in range we want to obliterate the entry by just passing
            # it by and copying over it later
            if (currP >= pointStart
                    and currP <= pointEnd
                    and currF >= featureStart
                    and currF <= featureEnd):
                pass
            else:
                self.data.data[copyIndex] = self.data.data[lookIndex]
                self.data.row[copyIndex] = self.data.row[lookIndex]
                self.data.col[copyIndex] = self.data.col[lookIndex]
                copyIndex += 1

        # reinstantiate self
        # (cannot reshape coo matrices, so cannot do this in place)
        newData = self.data.data[0:copyIndex]
        newRow = self.data.row[0:copyIndex]
        newCol = self.data.col[0:copyIndex]
        shape = (len(self.points), len(self.features))
        self.data = scipy.sparse.coo_matrix((newData, (newRow, newCol)), shape)

    def _binarySearch(self, x, y):
        if self._sorted == 'point':
            axis = self.data.row
            offAxis = self.data.col
            axisVal = x
            offAxisVal = y
        elif self._sorted == 'feature':
            axis = self.data.col
            offAxis = self.data.row
            axisVal = y
            offAxisVal = x

        #binary search
        start, end = numpy.searchsorted(axis, [axisVal, axisVal+1])
        if start == end: # axisVal is not in self.data.row
            if numpy.issubdtype(self.data.dtype, numpy.bool_):
                return False
            return 0
        k = numpy.searchsorted(offAxis[start:end], offAxisVal) + start
        if k < end and offAxis[k] == offAxisVal:
            return self.data.data[k]
        if numpy.issubdtype(self.data.dtype, numpy.bool_):
            return False
        return 0

    def _merge_implementation(self, other, point, feature, onFeature,
                              matchingFtIdx):
        if self._sorted != 'feature':
            self._sortInternal('feature')
        if other._sorted != 'feature':
            other._sortInternal('feature')
        leftFtCount = len(self.features)
        rightFtCount = len(other.features) - len(matchingFtIdx[0])
        if onFeature:
            onIdxL = self.features.getIndex(onFeature)
            onIdxR = other.features.getIndex(onFeature)
            leftData = self.data.data
            leftRow = self.data.row
            leftCol = self.data.col
            rightData = other.data.data.copy()
            rightRow = other.data.row.copy()
            rightCol = other.data.col.copy()
        else:
            onIdxL = 0
            onIdxR = 0
            leftData = self.data.data.astype(numpy.object_)
            if not self._anyDefaultPointNames():
                leftData = numpy.append([self.points.getNames()], leftData)
            elif self._pointNamesCreated():
                # differentiate default names between objects;
                # note still start with DEFAULT_PREFIX
                leftNames = [n + '_l' if n.startswith(DEFAULT_PREFIX) else n
                             for n in self.points.getNames()]
                leftData = numpy.append([leftNames], leftData)
            else:
                leftNames = [DEFAULT_PREFIX + str(i) for i
                             in range(len(self.points))]
                leftData = numpy.append(leftNames, leftData)
            leftRow = numpy.append([i for i in range(len(self.points))],
                                   self.data.row)
            leftCol = numpy.append([0 for _ in range(len(self.points))],
                                   self.data.col + 1)
            rightData = other.data.data.copy().astype(numpy.object_)
            if not other._anyDefaultPointNames():
                rightData = numpy.append([other.points.getNames()], rightData)
            elif other._pointNamesCreated():
                # differentiate default names between objects;
                # note still start with DEFAULT_PREFIX
                rightNames = [n + '_r' if n.startswith(DEFAULT_PREFIX) else n
                              for n in other.points.getNames()]
                rightData = numpy.append([rightNames], rightData)
            else:
                rtRange = range(self.shape[0], self.shape[0] + other.shape[0])
                rightNames = [DEFAULT_PREFIX + str(i) for i in rtRange]
                rightData = numpy.append(rightNames, rightData)
            rightRow = numpy.append([i for i in range(len(other.points))],
                                    other.data.row.copy())
            rightCol = numpy.append([0 for i in range(len(other.points))],
                                    other.data.col.copy() + 1)
            matchingFtIdx[0] = list(map(lambda x: x + 1, matchingFtIdx[0]))
            matchingFtIdx[0].insert(0, 0)
            matchingFtIdx[1] = list(map(lambda x: x + 1, matchingFtIdx[1]))
            matchingFtIdx[1].insert(0, 0)

        mergedData = numpy.empty((0, 0), dtype=numpy.object_)
        mergedRow = []
        mergedCol = []
        matched = []
        nextPt = 0
        numPts = 0

        for ptIdxL, target in enumerate(leftData[leftCol == onIdxL]):
            rowIdxR = numpy.where(rightData[rightCol == onIdxR] == target)[0]
            if len(rowIdxR) > 0:
                for ptIdxR in rowIdxR:
                    ptL = leftData[leftRow == ptIdxL]
                    ptR = rightData[rightRow == ptIdxR]
                    matches = ptL[matchingFtIdx[0]] == ptR[matchingFtIdx[1]]
                    nansL = ptL[matchingFtIdx[0]] != ptL[matchingFtIdx[0]]
                    nansR = ptR[matchingFtIdx[1]] != ptR[matchingFtIdx[1]]
                    acceptableValues = matches + nansL + nansR
                    if not all(acceptableValues):
                        msg = "The objects contain different values for the "
                        msg += "same feature"
                        raise InvalidArgumentValue(msg)
                    if len(nansL) > 0:
                        # fill any nan values in left with the corresponding
                        # right value
                        for i, value in enumerate(ptL[matchingFtIdx[0]]):
                            if value != value:
                                fill = ptR[matchingFtIdx[1]][i]
                                ptL[matchingFtIdx[0]][i] = fill
                    ptR = ptR[[i for i in range(len(ptR))
                               if i not in matchingFtIdx[1]]]
                    pt = numpy.append(ptL, ptR)
                    if feature == "intersection":
                        pt = pt[matchingFtIdx[0]]
                        leftFtCount = len(matchingFtIdx[0])
                    elif onFeature and feature == "left":
                        pt = pt[:len(self.features)]
                    elif feature == "left":
                        pt = pt[:len(self.features) + 1]
                    if onFeature is None:
                        pt = pt[1:]
                    matched.append(target)
                    mergedData = numpy.append(mergedData, pt)
                    mergedRow.extend([nextPt] * len(pt))
                    mergedCol.extend([i for i in range(len(pt))])
                    nextPt += 1
                    numPts += 1
            elif point in ["union", "left"]:
                ptL = leftData[leftRow == ptIdxL]
                if onFeature:
                    numNaN = len(other.features) - len(matchingFtIdx[1])
                    ptR = [numpy.nan] * numNaN
                else:
                    numNaN = len(other.features) - len(matchingFtIdx[1]) + 1
                    ptR = [numpy.nan] * numNaN
                pt = numpy.append(ptL, ptR)
                if feature == "intersection":
                    pt = pt[matchingFtIdx[0]]
                elif onFeature and feature == "left":
                    pt = pt[:len(self.features)]
                elif feature == "left":
                    pt = pt[:len(self.features) + 1]
                if onFeature is None:
                    pt = pt[1:]
                mergedData = numpy.append(mergedData, pt)
                mergedRow.extend([nextPt] * len(pt))
                mergedCol.extend([i for i in range(len(pt))])
                nextPt += 1
                numPts += 1

        if point == 'union':
            for ptIdxR, target in enumerate(rightData[rightCol == onIdxR]):
                if target not in matched:
                    if onFeature:
                        nanList = [numpy.nan] * len(self.features)
                        ptL = numpy.array(nanList, dtype=numpy.object_)
                    else:
                        nanList = [numpy.nan] * (len(self.features) + 1)
                        ptL = numpy.array(nanList, dtype=numpy.object_)
                    fill = rightData[(rightRow == ptIdxR)][matchingFtIdx[1]]
                    ptL[matchingFtIdx[0]] = fill
                    # only unmatched points from right
                    notMatchedR = numpy.in1d(rightCol, matchingFtIdx[1],
                                             invert=True)
                    ptR = rightData[(rightRow == ptIdxR) & (notMatchedR)]
                    pt = numpy.append(ptL, ptR)
                    if feature == "intersection":
                        pt = pt[matchingFtIdx[0]]
                    elif onFeature and feature == "left":
                        pt = pt[:len(self.features)]
                    elif feature == "left":
                        pt = pt[:len(self.features) + 1]
                    if onFeature is None:
                        # remove pointNames column added
                        pt = pt[1:]
                    mergedData = numpy.append(mergedData, pt)
                    mergedRow.extend([nextPt] * len(pt))
                    mergedCol.extend([i for i in range(len(pt))])
                    nextPt += 1
                    numPts += 1

        numFts = leftFtCount + rightFtCount
        if onFeature and feature == "intersection":
            numFts = len(matchingFtIdx[0])
        elif feature == "intersection":
            numFts = len(matchingFtIdx[0]) - 1
        elif feature == "left":
            numFts = len(self.features)
        if len(mergedData) == 0:
            mergedData = []

        self._featureCount = numFts
        self._pointCount = numPts

        self.data = scipy.sparse.coo_matrix(
            (mergedData, (mergedRow, mergedCol)), shape=(numPts, numFts))

        self._sorted = None

    def _replaceFeatureWithBinaryFeatures_implementation(self, uniqueVals):
        if self._sorted is None:
            self._sortInternal('feature')
        binaryRow = []
        binaryCol = []
        binaryData = []
        for ptIdx, val in zip(self.data.row, self.data.data):
            ftIdx = uniqueVals.index(val)
            binaryRow.append(ptIdx)
            binaryCol.append(ftIdx)
            binaryData.append(1)
        shape = (len(self.points), len(uniqueVals))
        binaryCoo = scipy.sparse.coo_matrix(
            (binaryData, (binaryRow, binaryCol)), shape=shape)
        self._sorted = None
        return Sparse(binaryCoo)

    def _getitem_implementation(self, x, y):
        """
        currently, we sort the data first and then do binary search
        """

        if self._sorted is None:
            self._sortInternal('point')

        return self._binarySearch(x, y)

    def _view_implementation(self, pointStart, pointEnd, featureStart,
                             featureEnd):
        """
        The Sparse object specific implementation necessarly to complete
        the Base object's view method. pointStart and feature start are
        inclusive indices, pointEnd and featureEnd are exclusive
        indices.
        """
        kwds = {}
        kwds['source'] = self
        kwds['pointStart'] = pointStart
        kwds['pointEnd'] = pointEnd
        kwds['featureStart'] = featureStart
        kwds['featureEnd'] = featureEnd
        kwds['reuseData'] = True

        allPoints = pointStart == 0 and pointEnd == len(self.points)
        singlePoint = pointEnd - pointStart == 1
        allFeats = featureStart == 0 and featureEnd == len(self.features)
        singleFeat = featureEnd - featureStart == 1
        # singleFeat = singlePoint = False
        if singleFeat or singlePoint:
            if singlePoint:
                if self._sorted is None or self._sorted == 'feature':
                    self._sortInternal('point')
                sortedIndices = self.data.row

                start = numpy.searchsorted(sortedIndices, pointStart, 'left')
                end = numpy.searchsorted(sortedIndices, pointEnd - 1, 'right')

                if not allFeats:
                    sortedIndices = self.data.col[start:end]
                    innerStart = numpy.searchsorted(sortedIndices,
                                                    featureStart, 'left')
                    innerEnd = numpy.searchsorted(sortedIndices,
                                                  featureEnd - 1, 'right')
                    outerStart = start
                    start = start + innerStart
                    end = outerStart + innerEnd

                row = numpy.tile([0], end - start)
                col = self.data.col[start:end] - featureStart

            else:  # case single feature
                if self._sorted is None or self._sorted == 'point':
                    self._sortInternal('feature')
                sortedIndices = self.data.col

                start = numpy.searchsorted(sortedIndices, featureStart, 'left')
                end = numpy.searchsorted(sortedIndices,
                                         featureEnd - 1, 'right')

                if not allPoints:
                    sortedIndices = self.data.row[start:end]
                    innerStart = numpy.searchsorted(sortedIndices,
                                                    pointStart, 'left')
                    innerEnd = numpy.searchsorted(sortedIndices,
                                                  pointEnd - 1, 'right')
                    outerStart = start
                    start = start + innerStart
                    end = outerStart + innerEnd

                row = self.data.row[start:end] - pointStart
                col = numpy.tile([0], end - start)

            data = self.data.data[start:end]
            pshape = pointEnd - pointStart
            fshape = featureEnd - featureStart

            newInternal = scipy.sparse.coo_matrix((data, (row, col)),
                                                  shape=(pshape, fshape))
            kwds['data'] = newInternal

            return SparseVectorView(**kwds)

        else:  # window shaped View
            # the data should be dummy data, but data.shape must
            # be = (pointEnd - pointStart, featureEnd - featureStart)
            newInternal = scipy.sparse.coo_matrix([])
            newInternal._shape = (pointEnd - pointStart,
                                  featureEnd - featureStart)
            newInternal.data = None
            kwds['data'] = newInternal

            return SparseView(**kwds)

    def _validate_implementation(self, level):
        assert self.data.shape[0] == len(self.points)
        assert self.data.shape[1] == len(self.features)
        assert scipy.sparse.isspmatrix_coo(self.data)

        if level > 0:
            try:
                noZerosInData = all(self.data.data != 0)
                #numpy may say: elementwise comparison failed; returning
                # scalar instead, but in the future will perform
                # elementwise comparison
            except ValueError:
                noZerosInData = all(i != 0 for i in self.data.data)
            assert noZerosInData

            assert self.data.dtype.type is not numpy.string_

            row = self.data.row
            col = self.data.col
            if self._sorted == 'point' or self._sorted == 'feature':
                sortedAxis = self._sorted
                self._sorted = None
                self._sortInternal(sortedAxis)
            assert all(self.data.row[:] == row[:]) # _sortInternal incorrect
            assert all(self.data.col[:] == col[:]) # _sortInternal incorrect

            without_replicas_coo = removeDuplicatesNative(self.data)
            assert len(self.data.data) == len(without_replicas_coo.data)

    def _containsZero_implementation(self):
        """
        Returns True if there is a value that is equal to integer 0
        contained in this object. False otherwise
        """
        return (self.data.shape[0] * self.data.shape[1]) > self.data.nnz


    def _binaryOperations_implementation(self, opName, other):
        """
        Directs the operation to the best implementation available,
        preserving the sparse representation whenever possible.
        """
        # scipy mul and pow operators are not elementwise
        if 'mul' in opName:
            return self._genericMul_implementation(opName, other)
        if 'pow' in opName:
            return self._genericPow_implementation(opName, other)
        try:
            if isinstance(other, Base):
                if self._sorted is None:
                    self._sortInternal('point')
                selfData = self._getSparseData()
                if isinstance(other, SparseView):
                    other = other.copy(to='Sparse')
                if isinstance(other, Sparse):
                    if other._sorted != self._sorted:
                        other._sortInternal(self._sorted)
                    otherData = other._getSparseData()
                else:
                    otherData = other.copy('Matrix').data
                ret = getattr(selfData, opName)(otherData)
            else:
                return self._scalarBinary_implementation(opName, other)

            if ret is NotImplemented:
                # most NotImplemented are inplace operations
                if opName.startswith('__i'):
                    return self._inplaceBinary_implementation(opName, other)
                elif opName == '__rsub__':
                    return self._rsub__implementation(other)
                return self._defaultBinaryOperations_implementation(opName,
                                                                     other)

            return Sparse(ret)

        except AttributeError as ae:
            if opName.startswith('__i'):
                return self._inplaceBinary_implementation(opName, other)
            if 'floordiv' in opName:
                return self._genericFloordiv_implementation(opName, other)
            if 'mod' in opName:
                return self._genericMod_implementation(opName, other)
            return self._defaultBinaryOperations_implementation(opName, other)


    def _scalarBinary_implementation(self, opName, other):
        oneSafe = ['mul', '__truediv__', '__itruediv__', '__pow__', '__ipow__']
        if any(name in opName for name in oneSafe) and other == 1:
            selfData = self._getSparseData()
            return Sparse(selfData)
        zeroSafe = ['mul', 'div', 'mod']
        zeroPreserved = any(name in opName for name in zeroSafe)
        if opName in ['__pow__', '__ipow__'] and other > 0:
            zeroPreserved = True
        if zeroPreserved:
            return self._scalarZeroPreservingBinary_implementation(
                opName, other)
        else:
            # scalar operations apply to all elements; use dense
            return self._defaultBinaryOperations_implementation(opName,
                                                                other)

    def _matmul__implementation(self, other):
        """
        Matrix multiply this nimble Base object against the provided
        other nimble Base object. Both object must contain only numeric
        data. The featureCount of the calling object must equal the
        pointCount of the other object. The types of the two objects may
        be different, and the return is guaranteed to be the same type
        as at least one out of the two, to be automatically determined
        according to efficiency constraints.
        """
        if isinstance(other, BaseView):
            retData = other.copy(to='scipycsr')
            retData = self.data * retData
        else:
            # for other.data as any dense or sparse matrix
            retData = self.data * other.data

        return nimble.createData('Sparse', retData, useLog=False)

    def _inplaceBinary_implementation(self, opName, other):
        notInplace = '__' + opName[3:]
        ret = self._binaryOperations_implementation(notInplace, other)
        absPath, relPath = self._absPath, self._relPath
        self.referenceDataFrom(ret, useLog=False)
        self._absPath, self._relPath = absPath, relPath
        return self

    def _rsub__implementation(self, other):
        return (self * -1)._binaryOperations_implementation('__add__', other)

    def _genericMul_implementation(self, opName, other):
        if not isinstance(other, Base):
            return self._scalarBinary_implementation(opName, other)
        if 'i' in opName:
            target = self
        else:
            target = self.copy()

        # CHOICE OF OUTPUT WILL BE DETERMINED BY SCIPY!!!!!!!!!!!!
        # for other.data as any dense or sparse matrix
        directMul = isinstance(other, (Sparse, nimble.data.Matrix))
        notView = not isinstance(other, BaseView)
        if directMul and notView:
            toMul = other.data
        else:
            toMul = other.copy(to='numpyarray')
        raw = target.data.multiply(scipy.sparse.coo_matrix(toMul))
        if scipy.sparse.isspmatrix(raw):
            raw = raw.tocoo()
        else:
            raw = scipy.sparse.coo_matrix(raw, shape=self.data.shape)
        target.data = raw
        return target

    def _genericPow_implementation(self, opName, other):
        if not isinstance(other, Base):
            return self._scalarBinary_implementation(opName, other)
        if 'i' in opName:
            caller = self
            callee = other
        elif 'r' in opName:
            caller = other.copy('Sparse')
            callee = self
        else:
            caller = self.copy()
            callee = other

        def powFromRight(val, pnum, fnum):
            try:
                return val ** callee[pnum, fnum]
            except Exception:
                self._numericValidation()
                other._numericValidation(right=True)
                raise

        return caller.calculateOnElements(powFromRight, useLog=False)

    def _genericFloordiv_implementation(self, opName, other):
        """
        Perform floordiv by modifying the results of truediv.

        There is no need for additional conversion when an inplace
        operation is called because _binaryOperations_implementation will
        return the self object in those cases, so the changes below are
        reflected inplace.
        """
        opSplit = opName.split('floordiv')
        trueDiv = opSplit[0] + 'truediv__'
        # ret is self for inplace operation
        ret = self._binaryOperations_implementation(trueDiv, other)
        ret.data.data = numpy.floor(ret.data.data)
        ret.data.eliminate_zeros()
        return ret

    def _genericMod_implementation(self, opName, other):
        """
        Uses numpy.mod on the nonzero values in the coo matrix.

        Since 0 % any value is 0, the zero values can be ignored for
        this operation.
        """
        selfData = self._getSparseData()
        if isinstance(other, Sparse):
            otherData = other._getSparseData().data
        else: # another Base object type
            otherData = other.copy('Sparse').data.data

        if opName == '__rmod__':
            ret = numpy.mod(otherData, selfData.data)
        else:
            ret = numpy.mod(selfData.data, otherData)
        coo = scipy.sparse.coo_matrix((ret, (selfData.row, selfData.col)),
                                      shape=self.shape)
        coo.eliminate_zeros() # remove any zeros introduced into data

        return Sparse(coo)

    def _scalarZeroPreservingBinary_implementation(self, opName, other):
        """
        Helper applying operation directly to data attribute.

        Zeros are preserved for these operations, so we only need to
        apply the operation to the data attribute, the row and col
        attributes will remain unchanged.
        """
        selfData = self._getSparseData()
        ret = getattr(selfData.data, opName)(other)
        coo = scipy.sparse.coo_matrix((ret, (selfData.row, selfData.col)),
                                      shape=self.shape)
        coo.eliminate_zeros() # remove any zeros introduced into data
        if opName.startswith('__i'):
            self.data = coo
            return self
        return Sparse(coo)


    ###########
    # Helpers #
    ###########

    def _sortInternal(self, axis):
        self._validateAxis(axis)

        if (self._sorted == axis
                or len(self.points) == 0
                or len(self.features) == 0):
            return

        sortAsParam = 'row-major' if axis == 'point' else 'col-major'
        _sortInternal_coo_matrix(self.data, sortAsParam)

        # flag that we are internally sorted
        self._sorted = axis

    def _getSparseData(self):
        """
        Get the backend coo_matrix data for this object.

        Since Views set self.data.data to None, we need to copy the view
        to gain access to the coo_matrix data.
        """
        if isinstance(self, BaseView):
            selfData = self.copy().data
        else:
            selfData = self.data
        return selfData

    def _convertUnusableTypes_implementation(self, convertTo, usableTypes):
        if self.data.dtype not in usableTypes:
            self._sorted = None
            return self.data.astype(convertTo)
        return self.data

    def _iterateElements_implementation(self, order, only):
        if only is not None and not only(0): # we can ignore zeros
            self._sortInternal(order)
            array = self.data.data
        else:
            array = sparseMatrixToArray(self.data)
        return NimbleElementIterator(array, order, only)

###################
# Generic Helpers #
###################

def _sortInternal_coo_matrix(obj, sortAs):
    # sort least significant axis first
    if sortAs == "row-major":
        sortPrime = obj.row
        sortOff = obj.col
    else:
        sortPrime = obj.col
        sortOff = obj.row

    sortKeys = numpy.lexsort((sortOff, sortPrime))

    obj.data = obj.data[sortKeys]
    obj.row = obj.row[sortKeys]
    obj.col = obj.col[sortKeys]


def removeDuplicatesNative(coo_obj):
    """
    Creates a new coo_matrix, using summation for numeric data to remove
    duplicates. If there are duplicate entires involving non-numeric
    data, an exception is raised.

    coo_obj : the coo_matrix from which the data of the return object
    originates from. It will not be modified by the function.

    Returns : a new coo_matrix with the same data as in the input
    matrix, except with duplicate numerical entries summed to a single
    value. This operation is NOT stable - the row / col attributes are
    not guaranteed to have an ordering related to those from the input
    object. This operation is guaranteed to not introduce any 0 values
    to the data attribute.
    """
    if coo_obj.data is None:
        #When coo_obj data is not iterable: Empty
        #It will throw TypeError: zip argument #3 must support iteration.
        #Decided just to do this quick check instead of duck typing.
        return coo_obj

    seen = {}
    for i, j, v in zip(coo_obj.row, coo_obj.col, coo_obj.data):
        if (i, j) not in seen:
            # all types are allows to be present once
            seen[(i, j)] = v
        else:
            try:
                seen[(i, j)] += float(v)
            except ValueError:
                msg = 'Unable to represent this configuration of data in '
                msg += 'Sparse object. At least one removeDuplicatesNativeof '
                msg += 'the duplicate entries is a non-numerical type'
                raise ValueError(msg)

    rows = []
    cols = []
    data = []

    for (i, j) in seen:
        if seen[(i, j)] != 0:
            rows.append(i)
            cols.append(j)
            data.append(seen[(i, j)])

    dataNP = numpy.array(data)
    # if there are mixed strings and numeric values numpy will automatically
    # turn everything into strings. This will check to see if that has
    # happened and use the object dtype instead.
    if len(dataNP) > 0 and isinstance(dataNP[0], numpy.flexible):
        dataNP = numpy.array(data, dtype='O')
    new_coo = scipy.sparse.coo_matrix((dataNP, (rows, cols)),
                                      shape=coo_obj.shape)

    return new_coo


class SparseVectorView(BaseView, Sparse):
    """
    A view of a Sparse data object limited to a full point or full
    feature.
    """

    def __init__(self, **kwds):
        super(SparseVectorView, self).__init__(**kwds)

    def _getPoints(self):
        return SparsePointsView(self)

    def _getFeatures(self):
        return SparseFeaturesView(self)

class SparseView(BaseView, Sparse):
    """
    Read only access to a Sparse object.
    """
    def __init__(self, **kwds):
        super(SparseView, self).__init__(**kwds)

    def _getPoints(self):
        return SparsePointsView(self)

    def _getFeatures(self):
        return SparseFeaturesView(self)

    def _validate_implementation(self, level):
        self._source.validate(level)

    def _getitem_implementation(self, x, y):
        adjX = x + self._pStart
        adjY = y + self._fStart
        return self._source[adjX, adjY]

    def _copy_implementation(self, to):
        if to == "Sparse":
            sourceData = self._source.data.data.copy()
            sourceRow = self._source.data.row.copy()
            sourceCol = self._source.data.col.copy()

            keep = ((sourceRow >= self._pStart)
                    & (sourceRow < self._pEnd)
                    & (sourceCol >= self._fStart)
                    &(sourceCol < self._fEnd))
            keepData = sourceData[keep]
            keepRow = sourceRow[keep]
            keepCol = sourceCol[keep]
            if self._pStart > 0:
                keepRow = list(map(lambda x: x - self._pStart, keepRow))
            if self._fStart > 0:
                keepCol = list(map(lambda x: x - self._fStart, keepCol))
            shape = (len(self.points), len(self.features))
            coo = scipy.sparse.coo_matrix((keepData, (keepRow, keepCol)),
                                          shape=shape)
            pNames = None
            fNames = None
            if self._pointNamesCreated():
                pNames = self.points.getNames()
            if self._featureNamesCreated():
                fNames = self.features.getNames()
            return Sparse(coo, pointNames=pNames, featureNames=fNames)

        if len(self.points) == 0 or len(self.features) == 0:
            emptyStandin = numpy.empty((len(self.points), len(self.features)))
            intermediate = nimble.createData('Matrix', emptyStandin,
                                             useLog=False)
            return intermediate.copy(to=to)

        if to == 'numpyarray':
            pStart, pEnd = self._pStart, self._pEnd
            fStart, fEnd = self._fStart, self._fEnd
            asArray = sparseMatrixToArray(self._source.data)
            limited = asArray[pStart:pEnd, fStart:fEnd]
            return numpy.array(limited)

        limited = self._source.points.copy(start=self._pStart,
                                           end=self._pEnd - 1, useLog=False)
        limited = limited.features.copy(start=self._fStart,
                                        end=self._fEnd - 1, useLog=False)

        return limited._copy_implementation(to)

    def _isIdentical_implementation(self, other):
        if not isinstance(other, Sparse):
            return False
        # for nonempty matrices, we use a shape mismatch to indicate
        # non-equality
        if self.data.shape != other.data.shape:
            return False

        # empty object means no values. Since shapes match they're equal
        if self.data.shape[0] == 0 or self.data.shape[1] == 0:
            return True

        sIt = self.points
        oIt = other.points
        for sPoint, oPoint in zip(sIt, oIt):
            for i, sVal in enumerate(sPoint):
                oVal = oPoint[i]
                # check element equality - which is only relevant if one of
                # the elements is non-NaN
                if sVal != oVal and (sVal == sVal or oVal == oVal):
                    return False
        return True

    def _containsZero_implementation(self):
        for sPoint in self.points:
            if sPoint.containsZero():
                return True

        return False

    def _binaryOperations_implementation(self, opName, other):
        selfConv = self.copy(to="Sparse")
        if isinstance(other, BaseView):
            other = other.copy(to=other.getTypeString())

        return selfConv._binaryOperations_implementation(opName, other)

    def __abs__(self):
        """ Perform element wise absolute value on this object """
        ret = self.copy(to="Sparse")
        numpy.absolute(ret.data.data, out=ret.data.data)
        ret._name = dataHelpers.nextDefaultObjectName()

        return ret

    def _matmul__implementation(self, other):
        selfConv = self.copy(to="Sparse")
        if isinstance(other, BaseView):
            other = other.copy(to=other.getTypeString())
        return selfConv._matmul__implementation(other)

    def _writeFileCSV_implementation(self, outPath, includePointNames,
                                     includeFeatureNames):
        selfConv = self.copy(to="Sparse")
        selfConv._writeFileCSV_implementation(outPath, includePointNames,
                                              includeFeatureNames)

    def _writeFileMTX_implementation(self, outPath, includePointNames,
                                     includeFeatureNames):
        selfConv = self.copy(to="Sparse")
        selfConv._writeFileMTX_implementation(outPath, includePointNames,
                                              includeFeatureNames)

    def _convertUnusableTypes(self, convertTo, usableTypes, returnCopy=True):
        # We do not want to change the data attribute for SparseView!
        # This converts the data types of the source object's data attribute
        # Note: Though this is a view object, we allow this modification since
        # all the values remain equal and only the types change.
        try:
            ret = self._source._convertUnusableTypes_implementation(
                convertTo, usableTypes)
        except (ValueError, TypeError) as e:
            msg = 'Unable to coerce the data to the type required for this '
            msg += 'operation.'
            raise ImproperObjectAction(msg)
        if returnCopy:
            return ret
        self._source.data = ret

    def _iterateElements_implementation(self, order, only):
        selfConv = self.copy(to="Sparse")
        return selfConv._iterateElements_implementation(order, only)<|MERGE_RESOLUTION|>--- conflicted
+++ resolved
@@ -330,14 +330,10 @@
             if not pd:
                 msg = "pandas is not available"
                 raise PackageException(msg)
-<<<<<<< HEAD
             pnames = self.points._getNamesNoGeneration()
             fnames = self.features._getNamesNoGeneration()
-            return pd.DataFrame(cooMatrixToArray(self.data), index=pnames,
+            return pd.DataFrame(sparseMatrixToArray(self.data), index=pnames,
                                 columns=fnames)
-=======
-            return pd.DataFrame(sparseMatrixToArray(self.data))
->>>>>>> 95e0cef6
 
     def _replaceRectangle_implementation(self, replaceWith, pointStart,
                                          featureStart, pointEnd, featureEnd):
