--- conflicted
+++ resolved
@@ -11,13 +11,8 @@
 from nimble.exceptions import InvalidArgumentType, InvalidArgumentValue
 from nimble.exceptions import PackageException, ImproperObjectAction
 from nimble.utility import inheritDocstringsFactory, numpy2DArray, is2DArray
-<<<<<<< HEAD
 from nimble.utility import scipy, pd
-from nimble.utility import cooMatrixToArray
-=======
-from nimble.utility import ImportModule
 from nimble.utility import sparseMatrixToArray
->>>>>>> 8f475f1b
 from . import dataHelpers
 from .base import Base
 from .base_view import BaseView
@@ -45,13 +40,8 @@
         Included due to best practices so args may automatically be
         passed further up into the hierarchy if needed.
     """
-<<<<<<< HEAD
-    def __init__(self, data, reuseData=False, elementType=None, **kwds):
+    def __init__(self, data, reuseData=False, **kwds):
         if not scipy.nimbleAccessible():
-=======
-    def __init__(self, data, reuseData=False, **kwds):
-        if not scipy:
->>>>>>> 8f475f1b
             msg = 'To use class Sparse, scipy must be installed.'
             raise PackageException(msg)
 
