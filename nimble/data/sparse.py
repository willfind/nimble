--- conflicted
+++ resolved
@@ -174,12 +174,8 @@
         else:
             header += '#\n'
 
-<<<<<<< HEAD
         scipy.io.mmwrite(target=outPath, a=self.data.astype(numpy.float),
                          comment=header)
-=======
-        scipy.io.mmwrite(target=outPath, a=self.data, comment=header)
->>>>>>> 375dd7f3
 
     def _referenceDataFrom_implementation(self, other):
         if not isinstance(other, Sparse):
@@ -1267,7 +1263,18 @@
             other = other.copy(to=other.getTypeString())
         return selfConv._matmul__implementation(other)
 
-<<<<<<< HEAD
+    def _writeFileCSV_implementation(self, outPath, includePointNames,
+                                     includeFeatureNames):
+        selfConv = self.copy(to="Sparse")
+        selfConv._writeFileCSV_implementation(outPath, includePointNames,
+                                              includeFeatureNames)
+
+    def _writeFileMTX_implementation(self, outPath, includePointNames,
+                                     includeFeatureNames):
+        selfConv = self.copy(to="Sparse")
+        selfConv._writeFileMTX_implementation(outPath, includePointNames,
+                                              includeFeatureNames)
+
     def _convertUnusableTypes(self, convertTo, usableTypes, returnCopy=True):
         # We do not want to change the data attribute for SparseView!
         # This converts the data types of the source object's data attribute
@@ -1282,17 +1289,4 @@
             raise ImproperObjectAction(msg)
         if returnCopy:
             return ret
-        self._source.data = ret
-=======
-    def _writeFileCSV_implementation(self, outPath, includePointNames,
-                                     includeFeatureNames):
-        selfConv = self.copy(to="Sparse")
-        selfConv._writeFileCSV_implementation(outPath, includePointNames,
-                                              includeFeatureNames)
-
-    def _writeFileMTX_implementation(self, outPath, includePointNames,
-                                     includeFeatureNames):
-        selfConv = self.copy(to="Sparse")
-        selfConv._writeFileMTX_implementation(outPath, includePointNames,
-                                              includeFeatureNames)
->>>>>>> 375dd7f3
+        self._source.data = ret