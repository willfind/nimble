"""
Anchors the hierarchy of data representation types, providing stubs and
common functions.
"""

# TODO conversions
# TODO who sorts inputs to derived implementations?

import sys
import math
import numbers
import itertools
import os.path
from multiprocessing import Process
from abc import abstractmethod

import numpy

import nimble
from nimble import match
from nimble.exceptions import InvalidArgumentType, InvalidArgumentValue
from nimble.exceptions import ImproperObjectAction, PackageException
from nimble.exceptions import InvalidArgumentValueCombination
from nimble.logger import handleLogging
from nimble.logger import produceFeaturewiseReport
from nimble.logger import produceAggregateReport
from nimble.randomness import numpyRandom
from nimble.utility import ImportModule
from .points import Points
from .features import Features
from .axis import Axis
from .stretch import Stretch
from . import dataHelpers
# the prefix for default point and feature names
from .dataHelpers import DEFAULT_PREFIX, DEFAULT_PREFIX_LENGTH
from .dataHelpers import DEFAULT_NAME_PREFIX
from .dataHelpers import formatIfNeeded
from .dataHelpers import valuesToPythonList, constructIndicesList
from .dataHelpers import createListOfDict, createDictOfList
from .dataHelpers import createDataNoValidation
from .dataHelpers import csvCommaFormat
from .dataHelpers import validateElementFunction, wrapMatchFunctionFactory
from .dataHelpers import getDictionaryMappingFunction
from .dataHelpers import ElementIterator1D

cloudpickle = ImportModule('cloudpickle')
matplotlib = ImportModule('matplotlib')

#print('matplotlib backend: {}'.format(matplotlib.get_backend()))

def to2args(f):
    """
    This function is for __pow__. In cython, __pow__ must have 3
    arguments and default can't be used there so this function is used
    to convert a function with 3 arguments to a function with 2
    arguments when it is used in python environment.
    """
    def tmpF(x, y):
        return f(x, y, None)
    return tmpF

def hashCodeFunc(elementValue, pointNum, featureNum):
    """
    Generate hash code.
    """
    return ((math.sin(pointNum) + math.cos(featureNum)) / 2.0) * elementValue

class Base(object):
    """
    Class defining important data manipulation operations and giving
    functionality for the naming the points and features of that data. A
    mapping from names to indices is given by the [point/feature]Names
    attribute, the inverse of that mapping is given by
    [point/feature]NamesInverse.

    Specifically, this includes point and feature names, an object
    name, and originating pathes for the data in this object. Note:
    this method (as should all other __init__ methods in this
    hierarchy) makes use of super().

    Parameters
    ----------
    pointNames : iterable, dict
        A list of point names in the order they appear in the data
        or a dictionary mapping names to indices. None is given if
        default names are desired.
    featureNames : iterable, dict
        A list of feature names in the order they appear in the data
        or a dictionary mapping names to indices. None is given if
        default names are desired.
    name : str
        The name to be associated with this object.
    paths : tuple
        The first entry is taken to be the string representing the
        absolute path to the source file of the data and the second
        entry is taken to be the relative path. Both may be None if
        these values are to be unspecified.
    kwds
        Potentially full of arguments further up the class
        hierarchy, as following best practices for use of super().
        Note, however, that this class is the root of the object
        hierarchy as statically defined.

    Attributes
    ----------
    shape : tuple
        The number of points and features in the object in the format
        (points, features).
    points : Axis object
        An object handling functions manipulating data by points.
    features : Axis object
        An object handling functions manipulating data by features.
    name : str
        A name to call this object when printing or logging.
    absolutePath : str
        The absolute path to the data file.
    relativePath : str
        The relative path to the data file.
    path : str
        The path to the data file.
    """

    def __init__(self, shape, pointNames=None, featureNames=None, name=None,
                 paths=(None, None), **kwds):
        self._pointCount = shape[0]
        self._featureCount = shape[1]
        if pointNames is not None and len(pointNames) != shape[0]:
            msg = "The length of the pointNames (" + str(len(pointNames))
            msg += ") must match the points given in shape (" + str(shape[0])
            msg += ")"
            raise InvalidArgumentValue(msg)
        if featureNames is not None and len(featureNames) != shape[1]:
            msg = "The length of the featureNames (" + str(len(featureNames))
            msg += ") must match the features given in shape ("
            msg += str(shape[1]) + ")"
            raise InvalidArgumentValue(msg)

        self._points = self._getPoints()
        self._features = self._getFeatures()

        # Set up point names
        self._nextDefaultValuePoint = 0
        if pointNames is None:
            self.pointNamesInverse = None
            self.pointNames = None
        elif isinstance(pointNames, dict):
            self._nextDefaultValuePoint = self._pointCount
            self.points.setNames(pointNames, useLog=False)
        else:
            pointNames = valuesToPythonList(pointNames, 'pointNames')
            self._nextDefaultValuePoint = self._pointCount
            self.points.setNames(pointNames, useLog=False)

        # Set up feature names
        self._nextDefaultValueFeature = 0
        if featureNames is None:
            self.featureNamesInverse = None
            self.featureNames = None
        elif isinstance(featureNames, dict):
            self._nextDefaultValueFeature = self._featureCount
            self.features.setNames(featureNames, useLog=False)
        else:
            featureNames = valuesToPythonList(featureNames, 'featureNames')
            self._nextDefaultValueFeature = self._featureCount
            self.features.setNames(featureNames, useLog=False)

        # Set up object name
        if name is None:
            self._name = dataHelpers.nextDefaultObjectName()
        else:
            self._name = name

        # Set up paths
        if paths[0] is not None and not isinstance(paths[0], str):
            msg = "paths[0] must be None, an absolute path or web link to "
            msg += "the file from which the data originates"
            raise InvalidArgumentType(msg)
        if (paths[0] is not None
                and not os.path.isabs(paths[0])
                and not paths[0].startswith('http')):
            raise InvalidArgumentValue("paths[0] must be an absolute path")
        self._absPath = paths[0]

        if paths[1] is not None and not isinstance(paths[1], str):
            msg = "paths[1] must be None or a relative path to the file from "
            msg += "which the data originates"
            raise InvalidArgumentType(msg)
        self._relPath = paths[1]

        # call for safety
        super(Base, self).__init__(**kwds)

    #######################
    # Property Attributes #
    #######################

    @property
    def shape(self):
        """
        The number of points and features in the object in the format
        (points, features).
        """
        return self._pointCount, self._featureCount

    def _getPoints(self):
        """
        Get the object containing point-based methods for this object.
        """
        return BasePoints(base=self)

    @property
    def points(self):
        """
        An object handling functions manipulating data by points.

        See Also
        --------
        nimble.data.Points
        """
        return self._points

    def _getFeatures(self):
        """
        Get the object containing feature-based methods for this object.
        """
        return BaseFeatures(base=self)

    @property
    def features(self):
        """
        An object handling functions manipulating data by features.

        See Also
        --------
        nimble.data.Features
        """
        return self._features

    def _setpointCount(self, value):
        self._pointCount = value

    def _setfeatureCount(self, value):
        self._featureCount = value

    def _getObjName(self):
        return self._name

    def _setObjName(self, value):
        if value is None:
            self._name = dataHelpers.nextDefaultObjectName()
        else:
            if not isinstance(value, str):
                msg = "The name of an object may only be a string or None"
                raise ValueError(msg)
            self._name = value

    @property
    def name(self):
        """
        A name to be displayed when printing or logging this object
        """
        return self._getObjName()

    @name.setter
    def name(self, value):
        self._setObjName(value)

    def _getAbsPath(self):
        return self._absPath

    @property
    def absolutePath(self):
        """
        The path to the file this data originated from in absolute form.
        """
        return self._getAbsPath()

    def _getRelPath(self):
        return self._relPath

    @property
    def relativePath(self):
        """
        The path to the file this data originated from in relative form.
        """
        return self._getRelPath()

    def _getPath(self):
        return self.absolutePath

    @property
    def path(self):
        """
        The path to the file this data originated from.
        """
        return self._getPath()

    def _pointNamesCreated(self):
        """
        Returns True if point names have been created/assigned
        to the object.
        If the object does not have points it returns False.
        """
        if self.pointNamesInverse is None:
            return False
        else:
            return True

    def _featureNamesCreated(self):
        """
        Returns True if feature names have been created/assigned
        to the object.
        If the object does not have features it returns False.
        """
        if self.featureNamesInverse is None:
            return False
        else:
            return True

    def _anyDefaultPointNames(self):
        """
        Returns True if any default point names exists or if pointNames
        have not been created.
        """
        if self._pointNamesCreated():
            return any([name.startswith(DEFAULT_PREFIX) for name
                        in self.points.getNames()])
        else:
            return True

    def _anyDefaultFeatureNames(self):
        """
        Returns True if any default feature names exists or if
        featureNames have not been created.
        """
        if self._featureNamesCreated():
            return any([name.startswith(DEFAULT_PREFIX) for name
                        in self.features.getNames()])
        else:
            return True

    def _allDefaultPointNames(self):
        """
        Returns True if all point names are default or have not been
        created.
        """
        if self._pointNamesCreated():
            return all([name.startswith(DEFAULT_PREFIX) for name
                        in self.points.getNames()])
        else:
            return True

    def _allDefaultFeatureNames(self):
        """
        Returns True if all feature names are default or have not been
        created.
        """
        if self._featureNamesCreated():
            return all([name.startswith(DEFAULT_PREFIX) for name
                        in self.features.getNames()])
        else:
            return True

    ########################
    # Low Level Operations #
    ########################

    def __len__(self):
        # ordered such that the larger axis is always printed, even
        # if they are both in the range [0,1]
        if self._pointCount == 0 or self._featureCount == 0:
            return 0
        if self._pointCount == 1:
            return self._featureCount
        if self._featureCount == 1:
            return self._pointCount

        msg = "len() is undefined when the number of points ("
        msg += str(self._pointCount)
        msg += ") and the number of features ("
        msg += str(self._featureCount)
        msg += ") are both greater than 1"
        raise ImproperObjectAction(msg)

    def __iter__(self):
        if self._pointCount in [0, 1] or self._featureCount in [0, 1]:
            return ElementIterator1D(self)

        msg = "Cannot iterate over two-dimensional objects because the "
        msg = "iteration order is arbitrary. Try the iterateElements() method."
        raise ImproperObjectAction(msg)

    def __bool__(self):
        return self._pointCount > 0 and self._featureCount > 0

    def iterateElements(self, order='point', only=None):
        """
        Iterate over each element in this object.

        Provide an iterator which returns elements in the designated
        ``order``. Optionally, the output of the iterator can be
        restricted to certain elements by the ``only`` function.

        Parameters
        ----------
        order : str
           'point' or 'feature' to indicate how the iterator will access
           the elements in this object.
        only : function, None
           If None, the default, all elements will be returned by the
           iterator. If a function, it must return True or False
           indicating whether the iterator should return the element.

        See Also
        --------
        self.data.Points, self.data.Features

        Examples
        --------
        >>> from nimble.match import nonZero, positive
        >>> rawData = [[0, 1, 2], [-2, -1, 0]]
        >>> data = nimble.createData('Matrix', rawData)
        >>> list(data.iterateElements(order='point'))
        [0, 1, 2, -2, -1, 0]
        >>> list(data.iterateElements(order='feature'))
        [0, -2, 1, -1, 2, 0]
        >>> list(data.iterateElements(order='point', only=nonZero))
        [1, 2, -2, -1]
        >>> list(data.iterateElements(order='feature', only=positive))
        [1, 2]
        """
        if order not in ['point', 'feature']:
            msg = "order must be the string 'point' or 'feature'"
            if not isinstance(order, str):
                raise InvalidArgumentType(msg)
            raise InvalidArgumentValue(msg)
        if only is not None and not callable(only):
            raise InvalidArgumentType('if not None, only must be callable')
        return self._iterateElements_implementation(order, only)

    def nameIsDefault(self):
        """
        Returns True if self.name has a default value
        """
        return self.name.startswith(DEFAULT_NAME_PREFIX)

    ###########################
    # Higher Order Operations #
    ###########################

    def replaceFeatureWithBinaryFeatures(self, featureToReplace, useLog=None):
        """
        Create binary features for each unique value in a feature.

        Modify this object so that the chosen feature is removed, and
        binary valued features are added, one for each unique value
        seen in the original feature.

        Parameters
        ----------
        featureToReplace : int or str
            The index or name of the feature being replaced.
        useLog : bool, None
            Local control for whether to send object creation to the
            logger. If None (default), use the value as specified in the
            "logger" "enabledByDefault" configuration option. If True,
            send to the logger regardless of the global option. If
            False, do **NOT** send to the logger, regardless of the
            global option.

        Returns
        -------
        list
            The new feature names after replacement.

        Examples
        --------
        >>> raw = [['a'], ['b'], ['c']]
        >>> data = nimble.createData('Matrix', raw,
        ...                          featureNames=['replace'])
        >>> replaced = data.replaceFeatureWithBinaryFeatures('replace')
        >>> replaced
        ['replace=a', 'replace=b', 'replace=c']
        >>> data
        Matrix(
            [[1.000 0.000 0.000]
             [0.000 1.000 0.000]
             [0.000 0.000 1.000]]
            featureNames={'replace=a':0, 'replace=b':1, 'replace=c':2}
            )
        """
        if self._pointCount == 0:
            msg = "This action is impossible, the object has 0 points"
            raise ImproperObjectAction(msg)

        index = self.features.getIndex(featureToReplace)

        replace = self.features.extract([index], useLog=False)

        uniqueVals = list(replace.countUniqueElements().keys())

        binaryObj = replace._replaceFeatureWithBinaryFeatures_implementation(
            uniqueVals)

        binaryObj.points.setNames(self.points._getNamesNoGeneration(),
                                  useLog=False)
        ftNames = []
        prefix = replace.features.getName(0) + "="
        for val in uniqueVals:
            ftNames.append(prefix + str(val))
        binaryObj.features.setNames(ftNames, useLog=False)

        # by default, put back in same place
        insertBefore = index
        # must use append if the object is now feature empty
        if len(self.features) == 0:
            self.features.append(binaryObj, useLog=False)
        else:
            self.features.insert(insertBefore, binaryObj, useLog=False)

        handleLogging(useLog, 'prep', "replaceFeatureWithBinaryFeatures",
                      self.getTypeString(),
                      Base.replaceFeatureWithBinaryFeatures, featureToReplace)

        return ftNames


    def transformFeatureToIntegers(self, featureToConvert, useLog=None):
        """
        Represent each unique value in a feature with a unique integer.

        Modify this object so that the chosen feature is removed and a
        new integer valued feature is added with values 0 to n-1, one
        for each of n unique values present in the original feature.

        Parameters
        ----------
        featureToConvert : int or str
            The index or name of the feature being replaced.
        useLog : bool, None
            Local control for whether to send object creation to the
            logger. If None (default), use the value as specified in the
            "logger" "enabledByDefault" configuration option. If True,
            send to the logger regardless of the global option. If
            False, do **NOT** send to the logger, regardless of the
            global option.

        Examples
        --------
        >>> raw = [[1, 'a', 1], [2, 'b', 2], [3, 'c', 3]]
        >>> featureNames = ['keep1', 'transform', 'keep2']
        >>> data = nimble.createData('Matrix', raw,
        ...                          featureNames=featureNames)
        >>> mapping = data.transformFeatureToIntegers('transform')
        >>> mapping
        {0: 'a', 1: 'b', 2: 'c'}
        >>> data
        Matrix(
            [[1 0 1]
             [2 1 2]
             [3 2 3]]
            featureNames={'keep1':0, 'transform':1, 'keep2':2}
            )
        """
        if self._pointCount == 0:
            msg = "This action is impossible, the object has 0 points"
            raise ImproperObjectAction(msg)

        ftIndex = self.features.getIndex(featureToConvert)

        mapping = {}
        def applyMap(ft):
            uniqueVals = ft.countUniqueElements()
            integerValue = 0
            if 0 in uniqueVals:
                mapping[0] = 0
                integerValue = 1

            mapped = []
            for val in ft:
                if val in mapping:
                    mapped.append(mapping[val])
                else:
                    mapped.append(integerValue)
                    mapping[val] = integerValue
                    integerValue += 1

            return mapped

        self.features.transform(applyMap, features=ftIndex, useLog=False)

        handleLogging(useLog, 'prep', "transformFeatureToIntegers",
                      self.getTypeString(), Base.transformFeatureToIntegers,
                      featureToConvert)

        return {v: k for k, v in mapping.items()}


    def transformElements(self, toTransform, points=None, features=None,
                          preserveZeros=False, skipNoneReturnValues=False,
                          useLog=None):
        """
        Modify each element using a function or mapping.

        Perform an inplace modification of the elements or subset of
        elements in this object.

        Parameters
        ----------
        toTransform : function, dict
            * function - in the form of toTransform(elementValue)
              or toTransform(elementValue, pointIndex, featureIndex)
            * dictionary -  map the current element [key] to the
              transformed element [value].
        points : identifier, list of identifiers
            May be a single point name or index, an iterable,
            container of point names and/or indices. None indicates
            application to all points.
        features : identifier, list of identifiers
            May be a single feature name or index, an iterable,
            container of feature names and/or indices. None indicates
            application to all features.
        preserveZeros : bool
            If True it does not apply toTransform to elements in the
            data that are 0, and that 0 is not modified.
        skipNoneReturnValues : bool
            If True, any time toTransform() returns None, the value
            originally in the data will remain unmodified.
        useLog : bool, None
            Local control for whether to send object creation to the
            logger. If None (default), use the value as specified in the
            "logger" "enabledByDefault" configuration option. If True,
            send to the logger regardless of the global option. If
            False, do **NOT** send to the logger, regardless of the
            global option.

        See Also
        --------
        calculate, nimble.data.Points.transform,
        nimble.data.Features.transform

        Examples
        --------
        Simple transformation to all elements.

        >>> data = nimble.ones('Matrix', 5, 5)
        >>> data.transformElements(lambda elem: elem + 1)
        >>> data
        Matrix(
            [[2.000 2.000 2.000 2.000 2.000]
             [2.000 2.000 2.000 2.000 2.000]
             [2.000 2.000 2.000 2.000 2.000]
             [2.000 2.000 2.000 2.000 2.000]
             [2.000 2.000 2.000 2.000 2.000]]
            )

        Transform while preserving zero values.

        >>> data = nimble.identity('Sparse', 5)
        >>> data.transformElements(lambda elem: elem + 10,
        ...                        preserveZeros=True)
        >>> data
        Sparse(
            [[11.000   0      0      0      0   ]
             [  0    11.000   0      0      0   ]
             [  0      0    11.000   0      0   ]
             [  0      0      0    11.000   0   ]
             [  0      0      0      0    11.000]]
            )

        Transforming a subset of points and features.

        >>> data = nimble.ones('List', 4, 4)
        >>> data.transformElements(lambda elem: elem + 1,
        ...                        points=[0, 1], features=[0, 2])
        >>> data
        List(
            [[2.000 1.000 2.000 1.000]
             [2.000 1.000 2.000 1.000]
             [1.000 1.000 1.000 1.000]
             [1.000 1.000 1.000 1.000]]
            )

        Transforming with None return values. With the ``addTenToEvens``
        function defined below, An even values will be return a value,
        while an odd value will return None. If ``skipNoneReturnValues``
        is False, the odd values will be replaced with None (or nan
        depending on the object type) if set to True the odd values will
        remain as is. Both cases are presented.

        >>> def addTenToEvens(elem):
        ...     if elem % 2 == 0:
        ...         return elem + 10
        ...     return None
        >>> raw = [[1, 2, 3],
        ...        [4, 5, 6],
        ...        [7, 8, 9]]
        >>> dontSkip = nimble.createData('Matrix', raw)
        >>> dontSkip.transformElements(addTenToEvens)
        >>> dontSkip
        Matrix(
            [[None  12  None]
             [ 14  None  16 ]
             [None  18  None]]
            )
        >>> skip = nimble.createData('Matrix', raw)
        >>> skip.transformElements(addTenToEvens,
        ...                        skipNoneReturnValues=True)
        >>> skip
        Matrix(
            [[1  12 3 ]
             [14 5  16]
             [7  18 9 ]]
            )
        """
        if points is not None:
            points = constructIndicesList(self, 'point', points)
        if features is not None:
            features = constructIndicesList(self, 'feature', features)

        transformer = validateElementFunction(toTransform, preserveZeros,
                                              skipNoneReturnValues,
                                              'toTransform')

        self._transform_implementation(transformer, points, features)

        handleLogging(useLog, 'prep', 'transformElements',
                      self.getTypeString(), Base.transformElements,
                      toTransform, points, features, preserveZeros,
                      skipNoneReturnValues)

    def calculateOnElements(self, toCalculate, points=None, features=None,
                            preserveZeros=False, skipNoneReturnValues=False,
                            outputType=None, useLog=None):
        """
        Return a new object with a calculation applied to each element.

        Apply a function or mapping to each element in this object or
        subset of points and features in this  object.

        Parameters
        ----------
        toCalculate : function, dict
            * function - in the form of toCalculate(elementValue)
              or toCalculate(elementValue, pointIndex, featureIndex)
            * dictionary -  map the current element [key] to the
              transformed element [value].
        points : point, list of points
            The subset of points to limit the calculation to. If None,
            the calculation will apply to all points.
        features : feature, list of features
            The subset of features to limit the calculation to. If None,
            the calculation will apply to all features.
        preserveZeros : bool
            Bypass calculation on zero values
        skipNoneReturnValues : bool
            Bypass values when ``toCalculate`` returns None. If False,
            the value None will replace the value if None is returned.
        outputType: nimble data type
            Return an object of the specified type. If None, the
            returned object will have the same type as the calling
            object.
        useLog : bool, None
            Local control for whether to send object creation to the
            logger. If None (default), use the value as specified in the
            "logger" "enabledByDefault" configuration option. If True,
            send to the logger regardless of the global option. If
            False, do **NOT** send to the logger, regardless of the
            global option.

        Returns
        -------
        nimble Base object

        See Also
        --------
        transform, nimble.data.Points.calculate,
        nimble.data.Features.calculate

        Examples
        --------
        Simple calculation on all elements.

        >>> data = nimble.ones('Matrix', 5, 5)
        >>> twos = data.calculateOnElements(lambda elem: elem + 1)
        >>> twos
        Matrix(
            [[2.000 2.000 2.000 2.000 2.000]
             [2.000 2.000 2.000 2.000 2.000]
             [2.000 2.000 2.000 2.000 2.000]
             [2.000 2.000 2.000 2.000 2.000]
             [2.000 2.000 2.000 2.000 2.000]]
            )

        Calculate while preserving zero values.

        >>> data = nimble.identity('Sparse', 5)
        >>> addTen = data.calculateOnElements(lambda x: x + 10,
        ...                                   preserveZeros=True)
        >>> addTen
        Sparse(
            [[11.000   0      0      0      0   ]
             [  0    11.000   0      0      0   ]
             [  0      0    11.000   0      0   ]
             [  0      0      0    11.000   0   ]
             [  0      0      0      0    11.000]]
            )

        Calculate on a subset of points and features.

        >>> data = nimble.ones('List', 4, 4)
        >>> calc = data.calculateOnElements(lambda elem: elem + 1,
        ...                                 points=[0, 1],
        ...                                 features=[0, 2])
        >>> calc
        List(
            [[2.000 2.000]
             [2.000 2.000]]
            )

        Calculating with None return values. With the ``addTenToEvens``
        function defined below, An even values will be return a value,
        while an odd value will return None. If ``skipNoneReturnValues``
        is False, the odd values will be replaced with None (or nan
        depending on the object type) if set to True the odd values will
        remain as is. Both cases are presented.

        >>> def addTenToEvens(elem):
        ...     if elem % 2 == 0:
        ...         return elem + 10
        ...     return None
        >>> raw = [[1, 2, 3],
        ...        [4, 5, 6],
        ...        [7, 8, 9]]
        >>> data = nimble.createData('Matrix', raw)
        >>> dontSkip = data.calculateOnElements(addTenToEvens)
        >>> dontSkip
        Matrix(
            [[nan  12 nan]
             [ 14 nan  16]
             [nan  18 nan]]
            )
        >>> skip = data.calculateOnElements(addTenToEvens,
        ...                                 skipNoneReturnValues=True)
        >>> skip
        Matrix(
            [[1  12 3 ]
             [14 5  16]
             [7  18 9 ]]
            )
        """
        calculator = validateElementFunction(toCalculate, preserveZeros,
                                             skipNoneReturnValues,
                                             'toCalculate')

        ret = self._calculate_backend(calculator, points, features,
                                      preserveZeros, skipNoneReturnValues,
                                      outputType)

        handleLogging(useLog, 'prep', 'calculateOnElements',
                      self.getTypeString(), Base.calculateOnElements,
                      toCalculate, points, features, preserveZeros,
                      skipNoneReturnValues, outputType)

        return ret

    def matchingElements(self, toMatch, points=None, features=None,
                         useLog=None):
        """
        Return an object of boolean values identifying matching values.

        Apply a function returning a boolean value for each element in
        this object. Common matching functions can be found in nimble's
        match module.

        Parameters
        ----------
        toMatch : function
            * function - in the form of toMatch(elementValue) which
              returns True, False, 0 or 1.
        points : point, list of points
            The subset of points to limit the matching to. If None,
            the matching will apply to all points.
        features : feature, list of features
            The subset of features to limit the matching to. If None,
            the matching will apply to all features.
        useLog : bool, None
            Local control for whether to send object creation to the
            logger. If None (default), use the value as specified in the
            "logger" "enabledByDefault" configuration option. If True,
            send to the logger regardless of the global option. If
            False, do **NOT** send to the logger, regardless of the
            global option.

        Returns
        -------
        nimble Base object
            This object will only contain boolean values.

        Examples
        --------
        >>> from nimble import match
        >>> raw = [[1, -1, 1], [-3, 3, -3]]
        >>> data = nimble.createData('Matrix', raw)
        >>> isPositive = data.matchingElements(match.positive)
        >>> isPositive
        Matrix(
            [[ True False  True]
             [False  True False]]
            )

        >>> from nimble import match
        >>> raw = [[1, -1, None], [None, 3, -3]]
        >>> data = nimble.createData('Matrix', raw)
        >>> isMissing = data.matchingElements(match.missing)
        >>> isMissing
        Matrix(
            [[False False  True]
             [ True False False]]
            )
        """
        wrappedMatch = wrapMatchFunctionFactory(toMatch)

        ret = self._calculate_backend(wrappedMatch, points, features,
                                      allowBoolOutput=True)

<<<<<<< HEAD
        ret.points.setNames(self.points._getNamesNoGeneration(), useLog=False)
        ret.features.setNames(self.features._getNamesNoGeneration(),
                              useLog=False)

        handleLogging(useLog, 'prep', 'matchingElements', self.getTypeString(),
                      Base.matchingElements, toMatch)
=======
        pnames = self.points._getNamesNoGeneration()
        if pnames is not None and points is not None:
            ptIdx = constructIndicesList(self, 'point', points)
            pnames = [pnames[i] for i in ptIdx]
        fnames = self.features._getNamesNoGeneration()
        if fnames is not None and features is not None:
            ftIdx = constructIndicesList(self, 'feature', features)
            fnames = [fnames[j] for j in ftIdx]
        ret.points.setNames(pnames, useLog=False)
        ret.features.setNames(fnames, useLog=False)

        handleLogging(useLog, 'prep', 'matchingElements', self.getTypeString(),
                      Base.matchingElements, toMatch, points, features)
>>>>>>> 8842b5e8

        return ret

    def _calculate_backend(self, calculator, points=None, features=None,
                           preserveZeros=False, skipNoneReturnValues=False,
                           outputType=None, allowBoolOutput=False):
        if points is not None:
            points = constructIndicesList(self, 'point', points)
        if features is not None:
            features = constructIndicesList(self, 'feature', features)

        if outputType is not None:
            optType = outputType
        else:
            optType = self.getTypeString()
        # Use vectorized for functions with oneArg
        if calculator.oneArg:
            vectorized = numpy.vectorize(calculator)
            values = self._calculate_implementation(
                vectorized, points, features, preserveZeros, optType)

        else:
            if not points:
                points = list(range(len(self.points)))
            if not features:
                features = list(range(len(self.features)))
            # if unable to vectorize, iterate over each point
            values = numpy.empty([len(points), len(features)])
            if allowBoolOutput:
                values = values.astype(numpy.bool_)
            p = 0
            for pi in points:
                f = 0
                for fj in features:
                    value = self[pi, fj]
                    currRet = calculator(value, pi, fj)
                    if (match.nonNumeric(currRet) and currRet is not None
                            and values.dtype != numpy.object_):
                        values = values.astype(numpy.object_)
                    values[p, f] = currRet
                    f += 1
                p += 1

        ret = nimble.createData(optType, values, treatAsMissing=[None],
                                useLog=False)

        ret._absPath = self.absolutePath
        ret._relPath = self.relativePath

        return ret

    def _calculate_genericVectorized(
            self, function, points, features, outputType):
        # need points/features as arrays for indexing
        if points:
            points = numpy.array(points)
        else:
            points = numpy.array(range(len(self.points)))
        if features:
            features = numpy.array(features)
        else:
            features = numpy.array(range(len(self.features)))
        toCalculate = self.copy(to='numpyarray')
        # array with only desired points and features
        toCalculate = toCalculate[points[:, None], features]
        try:
            return function(toCalculate)
        except Exception:
            # change output type of vectorized function to object to handle
            # nonnumeric data
            function.otypes = [numpy.object_]
            return function(toCalculate)

    def countElements(self, condition):
        """
        The number of values which satisfy the condition.

        Parameters
        ----------
        condition : function
            function - may take two forms:
            a) a function that accepts an element value as input and
            will return True if it is to be counted
            b) a filter function, as a string, containing a comparison
            operator and a value

        Returns
        -------
        int

        See Also
        --------
        nimble.data.Points.count, nimble.data.Features.count

        Examples
        --------
        Using a python function.

        >>> def greaterThanZero(elem):
        ...     return elem > 0
        >>> data = nimble.identity('Matrix', 5)
        >>> numGreaterThanZero = data.countElements(greaterThanZero)
        >>> numGreaterThanZero
        5

        Using a string filter function.

        >>> numLessThanOne = data.countElements("<1")
        >>> numLessThanOne
        20
        """
        if hasattr(condition, '__call__'):
            ret = self.calculateOnElements(condition, outputType='Matrix',
                                           useLog=False)
        elif isinstance(condition, str):
            func = lambda x: eval('x'+condition)
            ret = self.calculateOnElements(func, outputType='Matrix',
                                           useLog=False)
        else:
            msg = 'function can only be a function or string containing a '
            msg += 'comparison operator and a value'
            raise InvalidArgumentType(msg)
        return int(numpy.sum(ret.data))

    def countUniqueElements(self, points=None, features=None):
        """
        Count of each unique value in the data.

        Parameters
        ----------
        points : identifier, list of identifiers
            May be None indicating application to all points, a single
            name or index or an iterable of points and/or indices.
        features : identifier, list of identifiers
            May be None indicating application to all features, a single
            name or index or an iterable of names and/or indices.

        Returns
        -------
        dict
            Each unique value as keys and the number of times that
            value occurs as values.

        See Also
        --------
        nimble.calculate.statistic.uniqueCount

        Examples
        --------
        Count for all elements.

        >>> data = nimble.identity('Matrix', 5)
        >>> unique = data.countUniqueElements()
        >>> unique
        {0.0: 20, 1.0: 5}

        Count for a subset of elements.

        >>> data = nimble.identity('Matrix', 5)
        >>> unique = data.countUniqueElements(points=0,
        ...                                   features=[0, 1, 2])
        >>> unique
        {0.0: 2, 1.0: 1}
        """
        return self._countUnique_implementation(points, features)

    def groupByFeature(self, by, countUniqueValueOnly=False, useLog=None):
        """
        Group data object by one or more features.

        Parameters
        ----------
        by : int, str or list
            * int - the index of the feature to group by
            * str - the name of the feature to group by
            * list - indices or names of features to group by
        countUniqueValueOnly : bool
            Return only the count of points in the group
        useLog : bool, None
            Local control for whether to send object creation to the
            logger. If None (default), use the value as specified in the
            "logger" "enabledByDefault" configuration option. If True,
            send to the logger regardless of the global option. If
            False, do **NOT** send to the logger, regardless of the
            global option.

        Returns
        -------
        dict
            Each unique feature (or group of features) to group by as
            keys. When ``countUniqueValueOnly`` is False,  the value at
            each key is a nimble object containing the ungrouped
            features of points within that group. When
            ``countUniqueValueOnly`` is True, the values are the number
            of points within that group.

        Examples
        --------
        >>> raw = [['ACC', 'Clemson', 15, 0],
        ...        ['SEC', 'Alabama', 14, 1],
        ...        ['Big 10', 'Ohio State', 13, 1],
        ...        ['Big 12', 'Oklahoma', 12, 2],
        ...        ['Independent', 'Notre Dame', 12, 1],
        ...        ['SEC', 'LSU', 10, 3],
        ...        ['SEC', 'Florida', 10, 3],
        ...        ['SEC', 'Georgia', 11, 3]]
        >>> ftNames = ['conference', 'team', 'wins', 'losses']
        >>> top10 = nimble.createData('DataFrame', raw,
        ...                           featureNames=ftNames)
        >>> groupByLosses = top10.groupByFeature('losses')
        >>> list(groupByLosses.keys())
        [0, 1, 2, 3]
        >>> groupByLosses[1]
        DataFrame(
            [[    SEC      Alabama   14]
             [   Big 10   Ohio State 13]
             [Independent Notre Dame 12]]
            featureNames={'conference':0, 'team':1, 'wins':2}
            )
        >>> groupByLosses[3]
        DataFrame(
            [[SEC   LSU   10]
             [SEC Florida 10]
             [SEC Georgia 11]]
            featureNames={'conference':0, 'team':1, 'wins':2}
            )
        """
        def findKey1(point, by):#if by is a string or int
            return point[by]

        def findKey2(point, by):#if by is a list of string or a list of int
            return tuple([point[i] for i in by])

        #if by is a list, then use findKey2; o.w. use findKey1
        if isinstance(by, (str, numbers.Number)):
            findKey = findKey1
        else:
            findKey = findKey2

        res = {}
        if countUniqueValueOnly:
            for point in self.points:
                k = findKey(point, by)
                if k not in res:
                    res[k] = 1
                else:
                    res[k] += 1
        else:
            for point in self.points:
                k = findKey(point, by)
                if k not in res:
                    res[k] = point.points.getNames()
                else:
                    res[k].extend(point.points.getNames())

            for k in res:
                tmp = self.points.copy(toCopy=res[k], useLog=False)
                tmp.features.delete(by, useLog=False)
                res[k] = tmp

        handleLogging(useLog, 'prep', "groupByFeature",
                      self.getTypeString(), Base.groupByFeature, by,
                      countUniqueValueOnly)

        return res

    def hashCode(self):
        """
        Returns a hash for this matrix.

        The hash is a number x in the range 0<= x < 1 billion that
        should almost always change when the values of the matrix are
        changed by a substantive amount.

        Returns
        -------
        int
        """
        if self._pointCount == 0 or self._featureCount == 0:
            return 0
        valueObj = self.calculateOnElements(hashCodeFunc, preserveZeros=True,
                                            outputType='Matrix', useLog=False)
        valueList = valueObj.copy(to="python list")
        avg = (sum(itertools.chain.from_iterable(valueList))
               / float(self._pointCount * self._featureCount))
        bigNum = 1000000000
        #this should return an integer x in the range 0<= x < 1 billion
        return int(int(round(bigNum * avg)) % bigNum)

    def isApproximatelyEqual(self, other):
        """
        Determine if the data in both objects is likely the same.

        If it returns False, this object and the ``other`` object
        definitely do not store equivalent data. If it returns True,
        they likely store equivalent data but it is not possible to be
        absolutely sure. Note that only the actual data stored is
        considered, it doesn't matter whether the data matrix objects
        passed are of the same type (Matrix, Sparse, etc.)

        Parameters
        ----------
        other : nimble Base object
            The object with which to compare approximate equality with
            this object.

        Returns
        -------
        bool
            True if approximately equal, else False.
        """
        #first check to make sure they have the same number of rows and columns
        if self._pointCount != len(other.points):
            return False
        if self._featureCount != len(other.features):
            return False
        #now check if the hashes of each matrix are the same
        if self.hashCode() != other.hashCode():
            return False
        return True


    def trainAndTestSets(self, testFraction, labels=None, randomOrder=True,
                         useLog=None):
        """
        Divide the data into training and testing sets.

        Return either a length 2 or a length 4 tuple. If labels=None,
        then returns a length 2 tuple containing the training object,
        then the testing object (trainX, testX). If labels is non-None,
        a length 4 tuple is returned, containing the training data
        object, then the training labels object, then the testing data
        object, and finally the testing labels
        (trainX, trainY, testX, testY).

        Parameters
        ----------
        testFraction : int or float
            The fraction of the data to be placed in the testing sets.
            If ``randomOrder`` is False, then the points are taken from
            the end of this object.
        labels : identifier or list of identifiers
            The name(s) or index(es) of the data labels, a value of None
            implies this data does not contain labels. This parameter
            will affect the shape of the returned tuple.
        randomOrder : bool
            Control whether the order of the points in the returns sets
            matches that of the original object, or if their order is
            randomized.
        useLog : bool, None
            Local control for whether to send object creation to the
            logger. If None (default), use the value as specified in the
            "logger" "enabledByDefault" configuration option. If True,
            send to the logger regardless of the global option. If
            False, do **NOT** send to the logger, regardless of the
            global option.

        Returns
        -------
        tuple
            If ``labels`` is None, a length 2 tuple containing the
            training and testing objects (trainX, testX).
            If ``labels`` is non-None, a length 4 tupes containing the
            training and testing data objects and the training a testing
            labels objects (trainX, trainY, testX, testY).

        Examples
        --------
        Returning a 2-tuple.

        >>> nimble.randomness.setRandomSeed(42)
        >>> raw = [[1, 0, 0],
        ...        [0, 1, 0],
        ...        [0, 0, 1],
        ...        [1, 0, 0],
        ...        [0, 1, 0],
        ...        [0, 0, 1]]
        >>> ptNames = ['a', 'b', 'c', 'd', 'e', 'f']
        >>> data = nimble.createData('Matrix', raw, pointNames=ptNames)
        >>> trainData, testData = data.trainAndTestSets(.34)
        >>> trainData
        Matrix(
            [[1 0 0]
             [0 1 0]
             [0 0 1]
             [0 0 1]]
            pointNames={'a':0, 'b':1, 'f':2, 'c':3}
            )
        >>> testData
        Matrix(
            [[0 1 0]
             [1 0 0]]
            pointNames={'e':0, 'd':1}
            )

        Returning a 4-tuple.

        >>> nimble.randomness.setRandomSeed(42)
        >>> raw = [[1, 0, 0, 1],
        ...        [0, 1, 0, 2],
        ...        [0, 0, 1, 3],
        ...        [1, 0, 0, 1],
        ...        [0, 1, 0, 2],
        ...        [0, 0, 1, 3]]
        >>> ptNames = ['a', 'b', 'c', 'd', 'e', 'f']
        >>> data = nimble.createData('Matrix', raw, pointNames=ptNames)
        >>> fourTuple = data.trainAndTestSets(.34, labels=3)
        >>> trainX, trainY = fourTuple[0], fourTuple[1]
        >>> testX, testY = fourTuple[2], fourTuple[3]
        >>> trainX
        Matrix(
            [[1 0 0]
             [0 1 0]
             [0 0 1]
             [0 0 1]]
            pointNames={'a':0, 'b':1, 'f':2, 'c':3}
            )
        >>> trainY
        Matrix(
            [[1]
             [2]
             [3]
             [3]]
            pointNames={'a':0, 'b':1, 'f':2, 'c':3}
            )
        >>> testX
        Matrix(
            [[0 1 0]
             [1 0 0]]
            pointNames={'e':0, 'd':1}
            )
        >>> testY
        Matrix(
            [[2]
             [1]]
            pointNames={'e':0, 'd':1}
            )
        """
        order = list(range(len(self.points)))
        if randomOrder:
            numpyRandom.shuffle(order)

        testXSize = int(round(testFraction * self._pointCount))
        splitIndex = self._pointCount - testXSize

        #pull out a testing set
        trainX = self.points.copy(order[:splitIndex], useLog=False)
        testX = self.points.copy(order[splitIndex:], useLog=False)

        trainX.name = self.name + " trainX"
        testX.name = self.name + " testX"

        if labels is None:
            ret = trainX, testX
        else:
            # safety for empty objects
            toExtract = labels
            if testXSize == 0:
                toExtract = []

            trainY = trainX.features.extract(toExtract, useLog=False)
            testY = testX.features.extract(toExtract, useLog=False)

            trainY.name = self.name + " trainY"
            testY.name = self.name + " testY"

            ret = trainX, trainY, testX, testY

        handleLogging(useLog, 'prep', "trainAndTestSets", self.getTypeString(),
                      Base.trainAndTestSets, testFraction, labels, randomOrder)

        return ret

    ########################################
    ########################################
    ###   Functions related to logging   ###
    ########################################
    ########################################

    def featureReport(self, maxFeaturesToCover=50, displayDigits=2,
                      useLog=None):
        """
        Report containing a summary and statistics for each feature.

        Produce a report, in a string formatted as a table, containing
        summary and statistical information about each feature in the
        data set, up to 50 features.  If there are more than 50
        features, only information about 50 of those features will be
        reported.

        Parameters
        ----------
        maxFeaturesToCover : int
            The maximum number of features to include in the report.
            Default is 50, which is the maximum allowed for this value.
        displayDigits : int
            The number of digits to display after a decimal point.
            Default is 2.
        useLog : bool, None
            Local control for whether to send object creation to the
            logger. If None (default), use the value as specified in the
            "logger" "enabledByDefault" configuration option. If True,
            send to the logger regardless of the global option. If
            False, do **NOT** send to the logger, regardless of the
            global option.
        """
        ret = produceFeaturewiseReport(
            self, maxFeaturesToCover=maxFeaturesToCover,
            displayDigits=displayDigits)
        handleLogging(useLog, 'data', "feature", ret)
        return ret


    def summaryReport(self, displayDigits=2, useLog=None):
        """
        Report containing information regarding the data in this object.

        Produce a report, in a string formatted as a table, containing
        summary information about the data set contained in this object.
        Includes proportion of missing values, proportion of zero
        values, total # of points, and number of features.

        displayDigits : int
            The number of digits to display after a decimal point.
            Default is 2.
        useLog : bool, None
            Local control for whether to send object creation to the
            logger. If None (default), use the value as specified in the
            "logger" "enabledByDefault" configuration option. If True,
            send to the logger regardless of the global option. If
            False, do **NOT** send to the logger, regardless of the
            global option.
        """
        ret = produceAggregateReport(self, displayDigits=displayDigits)
        handleLogging(useLog, 'data', "summary", ret)
        return ret

    ###############################################################
    ###############################################################
    ###   Subclass implemented information querying functions   ###
    ###############################################################
    ###############################################################

    def isIdentical(self, other):
        """
        Check for equality between two objects.

        Return True if all values and names in the other object match
        the values and names in this object.
        """
        if not self._equalFeatureNames(other):
            return False
        if not self._equalPointNames(other):
            return False

        return self._isIdentical_implementation(other)

    def writeFile(self, outPath, fileFormat=None, includeNames=True):
        """
        Write the data in this object to a file in the specified format.

        Parameters
        ----------
        outPath : str
            The location (including file name and extension) where
            we want to write the output file.
        fileFormat : str
            The formating of the file we write. May be None, 'csv', or
            'mtx'; if None, we use the extension of outPath to determine
            the format.
        includeNames : bool
            Indicates whether the file will embed the point and feature
            names into the file. The format of the embedding is
            dependant on the format of the file: csv will embed names
            into the data, mtx will place names in a comment.
        """
        if self._pointCount == 0 or self._featureCount == 0:
            msg = "We do not allow writing to file when an object has "
            msg += "0 points or features"
            raise ImproperObjectAction(msg)

        # if format is not specified, we fall back on the extension in outPath
        if fileFormat is None:
            split = outPath.rsplit('.', 1)
            fileFormat = None
            if len(split) > 1:
                fileFormat = split[1].lower()

        if fileFormat not in ['csv', 'mtx']:
            msg = "Unrecognized file format. Accepted types are 'csv' and "
            msg += "'mtx'. They may either be input as the format parameter, "
            msg += "or as the extension in the outPath"
            raise InvalidArgumentValue(msg)

        includePointNames = includeNames
        if includePointNames:
            seen = False
            if self.points._getNamesNoGeneration() is not None:
                for name in self.points.getNames():
                    if name[:DEFAULT_PREFIX_LENGTH] != DEFAULT_PREFIX:
                        seen = True
            if not seen:
                includePointNames = False

        includeFeatureNames = includeNames
        if includeFeatureNames:
            seen = False
            if self.features._getNamesNoGeneration() is not None:
                for name in self.features.getNames():
                    if name[:DEFAULT_PREFIX_LENGTH] != DEFAULT_PREFIX:
                        seen = True
            if not seen:
                includeFeatureNames = False

        if fileFormat.lower() == "csv":
            self._writeFileCSV_implementation(
                outPath, includePointNames, includeFeatureNames)
        elif fileFormat.lower() == "mtx":
            self._writeFileMTX_implementation(
                outPath, includePointNames, includeFeatureNames)

    def _writeFeatureNamesToCSV(self, openFile, includePointNames):
        fnames = list(map(csvCommaFormat, self.features.getNames()))
        if includePointNames:
            fnames.insert(0, 'pointNames')
        fnamesLine = ','.join(fnames)
        fnamesLine += '\n'
        openFile.write(fnamesLine)

    def save(self, outputPath):
        """
        Save object to a file.

        Uses the cloudpickle library to serialize this object.

        Parameters
        ----------
        outputPath : str
            The location (including file name and extension) where
            we want to write the output file. If filename extension
            .nimd is not included in file name it would be added to the
            output file.
        """
        if not cloudpickle:
            msg = "To save nimble objects, cloudpickle must be installed"
            raise PackageException(msg)

        extension = '.nimd'
        if not outputPath.endswith(extension):
            outputPath = outputPath + extension

        with open(outputPath, 'wb') as file:
            cloudpickle.dump(self, file)
        # TODO: save session
        # print('session_' + outputFilename)
        # print(globals())
        # dill.dump_session('session_' + outputFilename)

    def getTypeString(self):
        """
        The nimble Type of this object.

        A string representing the non-abstract type of this
        object (e.g. Matrix, Sparse, etc.) that can be passed to
        createData() function to create a new object of the same type.

        Returns
        -------
        str
        """
        return self._getTypeString_implementation()

    def __getitem__(self, key):
        """
        Return a copy of a subset of the data.

        Vector-shaped objects can use a single value as the key,
        otherwise the key must be a tuple (pointsToGet, featuresToGet).
        All values in the key are INCLUSIVE. When using a slice, the
        ``stop`` value will be included, unlike the python convention.

        Parameters
        ----------
        key : name, index, list, slice
            * name - the name of the point or feature to get.
            * index - the index of the point or feature to get.
            * list - a list of names or indices to get. Note: the points
              and/or features will be returned in the order of the list.
            * slice - a slice of names or indices to get. Note: nimble
              uses inclusive values.

        Examples
        --------
        >>> raw = [[4132, 41, 'management', 50000, 'm'],
        ...        [4434, 26, 'sales', 26000, 'm'],
        ...        [4331, 26, 'administration', 28000, 'f'],
        ...        [4211, 45, 'sales', 33000, 'm'],
        ...        [4344, 45, 'accounting', 43500, 'f']]
        >>> pointNames = ['michael', 'jim', 'pam', 'dwight', 'angela']
        >>> featureNames = ['id', 'age', 'department', 'salary',
        ...                 'gender']
        >>> office = nimble.createData('Matrix', raw,
        ...                            pointNames=pointNames,
        ...                            featureNames=featureNames)

        Get a single value.

        >>> office['michael', 'age']
        41
        >>> office[0,1]
        41
        >>> office['michael', 1]
        41

        Get based on points only.

        >>> pam = office['pam', :]
        >>> print(pam)
               id  age   department   salary gender
        <BLANKLINE>
        pam   4331  26 administration 28000    f
        <BLANKLINE>
        >>> sales = office[[3, 1], :]
        >>> print(sales)
                  id  age department salary gender
        <BLANKLINE>
        dwight   4211  45   sales    33000    m
           jim   4434  26   sales    26000    m
        <BLANKLINE>

        *Note: retains list order; index 3 placed before index 1*

        >>> nonManagement = office[1:4, :]
        >>> print(nonManagement)
                  id  age   department   salary gender
        <BLANKLINE>
           jim   4434  26     sales      26000    m
           pam   4331  26 administration 28000    f
        dwight   4211  45     sales      33000    m
        angela   4344  45   accounting   43500    f
        <BLANKLINE>

        *Note: slices are inclusive; index 4 ('gender') was included*

        Get based on features only.

        >>> departments = office[:, 2]
        >>> print(departments)
                    department
        <BLANKLINE>
        michael     management
            jim       sales
            pam   administration
         dwight       sales
         angela     accounting
        <BLANKLINE>

        >>> genderAndAge = office[:, ['gender', 'age']]
        >>> print(genderAndAge)
                  gender age
        <BLANKLINE>
        michael     m     41
            jim     m     26
            pam     f     26
         dwight     m     45
         angela     f     45
        <BLANKLINE>

        *Note: retains list order; 'gender' placed before 'age'*

        >>> deptSalary = office[:, 'department':'salary']
        >>> print(deptSalary)
                    department   salary
        <BLANKLINE>
        michael     management   50000
            jim       sales      26000
            pam   administration 28000
         dwight       sales      33000
         angela     accounting   43500
        <BLANKLINE>

        *Note: slices are inclusive; 'salary' was included*

        Get based on points and features.

        >>> femaleSalaryAndDept = office[['pam', 'angela'], [3,2]]
        >>> print(femaleSalaryAndDept)
                 salary   department
        <BLANKLINE>
           pam   28000  administration
        angela   43500    accounting
        <BLANKLINE>

        *Note: list orders retained; 'pam' precedes 'angela' and index 3
        ('salary') precedes index 2 ('department')*

        >>> first3Ages = office[:2, 'age']
        >>> print(first3Ages)
                  age
        <BLANKLINE>
        michael    41
            jim    26
            pam    26
        <BLANKLINE>

        *Note: slices are inclusive; index 2 ('pam') was included*
        """
        # Make it a tuple if it isn't one
        if key.__class__ is tuple:
            x, y = key
        else:
            if self._pointCount == 1:
                x = 0
                y = key
            elif self._featureCount == 1:
                x = key
                y = 0
            else:
                msg = "Must include both a point and feature index; or, "
                msg += "if this is vector shaped, a single index "
                msg += "into the axis whose length > 1"
                raise InvalidArgumentType(msg)

        #process x
        singleX = False
        if isinstance(x, (int, float, str, numpy.integer)):
            x = self.points._getIndex(x, allowFloats=True)
            singleX = True
        #process y
        singleY = False
        if isinstance(y, (int, float, str, numpy.integer)):
            y = self.features._getIndex(y, allowFloats=True)
            singleY = True
        #if it is the simplest data retrieval such as X[1,2],
        # we'd like to return it back in the fastest way.
        if singleX and singleY:
            return self._getitem_implementation(x, y)
        # if not convert x and y to lists of indices
        if singleX:
            x = [x]
        else:
            x = self.points._processMultiple(x)

        if singleY:
            y = [y]
        else:
            y = self.features._processMultiple(y)

        # None is returned by _processMultiple if the axis is a full slice
        # since copying of an axis which is a full slice is unnecessary.
        if x is None and y is None:
            ret = self.copy()
        # use backend directly since values have already been validated
        elif y is None:
            ret = self.points._structuralBackend_implementation('copy', x)
        elif x is None:
            ret = self.features._structuralBackend_implementation('copy', y)
        else:
            ret = self.points._structuralBackend_implementation('copy', x)
            ret = ret.features._structuralBackend_implementation('copy', y)
        return ret

    def pointView(self, ID):
        """
        A read-only view of a single point.

        A BaseView object into the data of the point with the given ID.
        See BaseView object comments for its capabilities. This view is
        only valid until the next modification to the shape or ordering
        of this object's internal data. After such a modification, there
        is no guarantee to the validity of the results.

        Returns
        -------
        BaseView
            The read-only object for this point.
        """
        if self._pointCount == 0:
            msg = "ID is invalid, This object contains no points"
            raise ImproperObjectAction(msg)

        index = self.points.getIndex(ID)
        return self.view(index, index, None, None)

    def featureView(self, ID):
        """
        A read-only view of a single feature.

        A BaseView object into the data of the feature with the given
        ID. See BaseView object comments for its capabilities. This view
        is only valid until the next modification to the shape or
        ordering of this object's internal data. After such a
        modification, there is no guarantee to the validity of the
        results.

        Returns
        -------
        BaseView
            The read-only object for this feature.
        """
        if self._featureCount == 0:
            msg = "ID is invalid, This object contains no features"
            raise ImproperObjectAction(msg)

        index = self.features.getIndex(ID)
        return self.view(None, None, index, index)

    def view(self, pointStart=None, pointEnd=None, featureStart=None,
             featureEnd=None):
        """
        Read-only access into the object data.

        Factory function to create a read only view into the calling
        data object. Views may only be constructed from contiguous,
        in-order points and features whose overlap defines a window into
        the data. The returned View object is part of nimble's datatypes
        hiearchy, and will have access to all of the same methods as
        anything that inherits from Base; though only those
        that do not modify the data can be called without an exception
        being raised. The returned view will also reflect any subsequent
        changes made to the original object. This is the only accepted
        method for a user to construct a View object (it should never be
        done directly), though view objects may be provided to the user,
        for example via user defined functions passed to points.extract
        or features.calculate.

        Parameters
        ----------
        pointStart : int
            The inclusive index of the first point to be accessible in
            the returned view. Is None by default, meaning to include
            from the beginning of the object.
        pointEnd: int
            The inclusive index of the last point to be accessible in
            the returned view. Is None by default, meaning to include up
            to the end of the object.
        featureStart : int
            The inclusive index of the first feature to be accessible in
            the returned view. Is None by default, meaning to include
            from the beginning of the object.
        featureEnd : int
            The inclusive index of the last feature to be accessible in
            the returned view. Is None by default, meaning to include up
            to the end of the object.

        Returns
        -------
        nimble view object
            A nimble Base object with read-only access.

        See Also
        --------
        pointView, featureView
        """
        # transform defaults to mean take as much data as possible,
        # transform end values to be EXCLUSIVE
        if pointStart is None:
            pointStart = 0
        else:
            pointStart = self.points.getIndex(pointStart)

        if pointEnd is None:
            pointEnd = self._pointCount
        else:
            pointEnd = self.points.getIndex(pointEnd)
            # this is the only case that could be problematic and needs
            # checking
            self._validateRangeOrder("pointStart", pointStart,
                                     "pointEnd", pointEnd)
            # make exclusive now that it won't ruin the validation check
            pointEnd += 1

        if featureStart is None:
            featureStart = 0
        else:
            featureStart = self.features.getIndex(featureStart)

        if featureEnd is None:
            featureEnd = self._featureCount
        else:
            featureEnd = self.features.getIndex(featureEnd)
            # this is the only case that could be problematic and needs
            # checking
            self._validateRangeOrder("featureStart", featureStart,
                                     "featureEnd", featureEnd)
            # make exclusive now that it won't ruin the validation check
            featureEnd += 1

        return self._view_implementation(pointStart, pointEnd,
                                         featureStart, featureEnd)

    def validate(self, level=1):
        """
        Check the integrity of the data.

        Validate this object with respect to the limitations and
        invariants that our objects enforce.

        Parameters
        ----------
        level : int
            The extent to which to validate the data.
        """
        if self.points._namesCreated():
            assert self._pointCount == len(self.points.getNames())
        if self.features._namesCreated():
            assert self._featureCount == len(self.features.getNames())

        if level > 0:
            if self.points._namesCreated():
                for key in self.points.getNames():
                    index = self.points.getIndex(key)
                    assert self.points.getName(index) == key
            if self.features._namesCreated():
                for key in self.features.getNames():
                    index = self.features.getIndex(key)
                    assert self.features.getName(index) == key

        self._validate_implementation(level)

    def containsZero(self):
        """
        Evaluate if the object contains one or more zero values.

        True if there is a value that is equal to integer 0
        contained in this object, otherwise False.

        Returns
        -------
        bool
        """
        # trivially False.
        if self._pointCount == 0 or self._featureCount == 0:
            return False
        return self._containsZero_implementation()

    def __eq__(self, other):
        return self.isIdentical(other)

    def __ne__(self, other):
        return not self.__eq__(other)

    def toString(self, includeNames=True, maxWidth=79, maxHeight=30,
                 sigDigits=3, maxColumnWidth=19, keepTrailingWhitespace=False):
        """
        A string representation of this object.

        For objects exceeding the ``maxWidth`` and/or ``maxHeight``,
        the string will truncate the output using various placeholders
        to indicate that some data was removed. For width and height,
        the data removed will be from the center printing only the data
        for the first few and last few columns and rows, respectively.

        Parameters
        ----------
        includeNames : bool
            Whether of not to include point and feature names in the
            printed output. True, the default, indidcates names will be
            included. False will not include names in the output.
        maxWidth : int
            A bound on the maximum number of characters allowed on each
            line of the output.
        maxHeight : int
            A bound on the maximum number of lines allowed for the
            output.
        sigDigits : int
            The number of significant digits to display in the output.
        maxColumnWidth : int
            A bound on the maximum number of characters allowed for the
            width of single column (feature) in each line.
        """
        if self._pointCount == 0 or self._featureCount == 0:
            return ""

        # setup a bundle of fixed constants
        colSep = ' '
        colHold = '--'
        rowHold = '|'
        pnameSep = ' '
        nameHolder = '...'
        dataOrientation = 'center'
        pNameOrientation = 'rjust'
        fNameOrientation = 'center'

        #setup a bundle of default values
        maxHeight = self._pointCount + 2 if maxHeight is None else maxHeight
        maxWidth = float('inf') if maxWidth is None else maxWidth
        maxRows = min(maxHeight, self._pointCount)
        maxDataRows = maxRows
        includePNames = False
        includeFNames = False

        if includeNames:
            includePNames = dataHelpers.hasNonDefault(self, 'point')
            includeFNames = dataHelpers.hasNonDefault(self, 'feature')
            if includeFNames:
                # plus or minus 2 because we will be dealing with both
                # feature names and a gap row
                maxRows = min(maxHeight, self._pointCount + 2)
                maxDataRows = maxRows - 2

        # Set up point Names and determine how much space they take up
        pnames = None
        pnamesWidth = None
        maxDataWidth = maxWidth
        if includePNames:
            pnames, pnamesWidth = self._arrangePointNames(
                maxDataRows, maxColumnWidth, rowHold, nameHolder)
            # The available space for the data is reduced by the width of the
            # pnames, a column separator, the pnames separator, and another
            # column separator
            maxDataWidth = (maxWidth
                            - (pnamesWidth + 2 * len(colSep) + len(pnameSep)))


        # Set up data values to fit in the available space including
        # featureNames if includeFNames=True
        dataTable, colWidths, fnames = self._arrangeDataWithLimits(
            maxDataWidth, maxDataRows, includeFNames, sigDigits,
            maxColumnWidth, colSep, colHold, rowHold, nameHolder)

        # combine names into finalized table
        finalTable, finalWidths = self._arrangeFinalTable(
            pnames, pnamesWidth, dataTable, colWidths, fnames, pnameSep)

        # set up output string
        out = ""
        for r in range(len(finalTable)):
            row = finalTable[r]
            for c in range(len(row)):
                val = row[c]
                if c == 0 and includePNames:
                    padded = getattr(val, pNameOrientation)(finalWidths[c])
                elif r == 0 and includeFNames:
                    padded = getattr(val, fNameOrientation)(finalWidths[c])
                else:
                    padded = getattr(val, dataOrientation)(finalWidths[c])
                row[c] = padded
            # for __repr__ output want to retain whitespace
            if keepTrailingWhitespace:
                line = colSep.join(finalTable[r]) + "\n"
            else:
                line = colSep.join(finalTable[r]).rstrip() + "\n"
            out += line

        return out

    def __repr__(self):
        indent = '    '
        maxW = 79
        maxH = 30

        # setup type call
        ret = self.getTypeString() + "(\n"

        # setup data
        # decrease max width for indentation (4) and nested list padding (4)
        stringWidth = maxW - 8
        dataStr = self.toString(includeNames=False, maxWidth=stringWidth,
                                maxHeight=maxH, keepTrailingWhitespace=True)
        byLine = dataStr.split('\n')
        # toString ends with a \n, so we get rid of the empty line produced by
        # the split
        byLine = byLine[:-1]
        # convert self.data into a string with nice format
        newLines = (']\n' + indent + ' [').join(byLine)
        ret += (indent + '[[%s]]\n') % newLines

        numRows = min(self._pointCount, maxH)
        # if non default point names, print all (truncated) point names
        ret += dataHelpers.makeNamesLines(
            indent, maxW, numRows, self._pointCount,
            self.points._getNamesNoGeneration(), 'pointNames')
        # if non default feature names, print all (truncated) feature names
        numCols = 0
        if byLine:
            splited = byLine[0].split(' ')
            for val in splited:
                if val not in ['', '...', '--']:
                    numCols += 1
        elif self._featureCount > 0:
            # if the container is empty, then roughly compute length of
            # the string of feature names, and then calculate numCols
            ftNames = self.features._getNamesNoGeneration()
            if ftNames is None:
                # mock up default looking names to avoid name generation
                ftNames = [DEFAULT_PREFIX + '#'] * len(self.features)
            strLength = (len("___".join(ftNames))
                         + len(''.join([str(i) for i
                                        in range(self._featureCount)])))
            numCols = int(min(1, maxW / float(strLength)) * self._featureCount)
        # because of how dataHelpers.indicesSplit works, we need this to be
        # +1 in some cases this means one extra feature name is displayed. But
        # that's acceptable
        if numCols <= self._featureCount:
            numCols += 1
        elif numCols > self._featureCount:
            numCols = self._featureCount
        ret += dataHelpers.makeNamesLines(
            indent, maxW, numCols, self._featureCount,
            self.features._getNamesNoGeneration(), 'featureNames')

        # if name not None, print
        if not self.name.startswith(DEFAULT_NAME_PREFIX):
            prep = indent + 'name="'
            toUse = self.name
            nonNameLen = len(prep) + 1
            if nonNameLen + len(toUse) > 80:
                toUse = toUse[:(80 - nonNameLen - 3)]
                toUse += '...'

            ret += prep + toUse + '"\n'

        # if path not None, print
        if self.path is not None:
            prep = indent + 'path="'
            toUse = self.path
            nonPathLen = len(prep) + 1
            if nonPathLen + len(toUse) > 80:
                toUse = toUse[:(80 - nonPathLen - 3)]
                toUse += '...'

            ret += prep + toUse + '"\n'

        ret += indent + ')'

        return ret

    def __str__(self):
        return self.toString()

    def show(self, description, includeObjectName=True, includeAxisNames=True,
             maxWidth=79, maxHeight=30, sigDigits=3, maxColumnWidth=19):
        """
        A printed representation of the data.

        Method to simplify printing a representation of this data
        object, with some context. The backend is the ``toString()``
        method, and this method includes control over all of the same
        functionality via arguments. Prior to the names and data, it
        additionally prints a description provided by the user,
        (optionally) this object's name attribute, and the number of
        points and features that are in the data.

        Parameters
        ----------
        description : str
            Printed as-is before the rest of the output, unless None.
        includeObjectName : bool
            True will include printing of the object's ``name``
            attribute, False will not print the object's name.
        includeAxisNames : bool
            True will include printing of the object's point and feature
            names, False will not print the point or feature names.
        maxWidth : int
            A bound on the maximum number of characters allowed on each
            line of the output.
        maxHeight : int
            A bound on the maximum number of lines allowed for the
            output.
        sigDigits : int
            The number of significant digits to display in the output.
        maxColumnWidth : int
            A bound on the maximum number of characters allowed for the
            width of single column (feature) in each line.
        """
        if description is not None:
            print(description)

        if includeObjectName:
            context = self.name + " : "
        else:
            context = ""
        context += str(self._pointCount) + "pt x "
        context += str(self._featureCount) + "ft"
        print(context)
        print(self.toString(includeAxisNames, maxWidth, maxHeight, sigDigits,
                            maxColumnWidth))

    def plot(self, outPath=None, includeColorbar=False):
        """
        Display a plot of the data.
        """
        self._plot(outPath, includeColorbar)

    def _setupOutFormatForPlotting(self, outPath):
        outFormat = None
        if isinstance(outPath, str):
            (_, ext) = os.path.splitext(outPath)
            if len(ext) == 0:
                outFormat = 'png'
        return outFormat

    def _matplotlibBackendHandling(self, outPath, plotter, **kwargs):
        import __main__ as main
        # for .show() to work in interactive sessions
        # a backend different than Agg needs to be use
        # The interactive session can choose by default e.g.,
        # in jupyter-notebook inline is the default.
        if hasattr(main, '__file__'):
            # It must be agg  for non-interactive sessions
            # otherwise the combination of matplotlib and multiprocessing
            # produces a segfault.
            # Open matplotlib issue here:
            # https://github.com/matplotlib/matplotlib/issues/8795
            # It applies for both for python 2 and 3
            matplotlib.use('Agg')
        if outPath is None:
            if matplotlib.get_backend() == 'agg':
                plt = matplotlib.pyplot
                plt.switch_backend('TkAgg')
                plotter(**kwargs)
                plt.switch_backend('agg')
            else:
                plotter(**kwargs)
            p = Process(target=lambda: None)
            p.start()
        else:
            p = Process(target=plotter, kwargs=kwargs)
            p.start()
        return p

    def _plot(self, outPath=None, includeColorbar=False):
        outFormat = self._setupOutFormatForPlotting(outPath)

        def plotter(d):
            plt = matplotlib.pyplot

            plt.matshow(d, cmap=matplotlib.cm.gray)

            if includeColorbar:
                plt.colorbar()

            if not self.name.startswith(DEFAULT_NAME_PREFIX):
                #plt.title("Heatmap of " + self.name)
                plt.title(self.name)
            plt.xlabel("Feature Values", labelpad=10)
            plt.ylabel("Point Values")

            if outPath is None:
                plt.show()
            else:
                plt.savefig(outPath, format=outFormat)

        toPlot = self._convertUnusableTypes(float, usableTypes=(int, float))

        # problem if we were to use mutiprocessing with backends
        # different than Agg.
        p = self._matplotlibBackendHandling(outPath, plotter, d=toPlot)
        return p

    def plotFeatureDistribution(self, feature, outPath=None, xMin=None,
                                xMax=None):
        """
        Plot a histogram of the distribution of values in a feature.

        Along the x axis of the plot will be the values seen in
        the feature, grouped into bins; along the y axis will be the
        number of values in each bin. Bin width is calculated using
        Freedman-Diaconis' rule. Control over the width of the x axis
        is also given, with the warning that user specified values
        can obscure data that would otherwise be plotted given default
        inputs.

        Parameters
        ----------
        feature : identifier
            The index of name of the feature to plot.
        outPath : str, None
            A string of the path to save the plot output. If None, the
            plot will be displayed.
        xMin : int, float
            The least value shown on the x axis of the resultant plot.
        xMax: int, float
            The largest value shown on the x axis of teh resultant plot.

        Returns
        -------
        plot
            Displayed or written to the ``outPath`` file.
        """
        self._plotFeatureDistribution(feature, outPath, xMin, xMax)

    def _plotFeatureDistribution(self, feature, outPath=None, xMin=None,
                                 xMax=None):
        return self._plotDistribution('feature', feature, outPath, xMin, xMax)

    def _plotDistribution(self, axis, identifier, outPath, xMin, xMax):
        outFormat = self._setupOutFormatForPlotting(outPath)
        axisObj = self._getAxis(axis)
        index = axisObj.getIndex(identifier)
        name = None
        if axis == 'point':
            getter = self.pointView
            if self.points._namesCreated():
                name = self.points.getName(index)
        else:
            getter = self.featureView
            if self.features._namesCreated():
                name = self.features.getName(index)

        toPlot = getter(index)

        quartiles = nimble.calculate.quartiles(toPlot)

        IQR = quartiles[2] - quartiles[0]
        binWidth = (2 * IQR) / (len(toPlot) ** (1. / 3))
        # TODO: replace with calculate points after it subsumes
        # pointStatistics?
        valMax = max(toPlot)
        valMin = min(toPlot)
        if binWidth == 0:
            binCount = 1
        else:
            # we must convert to int, in some versions of numpy, the helper
            # functions matplotlib calls will require it.
            binCount = int(math.ceil((valMax - valMin) / binWidth))

        def plotter(d, xLim):
            plt = matplotlib.pyplot

            plt.hist(d, binCount)

            if not name or name[:DEFAULT_PREFIX_LENGTH] == DEFAULT_PREFIX:
                titlemsg = '#' + str(index)
            else:
                titlemsg = "named: " + name
            plt.title("Distribution of " + axis + " " + titlemsg)
            plt.xlabel("Values")
            plt.ylabel("Number of values")

            plt.xlim(xLim)

            if outPath is None:
                plt.show()
            else:
                plt.savefig(outPath, format=outFormat)

        # problem if we were to use mutiprocessing with backends
        # different than Agg.
        p = self._matplotlibBackendHandling(outPath, plotter, d=toPlot,
                                            xLim=(xMin, xMax))
        return p

    def plotFeatureAgainstFeatureRollingAverage(
            self, x, y, outPath=None, xMin=None, xMax=None, yMin=None,
            yMax=None, sampleSizeForAverage=20):
        """
        A rolling average of the pairwise combination of feature values.

        Control over the width of the both axes is given, with the
        warning that user specified values can obscure data that would
        otherwise be plotted given default inputs.


        Parameters
        ----------
        x : identifier
            The index or name of the feature from which we draw x-axis
            coordinates.
        y : identifier
            The index or name of the feature from which we draw y-axis
            coordinates.
        outPath : str, None
            A string of the path to save the plot output. If None, the
            plot will be displayed.
        xMin : int, float
            The least value shown on the x axis of the resultant plot.
        xMax: int, float
            The largest value shown on the x axis of teh resultant plot.
        yMin : int, float
            The least value shown on the y axis of the resultant plot.
        yMax: int, float
            The largest value shown on the y axis of teh resultant plot.
        sampleSizeForAverage : int
            The number of samples to use for the calculation of the
            rolling average.

        Returns
        -------
        plot
            Displayed or written to the ``outPath`` file.
        """
        self._plotFeatureAgainstFeature(x, y, outPath, xMin, xMax, yMin, yMax,
                                        sampleSizeForAverage)

    def plotFeatureAgainstFeature(self, x, y, outPath=None, xMin=None,
                                  xMax=None, yMin=None, yMax=None):
        """
        A scatter plot of the pairwise combination of feature values.

        Control over the width of the both axes is given, with the
        warning that user specified values can obscure data that would
        otherwise be plotted given default inputs.

        Parameters
        ----------
        x : identifier
            The index or name of the feature from which we draw x-axis
            coordinates.
        y : identifier
            The index or name of the feature from which we draw y-axis
            coordinates.
        outPath : str, None
            A string of the path to save the plot output. If None, the
            plot will be displayed.
        xMin : int, float
            The least value shown on the x axis of the resultant plot.
        xMax: int, float
            The largest value shown on the x axis of teh resultant plot.
        yMin : int, float
            The least value shown on the y axis of the resultant plot.
        yMax: int, float
            The largest value shown on the y axis of teh resultant plot.

        Returns
        -------
        plot
            Displayed or written to the ``outPath`` file.
        """
        self._plotFeatureAgainstFeature(x, y, outPath, xMin, xMax, yMin, yMax)

    def _plotFeatureAgainstFeature(self, x, y, outPath=None, xMin=None,
                                   xMax=None, yMin=None, yMax=None,
                                   sampleSizeForAverage=None):
        return self._plotCross(x, 'feature', y, 'feature', outPath, xMin, xMax,
                               yMin, yMax, sampleSizeForAverage)

    def _plotCross(self, x, xAxis, y, yAxis, outPath, xMin, xMax, yMin, yMax,
                   sampleSizeForAverage=None):
        outFormat = self._setupOutFormatForPlotting(outPath)
        xAxisObj = self._getAxis(xAxis)
        yAxisObj = self._getAxis(yAxis)
        xIndex = xAxisObj.getIndex(x)
        yIndex = yAxisObj.getIndex(y)

        def customGetter(index, axis):
            if axis == 'point':
                copied = self.points.copy(index, useLog=False)
            else:
                copied = self.features.copy(index, useLog=False)
            return copied.copy(to='numpyarray', outputAs1D=True)

        def pGetter(index):
            return customGetter(index, 'point')

        def fGetter(index):
            return customGetter(index, 'feature')

        xName = None
        yName = None
        if xAxis == 'point':
            xGetter = pGetter
            if self.points._namesCreated():
                xName = self.points.getName(xIndex)
        else:
            xGetter = fGetter
            if self.features._namesCreated():
                xName = self.features.getName(xIndex)

        if yAxis == 'point':
            yGetter = pGetter
            if self.points._namesCreated():
                yName = self.points.getName(yIndex)
        else:
            yGetter = fGetter
            if self.features._namesCreated():
                yName = self.features.getName(yIndex)

        xToPlot = xGetter(xIndex)
        yToPlot = yGetter(yIndex)

        if sampleSizeForAverage:
            #do rolling average
            xToPlot, yToPlot = list(zip(*sorted(zip(xToPlot, yToPlot),
                                                key=lambda x: x[0])))
            convShape = (numpy.ones(sampleSizeForAverage)
                         / float(sampleSizeForAverage))
            startIdx = sampleSizeForAverage-1
            xToPlot = numpy.convolve(xToPlot, convShape)[startIdx:-startIdx]
            yToPlot = numpy.convolve(yToPlot, convShape)[startIdx:-startIdx]

        def plotter(inX, inY, xLim, yLim, sampleSizeForAverage):
            plt = matplotlib.pyplot
            #plt.scatter(inX, inY)
            plt.scatter(inX, inY, marker='.')

            if not xName or xName[:DEFAULT_PREFIX_LENGTH] == DEFAULT_PREFIX:
                xlabel = xAxis + ' #' + str(xIndex)
            else:
                xlabel = xName
            if not yName or yName[:DEFAULT_PREFIX_LENGTH] == DEFAULT_PREFIX:
                ylabel = yAxis + ' #' + str(yIndex)
            else:
                ylabel = yName

            xName2 = xName
            yName2 = yName
            if sampleSizeForAverage:
                tmpStr = ' (%s sample average)' % sampleSizeForAverage
                xlabel += tmpStr
                ylabel += tmpStr
                xName2 += ' average'
                yName2 += ' average'

            if self.name.startswith(DEFAULT_NAME_PREFIX):
                titleStr = ('%s vs. %s') % (xName2, yName2)
            else:
                titleStr = ('%s: %s vs. %s') % (self.name, xName2, yName2)


            plt.title(titleStr)
            plt.xlabel(xlabel)
            plt.ylabel(ylabel)

            plt.xlim(xLim)
            plt.ylim(yLim)

            if outPath is None:
                plt.show()
            else:
                plt.savefig(outPath, format=outFormat)

        # problem if we were to use mutiprocessing with backends
        # different than Agg.
        p = self._matplotlibBackendHandling(
            outPath, plotter, inX=xToPlot, inY=yToPlot, xLim=(xMin, xMax),
            yLim=(yMin, yMax), sampleSizeForAverage=sampleSizeForAverage)
        return p

    ##################################################################
    ##################################################################
    ###   Subclass implemented structural manipulation functions   ###
    ##################################################################
    ##################################################################

    def transpose(self, useLog=None):
        """
        Invert the feature and point indices of the data.

        Transpose the data in this object, inplace by inverting the
        feature and point indices. This operations also includes
        inverting the point and feature names.

        Parameters
        ----------
        useLog : bool, None
            Local control for whether to send object creation to the
            logger. If None (default), use the value as specified in the
            "logger" "enabledByDefault" configuration option. If True,
            send to the logger regardless of the global option. If
            False, do **NOT** send to the logger, regardless of the
            global option.

        Examples
        --------
        >>> raw = [[1, 2, 3], [4, 5, 6]]
        >>> data = nimble.createData('List', raw)
        >>> data
        List(
            [[1 2 3]
             [4 5 6]]
            )
        >>> data.transpose()
        >>> data
        List(
            [[1 4]
             [2 5]
             [3 6]]
            )
        """
        self._transpose_implementation()

        self._pointCount, self._featureCount = (self._featureCount,
                                                self._pointCount)
        ptNames, ftNames = (self.features._getNamesNoGeneration(),
                            self.points._getNamesNoGeneration())
        self.points.setNames(ptNames, useLog=False)
        self.features.setNames(ftNames, useLog=False)

        handleLogging(useLog, 'prep', "transpose", self.getTypeString(),
                      Base.transpose)

    @property
    def T(self):
        """
        Invert the feature and point indices of the data.

        Return this object with inverted feature and point indices,
        including inverting point and feature names, if available.

        Examples
        --------
        >>> raw = [[1, 2, 3], [4, 5, 6]]
        >>> data = nimble.createData('List', raw)
        >>> data
        List(
            [[1 2 3]
             [4 5 6]]
            )
        >>> data.T
        List(
            [[1 4]
             [2 5]
             [3 6]]
            )
        """
        ret = self.copy()
        ret.transpose(useLog=False)
        return ret


    def referenceDataFrom(self, other, useLog=None):
        """
        Redefine the object data using the data from another object.

        Modify the internal data of this object to refer to the same
        data as other. In other words, the data wrapped by both the self
        and ``other`` objects resides in the same place in memory.
        Attributes descrbing this object, not its data, will remain the
        same. For example the object's ``name`` attribute will remain.

        Parameters
        ----------
        other : nimble Base object
            Must be of the same type as the calling object. Also, the
            shape of other should be consistent with the shape of this
            object.
        useLog : bool, None
            Local control for whether to send object creation to the
            logger. If None (default), use the value as specified in the
            "logger" "enabledByDefault" configuration option. If True,
            send to the logger regardless of the global option. If
            False, do **NOT** send to the logger, regardless of the
            global option.

        Examples
        --------
        Reference data from an object of all zero values.

        >>> data = nimble.ones('List', 2, 3, name='data')
        >>> data
        List(
            [[1.000 1.000 1.000]
             [1.000 1.000 1.000]]
            name="data"
            )
        >>> ptNames = ['1', '4']
        >>> ftNames = ['a', 'b', 'c']
        >>> toReference = nimble.zeros('List', 2, 3, pointNames=ptNames,
        ...                            featureNames=ftNames,
        ...                            name='reference')
        >>> data.referenceDataFrom(toReference)
        >>> data
        List(
            [[0.000 0.000 0.000]
             [0.000 0.000 0.000]]
            pointNames={'1':0, '4':1}
            featureNames={'a':0, 'b':1, 'c':2}
            name="data"
            )
        """
        # this is called first because it checks the data type
        self._referenceDataFrom_implementation(other)
        self.pointNames = other.pointNames
        self.pointNamesInverse = other.pointNamesInverse
        self.featureNames = other.featureNames
        self.featureNamesInverse = other.featureNamesInverse

        self._pointCount = other._pointCount
        self._featureCount = other._featureCount

        self._absPath = other.absolutePath
        self._relPath = other.relativePath

        self._nextDefaultValuePoint = other._nextDefaultValuePoint
        self._nextDefaultValueFeature = other._nextDefaultValueFeature

        handleLogging(useLog, 'prep', "referenceDataFrom",
                      self.getTypeString(), Base.referenceDataFrom, other)


    def copy(self, to=None, rowsArePoints=True, outputAs1D=False):
        """
        Duplicate an object. Optionally to another nimble or raw format.

        Return a new object containing the same data as this object.
        When copying to a nimble format, the pointNames and featureNames
        will also be copied, as well as any name and path metadata.

        Parameters
        ----------
        to : str, None
            If None, will return a copy of this object. To return a
            different type of nimble Base object, specify to: 'List',
            'Matrix', 'Sparse' or 'DataFrame'. To specify a raw return
            type (which will not include point or feature names),
            specify to: 'python list', 'numpy array', 'numpy matrix',
            'scipy csr', 'scipy csc', 'scipy coo', 'pandas dataframe',
            'list of dict' or 'dict of list'.
        rowsArePoints : bool
            Define whether the rows of the output object correspond to
            the points in this object. Default is True, if False the
            returned copy will transpose the data filling each row with
            feature data.
        outputAs1D : bool
            Return a one-dimensional object. Default is False, True is
            only a valid input for 'python list' and 'numpy array', all
            other formats must be two-dimensional.

        Returns
        -------
        object
            A copy of this object.  If ``to`` is not None, the copy will
            be in the specified format.

        Examples
        --------
        Copy this object in the same format.

        >>> raw = [[1, 3, 5], [2, 4, 6]]
        >>> ptNames = ['odd', 'even']
        >>> data = nimble.createData('List', raw, pointNames=ptNames,
        ...                          name="odd&even")
        >>> data
        List(
            [[1 3 5]
             [2 4 6]]
            pointNames={'odd':0, 'even':1}
            name="odd&even"
            )
        >>> dataCopy = data.copy()
        >>> dataCopy
        List(
            [[1 3 5]
             [2 4 6]]
            pointNames={'odd':0, 'even':1}
            name="odd&even"
            )

        Copy to other formats.

        >>> ptNames = ['0', '1']
        >>> ftNames = ['a', 'b']
        >>> data = nimble.identity('Matrix', 2, pointNames=ptNames,
        ...                        featureNames=ftNames)
        >>> asDataFrame = data.copy(to='DataFrame')
        >>> asDataFrame
        DataFrame(
            [[1.000 0.000]
             [0.000 1.000]]
            pointNames={'0':0, '1':1}
            featureNames={'a':0, 'b':1}
            )
        >>> asNumpyArray = data.copy(to='numpy array')
        >>> asNumpyArray
        array([[1., 0.],
               [0., 1.]])
        >>> asListOfDict = data.copy(to='list of dict')
        >>> asListOfDict
        [{'a': 1.0, 'b': 0.0}, {'a': 0.0, 'b': 1.0}]
        """
        # make lower case, strip out all white space and periods, except if
        # format is one of the accepted nimble data types
        if to is None:
            to = self.getTypeString()
        if not isinstance(to, str):
            raise InvalidArgumentType("'to' must be a string")
        if to not in ['List', 'Matrix', 'Sparse', 'DataFrame']:
            to = to.lower()
            to = to.strip()
            tokens = to.split(' ')
            to = ''.join(tokens)
            tokens = to.split('.')
            to = ''.join(tokens)
            accepted = ['pythonlist', 'numpyarray', 'numpymatrix', 'scipycsr',
                        'scipycsc', 'scipycoo', 'pandasdataframe',
                        'listofdict', 'dictoflist']
            if to not in accepted:
                msg = "The only accepted 'to' types are: 'List', 'Matrix', "
                msg += "'Sparse', 'DataFrame', 'python list', 'numpy array', "
                msg += "'numpy matrix', 'scipy csr', 'scipy csc', "
                msg += "'scipy coo', 'pandas dataframe',  'list of dict', "
                msg += "'and dict of list'"
                raise InvalidArgumentValue(msg)

        # only 'numpyarray' and 'pythonlist' are allowed to use outputAs1D flag
        if outputAs1D:
            if to != 'numpyarray' and to != 'pythonlist':
                msg = "Only 'numpy array' or 'python list' can output 1D"
                raise InvalidArgumentValueCombination(msg)
            if self._pointCount != 1 and self._featureCount != 1:
                msg = "To output as 1D there may either be only one point or "
                msg += "one feature"
                raise ImproperObjectAction(msg)
            return self._copy_outputAs1D(to)
        if to == 'pythonlist':
            return self._copy_pythonList(rowsArePoints)
        if to in ['listofdict', 'dictoflist']:
            return self._copy_nestedPythonTypes(to, rowsArePoints)

        # nimble, numpy and scipy types
        ret = self._copy_implementation(to)
        if isinstance(ret, Base):
            if not rowsArePoints:
                ret.transpose(useLog=False)
            ret._name = self.name
            ret._relPath = self.relativePath
            ret._absPath = self.absolutePath
        elif not rowsArePoints:
            ret = ret.transpose()

        return ret

    def _copy_outputAs1D(self, to):
        if self._pointCount == 0 or self._featureCount == 0:
            if to == 'numpyarray':
                return numpy.array([])
            if to == 'pythonlist':
                return []
        raw = self._copy_implementation('numpyarray').flatten()
        if to != 'numpyarray':
            raw = raw.tolist()
        return raw

    def _copy_pythonList(self, rowsArePoints):
        if self._pointCount == 0:
            return []
        if self._featureCount == 0:
            ret = []
            for _ in range(self._pointCount):
                ret.append([])
            return ret
        ret = self._copy_implementation('pythonlist')
        if not rowsArePoints:
            ret = numpy.transpose(ret).tolist()
        return ret

    def _copy_nestedPythonTypes(self, to, rowsArePoints):
        data = self._copy_implementation('numpyarray')
        if rowsArePoints:
            featureNames = self.features.getNames()
            if to == 'listofdict':
                return createListOfDict(data, featureNames)
            return createDictOfList(data, featureNames, self._featureCount)
        else:
            data = data.transpose()
            featureNames = self.points.getNames()
            if to == 'listofdict':
                return createListOfDict(data, featureNames)
            return createDictOfList(data, featureNames, self._pointCount)

    def __copy__(self):
        return self.copy()

    def __deepcopy__(self, memo):
        return self.copy()


    def replaceRectangle(self, replaceWith, pointStart, featureStart, pointEnd,
                         featureEnd, useLog=None):
        """
        Replace values in the data with other values.

        Revise the contents of the calling object so that it contains
        the provided values in the given location.

        Parameters
        ----------
        values : constant or nimble Base object
            * constant - a constant value with which to fill the data
              seletion.
            * nimble Base object - Size must be consistent with the
              given start and end indices.
        pointStart : int or str
            The inclusive index or name of the first point in the
            calling object whose contents will be modified.
        featureStart : int or str
            The inclusive index or name of the first feature in the
            calling object whose contents will be modified.
        pointEnd : int or str
            The inclusive index or name of the last point in the calling
            object whose contents will be modified.
        featureEnd : int or str
            The inclusive index or name of the last feature in the
            calling object whose contents will be modified.
        useLog : bool, None
            Local control for whether to send object creation to the
            logger. If None (default), use the value as specified in the
            "logger" "enabledByDefault" configuration option. If True,
            send to the logger regardless of the global option. If
            False, do **NOT** send to the logger, regardless of the
            global option.


        See Also
        --------
        nimble.data.Points.fill, nimble.data.Features.fill

        Examples
        --------
        An object of ones filled with zeros from (0, 0) to (2, 2).

        >>> data = nimble.ones('Matrix', 5, 5)
        >>> filler = nimble.zeros('Matrix', 3, 3)
        >>> data.replaceRectangle(filler, 0, 0, 2, 2)
        >>> data
        Matrix(
            [[0.000 0.000 0.000 1.000 1.000]
             [0.000 0.000 0.000 1.000 1.000]
             [0.000 0.000 0.000 1.000 1.000]
             [1.000 1.000 1.000 1.000 1.000]
             [1.000 1.000 1.000 1.000 1.000]]
            )
        """
        psIndex = self.points.getIndex(pointStart)
        peIndex = self.points.getIndex(pointEnd)
        fsIndex = self.features.getIndex(featureStart)
        feIndex = self.features.getIndex(featureEnd)

        if psIndex > peIndex:
            msg = "pointStart (" + str(pointStart) + ") must be less than or "
            msg += "equal to pointEnd (" + str(pointEnd) + ")."
            raise InvalidArgumentValueCombination(msg)
        if fsIndex > feIndex:
            msg = "featureStart (" + str(featureStart) + ") must be less than "
            msg += "or equal to featureEnd (" + str(featureEnd) + ")."
            raise InvalidArgumentValueCombination(msg)

        if isinstance(replaceWith, Base):
            prange = (peIndex - psIndex) + 1
            frange = (feIndex - fsIndex) + 1
            raiseException = False
            if len(replaceWith.points) != prange:
                raiseException = True
                axis = 'point'
                axisLen = len(replaceWith.points)
                start = pointStart
                end = pointEnd
                rangeLen = prange
            elif len(replaceWith.features) != frange:
                raiseException = True
                axis = 'feature'
                axisLen = len(replaceWith.features)
                start = featureStart
                end = featureEnd
                rangeLen = frange
            if raiseException:
                msg = "When the replaceWith argument is a nimble Base object, "
                msg += "the size of replaceWith must match the range of "
                msg += "modification. There are {axisLen} {axis}s in "
                msg += "replaceWith, yet {axis}Start ({start}) and {axis}End "
                msg += "({end}) define a range of length {rangeLen}"
                msg = msg.format(axis=axis, axisLen=axisLen, start=start,
                                 end=end, rangeLen=rangeLen)
                raise InvalidArgumentValueCombination(msg)
            if replaceWith.getTypeString() != self.getTypeString():
                replaceWith = replaceWith.copy(to=self.getTypeString())

        elif (dataHelpers._looksNumeric(replaceWith)
              or isinstance(replaceWith, str)):
            pass  # no modifications needed
        else:
            msg = "replaceWith may only be a nimble Base object, or a single "
            msg += "numeric value, yet we received something of "
            msg += str(type(replaceWith))
            raise InvalidArgumentType(msg)

        self._replaceRectangle_implementation(replaceWith, psIndex, fsIndex,
                                              peIndex, feIndex)

        handleLogging(useLog, 'prep', "replaceRectangle",
                      self.getTypeString(), Base.replaceRectangle, replaceWith,
                      pointStart, featureStart, pointEnd, featureEnd)


    def _flattenNames(self, discardAxis):
        """
        Helper calculating the axis names for the unflattend axis after
        a flatten operation.
        """
        self._validateAxis(discardAxis)
        if discardAxis == 'point':
            keepNames = self.features.getNames()
            dropNames = self.points.getNames()
        else:
            keepNames = self.points.getNames()
            dropNames = self.features.getNames()

        ret = []
        for d in dropNames:
            for k in keepNames:
                ret.append(k + ' | ' + d)

        return ret


    def flattenToOnePoint(self, useLog=None):
        """
        Modify this object so that its values are in a single point.

        Each feature in the result maps to exactly one value from the
        original object. The order of values respects the point order
        from the original object, if there were n features in the
        original, the first n values in the result will exactly match
        the first point, the nth to (2n-1)th values will exactly match
        the original second point, etc. The feature names will be
        transformed such that the value at the intersection of the
        "pn_i" named point and "fn_j" named feature from the original
        object will have a feature name of "fn_j | pn_i". The single
        point will have a name of "Flattened". This is an inplace
        operation.

        Parameters
        ----------
        useLog : bool, None
            Local control for whether to send object creation to the
            logger. If None (default), use the value as specified in the
            "logger" "enabledByDefault" configuration option. If True,
            send to the logger regardless of the global option. If
            False, do **NOT** send to the logger, regardless of the
            global option.

        See Also
        --------
        unflattenFromOnePoint

        Examples
        --------
        >>> raw = [[1, 2],
        ...        [3, 4]]
        >>> ptNames = ['1', '4']
        >>> ftNames = ['a', 'b']
        >>> data = nimble.createData('Matrix', raw, pointNames=ptNames,
        ...                          featureNames=ftNames)
        >>> data.flattenToOnePoint()
        >>> data
        Matrix(
            [[1 2 3 4]]
            pointNames={'Flattened':0}
            featureNames={'a | 1':0, 'b | 1':1, 'a | 4':2, 'b | 4':3}
            )
        """
        if self._pointCount == 0:
            msg = "Can only flattenToOnePoint when there is one or more "
            msg += "points. This object has 0 points."
            raise ImproperObjectAction(msg)
        if self._featureCount == 0:
            msg = "Can only flattenToOnePoint when there is one or more "
            msg += "features. This object has 0 features."
            raise ImproperObjectAction(msg)

        # TODO: flatten nameless Objects without the need to generate default
        # names for them.
        if not self._pointNamesCreated():
            self.points._setAllDefault()
        if not self._featureNamesCreated():
            self.features._setAllDefault()

        self._flattenToOnePoint_implementation()

        self._featureCount = self._pointCount * self._featureCount
        self._pointCount = 1
        self.features.setNames(self._flattenNames('point'), useLog=False)
        self.points.setNames(['Flattened'], useLog=False)

        handleLogging(useLog, 'prep', "flattenToOnePoint",
                      self.getTypeString(), Base.flattenToOnePoint)


    def flattenToOneFeature(self, useLog=None):
        """
        Modify this object so that its values are in a single feature.

        Each point in the result maps to exactly one value from the
        original object. The order of values respects the feature order
        from the original object, if there were n points in the
        original, the first n values in the result will exactly match
        the first feature, the nth to (2n-1)th values will exactly
        match the original second feature, etc. The point names will be
        transformed such that the value at the intersection of the
        "pn_i" named point and "fn_j" named feature from the original
        object will have a point name of "pn_i | fn_j". The single
        feature will have a name of "Flattened". This is an inplace
        operation.

        Parameters
        ----------
        useLog : bool, None
            Local control for whether to send object creation to the
            logger. If None (default), use the value as specified in the
            "logger" "enabledByDefault" configuration option. If True,
            send to the logger regardless of the global option. If
            False, do **NOT** send to the logger, regardless of the
            global option.

        See Also
        --------
        unflattenFromOneFeature

        Examples
        --------
        >>> raw = [[1, 2],
        ...        [3, 4]]
        >>> ptNames = ['1', '4']
        >>> ftNames = ['a', 'b']
        >>> data = nimble.createData('Matrix', raw, pointNames=ptNames,
        ...                          featureNames=ftNames)
        >>> data.flattenToOneFeature()
        >>> data
        Matrix(
            [[1]
             [3]
             [2]
             [4]]
            pointNames={'1 | a':0, '4 | a':1, '1 | b':2, '4 | b':3}
            featureNames={'Flattened':0}
            )
        """
        if self._pointCount == 0:
            msg = "Can only flattenToOnePoint when there is one or more "
            msg += "points. This object has 0 points."
            raise ImproperObjectAction(msg)
        if self._featureCount == 0:
            msg = "Can only flattenToOnePoint when there is one or more "
            msg += "features. This object has 0 features."
            raise ImproperObjectAction(msg)

        # TODO: flatten nameless Objects without the need to generate default
        # names for them.
        if not self._pointNamesCreated():
            self.points._setAllDefault()
        if not self._featureNamesCreated():
            self.features._setAllDefault()

        self._flattenToOneFeature_implementation()

        self._pointCount = self._pointCount * self._featureCount
        self._featureCount = 1
        self.points.setNames(self._flattenNames('feature'), useLog=False)
        self.features.setNames(['Flattened'], useLog=False)

        handleLogging(useLog, 'prep', "flattenToOneFeature",
                      self.getTypeString(), Base.flattenToOneFeature)

    def _unflattenNames(self, addedAxis, addedAxisLength):
        """
        Helper calculating the new axis names after an unflattening
        operation.
        """
        self._validateAxis(addedAxis)
        if addedAxis == 'point':
            both = self.features.getNames()
            keptAxisLength = self._featureCount // addedAxisLength
            allDefault = self._namesAreFlattenFormatConsistent(
                'point', addedAxisLength, keptAxisLength)
        else:
            both = self.points.getNames()
            keptAxisLength = self._pointCount // addedAxisLength
            allDefault = self._namesAreFlattenFormatConsistent(
                'feature', addedAxisLength, keptAxisLength)

        if allDefault:
            addedAxisName = None
            keptAxisName = None
        else:
            # we consider the split of the elements into keptAxisLength chunks
            # (of which there will be addedAxisLength number of chunks), and
            # want the index of the first of each chunk. We allow that first
            # name to be representative for that chunk: all will have the same
            # stuff past the vertical bar.
            locations = range(0, len(both), keptAxisLength)
            addedAxisName = [both[n].split(" | ")[1] for n in locations]
            keptAxisName = [name.split(" | ")[0] for name
                            in both[:keptAxisLength]]

        return addedAxisName, keptAxisName

    def _namesAreFlattenFormatConsistent(self, flatAxis, newFLen, newUFLen):
        """
        Helper which validates the formatting of axis names prior to
        unflattening.

        Will raise ImproperObjectAction if an inconsistency with the
        formatting done by the flatten operations is discovered. Returns
        True if all the names along the unflattend axis are default,
        False otherwise.
        """
        if flatAxis == 'point':
            flat = self.points.getNames()
            formatted = self.features.getNames()
        else:
            flat = self.features.getNames()
            formatted = self.points.getNames()

        def checkIsDefault(axisName):
            ret = False
            try:
                if axisName[:DEFAULT_PREFIX_LENGTH] == DEFAULT_PREFIX:
                    int(axisName[DEFAULT_PREFIX_LENGTH:])
                    ret = True
            except ValueError:
                ret = False
            return ret

        # check the contents of the names along the flattened axis
        isDefault = checkIsDefault(flat[0])
        isExact = flat == ['Flattened']
        msg = "In order to unflatten this object, the names must be "
        msg += "consistent with the results from a flatten call. "
        if not (isDefault or isExact):
            msg += "Therefore, the {axis} name for this object ('{axisName}')"
            msg += "must either be a default name or the string 'Flattened'"
            msg = msg.format(axis=flatAxis, axisName=flat[0])
            raise ImproperObjectAction(msg)

        # check the contents of the names along the unflattend axis
        msg += "Therefore, the {axis} names for this object must either be "
        msg += "all default, or they must be ' | ' split names with name "
        msg += "values consistent with the positioning from a flatten call."
        msg.format(axis=flatAxis)
        # each name - default or correctly formatted
        allDefaultStatus = None
        for name in formatted:
            isDefault = checkIsDefault(name)
            formatCorrect = len(name.split(" | ")) == 2
            if allDefaultStatus is None:
                allDefaultStatus = isDefault
            else:
                if isDefault != allDefaultStatus:
                    raise ImproperObjectAction(msg)

            if not (isDefault or formatCorrect):
                raise ImproperObjectAction(msg)

        # consistency only relevant if we have non-default names
        if not allDefaultStatus:
            # seen values - consistent wrt original flattend axis names
            for i in range(newFLen):
                same = formatted[newUFLen*i].split(' | ')[1]
                for name in formatted[newUFLen*i:newUFLen*(i+1)]:
                    if same != name.split(' | ')[1]:
                        raise ImproperObjectAction(msg)

            # seen values - consistent wrt original unflattend axis names
            for i in range(newUFLen):
                same = formatted[i].split(' | ')[0]
                for j in range(newFLen):
                    name = formatted[i + (j * newUFLen)]
                    if same != name.split(' | ')[0]:
                        raise ImproperObjectAction(msg)

        return allDefaultStatus


    def unflattenFromOnePoint(self, numPoints, useLog=None):
        """
        Adjust a flattened point vector to contain multiple points.

        This is an inverse of the method ``flattenToOnePoint``: if an
        object foo with n points calls the flatten method, then this
        method with n as the argument, the result should be identical to
        the original foo. It is not limited to objects that have
        previously had ``flattenToOnePoint`` called on them; any object
        whose structure and names are consistent with a previous call to
        ``flattenToOnePoint`` may call this method. This includes
        objects with all default names. This is an inplace operation.

        Parameters
        ----------
        numPoints : int
            The number of points in the modified object.
        useLog : bool, None
            Local control for whether to send object creation to the
            logger. If None (default), use the value as specified in the
            "logger" "enabledByDefault" configuration option. If True,
            send to the logger regardless of the global option. If
            False, do **NOT** send to the logger, regardless of the
            global option.

        See Also
        --------
        flattenToOnePoint

        Examples
        --------

        With all default names.

        >>> raw = [[1, 2, 3, 4, 5, 6, 7, 8, 9]]
        >>> data = nimble.createData('Matrix', raw)
        >>> data.unflattenFromOnePoint(3)
        >>> data
        Matrix(
            [[1 2 3]
             [4 5 6]
             [7 8 9]]
            )

        With names consistent with call to ``flattenToOnePoint``.

        >>> raw = [[1, 2, 3, 4, 5, 6, 7, 8, 9]]
        >>> ptNames = {'Flattened':0}
        >>> ftNames = {'a | 1':0, 'b | 1':1, 'c | 1':2,
        ...            'a | 4':3, 'b | 4':4, 'c | 4':5,
        ...            'a | 7':6, 'b | 7':7, 'c | 7':8}
        >>> data = nimble.createData('Matrix', raw, pointNames=ptNames,
        ...                          featureNames=ftNames)
        >>> data.unflattenFromOnePoint(3)
        >>> data
        Matrix(
            [[1 2 3]
             [4 5 6]
             [7 8 9]]
            pointNames={'1':0, '4':1, '7':2}
            featureNames={'a':0, 'b':1, 'c':2}
            )
        """
        if self._featureCount == 0:
            msg = "Can only unflattenFromOnePoint when there is one or more "
            msg += "features.  This object has 0 features."
            raise ImproperObjectAction(msg)
        if self._pointCount != 1:
            msg = "Can only unflattenFromOnePoint when there is only one "
            msg += "point.  This object has " + str(self._pointCount)
            msg += " points."
            raise ImproperObjectAction(msg)
        if self._featureCount % numPoints != 0:
            msg = "The argument numPoints (" + str(numPoints) + ") must be a "
            msg += "divisor of  this object's featureCount ("
            msg += str(self._featureCount) + ") otherwise  it will not be "
            msg += "possible to equally divide the elements into the desired "
            msg += "number of points."
            raise InvalidArgumentValue(msg)

        if not self._pointNamesCreated():
            self.points._setAllDefault()
        if not self._featureNamesCreated():
            self.features._setAllDefault()

        self._unflattenFromOnePoint_implementation(numPoints)
        ret = self._unflattenNames('point', numPoints)
        self._featureCount = self._featureCount // numPoints
        self._pointCount = numPoints
        self.points.setNames(ret[0], useLog=False)
        self.features.setNames(ret[1], useLog=False)

        handleLogging(useLog, 'prep', "unflattenFromOnePoint",
                      self.getTypeString(), Base.unflattenFromOnePoint,
                      numPoints)


    def unflattenFromOneFeature(self, numFeatures, useLog=None):
        """
        Adjust a flattened feature vector to contain multiple features.

        This is an inverse of the method ``flattenToOneFeature``: if an
        object foo with n features calls the flatten method, then this
        method with n as the argument, the result should be identical to
        the original foo. It is not limited to objects that have
        previously had ``flattenToOneFeature`` called on them; any
        object whose structure and names are consistent with a previous
        call to ``flattenToOneFeature`` may call this method. This
        includes objects with all default names. This is an inplace
        operation.

        Parameters
        ----------
        numFeatures : int
            The number of features in the modified object.
        useLog : bool, None
            Local control for whether to send object creation to the
            logger. If None (default), use the value as specified in the
            "logger" "enabledByDefault" configuration option. If True,
            send to the logger regardless of the global option. If
            False, do **NOT** send to the logger, regardless of the
            global option.

        See Also
        --------
        flattenToOneFeature

        Examples
        --------
        With default names.

        >>> raw = [[1], [4], [7], [2], [5], [8], [3], [6], [9]]
        >>> data = nimble.createData('Matrix', raw)
        >>> data.unflattenFromOneFeature(3)
        >>> data
        Matrix(
            [[1 2 3]
             [4 5 6]
             [7 8 9]]
            )

        With names consistent with call to ``flattenToOneFeature``.

        >>> raw = [[1], [4], [7], [2], [5], [8], [3], [6], [9]]
        >>> ptNames = {'1 | a':0, '4 | a':1, '7 | a':2,
        ...            '1 | b':3, '4 | b':4, '7 | b':5,
        ...            '1 | c':6, '4 | c':7, '7 | c':8}
        >>> ftNames = {'Flattened':0}
        >>> data = nimble.createData('Matrix', raw, pointNames=ptNames,
        ...                          featureNames=ftNames)
        >>> data.unflattenFromOneFeature(3)
        >>> data
        Matrix(
            [[1 2 3]
             [4 5 6]
             [7 8 9]]
            pointNames={'1':0, '4':1, '7':2}
            featureNames={'a':0, 'b':1, 'c':2}
            )
        """
        if self._pointCount == 0:
            msg = "Can only unflattenFromOneFeature when there is one or more "
            msg += "points. This object has 0 points."
            raise ImproperObjectAction(msg)
        if self._featureCount != 1:
            msg = "Can only unflattenFromOneFeature when there is only one "
            msg += "feature. This object has " + str(self._featureCount)
            msg += " features."
            raise ImproperObjectAction(msg)

        if self._pointCount % numFeatures != 0:
            msg = "The argument numFeatures (" + str(numFeatures) + ") must "
            msg += "be a divisor of this object's pointCount ("
            msg += str(self._pointCount) + ") otherwise "
            msg += "it will not be possible to equally divide the elements "
            msg += "into the desired number of features."
            raise InvalidArgumentValue(msg)

        if not self._pointNamesCreated():
            self.points._setAllDefault()
        if not self._featureNamesCreated():
            self.features._setAllDefault()

        self._unflattenFromOneFeature_implementation(numFeatures)
        ret = self._unflattenNames('feature', numFeatures)
        self._pointCount = self._pointCount // numFeatures
        self._featureCount = numFeatures
        self.points.setNames(ret[1], useLog=False)
        self.features.setNames(ret[0], useLog=False)

        handleLogging(useLog, 'prep', "unflattenFromOneFeature",
                      self.getTypeString(), Base.unflattenFromOneFeature,
                      numFeatures)


    def merge(self, other, point='strict', feature='union', onFeature=None,
              useLog=None):
        """
        Merge data from another object into this object.

        Merge data based on point names or a common feature between the
        objects. How the data will be merged is based upon the string
        arguments provided to ``point`` and ``feature``. If
        ``onFeature`` is None, the objects will be merged on the point
        names. Otherwise, the objects will be merged on the feature
        provided. ``onFeature`` allows for duplicate values to be
        present in the provided feature, however, one of the objects
        must contain only unique values for each point when
        ``onFeature`` is provided.

        Parameters
        ----------
        other : Base
            The nimble data object containing the data to merge.
        point, feature : str
            The allowed strings for the point and feature arguments are
            as follows:

            * 'strict' - The points/features in the callee exactly match
              the points/features in the caller, however, they may be in
              a different order. If ``onFeature`` is None and no names
              are provided, it will be assumed the order is the same.
            * 'union' - Return all points/features from the caller and
              callee. If ``onFeature`` is None, unnamed points/features
              will be assumed to be unique. Any missing data from the
              caller and callee will be filled with numpy.NaN.
            * 'intersection': Return only points/features shared between
              the caller  and callee. If ``onFeature`` is None,
              point / feature names are required.
            * 'left': Return only the points/features from the caller.
              Any missing data from the callee will be filled with
              numpy.NaN.
        onFeature : identifier, None
            The name or index of the feature present in both objects to
            merge on.  If None, the merge will be based on point names.
        useLog : bool, None
            Local control for whether to send object creation to the
            logger. If None (default), use the value as specified in the
            "logger" "enabledByDefault" configuration option. If True,
            send to the logger regardless of the global option. If
            False, do **NOT** send to the logger, regardless of the
            global option.

        See Also
        --------
        nimble.data.Points.add, nimble.data.Features.add

        Examples
        --------
        A strict case. In this case we will merge using the point names,
        so ``point='strict'`` requires that the each object has the same
        point names (or one or both have default names) In this example,
        there is one shared feature between objects. If
        ``feature='union'``, all features ("f1"-"f5") will be included,
        if ``feature='intersection'``, only the shared feature ("f3")
        will be included, ``feature='left'`` will only use the features
        from the left object (not shown, in strict cases 'left' will not
        modify the left object at all).

        >>> dataL = [["a", 1, 'X'], ["b", 2, 'Y'], ["c", 3, 'Z']]
        >>> fNamesL = ["f1", "f2", "f3"]
        >>> pNamesL = ["p1", "p2", "p3"]
        >>> left = nimble.createData('Matrix', dataL, pointNames=pNamesL,
        ...                          featureNames=fNamesL)
        >>> dataR = [['Z', "f", 6], ['Y', "e", 5], ['X', "d", 4]]
        >>> fNamesR = ["f3", "f4", "f5"]
        >>> pNamesR = ["p3", "p2", "p1"]
        >>> right = nimble.createData('Matrix', dataR, pointNames=pNamesR,
        ...                           featureNames=fNamesR)
        >>> left.merge(right, point='strict', feature='union')
        >>> left
        Matrix(
            [[a 1 X d 4]
             [b 2 Y e 5]
             [c 3 Z f 6]]
            pointNames={'p1':0, 'p2':1, 'p3':2}
            featureNames={'f1':0, 'f2':1, 'f3':2, 'f4':3, 'f5':4}
            )
        >>> left = nimble.createData('Matrix', dataL, pointNames=pNamesL,
        ...                          featureNames=fNamesL)
        >>> left.merge(right, point='strict', feature='intersection')
        >>> left
        Matrix(
            [[X]
             [Y]
             [Z]]
            pointNames={'p1':0, 'p2':1, 'p3':2}
            featureNames={'f3':0}
            )

        Additional merge combinations. In this example, the feature
        ``"id"`` contains a unique value for each point (just as point
        names do). In the example above we matched based on point names,
        here the ``"id"`` feature will be used to match points.

        >>> dataL = [["a", 1, 'id1'], ["b", 2, 'id2'], ["c", 3, 'id3']]
        >>> fNamesL = ["f1", "f2", "id"]
        >>> left = nimble.createData("DataFrame", dataL,
        ...                          featureNames=fNamesL)
        >>> dataR = [['id3', "x", 7], ['id4', "y", 8], ['id5', "z", 9]]
        >>> fNamesR = ["id", "f4", "f5"]
        >>> right = nimble.createData("DataFrame", dataR,
        ...                           featureNames=fNamesR)
        >>> left.merge(right, point='union', feature='union',
        ...            onFeature="id")
        >>> left
        DataFrame(
            [[ a   1  id1 nan nan]
             [ b   2  id2 nan nan]
             [ c   3  id3  x   7 ]
             [nan nan id4  y   8 ]
             [nan nan id5  z   9 ]]
            featureNames={'f1':0, 'f2':1, 'id':2, 'f4':3, 'f5':4}
            )
        >>> left = nimble.createData("DataFrame", dataL,
        ...                          featureNames=fNamesL)
        >>> left.merge(right, point='union', feature='intersection',
        ...            onFeature="id")
        >>> left
        DataFrame(
            [[id1]
             [id2]
             [id3]
             [id4]
             [id5]]
            featureNames={'id':0}
            )
        >>> left = nimble.createData("DataFrame", dataL,
        ...                          featureNames=fNamesL)
        >>> left.merge(right, point='union', feature='left',
        ...            onFeature="id")
        >>> left
        DataFrame(
            [[ a   1  id1]
             [ b   2  id2]
             [ c   3  id3]
             [nan nan id4]
             [nan nan id5]]
            featureNames={'f1':0, 'f2':1, 'id':2}
            )
        >>> left = nimble.createData("DataFrame", dataL,
        ...                          featureNames=fNamesL)
        >>> left.merge(right, point='intersection', feature='union',
        ...            onFeature="id")
        >>> left
        DataFrame(
            [[c 3 id3 x 7]]
            featureNames={'f1':0, 'f2':1, 'id':2, 'f4':3, 'f5':4}
            )
        >>> left = nimble.createData("DataFrame", dataL,
        ...                          featureNames=fNamesL)
        >>> left.merge(right, point='intersection',
        ...            feature='intersection', onFeature="id")
        >>> left
        DataFrame(
            [[id3]]
            featureNames={'id':0}
            )
        >>> left = nimble.createData("DataFrame", dataL,
        ...                          featureNames=fNamesL)
        >>> left.merge(right, point='intersection', feature='left',
        ...            onFeature="id")
        >>> left
        DataFrame(
            [[c 3 id3]]
            featureNames={'f1':0, 'f2':1, 'id':2}
            )
        >>> left = nimble.createData("DataFrame", dataL,
        ...                          featureNames=fNamesL)
        >>> left.merge(right, point='left', feature='union',
        ...            onFeature="id")
        >>> left
        DataFrame(
            [[a 1 id1 nan nan]
             [b 2 id2 nan nan]
             [c 3 id3  x   7 ]]
            featureNames={'f1':0, 'f2':1, 'id':2, 'f4':3, 'f5':4}
            )
        >>> left = nimble.createData("DataFrame", dataL,
        ...                          featureNames=fNamesL)
        >>> left.merge(right, point='left', feature='intersection',
        ...            onFeature="id")
        >>> left
        DataFrame(
            [[id1]
             [id2]
             [id3]]
            featureNames={'id':0}
            )
        >>> left = nimble.createData("DataFrame", dataL,
        ...                          featureNames=fNamesL)
        >>> left.merge(right, point='left', feature='left',
        ...            onFeature="id")
        >>> left
        DataFrame(
            [[a 1 id1]
             [b 2 id2]
             [c 3 id3]]
            featureNames={'f1':0, 'f2':1, 'id':2}
            )
        """
        point = point.lower()
        feature = feature.lower()
        valid = ['strict', 'left', 'union', 'intersection']
        if point not in valid:
            msg = "point must be 'strict', 'left', 'union', or 'intersection'"
            raise InvalidArgumentValue(msg)
        if feature not in valid:
            msg = "feature must be 'strict', 'left', 'union', or "
            msg += "'intersection'"
            raise InvalidArgumentValue(msg)

        if point == 'strict' or feature == 'strict':
            self._genericStrictMerge_implementation(other, point, feature,
                                                    onFeature)
        else:
            self._genericMergeFrontend(other, point, feature, onFeature)

        handleLogging(useLog, 'prep', "merge", self.getTypeString(),
                      Base.merge, other, point, feature, onFeature)

    def _genericStrictMerge_implementation(self, other, point, feature,
                                           onFeature):
        """
        Validation and helper function when point or feature is set to
        strict.
        """
        # NOTE could return this object?
        if point == 'strict' and feature == 'strict':
            msg = 'Both point and feature cannot be strict'
            raise InvalidArgumentValueCombination(msg)
        tmpOther = other.copy()
        if point == 'strict':
            axis = 'point'
            countL = len(self.points)
            countR = len(tmpOther.points)
            hasNamesL = not self._allDefaultPointNames()
            hasNamesR = not tmpOther._allDefaultPointNames()
            namesL = self.points.getNames
            namesR = tmpOther.points.getNames
            setNamesL = self.points.setNames
            setNamesR = tmpOther.points.setNames
            point = "intersection"
        else:
            axis = 'feature'
            countL = len(self.features)
            countR = len(tmpOther.features)
            hasNamesL = not self._allDefaultFeatureNames()
            hasNamesR = not tmpOther._allDefaultFeatureNames()
            namesL = self.features.getNames
            namesR = tmpOther.features.getNames
            setNamesL = self.features.setNames
            setNamesR = tmpOther.features.setNames
            feature = "intersection"

        if countL != countR:
            msg = "Both objects must have the same number of "
            msg += "{0}s when {0}='strict'".format(axis)
            raise InvalidArgumentValue(msg)
        if hasNamesL and hasNamesR:
            if sorted(namesL()) != sorted(namesR()):
                msg = "When {0}='strict', the {0}s names ".format(axis)
                msg += "may be in a different order but must match exactly"
                raise InvalidArgumentValue(msg)
        # since strict implies that the points or features are the same,
        # if one object does not have names along the axis, but the length
        # matches, we will assume that the unnamed should have the same names
        if onFeature is None:
            if hasNamesL and not hasNamesR:
                setNamesR(namesL(), useLog=False)
            elif not hasNamesL and hasNamesR:
                setNamesL(namesR(), useLog=False)
            elif not hasNamesL and not hasNamesR:
                strictPrefix = '_STRICT' + DEFAULT_PREFIX
                strictNames = [strictPrefix + str(i) for i in range(countL)]
                setNamesL(strictNames, useLog=False)
                setNamesR(strictNames, useLog=False)
        # if using strict with onFeature instead of point names, we need to
        # make sure each id has a unique match in the other object
        elif axis == 'point':
            try:
                self[0, onFeature]
                tmpOther[0, onFeature]
            except KeyError:
                msg = "could not locate feature '{0}' ".format(onFeature)
                msg += "in both objects"
                raise InvalidArgumentValue(msg)
            if len(set(self[:, onFeature])) != len(self.points):
                msg = "when point='strict', onFeature must contain only "
                msg += "unique values"
                raise InvalidArgumentValueCombination(msg)
            if sorted(self[:, onFeature]) != sorted(tmpOther[:, onFeature]):
                msg = "When point='strict', onFeature must have a unique, "
                msg += "matching value in each object"
                raise InvalidArgumentValueCombination(msg)

        self._genericMergeFrontend(tmpOther, point, feature, onFeature, axis)

    def _genericMergeFrontend(self, other, point, feature, onFeature,
                              strict=None):
        # validation
        bothNamesCreated = (self._pointNamesCreated()
                            and other._pointNamesCreated())
        if ((onFeature is None and point == "intersection")
                and not bothNamesCreated):
            msg = "Point names are required in both objects when "
            msg += "point='intersection'"
            raise InvalidArgumentValueCombination(msg)
        bothNamesCreated = (self._featureNamesCreated()
                            and other._featureNamesCreated())
        if feature == "intersection" and not bothNamesCreated:
            msg = "Feature names are required in both objects when "
            msg += "feature='intersection'"
            raise InvalidArgumentValueCombination(msg)

        if onFeature is not None:
            try:
                self[0, onFeature]
                other[0, onFeature]
            except KeyError:
                msg = "could not locate feature '{0}' ".format(onFeature)
                msg += "in both objects"
                raise InvalidArgumentValue(msg)
            uniqueFtL = len(set(self[:, onFeature])) == len(self.points)
            uniqueFtR = len(set(other[:, onFeature])) == len(other.points)
            if not (uniqueFtL or uniqueFtR):
                msg = "nimble only supports joining on a feature which "
                msg += "contains only unique values in one or both objects."
                raise InvalidArgumentValue(msg)

        matchingFts = self._getMatchingNames('feature', other)
        matchingFtIdx = [[], []]
        for name in matchingFts:
            idxL = self.features.getIndex(name)
            idxR = other.features.getIndex(name)
            matchingFtIdx[0].append(idxL)
            matchingFtIdx[1].append(idxR)

        if self.getTypeString() != other.getTypeString():
            other = other.copy(to=self.getTypeString())
        self._merge_implementation(other, point, feature, onFeature,
                                   matchingFtIdx)

        if strict == 'feature':
            if ('_STRICT' in self.features.getName(0)
                    and '_STRICT' in other.features.getName(0)):
                # objects did not have feature names
                self.featureNames = None
                self.featureNamesInverse = None
            elif '_STRICT' in self.features.getName(0):
                # use feature names from other object
                self.features.setNames(other.features.getNames(), useLog=False)
        elif feature == "intersection":
            if self._featureNamesCreated():
                ftNames = [n for n in self.features.getNames()
                           if n in matchingFts]
                self.features.setNames(ftNames, useLog=False)
        elif feature == "union":
            if self._featureNamesCreated() and other._featureNamesCreated():
                ftNamesL = self.features.getNames()
                ftNamesR = [name for name in other.features.getNames()
                            if name not in matchingFts]
                ftNames = ftNamesL + ftNamesR
                self.features.setNames(ftNames, useLog=False)
            elif self._featureNamesCreated():
                ftNamesL = self.features.getNames()
                ftNamesR = [DEFAULT_PREFIX + str(i) for i
                            in range(len(other.features))]
                ftNames = ftNamesL + ftNamesR
                self.features.setNames(ftNames, useLog=False)
            elif other._featureNamesCreated():
                ftNamesL = [DEFAULT_PREFIX + str(i) for i
                            in range(len(self.features))]
                ftNamesR = other.features.getNames()
                ftNames = ftNamesL + ftNamesR
                self.features.setNames(ftNames, useLog=False)
        # no name setting needed for left

        if strict == 'point':
            if ('_STRICT' in self.points.getName(0)
                    and '_STRICT' in other.points.getName(0)):
                # objects did not have point names
                self.pointNames = None
                self.pointNamesInverse = None
            elif '_STRICT' in self.points.getName(0):
                # use point names from other object
                self.points.setNames(other.points.getNames(), useLog=False)
        elif onFeature is None and point == 'left':
            if self._pointNamesCreated():
                self.points.setNames(self.points.getNames(), useLog=False)
        elif onFeature is None and point == 'intersection':
            # default names cannot be included in intersection
            ptNames = [name for name in self.points.getNames()
                       if name in other.points.getNames()
                       and not name.startswith(DEFAULT_PREFIX)]
            self.points.setNames(ptNames, useLog=False)
        elif onFeature is None:
            # union cases
            if self._pointNamesCreated() and other._pointNamesCreated():
                ptNamesL = self.points.getNames()
                if other._anyDefaultPointNames():
                    # handle default name conflicts
                    ptNamesR = [self.points._nextDefaultName() if
                                n.startswith(DEFAULT_PREFIX) else n
                                for n in self.points.getNames()]
                else:
                    ptNamesR = other.points.getNames()
                ptNames = ptNamesL + [name for name in ptNamesR
                                      if name not in ptNamesL]
                self.points.setNames(ptNames, useLog=False)
            elif self._pointNamesCreated():
                ptNamesL = self.points.getNames()
                ptNamesR = [self.points._nextDefaultName() for _
                            in range(len(other.points))]
                ptNames = ptNamesL + ptNamesR
                self.points.setNames(ptNames, useLog=False)
            elif other._pointNamesCreated():
                ptNamesL = [other.points._nextDefaultName() for _
                            in range(len(self.points))]
                ptNamesR = other.points.getNames()
                ptNames = ptNamesL + ptNamesR
                self.points.setNames(ptNames, useLog=False)
        else:
            self.pointNamesInverse = None
            self.pointNames = None


    def _getMatchingNames(self, axis, other):
        matches = []
        if axis == 'point':
            if not self._pointNamesCreated() or not other._pointNamesCreated():
                return matches
            selfNames = self.points.getNames()
            otherNames = other.points.getNames()
        else:
            if (not self._featureNamesCreated()
                    or not other._featureNamesCreated()):
                return matches
            selfNames = self.features.getNames()
            otherNames = other.features.getNames()
        allNames = selfNames + otherNames
        hasMatching = len(set(allNames)) != len(allNames)
        if hasMatching:
            for name in selfNames:
                if name in otherNames:
                    matches.append(name)
        return matches


    ###################################
    ###################################
    ###   Linear Algebra functions   ###
    ###################################
    ###################################

    def inverse(self, pseudoInverse=False):
        """
        Compute the inverse or pseudo-inverse of an object.

        By default tries to compute the (multiplicative) inverse.
        pseudoInverse uses singular-value decomposition (SVD).

        Parameters
        ----------
        pseudoInverse : bool
            Whether to compute pseudoInverse or multiplicative inverse.
        """

        if pseudoInverse:
            inverse = nimble.calculate.pseudoInverse(self)
        else:
            inverse = nimble.calculate.inverse(self)
        return inverse


    def solveLinearSystem(self, b, solveFunction='solve'):
        """
        Solves the linear equation A * x = b for unknown x.

        Parameters
        ----------
        b : nimble Base object.
        Vector shaped object.
        solveFuction : str

            * 'solve' - assumes square matrix.

            * 'least squares' - Computes object x such that 2-norm
              determinant of b - A x is minimized.
        """
        if not isinstance(b, Base):
            msg = "b must be an instance of Base."
            raise InvalidArgumentType(msg)

        msg = "Valid methods are: 'solve' and 'least squares'."

        if not isinstance(solveFunction, str):
            raise InvalidArgumentType(msg)
        elif solveFunction == 'solve':
            return nimble.calculate.solve(self, b)
        elif solveFunction == 'least squares':
            return nimble.calculate.leastSquaresSolution(self, b)
        else:
            raise InvalidArgumentValue(msg)



    ###############################################################
    ###############################################################
    ###   Subclass implemented numerical operation functions    ###
    ###############################################################
    ###############################################################

    def matrixMultiply(self, other):
        """
        Perform matrix multiplication.
        """
        return self.__matmul__(other)

    def __matmul__(self, other):
        """
        Perform matrix multiplication.
        """
        return self._genericMatMul_implementation('__matmul__', other)

    def __rmatmul__(self, other):
        """
        Perform matrix multiplication with this object on the right.
        """
        return self._genericMatMul_implementation('__rmatmul__', other)

    def __imatmul__(self, other):
        """
        Perform in place matrix multiplication.
        """
        ret = self.__matmul__(other)
        if ret is not NotImplemented:
            self.referenceDataFrom(ret, useLog=False)
            ret = self
        return ret

    def _genericMatMul_implementation(self, opName, other):
        if not isinstance(other, Base):
            return NotImplemented
        # Test element type self
        if self._pointCount == 0 or self._featureCount == 0:
            msg = "Cannot do a multiplication when points or features is empty"
            raise ImproperObjectAction(msg)

        # test element type other
        if len(other.points) == 0 or len(other.features) == 0:
            msg = "Cannot do a multiplication when points or features is "
            msg += "empty"
            raise ImproperObjectAction(msg)

        try:
            self._convertUnusableTypes(float, (int, float, bool), False)
        except ImproperObjectAction:
            self._numericValidation()
        try:
            other._convertUnusableTypes(float, (int, float, bool), False)
        except ImproperObjectAction:
            other._numericValidation(right=True)

        if opName.startswith('__r'):
            caller = other
            callee = self
        else:
            caller = self
            callee = other

        if caller._featureCount != len(callee.points):
            msg = "The number of features in the left hand object must "
            msg += "match the number of points in the right hand side object."
            raise InvalidArgumentValue(msg)

        caller._validateEqualNames('feature', 'point', opName, callee)

        # match types with self (the orignal caller of the __r*__ op)
        if (opName.startswith('__r')
                and self.getTypeString() != other.getTypeString()):
            caller = caller.copy(self.getTypeString())

        try:
            ret = caller._matmul__implementation(callee)
        except TypeError:
            # help determine the source of the error
            self._numericValidation()
            other._numericValidation(right=True)
            raise # exception should be raised above, but just in case

        if caller._pointNamesCreated():
            ret.points.setNames(caller.points.getNames(), useLog=False)
        if callee._featureNamesCreated():
            ret.features.setNames(callee.features.getNames(), useLog=False)

        dataHelpers.binaryOpNamePathMerge(caller, callee, ret, None, 'merge')

        return ret

    def matrixPower(self, power):
        """
        Perform matrix power operations on a square matrix.

        For positive power values, return the result of repeated matrix
        multiplication over this object. For power of zero, return an
        identity matrix. For negative power values, return the result of
        repeated matrix multiplication over the inverse of this object,
        provided the object can be inverted using
        nimble.calculate.inverse.
        """
        if not isinstance(power, (int, numpy.int)):
            msg = 'power must be an integer'
            raise InvalidArgumentType(msg)
        if not len(self.points) == len(self.features):
            msg = 'Cannot perform matrix power operations with this object. '
            msg += 'Matrix power operations require square objects '
            msg += '(number of points is equal to number of features)'
            raise ImproperObjectAction(msg)
        if power == 0:
            operand = nimble.identity(self.getTypeString(), len(self.points))
        elif power > 0:
            operand = self.copy()
            # avoid name conflict in matrixMultiply; names set later
            operand.points.setNames(None, useLog=False)
            operand.features.setNames(None, useLog=False)
        else:
            try:
                operand = nimble.calculate.inverse(self)
            except (InvalidArgumentType, InvalidArgumentValue) as e:
                exceptionType = type(e)
                msg = "Failed to calculate the matrix inverse using "
                msg += "nimble.calculate.inverse. For safety and efficiency, "
                msg += "matrixPower does not attempt to use pseudoInverse but "
                msg += "it is available to users in nimble.calculate. "
                msg += "The inverse operation failed because: " + e.value
                raise exceptionType(msg)

        ret = operand
        # loop only applies when abs(power) > 1
        for _ in range(abs(power) - 1):
            ret = ret.matrixMultiply(operand)

        ret.points.setNames(self.points._getNamesNoGeneration(), useLog=False)
        ret.features.setNames(self.features._getNamesNoGeneration(),
                              useLog=False)

        return ret

    def __mul__(self, other):
        """
        Perform elementwise multiplication or scalar multiplication,
        depending in the input ``other``.
        """
        return self._genericBinaryOperations('__mul__', other)

    def __rmul__(self, other):
        """
        Perform elementwise multiplication with this object on the right
        """
        return self._genericBinaryOperations('__rmul__', other)

    def __imul__(self, other):
        """
        Perform in place elementwise multiplication or scalar
        multiplication, depending in the input ``other``.
        """
        return self._genericBinaryOperations('__imul__', other)

    def __add__(self, other):
        """
        Perform addition on this object, element wise if 'other' is a
        nimble Base object, or element wise with a scalar if other is
        some kind of numeric value.
        """
        return self._genericBinaryOperations('__add__', other)

    def __radd__(self, other):
        """
        Perform scalar addition with this object on the right
        """
        return self._genericBinaryOperations('__radd__', other)

    def __iadd__(self, other):
        """
        Perform in-place addition on this object, element wise if
        ``other`` is a nimble Base object, or element wise with a scalar
        if ``other`` is some kind of numeric value.
        """
        return self._genericBinaryOperations('__iadd__', other)

    def __sub__(self, other):
        """
        Subtract from this object, element wise if ``other`` is a nimble
        data object, or element wise by a scalar if ``other`` is some
        kind of numeric value.
        """
        return self._genericBinaryOperations('__sub__', other)

    def __rsub__(self, other):
        """
        Subtract each element of this object from the given scalar.
        """
        return self._genericBinaryOperations('__rsub__', other)

    def __isub__(self, other):
        """
        Subtract (in place) from this object, element wise if ``other``
        is a nimble Base object, or element wise with a scalar if
        ``other`` is some kind of numeric value.
        """
        return self._genericBinaryOperations('__isub__', other)

    def __truediv__(self, other):
        """
        Perform true division using this object as the numerator,
        elementwise if ``other`` is a nimble Base object, or elementwise
        by a scalar if other is some kind of numeric value.
        """
        return self._genericBinaryOperations('__truediv__', other)

    def __rtruediv__(self, other):
        """
        Perform element wise true division using this object as the
        denominator, and the given scalar value as the numerator.
        """
        return self._genericBinaryOperations('__rtruediv__', other)

    def __itruediv__(self, other):
        """
        Perform true division (in place) using this object as the
        numerator, elementwise if ``other`` is a nimble Base object, or
        elementwise by a scalar if ``other`` is some kind of numeric
        value.
        """
        return self._genericBinaryOperations('__itruediv__', other)

    def __floordiv__(self, other):
        """
        Perform floor division using this object as the numerator,
        elementwise if ``other`` is a nimble Base object, or elementwise
        by a scalar if ``other`` is some kind of numeric value.
        """
        return self._genericBinaryOperations('__floordiv__', other)

    def __rfloordiv__(self, other):
        """
        Perform elementwise floor division using this object as the
        denominator, and the given scalar value as the numerator.

        """
        return self._genericBinaryOperations('__rfloordiv__', other)

    def __ifloordiv__(self, other):
        """
        Perform floor division (in place) using this object as the
        numerator, elementwise if ``other`` is a nimble Base object, or
        elementwise by a scalar if ```other``` is some kind of numeric
        value.
        """
        return self._genericBinaryOperations('__ifloordiv__', other)

    def __mod__(self, other):
        """
        Perform mod using the elements of this object as the dividends,
        elementwise if ``other`` is a nimble Base object, or elementwise
        by a scalar if other is some kind of numeric value.
        """
        return self._genericBinaryOperations('__mod__', other)

    def __rmod__(self, other):
        """
        Perform mod using the elements of this object as the divisors,
        and the given scalar value as the dividend.
        """
        return self._genericBinaryOperations('__rmod__', other)

    def __imod__(self, other):
        """
        Perform mod (in place) using the elements of this object as the
        dividends, elementwise if 'other' is a nimble Base object, or
        elementwise by a scalar if other is some kind of numeric value.
        """
        return self._genericBinaryOperations('__imod__', other)

    @to2args
    def __pow__(self, other, z):
        """
        Perform exponentiation (iterated __mul__) using the elements of
        this object as the bases, elementwise if ``other`` is a nimble
        data object, or elementwise by a scalar if ``other`` is some
        kind of numeric value.
        """
        return self._genericBinaryOperations('__pow__', other)

    def __rpow__(self, other):
        """
        Perform elementwise exponentiation (iterated __mul__) using the
        ``other`` scalar value as the bases.
        """
        return self._genericBinaryOperations('__rpow__', other)

    def __ipow__(self, other):
        """
        Perform in-place exponentiation (iterated __mul__) using the
        elements of this object as the bases, element wise if ``other``
        is a nimble Base object, or elementwise by a scalar if ``other``
        is some kind of numeric value.
        """
        return self._genericBinaryOperations('__ipow__', other)

    def __pos__(self):
        """
        Return this object.
        """
        ret = self.copy()
        ret._name = dataHelpers.nextDefaultObjectName()

        return ret

    def __neg__(self):
        """
        Return this object where every element has been multiplied by -1
        """
        ret = self.copy()
        ret *= -1
        ret._name = dataHelpers.nextDefaultObjectName()

        return ret

    def __abs__(self):
        """
        Perform element wise absolute value on this object
        """
        ret = self.calculateOnElements(abs, useLog=False)
        if self._pointNamesCreated():
            ret.points.setNames(self.points.getNames(), useLog=False)
        else:
            ret.points.setNames(None, useLog=False)
        if self._featureNamesCreated():
            ret.features.setNames(self.features.getNames(), useLog=False)
        else:
            ret.points.setNames(None, useLog=False)

        ret._name = dataHelpers.nextDefaultObjectName()
        ret._absPath = self.absolutePath
        ret._relPath = self.relativePath
        return ret

    def _numericValidation(self, right=False):
        """
        Validate the object elements are all numeric.
        """
        try:
            self.calculateOnElements(dataHelpers._checkNumeric, useLog=False)
        except ValueError:
            msg = "The object on the {0} contains non numeric data, "
            msg += "cannot do this operation"
            if right:
                msg = msg.format('right')
                raise InvalidArgumentValue(msg)
            msg = msg.format('left')
            raise ImproperObjectAction(msg)

    def _genericBinary_sizeValidation(self, opName, other):
        if self._pointCount != len(other.points):
            msg = "The number of points in each object must be equal. "
            msg += "(self=" + str(self._pointCount) + " vs other="
            msg += str(len(other.points)) + ")"
            raise InvalidArgumentValue(msg)
        if self._featureCount != len(other.features):
            msg = "The number of features in each object must be equal."
            raise InvalidArgumentValue(msg)

        if self._pointCount == 0 or self._featureCount == 0:
            msg = "Cannot do " + opName + " when points or features is empty"
            raise ImproperObjectAction(msg)

    def _validateDivMod(self, opName, other):
        """
        Validate values will not lead to zero division.
        """
        if opName.startswith('__r'):
            toCheck = self
        else:
            toCheck = other

        if isinstance(toCheck, Base) and toCheck.containsZero():
            msg = "Cannot perform " + opName + " when the second argument "
            msg += "contains any zeros"
            raise ZeroDivisionError(msg)
        elif toCheck == 0:
            msg = "Cannot perform " + opName + " when the second argument "
            msg += "is zero"
            raise ZeroDivisionError(msg)

    def _diagnoseFailureAndRaiseException(self, opName, other, error):
        """
        Raise exceptions explaining why an arithmetic operation could
        not be performed successfully between two objects.
        """
        if 'pow' in opName and isinstance(error, FloatingPointError):
            if 'divide by zero' in str(error):
                msg = 'Zeros cannot be raised to negative exponents'
                raise ZeroDivisionError(msg)
            else:
                msg = "Complex number results are not allowed"
                raise ImproperObjectAction(msg)
        # Test element type self
        self._numericValidation()
        # test element type other
        if isinstance(other, Base):
            other._numericValidation(right=True)
        # backup, above unable to identify source of error
        raise

    def _genericBinary_validation(self, opName, other):
        otherBase = isinstance(other, Base)
        if not otherBase and not dataHelpers._looksNumeric(other):
            msg = "'other' must be an instance of a nimble Base object or a "
            msg += "scalar"
            raise InvalidArgumentType(msg)
        if otherBase:
            self._genericBinary_sizeValidation(opName, other)
            self._validateEqualNames('point', 'point', opName, other)
            self._validateEqualNames('feature', 'feature', opName, other)


    def _convertUnusableTypes(self, convertTo, usableTypes, returnCopy=True):
        """
        Convert the data if necessary.

        Convert any type not in usableTypes to the convertTo type.
        Conversion is done inplace if returnCopy is set to False
        """
        try:
            ret = self._convertUnusableTypes_implementation(convertTo,
                                                            usableTypes)
        except (ValueError, TypeError) as e:
            msg = 'Unable to coerce the data to the type required for this '
            msg += 'operation.'
            raise ImproperObjectAction(msg)
        if returnCopy:
            return ret
        self.data = ret

    def _genericBinaryOperations(self, opName, other):
        if 'pow' in opName:
            usableTypes = (float,)
        else:
            usableTypes = (int, float, bool)
        try:
            self._convertUnusableTypes(float, usableTypes, False)
        except ImproperObjectAction:
            self._numericValidation()
        if isinstance(other, Stretch):
            # __ipow__ does not work if return NotImplemented
            if opName == '__ipow__':
                return pow(self, other)
            return NotImplemented

        self._genericBinary_validation(opName, other)
        # divmod operations inconsistently raise exceptions for zero division
        # it is more efficient to validate now than validate after operation
        if 'div' in opName or 'mod' in opName:
            self._validateDivMod(opName, other)

        # figure out return obj's point / feature names
        otherBase = isinstance(other, Base)
        if otherBase:
            try:
                other._convertUnusableTypes(float, usableTypes, False)
            except ImproperObjectAction:
                other._numericValidation(right=True)
            # everything else that uses this helper is a binary scalar op
            retPNames, retFNames = dataHelpers.mergeNonDefaultNames(self,
                                                                    other)
        else:
            retPNames = self.points._getNamesNoGeneration()
            retFNames = self.features._getNamesNoGeneration()

        try:
            useOp = opName
            if opName.startswith('__i'):
                # inplace operations will modify the data even if op fails
                # use not inplace operation, setting to inplace occurs after
                useOp = opName[:2] + opName[3:]
            with numpy.errstate(divide='raise', invalid='raise'):
                ret = self._binaryOperations_implementation(useOp, other)
        except (TypeError, ValueError, FloatingPointError) as error:
            self._diagnoseFailureAndRaiseException(opName, other, error)

        if opName.startswith('__i'):
            absPath, relPath = self._absPath, self._relPath
            self.referenceDataFrom(ret, useLog=False)
            self._absPath, self._relPath = absPath, relPath
            ret = self
        ret.points.setNames(retPNames, useLog=False)
        ret.features.setNames(retFNames, useLog=False)

        nameSource = 'self' if opName.startswith('__i') else None
        pathSource = 'merge' if otherBase else 'self'
        dataHelpers.binaryOpNamePathMerge(
            self, other, ret, nameSource, pathSource)
        return ret


    def _defaultBinaryOperations_implementation(self, opName, other):
        selfData = self.copy('numpyarray')
        if isinstance(other, Base):
            otherData = other.copy('numpyarray')
        else:
            otherData = other
        data = getattr(selfData, opName)(otherData)
        ret = createDataNoValidation(self.getTypeString(), data)

        return ret

    def __and__(self, other):
        return self._genericLogicalBinary('__and__', other)

    def __or__(self, other):
        return self._genericLogicalBinary('__or__', other)

    def __xor__(self, other):
        return self._genericLogicalBinary('__xor__', other)

    def __invert__(self):
        boolObj = self._logicalValidationAndConversion()
        ret = boolObj.matchingElements(lambda v: not v, useLog=False)
        ret.points.setNames(self.points._getNamesNoGeneration(), useLog=False)
        ret.features.setNames(self.features._getNamesNoGeneration(),
                              useLog=False)
        return ret


    def _genericLogicalBinary(self, opName, other):
        if isinstance(other, Stretch):
            return getattr(other, opName)(self)
        if not isinstance(other, Base):
            msg = 'other must be an instance of a nimble Base object'
            raise InvalidArgumentType(msg)
        self._genericBinary_sizeValidation(opName, other)
        lhsBool = self._logicalValidationAndConversion()
        rhsBool = other._logicalValidationAndConversion()
        self._validateEqualNames('point', 'point', opName, other)
        self._validateEqualNames('feature', 'feature', opName, other)

        return lhsBool._genericBinaryOperations(opName, rhsBool)

    def _logicalValidationAndConversion(self):
        if (not hasattr(self.data, 'dtype')
                or self.data.dtype not in [bool, numpy.bool_]):
            validValues = match.allValues([True, False, 0, 1])
            if not validValues(self):
                msg = 'logical operations can only be performed on data '
                msg += 'containing True, False, 0 and 1 values'
                raise ImproperObjectAction(msg)

            ret = self.matchingElements(lambda v: bool(v), useLog=False)
            ret.points.setNames(self.points._getNamesNoGeneration(),
                                useLog=False)
            ret.features.setNames(self.features._getNamesNoGeneration(),
                                  useLog=False)
            return ret

        return self

    @property
    def stretch(self):
        """
        Extend along a one-dimensional axis to fit another object.

        This attribute allows arithmetic operations to occur between
        objects of different shapes (sometimes referred to as
        broadcasting). The operation will pair the point or feature in
        this object with each point or feature in the other object.
        Operations can occur with a nimble Base object or a stretched
        object which is one-dimensional along the opposite axis. Note
        the operation will always return a Base object of the same type
        as the left-hand operand.

        Examples
        --------
        Nimble Base object with a stretched point.

        >>> rawBase = [[1, 2, 3], [4, 5, 6], [0, -1, -2]]
        >>> rawPt = [1, 2, 3]
        >>> baseObj = nimble.createData('Matrix', rawBase)
        >>> pointObj = nimble.createData('List', rawPt)
        >>> baseObj * pointObj.stretch
        Matrix(
            [[1.000 4.000  9.000 ]
             [4.000 10.000 18.000]
             [0.000 -2.000 -6.000]]
            )

        Stretched feature with nimble Base object.

        >>> rawBase = [[1, 2, 3], [4, 5, 6], [0, -1, -2]]
        >>> rawFt = [[1], [2], [3]]
        >>> baseObj = nimble.createData('Matrix', rawBase)
        >>> featObj = nimble.createData('List', rawFt)
        >>> featObj.stretch + baseObj
        List(
            [[2.000 3.000 4.000]
             [6.000 7.000 8.000]
             [3.000 2.000 1.000]]
            )

        Two stretched objects.

        >>> rawPt = [[1, 2, 3]]
        >>> rawFt = [[1], [2], [3]]
        >>> pointObj = nimble.createData('Matrix', rawPt)
        >>> featObj = nimble.createData('List', rawFt)
        >>> pointObj.stretch - featObj.stretch
        Matrix(
            [[0.000  1.000  2.000]
             [-1.000 0.000  1.000]
             [-2.000 -1.000 0.000]]
            )
        >>> featObj.stretch - pointObj.stretch
        List(
            [[0.000 -1.000 -2.000]
             [1.000 0.000  -1.000]
             [2.000 1.000  0.000 ]]
            )
        """
        return Stretch(self)

    ############################
    ############################
    ###   Helper functions   ###
    ############################
    ############################

    def _arrangeFinalTable(self, pnames, pnamesWidth, dataTable, dataWidths,
                           fnames, pnameSep):

        if fnames is not None:
            fnamesWidth = list(map(len, fnames))
        else:
            fnamesWidth = []

        # We make extensive use of list addition in this helper in order
        # to prepend single values onto lists.

        # glue point names onto the left of the data
        if pnames is not None:
            for i in range(len(dataTable)):
                dataTable[i] = [pnames[i], pnameSep] + dataTable[i]
            dataWidths = [pnamesWidth, len(pnameSep)] + dataWidths

        # glue feature names onto the top of the data
        if fnames is not None:
            # adjust with the empty space in the upper left corner, if needed
            if pnames is not None:
                fnames = ["", ""] + fnames
                fnamesWidth = [0, 0] + fnamesWidth

            # make gap row:
            gapRow = [""] * len(fnames)

            dataTable = [fnames, gapRow] + dataTable
            # finalize widths by taking the largest of the two possibilities
            for i in range(len(fnames)):
                nameWidth = fnamesWidth[i]
                valWidth = dataWidths[i]
                dataWidths[i] = max(nameWidth, valWidth)

        return dataTable, dataWidths

    def _arrangePointNames(self, maxRows, nameLength, rowHolder, nameHold):
        """
        Prepare point names for string output. Grab only those names
        that fit according to the given row limitation, process them for
        length, omit them if they are default. Returns a list of
        prepared names, and a int bounding the length of each name
        representation.
        """
        names = []
        pnamesWidth = 0
        nameCutIndex = nameLength - len(nameHold)
        (tRowIDs, bRowIDs) = dataHelpers.indicesSplit(maxRows,
                                                      self._pointCount)

        # we pull indices from two lists: tRowIDs and bRowIDs
        for sourceIndex in range(2):
            source = list([tRowIDs, bRowIDs])[sourceIndex]

            # add in the rowHolder, if needed
            if (sourceIndex == 1
                    and len(bRowIDs) + len(tRowIDs) < self._pointCount):
                names.append(rowHolder)

            for i in source:
                pname = self.points.getName(i)
                # omit default valued names
                if pname[:DEFAULT_PREFIX_LENGTH] == DEFAULT_PREFIX:
                    pname = ""

                # truncate names which extend past the given length
                if len(pname) > nameLength:
                    pname = pname[:nameCutIndex] + nameHold

                names.append(pname)

                # keep track of bound.
                if len(pname) > pnamesWidth:
                    pnamesWidth = len(pname)

        return names, pnamesWidth

    def _arrangeDataWithLimits(self, maxWidth, maxHeight, includeFNames=False,
                               sigDigits=3, maxStrLength=19, colSep=' ',
                               colHold='--', rowHold='|', strHold='...'):
        """
        Arrange the data in this object into a table structure, while
        respecting the given boundaries. If there is more data than
        what fits within the limitations, then omit points or features
        from the middle portions of the data.

        Returns three values. The first is list of list of strings representing
        the data values we have space for. The length of the outer list
        is less than or equal to maxHeight. The length of the inner lists
        will all be the same, a length we will designate as n. The sum of
        the individual strings in each inner list will be less than or
        equal to maxWidth - ((n-1) * len(colSep)). The second returned
        value will be a list, where the ith value is of the maximum width taken
        up by the strings or feature name in the ith column of the data. The
        third returned value is a list of feature names matching the columns
        represented in the first return value.
        """
        if self._pointCount == 0 or self._featureCount == 0:
            fNames = None
            if includeFNames:
                fNames = []
            return [[]], [], fNames

        if maxHeight < 2 and maxHeight != self._pointCount:
            msg = "If the number of points in this object is two or greater, "
            msg += "then we require that the input argument maxHeight also "
            msg += "be greater than or equal to two."
            raise InvalidArgumentValue(msg)

        cHoldWidth = len(colHold)
        cHoldTotal = len(colSep) + cHoldWidth
        nameCutIndex = maxStrLength - len(strHold)

        #setup a bundle of default values
        if maxHeight is None:
            maxHeight = self._pointCount
        if maxWidth is None:
            maxWidth = float('inf')

        maxRows = min(maxHeight, self._pointCount)
        maxDataRows = maxRows

        (tRowIDs, bRowIDs) = dataHelpers.indicesSplit(maxDataRows,
                                                      self._pointCount)
        combinedRowIDs = tRowIDs + bRowIDs
        if len(combinedRowIDs) < self._pointCount:
            rowHolderIndex = len(tRowIDs)
        else:
            rowHolderIndex = sys.maxsize

        lTable, rTable = [], []
        lColWidths, rColWidths = [], []
        lFNames, rFNames = [], []
        # total width will always include the column placeholder column,
        # until it is shown that it isn't needed
        totalWidth = cHoldTotal

        # going to add indices from the beginning and end of the data until
        # we've used up our available space, or we've gone through all of
        # the columns. currIndex makes use of negative indices, which is
        # why the end condition makes use of an exact stop value, which
        # varies between positive and negative depending on the number of
        # features
        endIndex = self._featureCount // 2
        if self._featureCount % 2 == 1:
            endIndex *= -1
            endIndex -= 1
        currIndex = 0
        numAdded = 0

        while totalWidth < maxWidth and currIndex != endIndex:
            currTable = lTable if currIndex >= 0 else rTable
            currCol = []
            currWidth = 0
            if includeFNames:
                currFName = self.features.getName(currIndex)
                fNameLen = len(currFName)
                if fNameLen > maxStrLength:
                    currFName = currFName[:nameCutIndex] + strHold
                    fNameLen = maxStrLength
                currWidth = fNameLen

            # check all values in this column (in the accepted rows)
            for i in range(len(combinedRowIDs)):
                rID = combinedRowIDs[i]
                val = self[rID, currIndex]
                valFormed = formatIfNeeded(val, sigDigits)
                if len(valFormed) <= maxStrLength:
                    valLimited = valFormed
                else:
                    valLimited = valFormed[:nameCutIndex] + strHold
                valLen = len(valLimited)
                if valLen > currWidth:
                    currWidth = valLen

                # If these are equal, it is time to add the holders
                if i == rowHolderIndex:
                    currCol.append(rowHold)

                currCol.append(valLimited)

            totalWidth += currWidth
            # only add this column if it won't put us over the limit
            if totalWidth <= maxWidth:
                numAdded += 1
                for i in range(len(currCol)):
                    if len(currTable) != len(currCol):
                        currTable.append([currCol[i]])
                    else:
                        currTable[i].append(currCol[i])
                # the width value goes in different lists depending on index
                if currIndex < 0:
                    if includeFNames:
                        rFNames.append(currFName)
                    currIndex = abs(currIndex)
                    rColWidths.append(currWidth)
                else:
                    if includeFNames:
                        lFNames.append(currFName)
                    currIndex = (-1 * currIndex) - 1
                    lColWidths.append(currWidth)

            # ignore column separator if the next column is the last
            if numAdded == (self._featureCount - 1):
                totalWidth -= cHoldTotal
            totalWidth += len(colSep)

        # combine the tables. Have to reverse rTable because entries were
        # appended in a right to left order
        rColWidths.reverse()
        rFNames.reverse()
        fNames = lFNames + rFNames
        if numAdded == self._featureCount:
            lColWidths += rColWidths
        else:
            lColWidths += [cHoldWidth] + rColWidths
            if includeFNames:
                fNames = lFNames + [colHold] + rFNames
        # return None if fNames is [] (includeFNames=False)
        fNames = fNames if fNames else None
        for rowIndex in range(len(lTable)):
            if len(rTable) > 0:
                rTable[rowIndex].reverse()
                toAdd = rTable[rowIndex]
            else:
                toAdd = []

            if numAdded == self._featureCount:
                lTable[rowIndex] += toAdd
            else:
                lTable[rowIndex] += [colHold] + toAdd

        return lTable, lColWidths, fNames

    def _defaultNamesGeneration_NamesSetOperations(self, other, axis):
        """
        TODO: Find a shorter descriptive name.
        TODO: Should we place this function in dataHelpers.py?
        """
        if axis == 'point':
            if self.pointNames is None:
                self.points._setAllDefault()
            if other.pointNames is None:
                other.points._setAllDefault()
        elif axis == 'feature':
            if self.featureNames is None:
                self.features._setAllDefault()
            if other.featureNames is None:
                other.features._setAllDefault()
        else:
            raise InvalidArgumentValue("invalid axis")

    def _pointNameDifference(self, other):
        """
        Returns a set containing those pointNames in this object that
        are not also in the input object.
        """
        if other is None:
            raise InvalidArgumentType("The other object cannot be None")
        if not isinstance(other, Base):
            msg = "Must provide another representation type to determine "
            msg += "pointName difference"
            raise InvalidArgumentType(msg)

        self._defaultNamesGeneration_NamesSetOperations(other, 'point')

        return self.pointNames.keys() - other.pointNames.keys()

    def _featureNameDifference(self, other):
        """
        Returns a set containing those featureNames in this object that
        are not also in the input object.
        """
        if other is None:
            raise InvalidArgumentType("The other object cannot be None")
        if not isinstance(other, Base):
            msg = "Must provide another representation type to determine "
            msg += "featureName difference"
            raise InvalidArgumentType(msg)

        self._defaultNamesGeneration_NamesSetOperations(other, 'feature')

        return (self.featureNames.keys()
                - other.featureNames.keys())

    def _pointNameSymmetricDifference(self, other):
        """
        Returns a set containing only those pointNames not shared
        between this object and the input object.
        """
        if other is None:
            raise InvalidArgumentType("The other object cannot be None")
        if not isinstance(other, Base):
            msg = "Must provide another representation type to determine "
            msg += "pointName difference"
            raise InvalidArgumentType(msg)

        self._defaultNamesGeneration_NamesSetOperations(other, 'point')

        return self.pointNames.keys() ^ other.pointNames.keys()

    def _featureNameSymmetricDifference(self, other):
        """
        Returns a set containing only those featureNames not shared
        between this object and the input object.
        """
        if other is None:
            raise InvalidArgumentType("The other object cannot be None")
        if not isinstance(other, Base):
            msg = "Must provide another representation type to determine "
            msg += "featureName difference"
            raise InvalidArgumentType(msg)

        self._defaultNamesGeneration_NamesSetOperations(other, 'feature')

        return (self.featureNames.keys()
                ^ other.featureNames.keys())

    def _pointNameUnion(self, other):
        """
        Returns a set containing all pointNames in either this object or
        the input object.
        """
        if other is None:
            raise InvalidArgumentType("The other object cannot be None")
        if not isinstance(other, Base):
            msg = "Must provide another representation type to determine "
            msg += "pointNames union"
            raise InvalidArgumentType(msg)

        self._defaultNamesGeneration_NamesSetOperations(other, 'point')

        return self.pointNames.keys() | other.pointNames.keys()

    def _featureNameUnion(self, other):
        """
        Returns a set containing all featureNames in either this object
        or the input object.
        """
        if other is None:
            raise InvalidArgumentType("The other object cannot be None")
        if not isinstance(other, Base):
            msg = "Must provide another representation type to determine "
            msg += "featureName union"
            raise InvalidArgumentType(msg)

        self._defaultNamesGeneration_NamesSetOperations(other, 'feature')

        return (self.featureNames.keys()
                | other.featureNames.keys())

    def _equalPointNames(self, other):
        if other is None or not isinstance(other, Base):
            return False
        return self._equalNames(self.points._getNamesNoGeneration(),
                                other.points._getNamesNoGeneration())

    def _equalFeatureNames(self, other):
        if other is None or not isinstance(other, Base):
            return False
        return (self._equalNames(self.features._getNamesNoGeneration(),
                                 other.features._getNamesNoGeneration()))

    def _equalNames(self, selfNames, otherNames):
        """
        Private function to determine equality of either pointNames of
        featureNames. It ignores equality of default values, considering
        only whether non default names consistent (position by position)
        and uniquely positioned (if a non default name is present in
        both, then it is in the same position in both).
        """
        if selfNames is None and otherNames is None:
            return True
        if (selfNames is None
                and all(n.startswith(DEFAULT_PREFIX) for n in otherNames)):
            return True
        if (otherNames is None
                and all(n.startswith(DEFAULT_PREFIX) for n in selfNames)):
            return True
        if selfNames is None or otherNames is None:
            return False
        if len(selfNames) != len(otherNames):
            return False

        unequalNames = self._unequalNames(selfNames, otherNames)
        return unequalNames == {}

    def _validateEqualNames(self, leftAxis, rightAxis, callSym, other):

        def _validateEqualNames_implementation():
            if leftAxis == 'point':
                lnames = self.points._getNamesNoGeneration()
            else:
                lnames = self.features._getNamesNoGeneration()
            if rightAxis == 'point':
                rnames = other.points._getNamesNoGeneration()
            else:
                rnames = other.features._getNamesNoGeneration()
            if lnames is None or rnames is None:
                return
            inconsistencies = self._inconsistentNames(lnames, rnames)

            if inconsistencies != {}:
                table = [['left', 'ID', 'right']]
                for i in sorted(inconsistencies.keys()):
                    lname = '"' + lnames[i] + '"'
                    rname = '"' + rnames[i] + '"'
                    table.append([lname, str(i), rname])

                msg = leftAxis + " to " + rightAxis + " name inconsistencies "
                msg += "when calling left." + callSym + "(right) \n"
                msg += nimble.logger.tableString.tableString(table)
                print(msg, file=sys.stderr)
                raise InvalidArgumentValue(msg)

        if leftAxis == 'point' and rightAxis == 'point':
            if self._pointNamesCreated() or other._pointNamesCreated():
                _validateEqualNames_implementation()
        elif leftAxis == 'feature' and rightAxis == 'feature':
            if self._featureNamesCreated() or other._featureNamesCreated():
                _validateEqualNames_implementation()
        elif leftAxis == 'point' and rightAxis == 'feature':
            if self._pointNamesCreated() or other._featureNamesCreated():
                _validateEqualNames_implementation()
        elif leftAxis == 'feature' and rightAxis == 'point':
            if self._featureNamesCreated() or other._pointNamesCreated():
                _validateEqualNames_implementation()

    def _inconsistentNames(self, selfNames, otherNames):
        """Private function to find and return all name inconsistencies
        between the given two sets. It ignores equality of default
        values, considering only whether non default names consistent
        (position by position) and uniquely positioned (if a non default
        name is present in both, then it is in the same position in
        both). The return value is a dict between integer IDs and the
        pair of offending names at that position in both objects.

        Assumptions: the size of the two name sets is equal.
        """
        inconsistencies = {}

        def checkFromLeftKeys(ret, leftNames, rightNames):
            for index in range(len(leftNames)):
                lname = leftNames[index]
                rname = rightNames[index]
                if lname[:DEFAULT_PREFIX_LENGTH] != DEFAULT_PREFIX:
                    if rname[:DEFAULT_PREFIX_LENGTH] != DEFAULT_PREFIX:
                        if lname != rname:
                            ret[index] = (lname, rname)
                    else:
                        # if a name in one is mirrored by a default name,
                        # then it must not appear in any other index;
                        # and therefore, must not appear at all.
                        if rightNames.count(lname) > 0:
                            ret[index] = (lname, rname)
                            ret[rightNames.index(lname)] = (lname, rname)


        # check both name directions
        checkFromLeftKeys(inconsistencies, selfNames, otherNames)
        checkFromLeftKeys(inconsistencies, otherNames, selfNames)

        return inconsistencies

    def _unequalNames(self, selfNames, otherNames):
        """Private function to find and return all name inconsistencies
        between the given two sets. It ignores equality of default
        values, considering only whether non default names consistent
        (position by position) and uniquely positioned (if a non default
        name is present in both, then it is in the same position in
        both). The return value is a dict between integer IDs and the
        pair of offending names at that position in both objects.

        Assumptions: the size of the two name sets is equal.
        """
        inconsistencies = {}

        def checkFromLeftKeys(ret, leftNames, rightNames):
            for index in range(len(leftNames)):
                lname = leftNames[index]
                rname = rightNames[index]
                if lname[:DEFAULT_PREFIX_LENGTH] != DEFAULT_PREFIX:
                    if rname[:DEFAULT_PREFIX_LENGTH] != DEFAULT_PREFIX:
                        if lname != rname:
                            ret[index] = (lname, rname)
                    else:
                        ret[index] = (lname, rname)

        # check both name directions
        checkFromLeftKeys(inconsistencies, selfNames, otherNames)
        checkFromLeftKeys(inconsistencies, otherNames, selfNames)

        return inconsistencies

    def _getAxis(self, axis):
        if axis == 'point':
            return self.points
        else:
            return self.features

    def _validateAxis(self, axis):
        if axis != 'point' and axis != 'feature':
            msg = 'axis parameter may only be "point" or "feature"'
            raise InvalidArgumentValue(msg)

    def _incrementDefaultIfNeeded(self, name, axis):
        self._validateAxis(axis)
        if name[:DEFAULT_PREFIX_LENGTH] == DEFAULT_PREFIX:
            intString = name[DEFAULT_PREFIX_LENGTH:]
            try:
                nameNum = int(intString)
            # Case: default prefix with non-integer suffix. This cannot
            # cause a future integer suffix naming collision, so we
            # return without making any chagnes.
            except ValueError:
                return
            if axis == 'point':
                if nameNum >= self._nextDefaultValuePoint:
                    self._nextDefaultValuePoint = nameNum + 1
            else:
                if nameNum >= self._nextDefaultValueFeature:
                    self._nextDefaultValueFeature = nameNum + 1


    def _validateRangeOrder(self, startName, startVal, endName, endVal):
        """
        Validate a range where both values are inclusive.
        """
        if startVal > endVal:
            msg = "When specifying a range, the arguments were resolved to "
            msg += "having the values " + startName
            msg += "=" + str(startVal) + " and " + endName + "=" + str(endVal)
            msg += ", yet the starting value is not allowed to be greater "
            msg += "than the ending value (" + str(startVal) + ">"
            msg += str(endVal) + ")"

            raise InvalidArgumentValueCombination(msg)

    ####################
    # Abstract Methods #
    ####################

    @abstractmethod
    def _isIdentical_implementation(self, other):
        pass

    @abstractmethod
    def _writeFileCSV_implementation(self, outPath, includePointNames,
                                     includeFeatureNames):
        pass

    @abstractmethod
    def _writeFileMTX_implementation(self, outPath, includePointNames,
                                     includeFeatureNames):
        pass

    @abstractmethod
    def _getTypeString_implementation(self):
        pass

    @abstractmethod
    def _getitem_implementation(self, x, y):
        pass

    @abstractmethod
    def _view_implementation(self, pointStart, pointEnd, featureStart,
                             featureEnd):
        pass

    @abstractmethod
    def _validate_implementation(self, level):
        pass

    @abstractmethod
    def _containsZero_implementation(self):
        pass

    @abstractmethod
    def _transpose_implementation(self):
        pass

    @abstractmethod
    def _referenceDataFrom_implementation(self, other):
        pass

    @abstractmethod
    def _copy_implementation(self, to):
        pass

    @abstractmethod
    def _replaceRectangle_implementation(self, replaceWith, pointStart,
                                         featureStart, pointEnd, featureEnd):
        pass

    @abstractmethod
    def _flattenToOnePoint_implementation(self):
        pass

    @abstractmethod
    def _flattenToOneFeature_implementation(self):
        pass

    @abstractmethod
    def _unflattenFromOnePoint_implementation(self, numPoints):
        pass

    @abstractmethod
    def _unflattenFromOneFeature_implementation(self, numFeatures):
        pass

    @abstractmethod
    def _merge_implementation(self, other, point, feature, onFeature,
                              matchingFtIdx):
        pass

    @abstractmethod
    def _mul__implementation(self, other):
        pass

    @abstractmethod
    def _convertUnusableTypes_implementation(self, convertTo, usableTypes):
        pass

class BasePoints(Axis, Points):
    """
    Access for point-based methods.
    """
    pass

class BaseFeatures(Axis, Features):
    """
    Access for feature-based methods.
    """
    pass<|MERGE_RESOLUTION|>--- conflicted
+++ resolved
@@ -924,14 +924,6 @@
         ret = self._calculate_backend(wrappedMatch, points, features,
                                       allowBoolOutput=True)
 
-<<<<<<< HEAD
-        ret.points.setNames(self.points._getNamesNoGeneration(), useLog=False)
-        ret.features.setNames(self.features._getNamesNoGeneration(),
-                              useLog=False)
-
-        handleLogging(useLog, 'prep', 'matchingElements', self.getTypeString(),
-                      Base.matchingElements, toMatch)
-=======
         pnames = self.points._getNamesNoGeneration()
         if pnames is not None and points is not None:
             ptIdx = constructIndicesList(self, 'point', points)
@@ -945,7 +937,6 @@
 
         handleLogging(useLog, 'prep', 'matchingElements', self.getTypeString(),
                       Base.matchingElements, toMatch, points, features)
->>>>>>> 8842b5e8
 
         return ret
 
