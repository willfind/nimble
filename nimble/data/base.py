--- conflicted
+++ resolved
@@ -3857,7 +3857,7 @@
             msg += "scalar"
             raise InvalidArgumentType(msg)
         if otherNimble:
-            self._genericArithmeticBinary_sizeValidation(opName, other)
+            self._genericBinary_sizeValidation(opName, other)
             self._validateEqualNames('point', 'point', opName, other)
             self._validateEqualNames('feature', 'feature', opName, other)
 
@@ -3976,11 +3976,7 @@
         return ret
 
 
-<<<<<<< HEAD
     def _defaultBinaryOperations_implementation(self, opName, other):
-=======
-    def _defaultArithmeticBinary_implementation(self, opName, other):
->>>>>>> 6c565943
         selfData = self.copy('numpyarray')
         if isinstance(other, Base):
             otherData = other.copy('numpyarray')
