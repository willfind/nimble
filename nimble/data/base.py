"""
Anchors the hierarchy of data representation types, providing stubs and
common functions.
"""

# TODO conversions
# TODO who sorts inputs to derived implementations?

from __future__ import division
from __future__ import absolute_import
from __future__ import print_function
import sys
import math
import numbers
import itertools
import os.path
from multiprocessing import Process
from abc import abstractmethod

import numpy
import six
from six.moves import map
from six.moves import range
from six.moves import zip

import nimble
from nimble import match
from nimble.exceptions import InvalidArgumentType, InvalidArgumentValue
from nimble.exceptions import ImproperObjectAction, PackageException
from nimble.exceptions import InvalidArgumentValueCombination
from nimble.logger import handleLogging
from nimble.logger import produceFeaturewiseReport
from nimble.logger import produceAggregateReport
from nimble.randomness import numpyRandom
from .points import Points
from .features import Features
from .axis import Axis
from .elements import Elements
from .stretch import Stretch
from . import dataHelpers
# the prefix for default point and feature names
from .dataHelpers import DEFAULT_PREFIX, DEFAULT_PREFIX_LENGTH
from .dataHelpers import DEFAULT_NAME_PREFIX
from .dataHelpers import formatIfNeeded
from .dataHelpers import valuesToPythonList
from .dataHelpers import createListOfDict, createDictOfList
from .dataHelpers import createDataNoValidation

cloudpickle = nimble.importModule('cloudpickle')

mplError = None
try:
    import matplotlib
    import __main__ as main
    # for .show() to work in interactive sessions
    # a backend different than Agg needs to be use
    # The interactive session can choose by default e.g.,
    # in jupyter-notebook inline is the default.
    if hasattr(main, '__file__'):
        # It must be agg  for non-interactive sessions
        # otherwise the combination of matplotlib and multiprocessing
        # produces a segfault.
        # Open matplotlib issue here:
        # https://github.com/matplotlib/matplotlib/issues/8795
        # It applies for both for python 2 and 3
        matplotlib.use('Agg')
except ImportError as e:
    mplError = e

#print('matplotlib backend: {}'.format(matplotlib.get_backend()))

def to2args(f):
    """
    This function is for __pow__. In cython, __pow__ must have 3
    arguments and default can't be used there so this function is used
    to convert a function with 3 arguments to a function with 2
    arguments when it is used in python environment.
    """
    def tmpF(x, y):
        return f(x, y, None)
    return tmpF

def hashCodeFunc(elementValue, pointNum, featureNum):
    """
    Generate hash code.
    """
    return ((math.sin(pointNum) + math.cos(featureNum)) / 2.0) * elementValue

class Base(object):
    """
    Class defining important data manipulation operations and giving
    functionality for the naming the points and features of that data. A
    mapping from names to indices is given by the [point/feature]Names
    attribute, the inverse of that mapping is given by
    [point/feature]NamesInverse.

    Specifically, this includes point and feature names, an object
    name, and originating pathes for the data in this object. Note:
    this method (as should all other __init__ methods in this
    hierarchy) makes use of super().

    Parameters
    ----------
    pointNames : iterable, dict
        A list of point names in the order they appear in the data
        or a dictionary mapping names to indices. None is given if
        default names are desired.
    featureNames : iterable, dict
        A list of feature names in the order they appear in the data
        or a dictionary mapping names to indices. None is given if
        default names are desired.
    name : str
        The name to be associated with this object.
    paths : tuple
        The first entry is taken to be the string representing the
        absolute path to the source file of the data and the second
        entry is taken to be the relative path. Both may be None if
        these values are to be unspecified.
    kwds
        Potentially full of arguments further up the class
        hierarchy, as following best practices for use of super().
        Note, however, that this class is the root of the object
        hierarchy as statically defined.

    Attributes
    ----------
    shape : tuple
        The number of points and features in the object in the format
        (points, features).
    points : Axis object
        An object handling functions manipulating data by points.
    features : Axis object
        An object handling functions manipulating data by features.
    elements : Elements object
        An object handling functions manipulating data by each element.
    name : str
        A name to call this object when printing or logging.
    absolutePath : str
        The absolute path to the data file.
    relativePath : str
        The relative path to the data file.
    path : str
        The path to the data file.
    """

    def __init__(self, shape, pointNames=None, featureNames=None, name=None,
                 paths=(None, None), **kwds):
        self._pointCount = shape[0]
        self._featureCount = shape[1]
        if pointNames is not None and len(pointNames) != shape[0]:
            msg = "The length of the pointNames (" + str(len(pointNames))
            msg += ") must match the points given in shape (" + str(shape[0])
            msg += ")"
            raise InvalidArgumentValue(msg)
        if featureNames is not None and len(featureNames) != shape[1]:
            msg = "The length of the featureNames (" + str(len(featureNames))
            msg += ") must match the features given in shape ("
            msg += str(shape[1]) + ")"
            raise InvalidArgumentValue(msg)

        self._points = self._getPoints()
        self._features = self._getFeatures()
        self._elements = self._getElements()

        # Set up point names
        self._nextDefaultValuePoint = 0
        if pointNames is None:
            self.pointNamesInverse = None
            self.pointNames = None
        elif isinstance(pointNames, dict):
            self._nextDefaultValuePoint = self._pointCount
            self.points.setNames(pointNames, useLog=False)
        else:
            pointNames = valuesToPythonList(pointNames, 'pointNames')
            self._nextDefaultValuePoint = self._pointCount
            self.points.setNames(pointNames, useLog=False)

        # Set up feature names
        self._nextDefaultValueFeature = 0
        if featureNames is None:
            self.featureNamesInverse = None
            self.featureNames = None
        elif isinstance(featureNames, dict):
            self._nextDefaultValueFeature = self._featureCount
            self.features.setNames(featureNames, useLog=False)
        else:
            featureNames = valuesToPythonList(featureNames, 'featureNames')
            self._nextDefaultValueFeature = self._featureCount
            self.features.setNames(featureNames, useLog=False)

        # Set up object name
        if name is None:
            self._name = dataHelpers.nextDefaultObjectName()
        else:
            self._name = name

        # Set up paths
        if paths[0] is not None and not isinstance(paths[0], six.string_types):
            msg = "paths[0] must be None, an absolute path or web link to "
            msg += "the file from which the data originates"
            raise InvalidArgumentType(msg)
        if (paths[0] is not None
                and not os.path.isabs(paths[0])
                and not paths[0].startswith('http')):
            raise InvalidArgumentValue("paths[0] must be an absolute path")
        self._absPath = paths[0]

        if paths[1] is not None and not isinstance(paths[1], six.string_types):
            msg = "paths[1] must be None or a relative path to the file from "
            msg += "which the data originates"
            raise InvalidArgumentType(msg)
        self._relPath = paths[1]

        # call for safety
        super(Base, self).__init__(**kwds)

    #######################
    # Property Attributes #
    #######################

    @property
    def shape(self):
        """
        The number of points and features in the object in the format
        (points, features).
        """
        return self._pointCount, self._featureCount

    def _getPoints(self):
        """
        Get the object containing point-based methods for this object.
        """
        return BasePoints(source=self)

    @property
    def points(self):
        """
        An object handling functions manipulating data by points.
        """
        return self._points

    def _getFeatures(self):
        """
        Get the object containing feature-based methods for this object.
        """
        return BaseFeatures(source=self)

    @property
    def features(self):
        """
        An object handling functions manipulating data by features.
        """
        return self._features

    def _getElements(self):
        """
        Get the object containing element-based methods for this object.
        """
        return BaseElements(source=self)

    @property
    def elements(self):
        """
        An object handling functions manipulating data by each element.
        """
        return self._elements

    def _setpointCount(self, value):
        self._pointCount = value

    def _setfeatureCount(self, value):
        self._featureCount = value

    def _getObjName(self):
        return self._name

    def _setObjName(self, value):
        if value is None:
            self._name = dataHelpers.nextDefaultObjectName()
        else:
            if not isinstance(value, six.string_types):
                msg = "The name of an object may only be a string or None"
                raise ValueError(msg)
            self._name = value

    @property
    def name(self):
        """
        A name to be displayed when printing or logging this object
        """
        return self._getObjName()

    @name.setter
    def name(self, value):
        self._setObjName(value)

    def _getAbsPath(self):
        return self._absPath

    @property
    def absolutePath(self):
        """
        The path to the file this data originated from in absolute form.
        """
        return self._getAbsPath()

    def _getRelPath(self):
        return self._relPath

    @property
    def relativePath(self):
        """
        The path to the file this data originated from in relative form.
        """
        return self._getRelPath()

    def _getPath(self):
        return self.absolutePath

    @property
    def path(self):
        """
        The path to the file this data originated from.
        """
        return self._getPath()

    def _pointNamesCreated(self):
        """
        Returns True if point names have been created/assigned
        to the object.
        If the object does not have points it returns False.
        """
        if self.pointNamesInverse is None:
            return False
        else:
            return True

    def _featureNamesCreated(self):
        """
        Returns True if feature names have been created/assigned
        to the object.
        If the object does not have features it returns False.
        """
        if self.featureNamesInverse is None:
            return False
        else:
            return True

    def _anyDefaultPointNames(self):
        """
        Returns True if any default point names exists or if pointNames
        have not been created.
        """
        if self._pointNamesCreated():
            return any([name.startswith(DEFAULT_PREFIX) for name
                        in self.points.getNames()])
        else:
            return True

    def _anyDefaultFeatureNames(self):
        """
        Returns True if any default feature names exists or if
        featureNames have not been created.
        """
        if self._featureNamesCreated():
            return any([name.startswith(DEFAULT_PREFIX) for name
                        in self.features.getNames()])
        else:
            return True

    def _allDefaultPointNames(self):
        """
        Returns True if all point names are default or have not been
        created.
        """
        if self._pointNamesCreated():
            return all([name.startswith(DEFAULT_PREFIX) for name
                        in self.points.getNames()])
        else:
            return True

    def _allDefaultFeatureNames(self):
        """
        Returns True if all feature names are default or have not been
        created.
        """
        if self._featureNamesCreated():
            return all([name.startswith(DEFAULT_PREFIX) for name
                        in self.features.getNames()])
        else:
            return True

    ########################
    # Low Level Operations #
    ########################

    def __len__(self):
        # ordered such that the larger axis is always printed, even
        # if they are both in the range [0,1]
        if self._pointCount == 0 or self._featureCount == 0:
            return 0
        if self._pointCount == 1:
            return self._featureCount
        if self._featureCount == 1:
            return self._pointCount

        msg = "len() is undefined when the number of points ("
        msg += str(self._pointCount)
        msg += ") and the number of features ("
        msg += str(self._featureCount)
        msg += ") are both greater than 1"
        raise TypeError(msg)

    def nameIsDefault(self):
        """
        Returns True if self.name has a default value
        """
        return self.name.startswith(DEFAULT_NAME_PREFIX)

    ###########################
    # Higher Order Operations #
    ###########################

    def replaceFeatureWithBinaryFeatures(self, featureToReplace, useLog=None):
        """
        Create binary features for each unique value in a feature.

        Modify this object so that the chosen feature is removed, and
        binary valued features are added, one for each unique value
        seen in the original feature.

        Parameters
        ----------
        featureToReplace : int or str
            The index or name of the feature being replaced.
        useLog : bool, None
            Local control for whether to send object creation to the
            logger. If None (default), use the value as specified in the
            "logger" "enabledByDefault" configuration option. If True,
            send to the logger regardless of the global option. If
            False, do **NOT** send to the logger, regardless of the
            global option.

        Returns
        -------
        list
            The new feature names after replacement.

        Examples
        --------
        >>> raw = [['a'], ['b'], ['c']]
        >>> data = nimble.createData('Matrix', raw,
        ...                          featureNames=['replace'])
        >>> replaced = data.replaceFeatureWithBinaryFeatures('replace')
        >>> replaced
        ['replace=a', 'replace=b', 'replace=c']
        >>> data
        Matrix(
            [[1.000 0.000 0.000]
             [0.000 1.000 0.000]
             [0.000 0.000 1.000]]
            featureNames={'replace=a':0, 'replace=b':1, 'replace=c':2}
            )
        """
        if self._pointCount == 0:
            msg = "This action is impossible, the object has 0 points"
            raise ImproperObjectAction(msg)

        index = self.features.getIndex(featureToReplace)

        replace = self.features.extract([index], useLog=False)

        uniqueVals = list(replace.elements.countUnique().keys())

        binaryObj = replace._replaceFeatureWithBinaryFeatures_implementation(
            uniqueVals)

        binaryObj.points.setNames(self.points._getNamesNoGeneration(),
                                  useLog=False)
        ftNames = []
        prefix = replace.features.getName(0) + "="
        for val in uniqueVals:
            ftNames.append(prefix + str(val))
        binaryObj.features.setNames(ftNames, useLog=False)

        # by default, put back in same place
        insertBefore = index
        # if extracted last feature, None will append
        if insertBefore == len(self.features):
            insertBefore = None
        self.features.add(binaryObj, insertBefore=insertBefore, useLog=False)

        handleLogging(useLog, 'prep', "replaceFeatureWithBinaryFeatures",
                      self.getTypeString(),
                      Base.replaceFeatureWithBinaryFeatures, featureToReplace)

        return ftNames


    def transformFeatureToIntegers(self, featureToConvert, useLog=None):
        """
        Represent each unique value in a feature with a unique integer.

        Modify this object so that the chosen feature is removed and a
        new integer valued feature is added with values 0 to n-1, one
        for each of n unique values present in the original feature.

        Parameters
        ----------
        featureToConvert : int or str
            The index or name of the feature being replaced.
        useLog : bool, None
            Local control for whether to send object creation to the
            logger. If None (default), use the value as specified in the
            "logger" "enabledByDefault" configuration option. If True,
            send to the logger regardless of the global option. If
            False, do **NOT** send to the logger, regardless of the
            global option.

        Examples
        --------
        >>> raw = [[1, 'a', 1], [2, 'b', 2], [3, 'c', 3]]
        >>> featureNames = ['keep1', 'transform', 'keep2']
        >>> data = nimble.createData('Matrix', raw,
        ...                          featureNames=featureNames)
        >>> mapping = data.transformFeatureToIntegers('transform')
        >>> mapping
        {0: 'a', 1: 'b', 2: 'c'}
        >>> data
        Matrix(
            [[1 0.000 1]
             [2 1.000 2]
             [3 2.000 3]]
            featureNames={'keep1':0, 'transform':1, 'keep2':2}
            )
        """
        if self._pointCount == 0:
            msg = "This action is impossible, the object has 0 points"
            raise ImproperObjectAction(msg)

        ftIndex = self.features.getIndex(featureToConvert)

        mapping = {}
        def applyMap(ft):
            uniqueVals = ft.elements.countUnique()
            integerValue = 0
            if 0 in uniqueVals:
                mapping[0] = 0
                integerValue = 1

            mapped = []
            for val in ft:
                if val in mapping:
                    mapped.append(mapping[val])
                else:
                    mapped.append(integerValue)
                    mapping[val] = integerValue
                    integerValue += 1

            return mapped

        self.features.transform(applyMap, features=ftIndex, useLog=False)

        handleLogging(useLog, 'prep', "transformFeatureToIntegers",
                      self.getTypeString(), Base.transformFeatureToIntegers,
                      featureToConvert)

        return {v: k for k, v in mapping.items()}


    def groupByFeature(self, by, countUniqueValueOnly=False, useLog=None):
        """
        Group data object by one or more features.

        Parameters
        ----------
        by : int, str or list
            * int - the index of the feature to group by
            * str - the name of the feature to group by
            * list - indices or names of features to group by
        countUniqueValueOnly : bool
            Return only the count of points in the group
        useLog : bool, None
            Local control for whether to send object creation to the
            logger. If None (default), use the value as specified in the
            "logger" "enabledByDefault" configuration option. If True,
            send to the logger regardless of the global option. If
            False, do **NOT** send to the logger, regardless of the
            global option.

        Returns
        -------
        dict
            Each unique feature (or group of features) to group by as
            keys. When ``countUniqueValueOnly`` is False,  the value at
            each key is a nimble object containing the ungrouped
            features of points within that group. When
            ``countUniqueValueOnly`` is True, the values are the number
            of points within that group.

        Examples
        --------
        >>> raw = [['ACC', 'Clemson', 15, 0],
        ...        ['SEC', 'Alabama', 14, 1],
        ...        ['Big 10', 'Ohio State', 13, 1],
        ...        ['Big 12', 'Oklahoma', 12, 2],
        ...        ['Independent', 'Notre Dame', 12, 1],
        ...        ['SEC', 'LSU', 10, 3],
        ...        ['SEC', 'Florida', 10, 3],
        ...        ['SEC', 'Georgia', 11, 3]]
        >>> ftNames = ['conference', 'team', 'wins', 'losses']
        >>> top10 = nimble.createData('DataFrame', raw,
        ...                           featureNames=ftNames)
        >>> groupByLosses = top10.groupByFeature('losses')
        >>> list(groupByLosses.keys())
        [0, 1, 2, 3]
        >>> groupByLosses[1]
        DataFrame(
            [[    SEC      Alabama   14]
             [   Big 10   Ohio State 13]
             [Independent Notre Dame 12]]
            featureNames={'conference':0, 'team':1, 'wins':2}
            )
        >>> groupByLosses[3]
        DataFrame(
            [[SEC   LSU   10]
             [SEC Florida 10]
             [SEC Georgia 11]]
            featureNames={'conference':0, 'team':1, 'wins':2}
            )
        """
        def findKey1(point, by):#if by is a string or int
            return point[by]

        def findKey2(point, by):#if by is a list of string or a list of int
            return tuple([point[i] for i in by])

        #if by is a list, then use findKey2; o.w. use findKey1
        if isinstance(by, (six.string_types, numbers.Number)):
            findKey = findKey1
        else:
            findKey = findKey2

        res = {}
        if countUniqueValueOnly:
            for point in self.points:
                k = findKey(point, by)
                if k not in res:
                    res[k] = 1
                else:
                    res[k] += 1
        else:
            for point in self.points:
                k = findKey(point, by)
                if k not in res:
                    res[k] = point.points.getNames()
                else:
                    res[k].extend(point.points.getNames())

            for k in res:
                tmp = self.points.copy(toCopy=res[k], useLog=False)
                tmp.features.delete(by, useLog=False)
                res[k] = tmp

        handleLogging(useLog, 'prep', "groupByFeature",
                      self.getTypeString(), Base.groupByFeature, by,
                      countUniqueValueOnly)

        return res

    def hashCode(self):
        """
        Returns a hash for this matrix.

        The hash is a number x in the range 0<= x < 1 billion that
        should almost always change when the values of the matrix are
        changed by a substantive amount.

        Returns
        -------
        int
        """
        if self._pointCount == 0 or self._featureCount == 0:
            return 0
        valueObj = self.elements.calculate(hashCodeFunc, preserveZeros=True,
                                           outputType='Matrix', useLog=False)
        valueList = valueObj.copy(to="python list")
        avg = (sum(itertools.chain.from_iterable(valueList))
               / float(self._pointCount * self._featureCount))
        bigNum = 1000000000
        #this should return an integer x in the range 0<= x < 1 billion
        return int(int(round(bigNum * avg)) % bigNum)

    def isApproximatelyEqual(self, other):
        """
        Determine if the data in both objects is likely the same.

        If it returns False, this object and the ``other`` object
        definitely do not store equivalent data. If it returns True,
        they likely store equivalent data but it is not possible to be
        absolutely sure. Note that only the actual data stored is
        considered, it doesn't matter whether the data matrix objects
        passed are of the same type (Matrix, Sparse, etc.)

        Parameters
        ----------
        other : nimble Base object
            The object with which to compare approximate equality with
            this object.

        Returns
        -------
        bool
            True if approximately equal, else False.
        """
        #first check to make sure they have the same number of rows and columns
        if self._pointCount != len(other.points):
            return False
        if self._featureCount != len(other.features):
            return False
        #now check if the hashes of each matrix are the same
        if self.hashCode() != other.hashCode():
            return False
        return True


    def trainAndTestSets(self, testFraction, labels=None, randomOrder=True,
                         useLog=None):
        """
        Divide the data into training and testing sets.

        Return either a length 2 or a length 4 tuple. If labels=None,
        then returns a length 2 tuple containing the training object,
        then the testing object (trainX, testX). If labels is non-None,
        a length 4 tuple is returned, containing the training data
        object, then the training labels object, then the testing data
        object, and finally the testing labels
        (trainX, trainY, testX, testY).

        Parameters
        ----------
        testFraction : int or float
            The fraction of the data to be placed in the testing sets.
            If ``randomOrder`` is False, then the points are taken from
            the end of this object.
        labels : identifier or list of identifiers
            The name(s) or index(es) of the data labels, a value of None
            implies this data does not contain labels. This parameter
            will affect the shape of the returned tuple.
        randomOrder : bool
            Control whether the order of the points in the returns sets
            matches that of the original object, or if their order is
            randomized.
        useLog : bool, None
            Local control for whether to send object creation to the
            logger. If None (default), use the value as specified in the
            "logger" "enabledByDefault" configuration option. If True,
            send to the logger regardless of the global option. If
            False, do **NOT** send to the logger, regardless of the
            global option.

        Returns
        -------
        tuple
            If ``labels`` is None, a length 2 tuple containing the
            training and testing objects (trainX, testX).
            If ``labels`` is non-None, a length 4 tupes containing the
            training and testing data objects and the training a testing
            labels objects (trainX, trainY, testX, testY).

        Examples
        --------
        Returning a 2-tuple.

        >>> nimble.randomness.setRandomSeed(42)
        >>> raw = [[1, 0, 0],
        ...        [0, 1, 0],
        ...        [0, 0, 1],
        ...        [1, 0, 0],
        ...        [0, 1, 0],
        ...        [0, 0, 1]]
        >>> ptNames = ['a', 'b', 'c', 'd', 'e', 'f']
        >>> data = nimble.createData('Matrix', raw, pointNames=ptNames)
        >>> trainData, testData = data.trainAndTestSets(.34)
        >>> trainData
        Matrix(
            [[1.000 0.000 0.000]
             [0.000 1.000 0.000]
             [0.000 0.000 1.000]
             [0.000 0.000 1.000]]
            pointNames={'a':0, 'b':1, 'f':2, 'c':3}
            )
        >>> testData
        Matrix(
            [[0.000 1.000 0.000]
             [1.000 0.000 0.000]]
            pointNames={'e':0, 'd':1}
            )

        Returning a 4-tuple.

        >>> nimble.randomness.setRandomSeed(42)
        >>> raw = [[1, 0, 0, 1],
        ...        [0, 1, 0, 2],
        ...        [0, 0, 1, 3],
        ...        [1, 0, 0, 1],
        ...        [0, 1, 0, 2],
        ...        [0, 0, 1, 3]]
        >>> ptNames = ['a', 'b', 'c', 'd', 'e', 'f']
        >>> data = nimble.createData('Matrix', raw, pointNames=ptNames)
        >>> fourTuple = data.trainAndTestSets(.34, labels=3)
        >>> trainX, trainY = fourTuple[0], fourTuple[1]
        >>> testX, testY = fourTuple[2], fourTuple[3]
        >>> trainX
        Matrix(
            [[1.000 0.000 0.000]
             [0.000 1.000 0.000]
             [0.000 0.000 1.000]
             [0.000 0.000 1.000]]
            pointNames={'a':0, 'b':1, 'f':2, 'c':3}
            )
        >>> trainY
        Matrix(
            [[1.000]
             [2.000]
             [3.000]
             [3.000]]
            pointNames={'a':0, 'b':1, 'f':2, 'c':3}
            )
        >>> testX
        Matrix(
            [[0.000 1.000 0.000]
             [1.000 0.000 0.000]]
            pointNames={'e':0, 'd':1}
            )
        >>> testY
        Matrix(
            [[2.000]
             [1.000]]
            pointNames={'e':0, 'd':1}
            )
        """
        order = list(range(len(self.points)))
        if randomOrder:
            numpyRandom.shuffle(order)

        testXSize = int(round(testFraction * self._pointCount))
        splitIndex = self._pointCount - testXSize

        #pull out a testing set
        trainX = self.points.copy(order[:splitIndex], useLog=False)
        testX = self.points.copy(order[splitIndex:], useLog=False)

        trainX.name = self.name + " trainX"
        testX.name = self.name + " testX"

        if labels is None:
            ret = trainX, testX
        else:
            # safety for empty objects
            toExtract = labels
            if testXSize == 0:
                toExtract = []

            trainY = trainX.features.extract(toExtract, useLog=False)
            testY = testX.features.extract(toExtract, useLog=False)

            trainY.name = self.name + " trainY"
            testY.name = self.name + " testY"

            ret = trainX, trainY, testX, testY

        handleLogging(useLog, 'prep', "trainAndTestSets", self.getTypeString(),
                      Base.trainAndTestSets, testFraction, labels, randomOrder)

        return ret

    ########################################
    ########################################
    ###   Functions related to logging   ###
    ########################################
    ########################################

    def featureReport(self, maxFeaturesToCover=50, displayDigits=2,
                      useLog=None):
        """
        Report containing a summary and statistics for each feature.

        Produce a report, in a string formatted as a table, containing
        summary and statistical information about each feature in the
        data set, up to 50 features.  If there are more than 50
        features, only information about 50 of those features will be
        reported.

        Parameters
        ----------
        maxFeaturesToCover : int
            The maximum number of features to include in the report.
            Default is 50, which is the maximum allowed for this value.
        displayDigits : int
            The number of digits to display after a decimal point.
            Default is 2.
        useLog : bool, None
            Local control for whether to send object creation to the
            logger. If None (default), use the value as specified in the
            "logger" "enabledByDefault" configuration option. If True,
            send to the logger regardless of the global option. If
            False, do **NOT** send to the logger, regardless of the
            global option.
        """
        ret = produceFeaturewiseReport(
            self, maxFeaturesToCover=maxFeaturesToCover,
            displayDigits=displayDigits)
        handleLogging(useLog, 'data', "feature", ret)
        return ret


    def summaryReport(self, displayDigits=2, useLog=None):
        """
        Report containing information regarding the data in this object.

        Produce a report, in a string formatted as a table, containing
        summary information about the data set contained in this object.
        Includes proportion of missing values, proportion of zero
        values, total # of points, and number of features.

        displayDigits : int
            The number of digits to display after a decimal point.
            Default is 2.
        useLog : bool, None
            Local control for whether to send object creation to the
            logger. If None (default), use the value as specified in the
            "logger" "enabledByDefault" configuration option. If True,
            send to the logger regardless of the global option. If
            False, do **NOT** send to the logger, regardless of the
            global option.
        """
        ret = produceAggregateReport(self, displayDigits=displayDigits)
        handleLogging(useLog, 'data', "summary", ret)
        return ret

    ###############################################################
    ###############################################################
    ###   Subclass implemented information querying functions   ###
    ###############################################################
    ###############################################################

    def isIdentical(self, other):
        """
        Check for equality between two objects.

        Return True if all values and names in the other object match
        the values and names in this object.
        """
        if not self._equalFeatureNames(other):
            return False
        if not self._equalPointNames(other):
            return False

        return self._isIdentical_implementation(other)

    def writeFile(self, outPath, fileFormat=None, includeNames=True):
        """
        Write the data in this object to a file in the specified format.

        Parameters
        ----------
        outPath : str
            The location (including file name and extension) where
            we want to write the output file.
        fileFormat : str
            The formating of the file we write. May be None, 'csv', or
            'mtx'; if None, we use the extension of outPath to determine
            the format.
        includeNames : bool
            Indicates whether the file will embed the point and feature
            names into the file. The format of the embedding is
            dependant on the format of the file: csv will embed names
            into the data, mtx will place names in a comment.
        """
        if self._pointCount == 0 or self._featureCount == 0:
            msg = "We do not allow writing to file when an object has "
            msg += "0 points or features"
            raise ImproperObjectAction(msg)

        # if format is not specified, we fall back on the extension in outPath
        if fileFormat is None:
            split = outPath.rsplit('.', 1)
            fileFormat = None
            if len(split) > 1:
                fileFormat = split[1].lower()

        if fileFormat not in ['csv', 'mtx']:
            msg = "Unrecognized file format. Accepted types are 'csv' and "
            msg += "'mtx'. They may either be input as the format parameter, "
            msg += "or as the extension in the outPath"
            raise InvalidArgumentValue(msg)

        includePointNames = includeNames
        if includePointNames:
            seen = False
            for name in self.points.getNames():
                if name[:DEFAULT_PREFIX_LENGTH] != DEFAULT_PREFIX:
                    seen = True
            if not seen:
                includePointNames = False

        includeFeatureNames = includeNames
        if includeFeatureNames:
            seen = False
            for name in self.features.getNames():
                if name[:DEFAULT_PREFIX_LENGTH] != DEFAULT_PREFIX:
                    seen = True
            if not seen:
                includeFeatureNames = False

        try:
            self._writeFile_implementation(
                outPath, fileFormat, includePointNames, includeFeatureNames)
        except Exception:
            if fileFormat.lower() == "csv":
                toOut = self.copy(to="Matrix")
                toOut._writeFile_implementation(
                    outPath, fileFormat, includePointNames, includeFeatureNames)
                return
            if fileFormat.lower() == "mtx":
                toOut = self.copy(to='Sparse')
                toOut._writeFile_implementation(
                    outPath, fileFormat, includePointNames, includeFeatureNames)
                return

    def save(self, outputPath):
        """
        Save object to a file.

        Uses the cloudpickle library to serialize this object.

        Parameters
        ----------
        outputPath : str
            The location (including file name and extension) where
            we want to write the output file. If filename extension
            .nimd is not included in file name it would be added to the
            output file.
        """
        if not cloudpickle:
            msg = "To save nimble objects, cloudpickle must be installed"
            raise PackageException(msg)

        extension = '.nimd'
        if not outputPath.endswith(extension):
            outputPath = outputPath + extension

        with open(outputPath, 'wb') as file:
            try:
                cloudpickle.dump(self, file)
            except Exception as e:
                raise e
        # TODO: save session
        # print('session_' + outputFilename)
        # print(globals())
        # dill.dump_session('session_' + outputFilename)

    def getTypeString(self):
        """
        The nimble Type of this object.

        A string representing the non-abstract type of this
        object (e.g. Matrix, Sparse, etc.) that can be passed to
        createData() function to create a new object of the same type.

        Returns
        -------
        str
        """
        return self._getTypeString_implementation()

    def __getitem__(self, key):
        """
        Return a copy of a subset of the data.

        Vector-shaped objects can use a single value as the key,
        otherwise the key must be a tuple (pointsToGet, featuresToGet).
        All values in the key are INCLUSIVE. When using a slice, the
        ``stop`` value will be included, unlike the python convention.

        Parameters
        ----------
        key : name, index, list, slice
            * name - the name of the point or feature to get.
            * index - the index of the point or feature to get.
            * list - a list of names or indices to get. Note: the points
              and/or features will be returned in the order of the list.
            * slice - a slice of names or indices to get. Note: nimble
              uses inclusive values.

        Examples
        --------
        >>> raw = [[4132, 41, 'management', 50000, 'm'],
        ...        [4434, 26, 'sales', 26000, 'm'],
        ...        [4331, 26, 'administration', 28000, 'f'],
        ...        [4211, 45, 'sales', 33000, 'm'],
        ...        [4344, 45, 'accounting', 43500, 'f']]
        >>> pointNames = ['michael', 'jim', 'pam', 'dwight', 'angela']
        >>> featureNames = ['id', 'age', 'department', 'salary',
        ...                 'gender']
        >>> office = nimble.createData('Matrix', raw,
        ...                            pointNames=pointNames,
        ...                            featureNames=featureNames)

        Get a single value.

        >>> office['michael', 'age']
        41
        >>> office[0,1]
        41
        >>> office['michael', 1]
        41

        Get based on points only.

        >>> pam = office['pam', :]
        >>> print(pam)
               id  age   department   salary gender
        <BLANKLINE>
        pam   4331  26 administration 28000    f
        <BLANKLINE>
        >>> sales = office[[3, 1], :]
        >>> print(sales)
                  id  age department salary gender
        <BLANKLINE>
        dwight   4211  45   sales    33000    m
           jim   4434  26   sales    26000    m
        <BLANKLINE>

        *Note: retains list order; index 3 placed before index 1*

        >>> nonManagement = office[1:4, :]
        >>> print(nonManagement)
                  id  age   department   salary gender
        <BLANKLINE>
           jim   4434  26     sales      26000    m
           pam   4331  26 administration 28000    f
        dwight   4211  45     sales      33000    m
        angela   4344  45   accounting   43500    f
        <BLANKLINE>

        *Note: slices are inclusive; index 4 ('gender') was included*

        Get based on features only.

        >>> departments = office[:, 2]
        >>> print(departments)
                    department
        <BLANKLINE>
        michael     management
            jim       sales
            pam   administration
         dwight       sales
         angela     accounting
        <BLANKLINE>

        >>> genderAndAge = office[:, ['gender', 'age']]
        >>> print(genderAndAge)
                  gender age
        <BLANKLINE>
        michael     m     41
            jim     m     26
            pam     f     26
         dwight     m     45
         angela     f     45
        <BLANKLINE>

        *Note: retains list order; 'gender' placed before 'age'*

        >>> deptSalary = office[:, 'department':'salary']
        >>> print(deptSalary)
                    department   salary
        <BLANKLINE>
        michael     management   50000
            jim       sales      26000
            pam   administration 28000
         dwight       sales      33000
         angela     accounting   43500
        <BLANKLINE>

        *Note: slices are inclusive; 'salary' was included*

        Get based on points and features.

        >>> femaleSalaryAndDept = office[['pam', 'angela'], [3,2]]
        >>> print(femaleSalaryAndDept)
                 salary   department
        <BLANKLINE>
           pam   28000  administration
        angela   43500    accounting
        <BLANKLINE>

        *Note: list orders retained; 'pam' precedes 'angela' and index 3
        ('salary') precedes index 2 ('department')*

        >>> first3Ages = office[:2, 'age']
        >>> print(first3Ages)
                  age
        <BLANKLINE>
        michael    41
            jim    26
            pam    26
        <BLANKLINE>

        *Note: slices are inclusive; index 2 ('pam') was included*
        """
        # Make it a tuple if it isn't one
        if key.__class__ is tuple:
            x, y = key
        else:
            if self._pointCount == 1:
                x = 0
                y = key
            elif self._featureCount == 1:
                x = key
                y = 0
            else:
                msg = "Must include both a point and feature index; or, "
                msg += "if this is vector shaped, a single index "
                msg += "into the axis whose length > 1"
                raise InvalidArgumentType(msg)

        #process x
        singleX = False
        if isinstance(x, (int, float, str, numpy.integer)):
            x = self.points._getIndex(x, allowFloats=True)
            singleX = True
        #process y
        singleY = False
        if isinstance(y, (int, float, str, numpy.integer)):
            y = self.features._getIndex(y, allowFloats=True)
            singleY = True
        #if it is the simplest data retrieval such as X[1,2],
        # we'd like to return it back in the fastest way.
        if singleX and singleY:
            return self._getitem_implementation(x, y)
        # if not convert x and y to lists of indices
        if singleX:
            x = [x]
        else:
            x = self.points._processMultiple(x)

        if singleY:
            y = [y]
        else:
            y = self.features._processMultiple(y)

        # None is returned by _processMultiple if the axis is a full slice
        # since copying of an axis which is a full slice is unnecessary.
        if x is None and y is None:
            ret = self.copy()
        # use backend directly since values have already been validated
        elif y is None:
            ret = self.points._structuralBackend_implementation('copy', x)
        elif x is None:
            ret = self.features._structuralBackend_implementation('copy', y)
        else:
            ret = self.points._structuralBackend_implementation('copy', x)
            ret = ret.features._structuralBackend_implementation('copy', y)
        return ret

    def pointView(self, ID):
        """
        A read-only view of a single point.

        A BaseView object into the data of the point with the given ID.
        See BaseView object comments for its capabilities. This view is
        only valid until the next modification to the shape or ordering
        of this object's internal data. After such a modification, there
        is no guarantee to the validity of the results.

        Returns
        -------
        BaseView
            The read-only object for this point.
        """
        if self._pointCount == 0:
            msg = "ID is invalid, This object contains no points"
            raise ImproperObjectAction(msg)

        index = self.points.getIndex(ID)
        return self.view(index, index, None, None)

    def featureView(self, ID):
        """
        A read-only view of a single feature.

        A BaseView object into the data of the feature with the given
        ID. See BaseView object comments for its capabilities. This view
        is only valid until the next modification to the shape or
        ordering of this object's internal data. After such a
        modification, there is no guarantee to the validity of the
        results.

        Returns
        -------
        BaseView
            The read-only object for this feature.
        """
        if self._featureCount == 0:
            msg = "ID is invalid, This object contains no features"
            raise ImproperObjectAction(msg)

        index = self.features.getIndex(ID)
        return self.view(None, None, index, index)

    def view(self, pointStart=None, pointEnd=None, featureStart=None,
             featureEnd=None):
        """
        Read-only access into the object data.

        Factory function to create a read only view into the calling
        data object. Views may only be constructed from contiguous,
        in-order points and features whose overlap defines a window into
        the data. The returned View object is part of nimble's datatypes
        hiearchy, and will have access to all of the same methods as
        anything that inherits from Base; though only those
        that do not modify the data can be called without an exception
        being raised. The returned view will also reflect any subsequent
        changes made to the original object. This is the only accepted
        method for a user to construct a View object (it should never be
        done directly), though view objects may be provided to the user,
        for example via user defined functions passed to points.extract
        or features.calculate.

        Parameters
        ----------
        pointStart : int
            The inclusive index of the first point to be accessible in
            the returned view. Is None by default, meaning to include
            from the beginning of the object.
        pointEnd: int
            The inclusive index of the last point to be accessible in
            the returned view. Is None by default, meaning to include up
            to the end of the object.
        featureStart : int
            The inclusive index of the first feature to be accessible in
            the returned view. Is None by default, meaning to include
            from the beginning of the object.
        featureEnd : int
            The inclusive index of the last feature to be accessible in
            the returned view. Is None by default, meaning to include up
            to the end of the object.

        Returns
        -------
        nimble view object
            A nimble Base object with read-only access.

        See Also
        --------
        pointView, featureView
        """
        # transform defaults to mean take as much data as possible,
        # transform end values to be EXCLUSIVE
        if pointStart is None:
            pointStart = 0
        else:
            pointStart = self.points.getIndex(pointStart)

        if pointEnd is None:
            pointEnd = self._pointCount
        else:
            pointEnd = self.points.getIndex(pointEnd)
            # this is the only case that could be problematic and needs
            # checking
            self._validateRangeOrder("pointStart", pointStart,
                                     "pointEnd", pointEnd)
            # make exclusive now that it won't ruin the validation check
            pointEnd += 1

        if featureStart is None:
            featureStart = 0
        else:
            featureStart = self.features.getIndex(featureStart)

        if featureEnd is None:
            featureEnd = self._featureCount
        else:
            featureEnd = self.features.getIndex(featureEnd)
            # this is the only case that could be problematic and needs
            # checking
            self._validateRangeOrder("featureStart", featureStart,
                                     "featureEnd", featureEnd)
            # make exclusive now that it won't ruin the validation check
            featureEnd += 1

        return self._view_implementation(pointStart, pointEnd,
                                         featureStart, featureEnd)

    def validate(self, level=1):
        """
        Check the integrity of the data.

        Validate this object with respect to the limitations and
        invariants that our objects enforce.

        Parameters
        ----------
        level : int
            The extent to which to validate the data.
        """
        if self.points._namesCreated():
            assert self._pointCount == len(self.points.getNames())
        if self.features._namesCreated():
            assert self._featureCount == len(self.features.getNames())

        if level > 0:
            if self.points._namesCreated():
                for key in self.points.getNames():
                    index = self.points.getIndex(key)
                    assert self.points.getName(index) == key
            if self.features._namesCreated():
                for key in self.features.getNames():
                    index = self.features.getIndex(key)
                    assert self.features.getName(index) == key

        self._validate_implementation(level)

    def containsZero(self):
        """
        Evaluate if the object contains one or more zero values.

        True if there is a value that is equal to integer 0
        contained in this object, otherwise False.

        Returns
        -------
        bool
        """
        # trivially False.
        if self._pointCount == 0 or self._featureCount == 0:
            return False
        return self._containsZero_implementation()

    def __eq__(self, other):
        return self.isIdentical(other)

    def __ne__(self, other):
        return not self.__eq__(other)

    def toString(self, includeNames=True, maxWidth=79, maxHeight=30,
                 sigDigits=3, maxColumnWidth=19, keepTrailingWhitespace=False):
        """
        A string representation of this object.

        For objects exceeding the ``maxWidth`` and/or ``maxHeight``,
        the string will truncate the output using various placeholders
        to indicate that some data was removed. For width and height,
        the data removed will be from the center printing only the data
        for the first few and last few columns and rows, respectively.

        Parameters
        ----------
        includeNames : bool
            Whether of not to include point and feature names in the
            printed output. True, the default, indidcates names will be
            included. False will not include names in the output.
        maxWidth : int
            A bound on the maximum number of characters allowed on each
            line of the output.
        maxHeight : int
            A bound on the maximum number of lines allowed for the
            output.
        sigDigits : int
            The number of significant digits to display in the output.
        maxColumnWidth : int
            A bound on the maximum number of characters allowed for the
            width of single column (feature) in each line.
        """
        if self._pointCount == 0 or self._featureCount == 0:
            return ""

        # setup a bundle of fixed constants
        colSep = ' '
        colHold = '--'
        rowHold = '|'
        pnameSep = ' '
        nameHolder = '...'
        dataOrientation = 'center'
        pNameOrientation = 'rjust'
        fNameOrientation = 'center'

        #setup a bundle of default values
        maxHeight = self._pointCount + 2 if maxHeight is None else maxHeight
        maxWidth = float('inf') if maxWidth is None else maxWidth
        maxRows = min(maxHeight, self._pointCount)
        maxDataRows = maxRows
        includePNames = False
        includeFNames = False

        if includeNames:
            includePNames = dataHelpers.hasNonDefault(self, 'point')
            includeFNames = dataHelpers.hasNonDefault(self, 'feature')
            if includeFNames:
                # plus or minus 2 because we will be dealing with both
                # feature names and a gap row
                maxRows = min(maxHeight, self._pointCount + 2)
                maxDataRows = maxRows - 2

        # Set up point Names and determine how much space they take up
        pnames = None
        pnamesWidth = None
        maxDataWidth = maxWidth
        if includePNames:
            pnames, pnamesWidth = self._arrangePointNames(
                maxDataRows, maxColumnWidth, rowHold, nameHolder)
            # The available space for the data is reduced by the width of the
            # pnames, a column separator, the pnames separator, and another
            # column separator
            maxDataWidth = (maxWidth
                            - (pnamesWidth + 2 * len(colSep) + len(pnameSep)))


        # Set up data values to fit in the available space including
        # featureNames if includeFNames=True
        dataTable, colWidths, fnames = self._arrangeDataWithLimits(
            maxDataWidth, maxDataRows, includeFNames, sigDigits,
            maxColumnWidth, colSep, colHold, rowHold, nameHolder)

        # combine names into finalized table
        finalTable, finalWidths = self._arrangeFinalTable(
            pnames, pnamesWidth, dataTable, colWidths, fnames, pnameSep)

        # set up output string
        out = ""
        for r in range(len(finalTable)):
            row = finalTable[r]
            for c in range(len(row)):
                val = row[c]
                if c == 0 and includePNames:
                    padded = getattr(val, pNameOrientation)(finalWidths[c])
                elif r == 0 and includeFNames:
                    padded = getattr(val, fNameOrientation)(finalWidths[c])
                else:
                    padded = getattr(val, dataOrientation)(finalWidths[c])
                row[c] = padded
            # for __repr__ output want to retain whitespace
            if keepTrailingWhitespace:
                line = colSep.join(finalTable[r]) + "\n"
            else:
                line = colSep.join(finalTable[r]).rstrip() + "\n"
            out += line

        return out

    def __repr__(self):
        indent = '    '
        maxW = 79
        maxH = 30

        # setup type call
        ret = self.getTypeString() + "(\n"

        # setup data
        # decrease max width for indentation (4) and nested list padding (4)
        stringWidth = maxW - 8
        dataStr = self.toString(includeNames=False, maxWidth=stringWidth,
                                maxHeight=maxH, keepTrailingWhitespace=True)
        byLine = dataStr.split('\n')
        # toString ends with a \n, so we get rid of the empty line produced by
        # the split
        byLine = byLine[:-1]
        # convert self.data into a string with nice format
        newLines = (']\n' + indent + ' [').join(byLine)
        ret += (indent + '[[%s]]\n') % newLines

        numRows = min(self._pointCount, maxH)
        # if non default point names, print all (truncated) point names
        ret += dataHelpers.makeNamesLines(
            indent, maxW, numRows, self._pointCount,
            self.points._getNamesNoGeneration(), 'pointNames')
        # if non default feature names, print all (truncated) feature names
        numCols = 0
        if byLine:
            splited = byLine[0].split(' ')
            for val in splited:
                if val not in ['', '...', '--']:
                    numCols += 1
        elif self._featureCount > 0:
            # if the container is empty, then roughly compute length of
            # the string of feature names, and then calculate numCols
            ftNames = self.features._getNamesNoGeneration()
            if ftNames is None:
                # mock up default looking names to avoid name generation
                ftNames = [DEFAULT_PREFIX + '#'] * len(self.features)
            strLength = (len("___".join(ftNames))
                         + len(''.join([str(i) for i
                                        in range(self._featureCount)])))
            numCols = int(min(1, maxW / float(strLength)) * self._featureCount)
        # because of how dataHelpers.indicesSplit works, we need this to be
        # +1 in some cases this means one extra feature name is displayed. But
        # that's acceptable
        if numCols <= self._featureCount:
            numCols += 1
        elif numCols > self._featureCount:
            numCols = self._featureCount
        ret += dataHelpers.makeNamesLines(
            indent, maxW, numCols, self._featureCount,
            self.features._getNamesNoGeneration(), 'featureNames')

        # if name not None, print
        if not self.name.startswith(DEFAULT_NAME_PREFIX):
            prep = indent + 'name="'
            toUse = self.name
            nonNameLen = len(prep) + 1
            if nonNameLen + len(toUse) > 80:
                toUse = toUse[:(80 - nonNameLen - 3)]
                toUse += '...'

            ret += prep + toUse + '"\n'

        # if path not None, print
        if self.path is not None:
            prep = indent + 'path="'
            toUse = self.path
            nonPathLen = len(prep) + 1
            if nonPathLen + len(toUse) > 80:
                toUse = toUse[:(80 - nonPathLen - 3)]
                toUse += '...'

            ret += prep + toUse + '"\n'

        ret += indent + ')'

        return ret

    def __str__(self):
        return self.toString()

    def show(self, description, includeObjectName=True, includeAxisNames=True,
             maxWidth=79, maxHeight=30, sigDigits=3, maxColumnWidth=19):
        """
        A printed representation of the data.

        Method to simplify printing a representation of this data
        object, with some context. The backend is the ``toString()``
        method, and this method includes control over all of the same
        functionality via arguments. Prior to the names and data, it
        additionally prints a description provided by the user,
        (optionally) this object's name attribute, and the number of
        points and features that are in the data.

        Parameters
        ----------
        description : str
            Printed as-is before the rest of the output, unless None.
        includeObjectName : bool
            True will include printing of the object's ``name``
            attribute, False will not print the object's name.
        includeAxisNames : bool
            True will include printing of the object's point and feature
            names, False will not print the point or feature names.
        maxWidth : int
            A bound on the maximum number of characters allowed on each
            line of the output.
        maxHeight : int
            A bound on the maximum number of lines allowed for the
            output.
        sigDigits : int
            The number of significant digits to display in the output.
        maxColumnWidth : int
            A bound on the maximum number of characters allowed for the
            width of single column (feature) in each line.
        """
        if description is not None:
            print(description)

        if includeObjectName:
            context = self.name + " : "
        else:
            context = ""
        context += str(self._pointCount) + "pt x "
        context += str(self._featureCount) + "ft"
        print(context)
        print(self.toString(includeAxisNames, maxWidth, maxHeight, sigDigits,
                            maxColumnWidth))

    def plot(self, outPath=None, includeColorbar=False):
        self._plot(outPath, includeColorbar)

    def _setupOutFormatForPlotting(self, outPath):
        outFormat = None
        if isinstance(outPath, six.string_types):
            (_, ext) = os.path.splitext(outPath)
            if len(ext) == 0:
                outFormat = 'png'
        return outFormat

    def _matplotlibBackendHandling(self, outPath, plotter, **kwargs):
        if outPath is None:
            if matplotlib.get_backend() == 'agg':
                import matplotlib.pyplot as plt
                plt.switch_backend('TkAgg')
                plotter(**kwargs)
                plt.switch_backend('agg')
            else:
                plotter(**kwargs)
            p = Process(target=lambda: None)
            p.start()
        else:
            p = Process(target=plotter, kwargs=kwargs)
            p.start()
        return p

    def _plot(self, outPath=None, includeColorbar=False):
        self._validateMatPlotLibImport(mplError, 'plot')
        outFormat = self._setupOutFormatForPlotting(outPath)

        def plotter(d):
            import matplotlib.pyplot as plt

            plt.matshow(d, cmap=matplotlib.cm.gray)

            if includeColorbar:
                plt.colorbar()

            if not self.name.startswith(DEFAULT_NAME_PREFIX):
                #plt.title("Heatmap of " + self.name)
                plt.title(self.name)
            plt.xlabel("Feature Values", labelpad=10)
            plt.ylabel("Point Values")

            if outPath is None:
                plt.show()
            else:
                plt.savefig(outPath, format=outFormat)

        # toPlot = self.copy(to='numpyarray')

        # problem if we were to use mutiprocessing with backends
        # different than Agg.
        p = self._matplotlibBackendHandling(outPath, plotter, d=self.data)
        return p

    def plotFeatureDistribution(self, feature, outPath=None, xMin=None,
                                xMax=None):
        """
        Plot a histogram of the distribution of values in a feature.

        Along the x axis of the plot will be the values seen in
        the feature, grouped into bins; along the y axis will be the
        number of values in each bin. Bin width is calculated using
        Freedman-Diaconis' rule. Control over the width of the x axis
        is also given, with the warning that user specified values
        can obscure data that would otherwise be plotted given default
        inputs.

        Parameters
        ----------
        feature : identifier
            The index of name of the feature to plot.
        outPath : str, None
            A string of the path to save the plot output. If None, the
            plot will be displayed.
        xMin : int, float
            The least value shown on the x axis of the resultant plot.
        xMax: int, float
            The largest value shown on the x axis of teh resultant plot.

        Returns
        -------
        plot
            Displayed or written to the ``outPath`` file.
        """
        self._plotFeatureDistribution(feature, outPath, xMin, xMax)

    def _plotFeatureDistribution(self, feature, outPath=None, xMin=None,
                                 xMax=None):
        self._validateMatPlotLibImport(mplError, 'plotFeatureDistribution')
        return self._plotDistribution('feature', feature, outPath, xMin, xMax)

    def _plotDistribution(self, axis, identifier, outPath, xMin, xMax):
        outFormat = self._setupOutFormatForPlotting(outPath)
        axisObj = self._getAxis(axis)
        index = axisObj.getIndex(identifier)
        name = None
        if axis == 'point':
            getter = self.pointView
            if self.points._namesCreated():
                name = self.points.getName(index)
        else:
            getter = self.featureView
            if self.features._namesCreated():
                name = self.features.getName(index)

        toPlot = getter(index)

        quartiles = nimble.calculate.quartiles(toPlot)

        IQR = quartiles[2] - quartiles[0]
        binWidth = (2 * IQR) / (len(toPlot) ** (1. / 3))
        # TODO: replace with calculate points after it subsumes
        # pointStatistics?
        valMax = max(toPlot)
        valMin = min(toPlot)
        if binWidth == 0:
            binCount = 1
        else:
            # we must convert to int, in some versions of numpy, the helper
            # functions matplotlib calls will require it.
            binCount = int(math.ceil((valMax - valMin) / binWidth))

        def plotter(d, xLim):
            import matplotlib.pyplot as plt

            plt.hist(d, binCount)

            if not name or name[:DEFAULT_PREFIX_LENGTH] == DEFAULT_PREFIX:
                titlemsg = '#' + str(index)
            else:
                titlemsg = "named: " + name
            plt.title("Distribution of " + axis + " " + titlemsg)
            plt.xlabel("Values")
            plt.ylabel("Number of values")

            plt.xlim(xLim)

            if outPath is None:
                plt.show()
            else:
                plt.savefig(outPath, format=outFormat)

        # problem if we were to use mutiprocessing with backends
        # different than Agg.
        p = self._matplotlibBackendHandling(outPath, plotter, d=toPlot,
                                            xLim=(xMin, xMax))
        return p

    def plotFeatureAgainstFeatureRollingAverage(
            self, x, y, outPath=None, xMin=None, xMax=None, yMin=None,
            yMax=None, sampleSizeForAverage=20):
        """
        A rolling average of the pairwise combination of feature values.

        Control over the width of the both axes is given, with the
        warning that user specified values can obscure data that would
        otherwise be plotted given default inputs.


        Parameters
        ----------
        x : identifier
            The index or name of the feature from which we draw x-axis
            coordinates.
        y : identifier
            The index or name of the feature from which we draw y-axis
            coordinates.
        outPath : str, None
            A string of the path to save the plot output. If None, the
            plot will be displayed.
        xMin : int, float
            The least value shown on the x axis of the resultant plot.
        xMax: int, float
            The largest value shown on the x axis of teh resultant plot.
        yMin : int, float
            The least value shown on the y axis of the resultant plot.
        yMax: int, float
            The largest value shown on the y axis of teh resultant plot.
        sampleSizeForAverage : int
            The number of samples to use for the caclulation of the
            rolling average.

        Returns
        -------
        plot
            Displayed or written to the ``outPath`` file.
        """
        self._plotFeatureAgainstFeature(x, y, outPath, xMin, xMax, yMin, yMax,
                                        sampleSizeForAverage)

    def plotFeatureAgainstFeature(self, x, y, outPath=None, xMin=None,
                                  xMax=None, yMin=None, yMax=None):
        """
        A scatter plot of the pairwise combination of feature values.

        Control over the width of the both axes is given, with the
        warning that user specified values can obscure data that would
        otherwise be plotted given default inputs.

        Parameters
        ----------
        x : identifier
            The index or name of the feature from which we draw x-axis
            coordinates.
        y : identifier
            The index or name of the feature from which we draw y-axis
            coordinates.
        outPath : str, None
            A string of the path to save the plot output. If None, the
            plot will be displayed.
        xMin : int, float
            The least value shown on the x axis of the resultant plot.
        xMax: int, float
            The largest value shown on the x axis of teh resultant plot.
        yMin : int, float
            The least value shown on the y axis of the resultant plot.
        yMax: int, float
            The largest value shown on the y axis of teh resultant plot.

        Returns
        -------
        plot
            Displayed or written to the ``outPath`` file.
        """
        self._plotFeatureAgainstFeature(x, y, outPath, xMin, xMax, yMin, yMax)

    def _plotFeatureAgainstFeature(self, x, y, outPath=None, xMin=None,
                                   xMax=None, yMin=None, yMax=None,
                                   sampleSizeForAverage=None):
        self._validateMatPlotLibImport(mplError, 'plotFeatureComparison')
        return self._plotCross(x, 'feature', y, 'feature', outPath, xMin, xMax,
                               yMin, yMax, sampleSizeForAverage)

    def _plotCross(self, x, xAxis, y, yAxis, outPath, xMin, xMax, yMin, yMax,
                   sampleSizeForAverage=None):
        outFormat = self._setupOutFormatForPlotting(outPath)
        xAxisObj = self._getAxis(xAxis)
        yAxisObj = self._getAxis(yAxis)
        xIndex = xAxisObj.getIndex(x)
        yIndex = yAxisObj.getIndex(y)

        def customGetter(index, axis):
            if axis == 'point':
                copied = self.points.copy(index, useLog=False)
            else:
                copied = self.features.copy(index, useLog=False)
            return copied.copy(to='numpyarray', outputAs1D=True)

        def pGetter(index):
            return customGetter(index, 'point')

        def fGetter(index):
            return customGetter(index, 'feature')

        xName = None
        yName = None
        if xAxis == 'point':
            xGetter = pGetter
            if self.points._namesCreated():
                xName = self.points.getName(xIndex)
        else:
            xGetter = fGetter
            if self.features._namesCreated():
                xName = self.features.getName(xIndex)

        if yAxis == 'point':
            yGetter = pGetter
            if self.points._namesCreated():
                yName = self.points.getName(yIndex)
        else:
            yGetter = fGetter
            if self.features._namesCreated():
                yName = self.features.getName(yIndex)

        xToPlot = xGetter(xIndex)
        yToPlot = yGetter(yIndex)

        if sampleSizeForAverage:
            #do rolling average
            xToPlot, yToPlot = list(zip(*sorted(zip(xToPlot, yToPlot),
                                                key=lambda x: x[0])))
            convShape = (numpy.ones(sampleSizeForAverage)
                         / float(sampleSizeForAverage))
            startIdx = sampleSizeForAverage-1
            xToPlot = numpy.convolve(xToPlot, convShape)[startIdx:-startIdx]
            yToPlot = numpy.convolve(yToPlot, convShape)[startIdx:-startIdx]

        def plotter(inX, inY, xLim, yLim, sampleSizeForAverage):
            import matplotlib.pyplot as plt
            #plt.scatter(inX, inY)
            plt.scatter(inX, inY, marker='.')

            if not xName or xName[:DEFAULT_PREFIX_LENGTH] == DEFAULT_PREFIX:
                xlabel = xAxis + ' #' + str(xIndex)
            else:
                xlabel = xName
            if not yName or yName[:DEFAULT_PREFIX_LENGTH] == DEFAULT_PREFIX:
                ylabel = yAxis + ' #' + str(yIndex)
            else:
                ylabel = yName

            xName2 = xName
            yName2 = yName
            if sampleSizeForAverage:
                tmpStr = ' (%s sample average)' % sampleSizeForAverage
                xlabel += tmpStr
                ylabel += tmpStr
                xName2 += ' average'
                yName2 += ' average'

            if self.name.startswith(DEFAULT_NAME_PREFIX):
                titleStr = ('%s vs. %s') % (xName2, yName2)
            else:
                titleStr = ('%s: %s vs. %s') % (self.name, xName2, yName2)


            plt.title(titleStr)
            plt.xlabel(xlabel)
            plt.ylabel(ylabel)

            plt.xlim(xLim)
            plt.ylim(yLim)

            if outPath is None:
                plt.show()
            else:
                plt.savefig(outPath, format=outFormat)

        # problem if we were to use mutiprocessing with backends
        # different than Agg.
        p = self._matplotlibBackendHandling(
            outPath, plotter, inX=xToPlot, inY=yToPlot, xLim=(xMin, xMax),
            yLim=(yMin, yMax), sampleSizeForAverage=sampleSizeForAverage)
        return p

    ##################################################################
    ##################################################################
    ###   Subclass implemented structural manipulation functions   ###
    ##################################################################
    ##################################################################

    def transpose(self, useLog=None):
        """
        Invert the feature and point indices of the data.

        Transpose the data in this object, inplace by inverting the
        feature and point indices. This operations also includes
        inverting the point and feature names.

        Parameters
        ----------
        useLog : bool, None
            Local control for whether to send object creation to the
            logger. If None (default), use the value as specified in the
            "logger" "enabledByDefault" configuration option. If True,
            send to the logger regardless of the global option. If
            False, do **NOT** send to the logger, regardless of the
            global option.

        Examples
        --------
        >>> raw = [[1, 2, 3], [4, 5, 6]]
        >>> data = nimble.createData('List', raw)
        >>> data
        List(
            [[1.000 2.000 3.000]
             [4.000 5.000 6.000]]
            )
        >>> data.transpose()
        >>> data
        List(
            [[1.000 4.000]
             [2.000 5.000]
             [3.000 6.000]]
            )
        """
        self._transpose_implementation()

        self._pointCount, self._featureCount = (self._featureCount,
                                                self._pointCount)
        ptNames, ftNames = (self.features._getNamesNoGeneration(),
                            self.points._getNamesNoGeneration())
        self.points.setNames(ptNames, useLog=False)
        self.features.setNames(ftNames, useLog=False)

        handleLogging(useLog, 'prep', "transpose", self.getTypeString(),
                      Base.transpose)

    @property
    def T(self):
        """
        Invert the feature and point indices of the data.

        Return this object with inverted feature and point indices,
        including inverting point and feature names, if available.

        Examples
        --------
        >>> raw = [[1, 2, 3], [4, 5, 6]]
        >>> data = nimble.createData('List', raw)
        >>> data
        List(
            [[1.000 2.000 3.000]
             [4.000 5.000 6.000]]
            )
        >>> data.T
        List(
            [[1.000 4.000]
             [2.000 5.000]
             [3.000 6.000]]
            )
        """
        ret = self.copy()
        ret.transpose(useLog=False)
        return ret


    def referenceDataFrom(self, other, useLog=None):
        """
        Redefine the object data using the data from another object.

        Modify the internal data of this object to refer to the same
        data as other. In other words, the data wrapped by both the self
        and ``other`` objects resides in the same place in memory.
        Attributes descrbing this object, not its data, will remain the
        same. For example the object's ``name`` attribute will remain.

        Parameters
        ----------
        other : nimble Base object
            Must be of the same type as the calling object. Also, the
            shape of other should be consistent with the shape of this
            object.
        useLog : bool, None
            Local control for whether to send object creation to the
            logger. If None (default), use the value as specified in the
            "logger" "enabledByDefault" configuration option. If True,
            send to the logger regardless of the global option. If
            False, do **NOT** send to the logger, regardless of the
            global option.

        Examples
        --------
        Reference data from an object of all zero values.

        >>> data = nimble.ones('List', 2, 3, name='data')
        >>> data
        List(
            [[1.000 1.000 1.000]
             [1.000 1.000 1.000]]
            name="data"
            )
        >>> ptNames = ['1', '4']
        >>> ftNames = ['a', 'b', 'c']
        >>> toReference = nimble.zeros('List', 2, 3, pointNames=ptNames,
        ...                            featureNames=ftNames,
        ...                            name='reference')
        >>> data.referenceDataFrom(toReference)
        >>> data
        List(
            [[0.000 0.000 0.000]
             [0.000 0.000 0.000]]
            pointNames={'1':0, '4':1}
            featureNames={'a':0, 'b':1, 'c':2}
            name="data"
            )
        """
        # this is called first because it checks the data type
        self._referenceDataFrom_implementation(other)
        self.pointNames = other.pointNames
        self.pointNamesInverse = other.pointNamesInverse
        self.featureNames = other.featureNames
        self.featureNamesInverse = other.featureNamesInverse

        self._pointCount = other._pointCount
        self._featureCount = other._featureCount

        self._absPath = other.absolutePath
        self._relPath = other.relativePath

        self._nextDefaultValuePoint = other._nextDefaultValuePoint
        self._nextDefaultValueFeature = other._nextDefaultValueFeature

        handleLogging(useLog, 'prep', "referenceDataFrom",
                      self.getTypeString(), Base.referenceDataFrom, other)


    def copy(self, to=None, rowsArePoints=True, outputAs1D=False):
        """
        Duplicate an object. Optionally to another nimble or raw format.

        Return a new object containing the same data as this object.
        When copying to a nimble format, the pointNames and featureNames
        will also be copied, as well as any name and path metadata.

        Parameters
        ----------
        to : str, None
            If None, will return a copy of this object. To return a
            different type of nimble Base object, specify to: 'List',
            'Matrix', 'Sparse' or 'DataFrame'. To specify a raw return
            type (which will not include point or feature names),
            specify to: 'python list', 'numpy array', 'numpy matrix',
            'scipy csr', 'scipy csc', 'scipy coo', 'pandas dataframe',
            'list of dict' or 'dict of list'.
        rowsArePoints : bool
            Define whether the rows of the output object correspond to
            the points in this object. Default is True, if False the
            returned copy will transpose the data filling each row with
            feature data.
        outputAs1D : bool
            Return a one-dimensional object. Default is False, True is
            only a valid input for 'python list' and 'numpy array', all
            other formats must be two-dimensional.

        Returns
        -------
        object
            A copy of this object.  If ``to`` is not None, the copy will
            be in the specified format.

        Examples
        --------
        Copy this object in the same format.

        >>> raw = [[1, 3, 5], [2, 4, 6]]
        >>> ptNames = ['odd', 'even']
        >>> data = nimble.createData('List', raw, pointNames=ptNames,
        ...                          name="odd&even")
        >>> data
        List(
            [[1.000 3.000 5.000]
             [2.000 4.000 6.000]]
            pointNames={'odd':0, 'even':1}
            name="odd&even"
            )
        >>> dataCopy = data.copy()
        >>> dataCopy
        List(
            [[1.000 3.000 5.000]
             [2.000 4.000 6.000]]
            pointNames={'odd':0, 'even':1}
            name="odd&even"
            )

        Copy to other formats.

        >>> ptNames = ['0', '1']
        >>> ftNames = ['a', 'b']
        >>> data = nimble.identity('Matrix', 2, pointNames=ptNames,
        ...                        featureNames=ftNames)
        >>> asDataFrame = data.copy(to='DataFrame')
        >>> asDataFrame
        DataFrame(
            [[1.000 0.000]
             [0.000 1.000]]
            pointNames={'0':0, '1':1}
            featureNames={'a':0, 'b':1}
            )
        >>> asNumpyArray = data.copy(to='numpy array')
        >>> asNumpyArray
        array([[1., 0.],
               [0., 1.]])
        >>> asListOfDict = data.copy(to='list of dict')
        >>> asListOfDict
        [{'a': 1.0, 'b': 0.0}, {'a': 0.0, 'b': 1.0}]
        """
        # make lower case, strip out all white space and periods, except if
        # format is one of the accepted nimble data types
        if to is None:
            to = self.getTypeString()
        if not isinstance(to, six.string_types):
            raise InvalidArgumentType("'to' must be a string")
        if to not in ['List', 'Matrix', 'Sparse', 'DataFrame']:
            to = to.lower()
            to = to.strip()
            tokens = to.split(' ')
            to = ''.join(tokens)
            tokens = to.split('.')
            to = ''.join(tokens)
            accepted = ['pythonlist', 'numpyarray', 'numpymatrix', 'scipycsr',
                        'scipycsc', 'scipycoo', 'pandasdataframe',
                        'listofdict', 'dictoflist']
            if to not in accepted:
                msg = "The only accepted 'to' types are: 'List', 'Matrix', "
                msg += "'Sparse', 'DataFrame', 'python list', 'numpy array', "
                msg += "'numpy matrix', 'scipy csr', 'scipy csc', "
                msg += "'scipy coo', 'pandas dataframe',  'list of dict', "
                msg += "'and dict of list'"
                raise InvalidArgumentValue(msg)

        # only 'numpyarray' and 'pythonlist' are allowed to use outputAs1D flag
        if outputAs1D:
            if to != 'numpyarray' and to != 'pythonlist':
                msg = "Only 'numpy array' or 'python list' can output 1D"
                raise InvalidArgumentValueCombination(msg)
            if self._pointCount != 1 and self._featureCount != 1:
                msg = "To output as 1D there may either be only one point or "
                msg += "one feature"
                raise ImproperObjectAction(msg)
            return self._copy_outputAs1D(to)
        if to == 'pythonlist':
            return self._copy_pythonList(rowsArePoints)
        if to in ['listofdict', 'dictoflist']:
            return self._copy_nestedPythonTypes(to, rowsArePoints)

        # nimble, numpy and scipy types
        ret = self._copy_implementation(to)
        if isinstance(ret, Base):
            if not rowsArePoints:
                ret.transpose(useLog=False)
            ret._name = self.name
            ret._relPath = self.relativePath
            ret._absPath = self.absolutePath
        elif not rowsArePoints:
            ret = ret.transpose()

        return ret

    def _copy_outputAs1D(self, to):
        if self._pointCount == 0 or self._featureCount == 0:
            if to == 'numpyarray':
                return numpy.array([])
            if to == 'pythonlist':
                return []
        raw = self._copy_implementation('numpyarray').flatten()
        if to != 'numpyarray':
            raw = raw.tolist()
        return raw

    def _copy_pythonList(self, rowsArePoints):
        if self._pointCount == 0:
            return []
        if self._featureCount == 0:
            ret = []
            for _ in range(self._pointCount):
                ret.append([])
            return ret
        ret = self._copy_implementation('pythonlist')
        if not rowsArePoints:
            ret = numpy.transpose(ret).tolist()
        return ret

    def _copy_nestedPythonTypes(self, to, rowsArePoints):
        data = self._copy_implementation('numpyarray')
        if rowsArePoints:
            featureNames = self.features.getNames()
            if to == 'listofdict':
                return createListOfDict(data, featureNames)
            return createDictOfList(data, featureNames, self._featureCount)
        else:
            data = data.transpose()
            featureNames = self.points.getNames()
            if to == 'listofdict':
                return createListOfDict(data, featureNames)
            return createDictOfList(data, featureNames, self._pointCount)

    def __copy__(self):
        return self.copy()

    def __deepcopy__(self, memo):
        return self.copy()


    def fillWith(self, values, pointStart, featureStart, pointEnd, featureEnd,
                 useLog=None):
        """
        Replace values in the data with other values.

        Revise the contents of the calling object so that it contains
        the provided values in the given location.

        Parameters
        ----------
        values : constant or nimble Base object
            * constant - a constant value with which to fill the data
              seletion.
            * nimble Base object - Size must be consistent with the
              given start and end indices.
        pointStart : int or str
            The inclusive index or name of the first point in the
            calling object whose contents will be modified.
        featureStart : int or str
            The inclusive index or name of the first feature in the
            calling object whose contents will be modified.
        pointEnd : int or str
            The inclusive index or name of the last point in the calling
            object whose contents will be modified.
        featureEnd : int or str
            The inclusive index or name of the last feature in the
            calling object whose contents will be modified.
        useLog : bool, None
            Local control for whether to send object creation to the
            logger. If None (default), use the value as specified in the
            "logger" "enabledByDefault" configuration option. If True,
            send to the logger regardless of the global option. If
            False, do **NOT** send to the logger, regardless of the
            global option.


        See Also
        --------
        fillUsingAllData, Points.fill, Features.fill

        Examples
        --------
        An object of ones filled with zeros from (0, 0) to (2, 2).

        >>> data = nimble.ones('Matrix', 5, 5)
        >>> filler = nimble.zeros('Matrix', 3, 3)
        >>> data.fillWith(filler, 0, 0, 2, 2)
        >>> data
        Matrix(
            [[0.000 0.000 0.000 1.000 1.000]
             [0.000 0.000 0.000 1.000 1.000]
             [0.000 0.000 0.000 1.000 1.000]
             [1.000 1.000 1.000 1.000 1.000]
             [1.000 1.000 1.000 1.000 1.000]]
            )
        """
        psIndex = self.points.getIndex(pointStart)
        peIndex = self.points.getIndex(pointEnd)
        fsIndex = self.features.getIndex(featureStart)
        feIndex = self.features.getIndex(featureEnd)

        if psIndex > peIndex:
            msg = "pointStart (" + str(pointStart) + ") must be less than or "
            msg += "equal to pointEnd (" + str(pointEnd) + ")."
            raise InvalidArgumentValueCombination(msg)
        if fsIndex > feIndex:
            msg = "featureStart (" + str(featureStart) + ") must be less than "
            msg += "or equal to featureEnd (" + str(featureEnd) + ")."
            raise InvalidArgumentValueCombination(msg)

        if isinstance(values, Base):
            prange = (peIndex - psIndex) + 1
            frange = (feIndex - fsIndex) + 1
            if len(values.points) != prange:
                msg = "When the values argument is a nimble Base object, the "
                msg += "size of values must match the range of modification. "
                msg += "There are " + str(len(values.points)) + " points in "
                msg += "values, yet pointStart (" + str(pointStart) + ")"
                msg += "and pointEnd (" + str(pointEnd) + ") define a range "
                msg += "of length " + str(prange)
                raise InvalidArgumentValueCombination(msg)
            if len(values.features) != frange:
                msg = "When the values argument is a nimble Base object, the "
                msg += "size of values must match the range of modification. "
                msg += "There are " + str(len(values.features)) + " features "
                msg += "in values, yet featureStart (" + str(featureStart)
                msg += ") and featureEnd (" + str(featureEnd) + ") define a "
                msg += "range of length " + str(frange)
                raise InvalidArgumentValueCombination(msg)
            if values.getTypeString() != self.getTypeString():
                values = values.copy(to=self.getTypeString())

        elif (dataHelpers._looksNumeric(values)
              or isinstance(values, six.string_types)):
            pass  # no modifications needed
        else:
            msg = "values may only be a nimble Base object, or a single "
            msg += "numeric value, yet we received something of "
            msg += str(type(values))
            raise InvalidArgumentType(msg)

        self._fillWith_implementation(values, psIndex, fsIndex,
                                      peIndex, feIndex)

        handleLogging(useLog, 'prep', "fillWith",
                      self.getTypeString(), Base.fillWith, values, pointStart,
                      featureStart, pointEnd, featureEnd)


    def fillUsingAllData(self, match, fill, points=None, features=None,
                         returnModified=False, useLog=None, **kwarguments):
        """
        Replace matching values calculated using the entire data object.

        Fill matching values with values based on the context of the
        entire dataset.

        Parameters
        ----------
        match : value, list, or function
            * value - a value to locate within each feature
            * list - values to locate within each feature
            * function - must accept a single value and return True if
              the value is a match. Certain match types can be imported
              from nimble's match module: missing, nonNumeric, zero, etc
        fill : function
            a function in the format fill(feature, match) or
            fill(feature, match, arguments) and return the transformed
            data as a nimble data object. Certain fill methods can be
            imported from nimble's fill module:
            kNeighborsRegressor, kNeighborsClassifier
        points : identifier or list of identifiers
            Select specific points to apply fill to. If points is None,
            the fill will be applied to all points.
        features : identifier or list of identifiers
            Select specific features to apply fill to. If features is
            None, the fill will be applied to all features.
        returnModified : return an object containing True for the
            modified values in each feature and False for unmodified
            values.
        useLog : bool, None
            Local control for whether to send object creation to the
            logger. If None (default), use the value as specified in the
            "logger" "enabledByDefault" configuration option. If True,
            send to the logger regardless of the global option. If
            False, do **NOT** send to the logger, regardless of the
            global option.
        kwarguments
            Any additional arguments being passed to the fill function.

        See Also
        --------
        fillWith, Points.fill, Features.fill

        Examples
        --------
        Fill using the value that occurs most often in each points 3
        nearest neighbors.

        >>> from nimble.fill import kNeighborsClassifier
        >>> raw = [[1, 1, 1],
        ...        [1, 1, 1],
        ...        [1, 1, 'na'],
        ...        [2, 2, 2],
        ...        ['na', 2, 2]]
        >>> data = nimble.createData('Matrix', raw)
        >>> data.fillUsingAllData('na', kNeighborsClassifier,
        ...                       n_neighbors=3)
        >>> data
        Matrix(
            [[  1   1   1  ]
             [  1   1   1  ]
             [  1   1 1.000]
             [  2   2   2  ]
             [1.000 2   2  ]]
            )
        """
        if returnModified:
            modified = self.elements.calculate(match, points=points,
                                               features=features, useLog=False)
            modNames = [name + "_modified" for name
                        in modified.features.getNames()]
            modified.features.setNames(modNames, useLog=False)
            if points is not None and features is not None:
                modified = modified[points, features]
            elif points is not None:
                modified = modified[points, :]
            elif features is not None:
                modified = modified[:, features]
        else:
            modified = None

        if not callable(fill):
            msg = "fill must be callable. If attempting to modify all "
            msg += "matching values to a constant, use either "
            msg += "points.fill or features.fill."
            raise InvalidArgumentType(msg)
        tmpData = fill(self.copy(), match, **kwarguments)
        if points is None and features is None:
            self.referenceDataFrom(tmpData, useLog=False)
        else:
            def transform(value, i, j):
                return tmpData[i, j]
            self.elements.transform(transform, points, features, useLog=False)

        handleLogging(useLog, 'prep', "fillUsingAllData",
                      self.getTypeString(), Base.fillUsingAllData, match, fill,
                      points, features, returnModified, **kwarguments)

        return modified

    def _flattenNames(self, discardAxis):
        """
        Helper calculating the axis names for the unflattend axis after
        a flatten operation.
        """
        self._validateAxis(discardAxis)
        if discardAxis == 'point':
            keepNames = self.features.getNames()
            dropNames = self.points.getNames()
        else:
            keepNames = self.points.getNames()
            dropNames = self.features.getNames()

        ret = []
        for d in dropNames:
            for k in keepNames:
                ret.append(k + ' | ' + d)

        return ret


    def flattenToOnePoint(self, useLog=None):
        """
        Modify this object so that its values are in a single point.

        Each feature in the result maps to exactly one value from the
        original object. The order of values respects the point order
        from the original object, if there were n features in the
        original, the first n values in the result will exactly match
        the first point, the nth to (2n-1)th values will exactly match
        the original second point, etc. The feature names will be
        transformed such that the value at the intersection of the
        "pn_i" named point and "fn_j" named feature from the original
        object will have a feature name of "fn_j | pn_i". The single
        point will have a name of "Flattened". This is an inplace
        operation.

        Parameters
        ----------
        useLog : bool, None
            Local control for whether to send object creation to the
            logger. If None (default), use the value as specified in the
            "logger" "enabledByDefault" configuration option. If True,
            send to the logger regardless of the global option. If
            False, do **NOT** send to the logger, regardless of the
            global option.

        See Also
        --------
        unflattenFromOnePoint

        Examples
        --------
        >>> raw = [[1, 2],
        ...        [3, 4]]
        >>> ptNames = ['1', '4']
        >>> ftNames = ['a', 'b']
        >>> data = nimble.createData('Matrix', raw, pointNames=ptNames,
        ...                          featureNames=ftNames)
        >>> data.flattenToOnePoint()
        >>> data
        Matrix(
            [[1.000 2.000 3.000 4.000]]
            pointNames={'Flattened':0}
            featureNames={'a | 1':0, 'b | 1':1, 'a | 4':2, 'b | 4':3}
            )
        """
        if self._pointCount == 0:
            msg = "Can only flattenToOnePoint when there is one or more "
            msg += "points. This object has 0 points."
            raise ImproperObjectAction(msg)
        if self._featureCount == 0:
            msg = "Can only flattenToOnePoint when there is one or more "
            msg += "features. This object has 0 features."
            raise ImproperObjectAction(msg)

        # TODO: flatten nameless Objects without the need to generate default
        # names for them.
        if not self._pointNamesCreated():
            self.points._setAllDefault()
        if not self._featureNamesCreated():
            self.features._setAllDefault()

        self._flattenToOnePoint_implementation()

        self._featureCount = self._pointCount * self._featureCount
        self._pointCount = 1
        self.features.setNames(self._flattenNames('point'), useLog=False)
        self.points.setNames(['Flattened'], useLog=False)

        handleLogging(useLog, 'prep', "flattenToOnePoint",
                      self.getTypeString(), Base.flattenToOnePoint)


    def flattenToOneFeature(self, useLog=None):
        """
        Modify this object so that its values are in a single feature.

        Each point in the result maps to exactly one value from the
        original object. The order of values respects the feature order
        from the original object, if there were n points in the
        original, the first n values in the result will exactly match
        the first feature, the nth to (2n-1)th values will exactly
        match the original second feature, etc. The point names will be
        transformed such that the value at the intersection of the
        "pn_i" named point and "fn_j" named feature from the original
        object will have a point name of "pn_i | fn_j". The single
        feature will have a name of "Flattened". This is an inplace
        operation.

        Parameters
        ----------
        useLog : bool, None
            Local control for whether to send object creation to the
            logger. If None (default), use the value as specified in the
            "logger" "enabledByDefault" configuration option. If True,
            send to the logger regardless of the global option. If
            False, do **NOT** send to the logger, regardless of the
            global option.

        See Also
        --------
        unflattenFromOneFeature

        Examples
        --------
        >>> raw = [[1, 2],
        ...        [3, 4]]
        >>> ptNames = ['1', '4']
        >>> ftNames = ['a', 'b']
        >>> data = nimble.createData('Matrix', raw, pointNames=ptNames,
        ...                          featureNames=ftNames)
        >>> data.flattenToOneFeature()
        >>> data
        Matrix(
            [[1.000]
             [3.000]
             [2.000]
             [4.000]]
            pointNames={'1 | a':0, '4 | a':1, '1 | b':2, '4 | b':3}
            featureNames={'Flattened':0}
            )
        """
        if self._pointCount == 0:
            msg = "Can only flattenToOnePoint when there is one or more "
            msg += "points. This object has 0 points."
            raise ImproperObjectAction(msg)
        if self._featureCount == 0:
            msg = "Can only flattenToOnePoint when there is one or more "
            msg += "features. This object has 0 features."
            raise ImproperObjectAction(msg)

        # TODO: flatten nameless Objects without the need to generate default
        # names for them.
        if not self._pointNamesCreated():
            self.points._setAllDefault()
        if not self._featureNamesCreated():
            self.features._setAllDefault()

        self._flattenToOneFeature_implementation()

        self._pointCount = self._pointCount * self._featureCount
        self._featureCount = 1
        self.points.setNames(self._flattenNames('feature'), useLog=False)
        self.features.setNames(['Flattened'], useLog=False)

        handleLogging(useLog, 'prep', "flattenToOneFeature",
                      self.getTypeString(), Base.flattenToOneFeature)

    def _unflattenNames(self, addedAxis, addedAxisLength):
        """
        Helper calculating the new axis names after an unflattening
        operation.
        """
        self._validateAxis(addedAxis)
        if addedAxis == 'point':
            both = self.features.getNames()
            keptAxisLength = self._featureCount // addedAxisLength
            allDefault = self._namesAreFlattenFormatConsistent(
                'point', addedAxisLength, keptAxisLength)
        else:
            both = self.points.getNames()
            keptAxisLength = self._pointCount // addedAxisLength
            allDefault = self._namesAreFlattenFormatConsistent(
                'feature', addedAxisLength, keptAxisLength)

        if allDefault:
            addedAxisName = None
            keptAxisName = None
        else:
            # we consider the split of the elements into keptAxisLength chunks
            # (of which there will be addedAxisLength number of chunks), and
            # want the index of the first of each chunk. We allow that first
            # name to be representative for that chunk: all will have the same
            # stuff past the vertical bar.
            locations = range(0, len(both), keptAxisLength)
            addedAxisName = [both[n].split(" | ")[1] for n in locations]
            keptAxisName = [name.split(" | ")[0] for name
                            in both[:keptAxisLength]]

        return addedAxisName, keptAxisName

    def _namesAreFlattenFormatConsistent(self, flatAxis, newFLen, newUFLen):
        """
        Helper which validates the formatting of axis names prior to
        unflattening.

        Will raise ImproperObjectAction if an inconsistency with the
        formatting done by the flatten operations is discovered. Returns
        True if all the names along the unflattend axis are default,
        False otherwise.
        """
        if flatAxis == 'point':
            flat = self.points.getNames()
            formatted = self.features.getNames()
        else:
            flat = self.features.getNames()
            formatted = self.points.getNames()

        def checkIsDefault(axisName):
            ret = False
            try:
                if axisName[:DEFAULT_PREFIX_LENGTH] == DEFAULT_PREFIX:
                    int(axisName[DEFAULT_PREFIX_LENGTH:])
                    ret = True
            except ValueError:
                ret = False
            return ret

        # check the contents of the names along the flattened axis
        isDefault = checkIsDefault(flat[0])
        isExact = flat == ['Flattened']
        msg = "In order to unflatten this object, the names must be "
        msg += "consistent with the results from a flatten call. "
        if not (isDefault or isExact):
            msg += "Therefore, the {axis} name for this object ('{axisName}')"
            msg += "must either be a default name or the string 'Flattened'"
            msg = msg.format(axis=flatAxis, axisName=flat[0])
            raise ImproperObjectAction(msg)

        # check the contents of the names along the unflattend axis
        msg += "Therefore, the {axis} names for this object must either be "
        msg += "all default, or they must be ' | ' split names with name "
        msg += "values consistent with the positioning from a flatten call."
        msg.format(axis=flatAxis)
        # each name - default or correctly formatted
        allDefaultStatus = None
        for name in formatted:
            isDefault = checkIsDefault(name)
            formatCorrect = len(name.split(" | ")) == 2
            if allDefaultStatus is None:
                allDefaultStatus = isDefault
            else:
                if isDefault != allDefaultStatus:
                    raise ImproperObjectAction(msg)

            if not (isDefault or formatCorrect):
                raise ImproperObjectAction(msg)

        # consistency only relevant if we have non-default names
        if not allDefaultStatus:
            # seen values - consistent wrt original flattend axis names
            for i in range(newFLen):
                same = formatted[newUFLen*i].split(' | ')[1]
                for name in formatted[newUFLen*i:newUFLen*(i+1)]:
                    if same != name.split(' | ')[1]:
                        raise ImproperObjectAction(msg)

            # seen values - consistent wrt original unflattend axis names
            for i in range(newUFLen):
                same = formatted[i].split(' | ')[0]
                for j in range(newFLen):
                    name = formatted[i + (j * newUFLen)]
                    if same != name.split(' | ')[0]:
                        raise ImproperObjectAction(msg)

        return allDefaultStatus


    def unflattenFromOnePoint(self, numPoints, useLog=None):
        """
        Adjust a flattened point vector to contain multiple points.

        This is an inverse of the method ``flattenToOnePoint``: if an
        object foo with n points calls the flatten method, then this
        method with n as the argument, the result should be identical to
        the original foo. It is not limited to objects that have
        previously had ``flattenToOnePoint`` called on them; any object
        whose structure and names are consistent with a previous call to
        ``flattenToOnePoint`` may call this method. This includes
        objects with all default names. This is an inplace operation.

        Parameters
        ----------
        numPoints : int
            The number of points in the modified object.
        useLog : bool, None
            Local control for whether to send object creation to the
            logger. If None (default), use the value as specified in the
            "logger" "enabledByDefault" configuration option. If True,
            send to the logger regardless of the global option. If
            False, do **NOT** send to the logger, regardless of the
            global option.

        See Also
        --------
        flattenToOnePoint

        Examples
        --------

        With all default names.

        >>> raw = [[1, 2, 3, 4, 5, 6, 7, 8, 9]]
        >>> data = nimble.createData('Matrix', raw)
        >>> data.unflattenFromOnePoint(3)
        >>> data
        Matrix(
            [[1.000 2.000 3.000]
             [4.000 5.000 6.000]
             [7.000 8.000 9.000]]
            )

        With names consistent with call to ``flattenToOnePoint``.

        >>> raw = [[1, 2, 3, 4, 5, 6, 7, 8, 9]]
        >>> ptNames = {'Flattened':0}
        >>> ftNames = {'a | 1':0, 'b | 1':1, 'c | 1':2,
        ...            'a | 4':3, 'b | 4':4, 'c | 4':5,
        ...            'a | 7':6, 'b | 7':7, 'c | 7':8}
        >>> data = nimble.createData('Matrix', raw, pointNames=ptNames,
        ...                          featureNames=ftNames)
        >>> data.unflattenFromOnePoint(3)
        >>> data
        Matrix(
            [[1.000 2.000 3.000]
             [4.000 5.000 6.000]
             [7.000 8.000 9.000]]
            pointNames={'1':0, '4':1, '7':2}
            featureNames={'a':0, 'b':1, 'c':2}
            )
        """
        if self._featureCount == 0:
            msg = "Can only unflattenFromOnePoint when there is one or more "
            msg += "features.  This object has 0 features."
            raise ImproperObjectAction(msg)
        if self._pointCount != 1:
            msg = "Can only unflattenFromOnePoint when there is only one "
            msg += "point.  This object has " + str(self._pointCount)
            msg += " points."
            raise ImproperObjectAction(msg)
        if self._featureCount % numPoints != 0:
            msg = "The argument numPoints (" + str(numPoints) + ") must be a "
            msg += "divisor of  this object's featureCount ("
            msg += str(self._featureCount) + ") otherwise  it will not be "
            msg += "possible to equally divide the elements into the desired "
            msg += "number of points."
            raise InvalidArgumentValue(msg)

        if not self._pointNamesCreated():
            self.points._setAllDefault()
        if not self._featureNamesCreated():
            self.features._setAllDefault()

        self._unflattenFromOnePoint_implementation(numPoints)
        ret = self._unflattenNames('point', numPoints)
        self._featureCount = self._featureCount // numPoints
        self._pointCount = numPoints
        self.points.setNames(ret[0], useLog=False)
        self.features.setNames(ret[1], useLog=False)

        handleLogging(useLog, 'prep', "unflattenFromOnePoint",
                      self.getTypeString(), Base.unflattenFromOnePoint,
                      numPoints)


    def unflattenFromOneFeature(self, numFeatures, useLog=None):
        """
        Adjust a flattened feature vector to contain multiple features.

        This is an inverse of the method ``flattenToOneFeature``: if an
        object foo with n features calls the flatten method, then this
        method with n as the argument, the result should be identical to
        the original foo. It is not limited to objects that have
        previously had ``flattenToOneFeature`` called on them; any
        object whose structure and names are consistent with a previous
        call to ``flattenToOneFeature`` may call this method. This
        includes objects with all default names. This is an inplace
        operation.

        Parameters
        ----------
        numFeatures : int
            The number of features in the modified object.
        useLog : bool, None
            Local control for whether to send object creation to the
            logger. If None (default), use the value as specified in the
            "logger" "enabledByDefault" configuration option. If True,
            send to the logger regardless of the global option. If
            False, do **NOT** send to the logger, regardless of the
            global option.

        See Also
        --------
        flattenToOneFeature

        Examples
        --------
        With default names.

        >>> raw = [[1], [4], [7], [2], [5], [8], [3], [6], [9]]
        >>> data = nimble.createData('Matrix', raw)
        >>> data.unflattenFromOneFeature(3)
        >>> data
        Matrix(
            [[1.000 2.000 3.000]
             [4.000 5.000 6.000]
             [7.000 8.000 9.000]]
            )

        With names consistent with call to ``flattenToOneFeature``.

        >>> raw = [[1], [4], [7], [2], [5], [8], [3], [6], [9]]
        >>> ptNames = {'1 | a':0, '4 | a':1, '7 | a':2,
        ...            '1 | b':3, '4 | b':4, '7 | b':5,
        ...            '1 | c':6, '4 | c':7, '7 | c':8}
        >>> ftNames = {'Flattened':0}
        >>> data = nimble.createData('Matrix', raw, pointNames=ptNames,
        ...                          featureNames=ftNames)
        >>> data.unflattenFromOneFeature(3)
        >>> data
        Matrix(
            [[1.000 2.000 3.000]
             [4.000 5.000 6.000]
             [7.000 8.000 9.000]]
            pointNames={'1':0, '4':1, '7':2}
            featureNames={'a':0, 'b':1, 'c':2}
            )
        """
        if self._pointCount == 0:
            msg = "Can only unflattenFromOneFeature when there is one or more "
            msg += "points. This object has 0 points."
            raise ImproperObjectAction(msg)
        if self._featureCount != 1:
            msg = "Can only unflattenFromOneFeature when there is only one "
            msg += "feature. This object has " + str(self._featureCount)
            msg += " features."
            raise ImproperObjectAction(msg)

        if self._pointCount % numFeatures != 0:
            msg = "The argument numFeatures (" + str(numFeatures) + ") must "
            msg += "be a divisor of this object's pointCount ("
            msg += str(self._pointCount) + ") otherwise "
            msg += "it will not be possible to equally divide the elements "
            msg += "into the desired number of features."
            raise InvalidArgumentValue(msg)

        if not self._pointNamesCreated():
            self.points._setAllDefault()
        if not self._featureNamesCreated():
            self.features._setAllDefault()

        self._unflattenFromOneFeature_implementation(numFeatures)
        ret = self._unflattenNames('feature', numFeatures)
        self._pointCount = self._pointCount // numFeatures
        self._featureCount = numFeatures
        self.points.setNames(ret[1], useLog=False)
        self.features.setNames(ret[0], useLog=False)

        handleLogging(useLog, 'prep', "unflattenFromOneFeature",
                      self.getTypeString(), Base.unflattenFromOneFeature,
                      numFeatures)


    def merge(self, other, point='strict', feature='union', onFeature=None,
              useLog=None):
        """
        Merge data from another object into this object.

        Merge data based on point names or a common feature between the
        objects. How the data will be merged is based upon the string
        arguments provided to ``point`` and ``feature``. If
        ``onFeature`` is None, the objects will be merged on the point
        names. Otherwise, the objects will be merged on the feature
        provided. ``onFeature`` allows for duplicate values to be
        present in the provided feature, however, one of the objects
        must contain only unique values for each point when
        ``onFeature`` is provided.

        Parameters
        ----------
        other : Base
            The nimble data object containing the data to merge.
        point, feature : str
            The allowed strings for the point and feature arguments are
            as follows:
            * 'strict' - The points/features in the callee exactly match
              the points/features in the caller, however, they may be in
              a different order. If ``onFeature`` is None and no names
              are provided, it will be assumed the order is the same.
            * 'union' - Return all points/features from the caller and
              callee. If ``onFeature`` is None, unnamed points/features
              will be assumed to be unique. Any missing data from the
              caller and callee will be filled with numpy.NaN.
            * 'intersection': Return only points/features shared between
              the caller  and callee. If ``onFeature`` is None,
              point / feature names are required.
            * 'left': Return only the points/features from the caller.
              Any missing data from the callee will be filled with
              numpy.NaN.
        onFeature : identifier, None
            The name or index of the feature present in both objects to
            merge on.  If None, the merge will be based on point names.
        useLog : bool, None
            Local control for whether to send object creation to the
            logger. If None (default), use the value as specified in the
            "logger" "enabledByDefault" configuration option. If True,
            send to the logger regardless of the global option. If
            False, do **NOT** send to the logger, regardless of the
            global option.

        See Also
        --------
        Points.add, Features.add

        Examples
        --------
        A strict case. In this case we will merge using the point names,
        so ``point='strict'`` requires that the each object has the same
        point names (or one or both have default names) In this example,
        there is one shared feature between objects. If
        ``feature='union'``, all features ("f1"-"f5") will be included,
        if ``feature='intersection'``, only the shared feature ("f3")
        will be included, ``feature='left'`` will only use the features
        from the left object (not shown, in strict cases 'left' will not
        modify the left object at all).
        >>> dataL = [["a", 1, 'X'], ["b", 2, 'Y'], ["c", 3, 'Z']]
        >>> fNamesL = ["f1", "f2", "f3"]
        >>> pNamesL = ["p1", "p2", "p3"]
        >>> left = nimble.createData('Matrix', dataL, pointNames=pNamesL,
        ...                          featureNames=fNamesL)
        >>> dataR = [['Z', "f", 6], ['Y', "e", 5], ['X', "d", 4]]
        >>> fNamesR = ["f3", "f4", "f5"]
        >>> pNamesR = ["p3", "p2", "p1"]
        >>> right = nimble.createData('Matrix', dataR, pointNames=pNamesR,
        ...                           featureNames=fNamesR)
        >>> left.merge(right, point='strict', feature='union')
        >>> left
        Matrix(
            [[a 1 X d 4]
             [b 2 Y e 5]
             [c 3 Z f 6]]
            pointNames={'p1':0, 'p2':1, 'p3':2}
            featureNames={'f1':0, 'f2':1, 'f3':2, 'f4':3, 'f5':4}
            )
        >>> left = nimble.createData('Matrix', dataL, pointNames=pNamesL,
        ...                          featureNames=fNamesL)
        >>> left.merge(right, point='strict', feature='intersection')
        >>> left
        Matrix(
            [[X]
             [Y]
             [Z]]
            pointNames={'p1':0, 'p2':1, 'p3':2}
            featureNames={'f3':0}
            )

        Additional merge combinations. In this example, the feature
        ``"id"`` contains a unique value for each point (just as point
        names do). In the example above we matched based on point names,
        here the ``"id"`` feature will be used to match points.
        >>> dataL = [["a", 1, 'id1'], ["b", 2, 'id2'], ["c", 3, 'id3']]
        >>> fNamesL = ["f1", "f2", "id"]
        >>> left = nimble.createData("DataFrame", dataL,
        ...                          featureNames=fNamesL)
        >>> dataR = [['id3', "x", 7], ['id4', "y", 8], ['id5', "z", 9]]
        >>> fNamesR = ["id", "f4", "f5"]
        >>> right = nimble.createData("DataFrame", dataR,
        ...                           featureNames=fNamesR)
        >>> left.merge(right, point='union', feature='union',
        ...            onFeature="id")
        >>> left
        DataFrame(
            [[ a   1  id1 nan nan]
             [ b   2  id2 nan nan]
             [ c   3  id3  x   7 ]
             [nan nan id4  y   8 ]
             [nan nan id5  z   9 ]]
            featureNames={'f1':0, 'f2':1, 'id':2, 'f4':3, 'f5':4}
            )
        >>> left = nimble.createData("DataFrame", dataL,
        ...                          featureNames=fNamesL)
        >>> left.merge(right, point='union', feature='intersection',
        ...            onFeature="id")
        >>> left
        DataFrame(
            [[id1]
             [id2]
             [id3]
             [id4]
             [id5]]
            featureNames={'id':0}
            )
        >>> left = nimble.createData("DataFrame", dataL,
        ...                          featureNames=fNamesL)
        >>> left.merge(right, point='union', feature='left',
        ...            onFeature="id")
        >>> left
        DataFrame(
            [[ a   1  id1]
             [ b   2  id2]
             [ c   3  id3]
             [nan nan id4]
             [nan nan id5]]
            featureNames={'f1':0, 'f2':1, 'id':2}
            )
        >>> left = nimble.createData("DataFrame", dataL,
        ...                          featureNames=fNamesL)
        >>> left.merge(right, point='intersection', feature='union',
        ...            onFeature="id")
        >>> left
        DataFrame(
            [[c 3 id3 x 7]]
            featureNames={'f1':0, 'f2':1, 'id':2, 'f4':3, 'f5':4}
            )
        >>> left = nimble.createData("DataFrame", dataL,
        ...                          featureNames=fNamesL)
        >>> left.merge(right, point='intersection',
        ...            feature='intersection', onFeature="id")
        >>> left
        DataFrame(
            [[id3]]
            featureNames={'id':0}
            )
        >>> left = nimble.createData("DataFrame", dataL,
        ...                          featureNames=fNamesL)
        >>> left.merge(right, point='intersection', feature='left',
        ...            onFeature="id")
        >>> left
        DataFrame(
            [[c 3 id3]]
            featureNames={'f1':0, 'f2':1, 'id':2}
            )
        >>> left = nimble.createData("DataFrame", dataL,
        ...                          featureNames=fNamesL)
        >>> left.merge(right, point='left', feature='union',
        ...            onFeature="id")
        >>> left
        DataFrame(
            [[a 1 id1 nan nan]
             [b 2 id2 nan nan]
             [c 3 id3  x   7 ]]
            featureNames={'f1':0, 'f2':1, 'id':2, 'f4':3, 'f5':4}
            )
        >>> left = nimble.createData("DataFrame", dataL,
        ...                          featureNames=fNamesL)
        >>> left.merge(right, point='left', feature='intersection',
        ...            onFeature="id")
        >>> left
        DataFrame(
            [[id1]
             [id2]
             [id3]]
            featureNames={'id':0}
            )
        >>> left = nimble.createData("DataFrame", dataL,
        ...                          featureNames=fNamesL)
        >>> left.merge(right, point='left', feature='left',
        ...            onFeature="id")
        >>> left
        DataFrame(
            [[a 1 id1]
             [b 2 id2]
             [c 3 id3]]
            featureNames={'f1':0, 'f2':1, 'id':2}
            )
        """
        point = point.lower()
        feature = feature.lower()
        valid = ['strict', 'left', 'union', 'intersection']
        if point not in valid:
            msg = "point must be 'strict', 'left', 'union', or 'intersection'"
            raise InvalidArgumentValue(msg)
        if feature not in valid:
            msg = "feature must be 'strict', 'left', 'union', or "
            msg += "'intersection'"
            raise InvalidArgumentValue(msg)

        if point == 'strict' or feature == 'strict':
            self._genericStrictMerge_implementation(other, point, feature,
                                                    onFeature)
        else:
            self._genericMergeFrontend(other, point, feature, onFeature)

        handleLogging(useLog, 'prep', "merge", self.getTypeString(),
                      Base.merge, other, point, feature, onFeature)

    def _genericStrictMerge_implementation(self, other, point, feature,
                                           onFeature):
        """
        Validation and helper function when point or feature is set to
        strict.
        """
        # NOTE could return this object?
        if point == 'strict' and feature == 'strict':
            msg = 'Both point and feature cannot be strict'
            raise InvalidArgumentValueCombination(msg)
        tmpOther = other.copy()
        if point == 'strict':
            axis = 'point'
            countL = len(self.points)
            countR = len(tmpOther.points)
            hasNamesL = not self._allDefaultPointNames()
            hasNamesR = not tmpOther._allDefaultPointNames()
            namesL = self.points.getNames
            namesR = tmpOther.points.getNames
            setNamesL = self.points.setNames
            setNamesR = tmpOther.points.setNames
            point = "intersection"
        else:
            axis = 'feature'
            countL = len(self.features)
            countR = len(tmpOther.features)
            hasNamesL = not self._allDefaultFeatureNames()
            hasNamesR = not tmpOther._allDefaultFeatureNames()
            namesL = self.features.getNames
            namesR = tmpOther.features.getNames
            setNamesL = self.features.setNames
            setNamesR = tmpOther.features.setNames
            feature = "intersection"

        if countL != countR:
            msg = "Both objects must have the same number of "
            msg += "{0}s when {0}='strict'".format(axis)
            raise InvalidArgumentValue(msg)
        if hasNamesL and hasNamesR:
            if sorted(namesL()) != sorted(namesR()):
                msg = "When {0}='strict', the {0}s names ".format(axis)
                msg += "may be in a different order but must match exactly"
                raise InvalidArgumentValue(msg)
        # since strict implies that the points or features are the same,
        # if one object does not have names along the axis, but the length
        # matches, we will assume that the unnamed should have the same names
        if onFeature is None:
            if hasNamesL and not hasNamesR:
                setNamesR(namesL(), useLog=False)
            elif not hasNamesL and hasNamesR:
                setNamesL(namesR(), useLog=False)
            elif not hasNamesL and not hasNamesR:
                strictPrefix = '_STRICT' + DEFAULT_PREFIX
                strictNames = [strictPrefix + str(i) for i in range(countL)]
                setNamesL(strictNames, useLog=False)
                setNamesR(strictNames, useLog=False)
        # if using strict with onFeature instead of point names, we need to
        # make sure each id has a unique match in the other object
        elif axis == 'point':
            try:
                self[0, onFeature]
                tmpOther[0, onFeature]
            except KeyError:
                msg = "could not locate feature '{0}' ".format(onFeature)
                msg += "in both objects"
                raise InvalidArgumentValue(msg)
            if len(set(self[:, onFeature])) != len(self.points):
                msg = "when point='strict', onFeature must contain only "
                msg += "unique values"
                raise InvalidArgumentValueCombination(msg)
            if sorted(self[:, onFeature]) != sorted(tmpOther[:, onFeature]):
                msg = "When point='strict', onFeature must have a unique, "
                msg += "matching value in each object"
                raise InvalidArgumentValueCombination(msg)

        self._genericMergeFrontend(tmpOther, point, feature, onFeature, axis)

    def _genericMergeFrontend(self, other, point, feature, onFeature,
                              strict=None):
        # validation
        bothNamesCreated = (self._pointNamesCreated()
                            and other._pointNamesCreated())
        if ((onFeature is None and point == "intersection")
                and not bothNamesCreated):
            msg = "Point names are required in both objects when "
            msg += "point='intersection'"
            raise InvalidArgumentValueCombination(msg)
        bothNamesCreated = (self._featureNamesCreated()
                            and other._featureNamesCreated())
        if feature == "intersection" and not bothNamesCreated:
            msg = "Feature names are required in both objects when "
            msg += "feature='intersection'"
            raise InvalidArgumentValueCombination(msg)

        if onFeature is not None:
            try:
                self[0, onFeature]
                other[0, onFeature]
            except KeyError:
                msg = "could not locate feature '{0}' ".format(onFeature)
                msg += "in both objects"
                raise InvalidArgumentValue(msg)
            uniqueFtL = len(set(self[:, onFeature])) == len(self.points)
            uniqueFtR = len(set(other[:, onFeature])) == len(other.points)
            if not (uniqueFtL or uniqueFtR):
                msg = "nimble only supports joining on a feature which "
                msg += "contains only unique values in one or both objects."
                raise InvalidArgumentValue(msg)

        matchingFts = self._getMatchingNames('feature', other)
        matchingFtIdx = [[], []]
        for name in matchingFts:
            idxL = self.features.getIndex(name)
            idxR = other.features.getIndex(name)
            matchingFtIdx[0].append(idxL)
            matchingFtIdx[1].append(idxR)

        if self.getTypeString() != other.getTypeString():
            other = other.copy(to=self.getTypeString())
        self._merge_implementation(other, point, feature, onFeature,
                                   matchingFtIdx)

        if strict == 'feature':
            if ('_STRICT' in self.features.getName(0)
                    and '_STRICT' in other.features.getName(0)):
                # objects did not have feature names
                self.featureNames = None
                self.featureNamesInverse = None
            elif '_STRICT' in self.features.getName(0):
                # use feature names from other object
                self.features.setNames(other.features.getNames(), useLog=False)
        elif feature == "intersection":
            if self._featureNamesCreated():
                ftNames = [n for n in self.features.getNames()
                           if n in matchingFts]
                self.features.setNames(ftNames, useLog=False)
        elif feature == "union":
            if self._featureNamesCreated() and other._featureNamesCreated():
                ftNamesL = self.features.getNames()
                ftNamesR = [name for name in other.features.getNames()
                            if name not in matchingFts]
                ftNames = ftNamesL + ftNamesR
                self.features.setNames(ftNames, useLog=False)
            elif self._featureNamesCreated():
                ftNamesL = self.features.getNames()
                ftNamesR = [DEFAULT_PREFIX + str(i) for i
                            in range(len(other.features))]
                ftNames = ftNamesL + ftNamesR
                self.features.setNames(ftNames, useLog=False)
            elif other._featureNamesCreated():
                ftNamesL = [DEFAULT_PREFIX + str(i) for i
                            in range(len(self.features))]
                ftNamesR = other.features.getNames()
                ftNames = ftNamesL + ftNamesR
                self.features.setNames(ftNames, useLog=False)
        # no name setting needed for left

        if strict == 'point':
            if ('_STRICT' in self.points.getName(0)
                    and '_STRICT' in other.points.getName(0)):
                # objects did not have point names
                self.pointNames = None
                self.pointNamesInverse = None
            elif '_STRICT' in self.points.getName(0):
                # use point names from other object
                self.points.setNames(other.points.getNames(), useLog=False)
        elif onFeature is None and point == 'left':
            if self._pointNamesCreated():
                self.points.setNames(self.points.getNames(), useLog=False)
        elif onFeature is None and point == 'intersection':
            # default names cannot be included in intersection
            ptNames = [name for name in self.points.getNames()
                       if name in other.points.getNames()
                       and not name.startswith(DEFAULT_PREFIX)]
            self.points.setNames(ptNames, useLog=False)
        elif onFeature is None:
            # union cases
            if self._pointNamesCreated() and other._pointNamesCreated():
                ptNamesL = self.points.getNames()
                if other._anyDefaultPointNames():
                    # handle default name conflicts
                    ptNamesR = [self.points._nextDefaultName() if
                                n.startswith(DEFAULT_PREFIX) else n
                                for n in self.points.getNames()]
                else:
                    ptNamesR = other.points.getNames()
                ptNames = ptNamesL + [name for name in ptNamesR
                                      if name not in ptNamesL]
                self.points.setNames(ptNames, useLog=False)
            elif self._pointNamesCreated():
                ptNamesL = self.points.getNames()
                ptNamesR = [self.points._nextDefaultName() for _
                            in range(len(other.points))]
                ptNames = ptNamesL + ptNamesR
                self.points.setNames(ptNames, useLog=False)
            elif other._pointNamesCreated():
                ptNamesL = [other.points._nextDefaultName() for _
                            in range(len(self.points))]
                ptNamesR = other.points.getNames()
                ptNames = ptNamesL + ptNamesR
                self.points.setNames(ptNames, useLog=False)
        else:
            self.pointNamesInverse = None
            self.pointNames = None


    def _getMatchingNames(self, axis, other):
        matches = []
        if axis == 'point':
            if not self._pointNamesCreated() or not other._pointNamesCreated():
                return matches
            selfNames = self.points.getNames()
            otherNames = other.points.getNames()
        else:
            if (not self._featureNamesCreated()
                    or not other._featureNamesCreated()):
                return matches
            selfNames = self.features.getNames()
            otherNames = other.features.getNames()
        allNames = selfNames + otherNames
        hasMatching = len(set(allNames)) != len(allNames)
        if hasMatching:
            for name in selfNames:
                if name in otherNames:
                    matches.append(name)
        return matches


    ###################################
    ###################################
    ###   Linear Algebra functions   ###
    ###################################
    ###################################

    def inverse(self, pseudoInverse=False):
        """
        Compute the inverse or pseudo-inverse of an object.

        By default tries to compute the (multiplicative) inverse.
        pseudoInverse uses singular-value decomposition (SVD).

        Parameters
        ----------
        pseudoInverse : bool
            Whether to compute pseudoInverse or multiplicative inverse.
        """

        if pseudoInverse:
            inverse = nimble.calculate.pseudoInverse(self)
        else:
            inverse = nimble.calculate.inverse(self)
        return inverse


    def solveLinearSystem(self, b, solveFunction='solve'):
        """
       Solves the linear equation A * x = b for unknown x.

       Parameters
       ----------
       b : nimble Base object.
        Vector shaped object.
       solveFuction : str
        * 'solve' - assumes square matrix.
        * 'least squares' - Computes object x such that 2-norm |b - Ax|
          is minimized.
        """
        if not isinstance(b, Base):
            msg = "b must be an instance of Base."
            raise InvalidArgumentType(msg)

        msg = "Valid methods are: 'solve' and 'least squares'."

        if not isinstance(solveFunction, str):
            raise InvalidArgumentType(msg)
        elif solveFunction == 'solve':
            return nimble.calculate.solve(self, b)
        elif solveFunction == 'least squares':
            return nimble.calculate.leastSquaresSolution(self, b)
        else:
            raise InvalidArgumentValue(msg)



    ###############################################################
    ###############################################################
    ###   Subclass implemented numerical operation functions    ###
    ###############################################################
    ###############################################################

    def matrixMultiply(self, other):
        return self.__matmul__(other)

    def __matmul__(self, other):
        """
        Perform matrix multiplication.
        """
        return self._genericMatMul_implementation('__matmul__', other)

    def __rmatmul__(self, other):
        """
        Perform matrix multiplication with this object on the right.
        """
        return self._genericMatMul_implementation('__rmatmul__', other)

    def __imatmul__(self, other):
        """
        Perform in place matrix multiplication.
        """
        ret = self.__matmul__(other)
        if ret is not NotImplemented:
            self.referenceDataFrom(ret, useLog=False)
            ret = self
        return ret

    def _genericMatMul_implementation(self, opName, other):
        if not isinstance(other, Base):
            return NotImplemented
        # Test element type self
        if self._pointCount == 0 or self._featureCount == 0:
            msg = "Cannot do a multiplication when points or features is empty"
            raise ImproperObjectAction(msg)

        # test element type other
        if len(other.points) == 0 or len(other.features) == 0:
            msg = "Cannot do a multiplication when points or features is "
            msg += "empty"
            raise ImproperObjectAction(msg)

        if opName.startswith('__r'):
            caller = other
            callee = self
        else:
            caller = self
            callee = other

        if caller._featureCount != len(callee.points):
            msg = "The number of features in the left hand object must "
            msg += "match the number of points in the right hand side object."
            raise InvalidArgumentValue(msg)

        caller._validateEqualNames('feature', 'point', opName, callee)

        # match types with self (the orignal caller of the __r*__ op)
        if (opName.startswith('__r')
                and self.getTypeString() != other.getTypeString()):
            caller = caller.copy(self.getTypeString())

        try:
            ret = caller._matmul__implementation(callee)
        except Exception as e:
            #TODO: improve how the exception is catch
            self._numericValidation()
            other._numericValidation(right=True)
            raise e

        if caller._pointNamesCreated():
            ret.points.setNames(caller.points.getNames(), useLog=False)
        if callee._featureNamesCreated():
            ret.features.setNames(callee.features.getNames(), useLog=False)

        dataHelpers.binaryOpNamePathMerge(caller, callee, ret, None, 'merge')

        return ret

    def __mul__(self, other):
        """
        Perform elementwise multiplication or scalar multiplication,
        depending in the input ``other``.
        """
        return self._genericArithmeticBinary('__mul__', other)

    def __rmul__(self, other):
        """
        Perform elementwise multiplication with this object on the right
        """
        return self._genericArithmeticBinary('__rmul__', other)

    def __imul__(self, other):
        """
        Perform in place elementwise multiplication or scalar
        multiplication, depending in the input ``other``.
        """
        return self._genericArithmeticBinary('__imul__', other)

    def __add__(self, other):
        """
        Perform addition on this object, element wise if 'other' is a
        nimble Base object, or element wise with a scalar if other is
        some kind of numeric value.
        """
        return self._genericArithmeticBinary('__add__', other)

    def __radd__(self, other):
        """
        Perform scalar addition with this object on the right
        """
        return self._genericArithmeticBinary('__radd__', other)

    def __iadd__(self, other):
        """
        Perform in-place addition on this object, element wise if
        ``other`` is a nimble Base object, or element wise with a scalar
        if ``other`` is some kind of numeric value.
        """
        return self._genericArithmeticBinary('__iadd__', other)

    def __sub__(self, other):
        """
        Subtract from this object, element wise if ``other`` is a nimble
        data object, or element wise by a scalar if ``other`` is some
        kind of numeric value.
        """
        return self._genericArithmeticBinary('__sub__', other)

    def __rsub__(self, other):
        """
        Subtract each element of this object from the given scalar.
        """
        return self._genericArithmeticBinary('__rsub__', other)

    def __isub__(self, other):
        """
        Subtract (in place) from this object, element wise if ``other``
        is a nimble Base object, or element wise with a scalar if
        ``other`` is some kind of numeric value.
        """
        return self._genericArithmeticBinary('__isub__', other)

    def __truediv__(self, other):
        """
        Perform true division using this object as the numerator,
        elementwise if ``other`` is a nimble Base object, or elementwise
        by a scalar if other is some kind of numeric value.
        """
        return self._genericArithmeticBinary('__truediv__', other)

    def __rtruediv__(self, other):
        """
        Perform element wise true division using this object as the
        denominator, and the given scalar value as the numerator.
        """
        return self._genericArithmeticBinary('__rtruediv__', other)

    def __itruediv__(self, other):
        """
        Perform true division (in place) using this object as the
        numerator, elementwise if ``other`` is a nimble Base object, or
        elementwise by a scalar if ``other`` is some kind of numeric
        value.
        """
        return self._genericArithmeticBinary('__itruediv__', other)

    def __floordiv__(self, other):
        """
        Perform floor division using this object as the numerator,
        elementwise if ``other`` is a nimble Base object, or elementwise
        by a scalar if ``other`` is some kind of numeric value.
        """
        return self._genericArithmeticBinary('__floordiv__', other)

    def __rfloordiv__(self, other):
        """
        Perform elementwise floor division using this object as the
        denominator, and the given scalar value as the numerator.

        """
        return self._genericArithmeticBinary('__rfloordiv__', other)

    def __ifloordiv__(self, other):
        """
        Perform floor division (in place) using this object as the
        numerator, elementwise if ``other`` is a nimble Base object, or
        elementwise by a scalar if ```other``` is some kind of numeric
        value.
        """
        return self._genericArithmeticBinary('__ifloordiv__', other)

    def __mod__(self, other):
        """
        Perform mod using the elements of this object as the dividends,
        elementwise if ``other`` is a nimble Base object, or elementwise
        by a scalar if other is some kind of numeric value.
        """
        return self._genericArithmeticBinary('__mod__', other)

    def __rmod__(self, other):
        """
        Perform mod using the elements of this object as the divisors,
        and the given scalar value as the dividend.
        """
        return self._genericArithmeticBinary('__rmod__', other)

    def __imod__(self, other):
        """
        Perform mod (in place) using the elements of this object as the
        dividends, elementwise if 'other' is a nimble Base object, or
        elementwise by a scalar if other is some kind of numeric value.
        """
        return self._genericArithmeticBinary('__imod__', other)

    @to2args
    def __pow__(self, other, z):
        """
        Perform exponentiation (iterated __mul__) using the elements of
        this object as the bases, elementwise if ``other`` is a nimble
        data object, or elementwise by a scalar if ``other`` is some
        kind of numeric value.
        """
        return self._genericArithmeticBinary('__pow__', other)

    def __rpow__(self, other):
        """
        Perform elementwise exponentiation (iterated __mul__) using the
        ``other`` scalar value as the bases.
        """
        return self._genericArithmeticBinary('__rpow__', other)

    def __ipow__(self, other):
        """
        Perform in-place exponentiation (iterated __mul__) using the
        elements of this object as the bases, element wise if ``other``
        is a nimble Base object, or elementwise by a scalar if ``other``
        is some kind of numeric value.
        """
        return self._genericArithmeticBinary('__ipow__', other)

    def __pos__(self):
        """
        Return this object.
        """
        ret = self.copy()
        ret._name = dataHelpers.nextDefaultObjectName()

        return ret

    def __neg__(self):
        """
        Return this object where every element has been multiplied by -1
        """
        ret = self.copy()
        ret *= -1
        ret._name = dataHelpers.nextDefaultObjectName()

        return ret

    def __abs__(self):
        """
        Perform element wise absolute value on this object
        """
        ret = self.elements.calculate(abs, useLog=False)
        if self._pointNamesCreated():
            ret.points.setNames(self.points.getNames(), useLog=False)
        else:
            ret.points.setNames(None, useLog=False)
        if self._featureNamesCreated():
            ret.features.setNames(self.features.getNames(), useLog=False)
        else:
            ret.points.setNames(None, useLog=False)

        ret._name = dataHelpers.nextDefaultObjectName()
        ret._absPath = self.absolutePath
        ret._relPath = self.relativePath
        return ret

    def _numericValidation(self, right=False):
        """
        Validate the object elements are all numeric.
        """
        try:
            self.elements.calculate(dataHelpers._checkNumeric, useLog=False)
        except ValueError:
            msg = "The object on the {0} contains non numeric data, "
            msg += "cannot do this operation"
            if right:
                msg = msg.format('right')
                raise InvalidArgumentValue(msg)
            msg = msg.format('left')
            raise ImproperObjectAction(msg)

    def _genericBinary_sizeValidation(self, opName, other):
        if self._pointCount != len(other.points):
            msg = "The number of points in each object must be equal. "
            msg += "(self=" + str(self._pointCount) + " vs other="
            msg += str(len(other.points)) + ")"
            raise InvalidArgumentValue(msg)
        if self._featureCount != len(other.features):
            msg = "The number of features in each object must be equal."
            raise InvalidArgumentValue(msg)

        if self._pointCount == 0 or self._featureCount == 0:
            msg = "Cannot do " + opName + " when points or features is empty"
            raise ImproperObjectAction(msg)

<<<<<<< HEAD
    def _genericArithmeticBinary_dataExamination(self, opName, other):
        """
        Determine if an arithmetic operation can be performed successfully
        between two objects.
        """
=======
    def _genericArithmeticBinary_validation(self, opName, other):
        otherNimble = isinstance(other, Base)
        if not otherNimble and not dataHelpers._looksNumeric(other):
            msg = "'other' must be an instance of a nimble Base object or a "
            msg += "scalar"
            raise InvalidArgumentType(msg)
        if otherNimble:
            self._genericBinary_sizeValidation(opName, other)
            self._validateEqualNames('point', 'point', opName, other)
            self._validateEqualNames('feature', 'feature', opName, other)

>>>>>>> 6fed47a1
        # Test element type self
        self._numericValidation()
        # test element type other
        if isinstance(other, Base):
            other._numericValidation(right=True)
        if opName in ['__truediv__', '__rtruediv__', '__itruediv__',
                      '__floordiv__', '__rfloordiv__', '__ifloordiv__',
                      '__mod__', '__rmod__', '__imod__',]:
            self._validateDivMod(opName, other)

        if opName in ['__pow__', '__rpow__', '__ipow__']:
            self._validatePow(opName, other)

    def _validateDivMod(self, opName, other):
        """
        Validate values in divmod operation will not lead to zero division.
        """
        if opName.startswith('__r'):
            toCheck = self
        else:
            toCheck = other

        if isinstance(toCheck, Base) and toCheck.containsZero():
            msg = "Cannot perform " + opName + " when the second argument "
            msg += "contains any zeros"
            raise ZeroDivisionError(msg)
        elif toCheck == 0:
            msg = "Cannot perform " + opName + " when the second argument "
            msg += "is zero"
            raise ZeroDivisionError(msg)

    def _validatePow(self, opName, other):
        """
        Validate values in power operation will not lead to zero division or
        complex numbers.
        """
        if opName == '__rpow__':
            left = other
            right = self
        else:
            left = self
            right = other

        def isComplex(val):
            # numpy ops may return nan when result is a complex number
            return numpy.isnan(val) or isinstance(val, complex)

        if all(isinstance(obj, Base) for obj in [left, right]):
            zipLR = zip(left.elements, right.elements)
            for l, r in zipLR:
                if l == 0 and r < 0:
                    msg = 'Zeros cannot be raised to negative exponents'
                    raise ZeroDivisionError(msg)
                if isComplex(l ** r):
                    msg = "Complex number results are not allowed"
                    raise ImproperObjectAction(msg)
        elif isinstance(left, Base):
            for elem in left.elements:
                if elem == 0 and right < 0:
                    msg = 'Zero cannot be raised to negative exponents'
                    raise ZeroDivisionError(msg)
                if isComplex(elem ** right):
                    msg = "Complex number results are not allowed"
                    raise ImproperObjectAction(msg)
        else:
            for elem in right.elements:
                if left == 0 and elem < 0:
                    msg = 'Zero cannot be raised to negative exponents'
                    raise ZeroDivisionError(msg)
                if isComplex(left ** elem):
                    msg = "Complex number results are not allowed"
                    raise ImproperObjectAction(msg)

    def _genericArithmeticBinary_validation(self, opName, other):
        otherBase = isinstance(other, Base)
        if not otherBase and not dataHelpers._looksNumeric(other):
            msg = "'other' must be an instance of a nimble Base object or a "
            msg += "scalar"
            raise InvalidArgumentType(msg)
        if otherBase:
            self._genericArithmeticBinary_sizeValidation(opName, other)
            self._validateEqualNames('point', 'point', opName, other)
            self._validateEqualNames('feature', 'feature', opName, other)

    def _genericArithmeticBinary(self, opName, other):
        if isinstance(other, Stretch):
            # __ipow__ does not work if return NotImplemented
            if opName == '__ipow__':
                return pow(self, other)
            return NotImplemented
        self._genericArithmeticBinary_validation(opName, other)
<<<<<<< HEAD
        # figure out return obj's point / feature names
        otherBase = isinstance(other, Base)
        if otherBase:
=======
        return self._genericBinaryOperations(opName, other)

    def _genericBinaryOperations(self, opName, other):
        otherNimble = isinstance(other, Base)
        # figure out return obj's point / feature names
        if otherNimble:
>>>>>>> 6fed47a1
            # everything else that uses this helper is a binary scalar op
            retPNames, retFNames = dataHelpers.mergeNonDefaultNames(self,
                                                                    other)
        else:
            retPNames = self.points._getNamesNoGeneration()
            retFNames = self.features._getNamesNoGeneration()

<<<<<<< HEAD
        # mod and floordiv operations do not raise errors for zero division
        # TODO logical operations to check for new nan and inf after operation
        if 'floordiv' in opName or 'mod' in opName:
            self._genericArithmeticBinary_dataExamination(opName, other)

        try:
            useOp = opName
            if opName.startswith('__i'):
                # inplace operations will modify the data even if op fails
                # use not inplace operation, setting to inplace occurs after
                useOp = opName[:2] + opName[3:]
            with numpy.errstate(divide='raise', invalid='raise'):
                ret = self._arithmeticBinary_implementation(useOp, other)
        except Exception:
            self._genericArithmeticBinary_dataExamination(opName, other)
            raise # backup, expect call above to raise exception
=======
        ret = self._binaryOperations_implementation(opName, other)
>>>>>>> 6fed47a1

        if opName.startswith('__i'):
            absPath, relPath = self._absPath, self._relPath
            self.referenceDataFrom(ret, useLog=False)
            self._absPath, self._relPath = absPath, relPath
            ret = self
        ret.points.setNames(retPNames, useLog=False)
        ret.features.setNames(retFNames, useLog=False)

        nameSource = 'self' if opName.startswith('__i') else None
        pathSource = 'merge' if otherBase else 'self'
        dataHelpers.binaryOpNamePathMerge(
            self, other, ret, nameSource, pathSource)
        return ret


    def _defaultBinaryOperations_implementation(self, opName, other):
        selfData = self.copy('numpyarray')
        if isinstance(other, Base):
            otherData = other.copy('numpyarray')
        else:
            otherData = other
        data = getattr(selfData, opName)(otherData)
        ret = createDataNoValidation(self.getTypeString(), data)

        return ret

    @property
    def stretch(self):
        """
        Extend along a one-dimensional axis to fit another object.

        This attribute allows arithmetic operations to occur between
        objects of different shapes (sometimes referred to as
        broadcasting). The operation will pair the point or feature in
        this object with each point or feature in the other object.
        Operations can occur with a nimble Base object or a stretched
        object which is one-dimensional along the opposite axis. Note
        the operation will always return a Base object of the same type
        as the left-hand operand.

        Examples
        --------
        Nimble Base object with a stretched point.

        >>> rawBase = [[1, 2, 3], [4, 5, 6], [0, -1, -2]]
        >>> rawPt = [1, 2, 3]
        >>> baseObj = nimble.createData('Matrix', rawBase)
        >>> pointObj = nimble.createData('List', rawPt)
        >>> baseObj * pointObj.stretch
        Matrix(
            [[1.000 4.000  9.000 ]
             [4.000 10.000 18.000]
             [0.000 -2.000 -6.000]]
            )

        Stretched feature with nimble Base object.

        >>> rawBase = [[1, 2, 3], [4, 5, 6], [0, -1, -2]]
        >>> rawFt = [[1], [2], [3]]
        >>> baseObj = nimble.createData('Matrix', rawBase)
        >>> featObj = nimble.createData('List', rawFt)
        >>> featObj.stretch + baseObj
        List(
            [[2.000 3.000 4.000]
             [6.000 7.000 8.000]
             [3.000 2.000 1.000]]
            )

        Two stretched objects.

        >>> rawPt = [[1, 2, 3]]
        >>> rawFt = [[1], [2], [3]]
        >>> pointObj = nimble.createData('Matrix', rawPt)
        >>> featObj = nimble.createData('List', rawFt)
        >>> pointObj.stretch - featObj.stretch
        Matrix(
            [[0.000  1.000  2.000]
             [-1.000 0.000  1.000]
             [-2.000 -1.000 0.000]]
            )
        >>> featObj.stretch - pointObj.stretch
        List(
            [[0.000 -1.000 -2.000]
             [1.000 0.000  -1.000]
             [2.000 1.000  0.000 ]]
            )
        """
        return Stretch(self)


    def __and__(self, other):
        return self._genericLogicalBinary('__and__', other)

    def __or__(self, other):
        return self._genericLogicalBinary('__or__', other)

    def __xor__(self, other):
        return self._genericLogicalBinary('__xor__', other)

    def __invert__(self):
        boolObj = self._logicalValidationAndConversion()
        ret = boolObj.elements.matching(lambda v: not v, useLog=False)
        ret.points.setNames(self.points._getNamesNoGeneration(), useLog=False)
        ret.features.setNames(self.features._getNamesNoGeneration(),
                              useLog=False)
        return ret


    def _genericLogicalBinary(self, opName, other):
        if not isinstance(other, Base):
            msg = 'other must be an instance of a nimble Base object'
            raise InvalidArgumentType(msg)
        self._genericBinary_sizeValidation(opName, other)
        lhsBool = self._logicalValidationAndConversion()
        rhsBool = other._logicalValidationAndConversion()
        self._validateEqualNames('point', 'point', opName, other)
        self._validateEqualNames('feature', 'feature', opName, other)

        return lhsBool._genericBinaryOperations(opName, rhsBool)

    def _logicalValidationAndConversion(self):
        if (not hasattr(self.data, 'dtype')
                or self.data.dtype not in [bool, numpy.bool_]):
            validValues = match.allValues([True, False, 0, 1])
            if not validValues(self):
                msg = 'logical operations can only be performed on data '
                msg += 'containing True, False, 0 and 1 values'
                raise ImproperObjectAction(msg)

            ret = self.elements.matching(lambda v: bool(v), useLog=False)
            ret.points.setNames(self.points._getNamesNoGeneration(),
                                useLog=False)
            ret.features.setNames(self.features._getNamesNoGeneration(),
                                  useLog=False)
            return ret

        return self

    ############################
    ############################
    ###   Helper functions   ###
    ############################
    ############################

    def _arrangeFinalTable(self, pnames, pnamesWidth, dataTable, dataWidths,
                           fnames, pnameSep):

        if fnames is not None:
            fnamesWidth = list(map(len, fnames))
        else:
            fnamesWidth = []

        # We make extensive use of list addition in this helper in order
        # to prepend single values onto lists.

        # glue point names onto the left of the data
        if pnames is not None:
            for i in range(len(dataTable)):
                dataTable[i] = [pnames[i], pnameSep] + dataTable[i]
            dataWidths = [pnamesWidth, len(pnameSep)] + dataWidths

        # glue feature names onto the top of the data
        if fnames is not None:
            # adjust with the empty space in the upper left corner, if needed
            if pnames is not None:
                fnames = ["", ""] + fnames
                fnamesWidth = [0, 0] + fnamesWidth

            # make gap row:
            gapRow = [""] * len(fnames)

            dataTable = [fnames, gapRow] + dataTable
            # finalize widths by taking the largest of the two possibilities
            for i in range(len(fnames)):
                nameWidth = fnamesWidth[i]
                valWidth = dataWidths[i]
                dataWidths[i] = max(nameWidth, valWidth)

        return dataTable, dataWidths

    def _arrangePointNames(self, maxRows, nameLength, rowHolder, nameHold):
        """
        Prepare point names for string output. Grab only those names
        that fit according to the given row limitation, process them for
        length, omit them if they are default. Returns a list of
        prepared names, and a int bounding the length of each name
        representation.
        """
        names = []
        pnamesWidth = 0
        nameCutIndex = nameLength - len(nameHold)
        (tRowIDs, bRowIDs) = dataHelpers.indicesSplit(maxRows,
                                                      self._pointCount)

        # we pull indices from two lists: tRowIDs and bRowIDs
        for sourceIndex in range(2):
            source = list([tRowIDs, bRowIDs])[sourceIndex]

            # add in the rowHolder, if needed
            if (sourceIndex == 1
                    and len(bRowIDs) + len(tRowIDs) < self._pointCount):
                names.append(rowHolder)

            for i in source:
                pname = self.points.getName(i)
                # omit default valued names
                if pname[:DEFAULT_PREFIX_LENGTH] == DEFAULT_PREFIX:
                    pname = ""

                # truncate names which extend past the given length
                if len(pname) > nameLength:
                    pname = pname[:nameCutIndex] + nameHold

                names.append(pname)

                # keep track of bound.
                if len(pname) > pnamesWidth:
                    pnamesWidth = len(pname)

        return names, pnamesWidth

    def _arrangeDataWithLimits(self, maxWidth, maxHeight, includeFNames=False,
                               sigDigits=3, maxStrLength=19, colSep=' ',
                               colHold='--', rowHold='|', strHold='...'):
        """
        Arrange the data in this object into a table structure, while
        respecting the given boundaries. If there is more data than
        what fits within the limitations, then omit points or features
        from the middle portions of the data.

        Returns three values. The first is list of list of strings representing
        the data values we have space for. The length of the outer list
        is less than or equal to maxHeight. The length of the inner lists
        will all be the same, a length we will designate as n. The sum of
        the individual strings in each inner list will be less than or
        equal to maxWidth - ((n-1) * len(colSep)). The second returned
        value will be a list, where the ith value is of the maximum width taken
        up by the strings or feature name in the ith column of the data. The
        third returned value is a list of feature names matching the columns
        represented in the first return value.
        """
        if self._pointCount == 0 or self._featureCount == 0:
            fNames = None
            if includeFNames:
                fNames = []
            return [[]], [], fNames

        if maxHeight < 2 and maxHeight != self._pointCount:
            msg = "If the number of points in this object is two or greater, "
            msg += "then we require that the input argument maxHeight also "
            msg += "be greater than or equal to two."
            raise InvalidArgumentValue(msg)

        cHoldWidth = len(colHold)
        cHoldTotal = len(colSep) + cHoldWidth
        nameCutIndex = maxStrLength - len(strHold)

        #setup a bundle of default values
        if maxHeight is None:
            maxHeight = self._pointCount
        if maxWidth is None:
            maxWidth = float('inf')

        maxRows = min(maxHeight, self._pointCount)
        maxDataRows = maxRows

        (tRowIDs, bRowIDs) = dataHelpers.indicesSplit(maxDataRows,
                                                      self._pointCount)
        combinedRowIDs = tRowIDs + bRowIDs
        if len(combinedRowIDs) < self._pointCount:
            rowHolderIndex = len(tRowIDs)
        else:
            rowHolderIndex = sys.maxsize

        lTable, rTable = [], []
        lColWidths, rColWidths = [], []
        lFNames, rFNames = [], []
        # total width will always include the column placeholder column,
        # until it is shown that it isn't needed
        totalWidth = cHoldTotal

        # going to add indices from the beginning and end of the data until
        # we've used up our available space, or we've gone through all of
        # the columns. currIndex makes use of negative indices, which is
        # why the end condition makes use of an exact stop value, which
        # varies between positive and negative depending on the number of
        # features
        endIndex = self._featureCount // 2
        if self._featureCount % 2 == 1:
            endIndex *= -1
            endIndex -= 1
        currIndex = 0
        numAdded = 0

        while totalWidth < maxWidth and currIndex != endIndex:
            currTable = lTable if currIndex >= 0 else rTable
            currCol = []
            currWidth = 0
            if includeFNames:
                currFName = self.features.getName(currIndex)
                fNameLen = len(currFName)
                if fNameLen > maxStrLength:
                    currFName = currFName[:nameCutIndex] + strHold
                    fNameLen = maxStrLength
                currWidth = fNameLen

            # check all values in this column (in the accepted rows)
            for i in range(len(combinedRowIDs)):
                rID = combinedRowIDs[i]
                val = self[rID, currIndex]
                valFormed = formatIfNeeded(val, sigDigits)
                if len(valFormed) <= maxStrLength:
                    valLimited = valFormed
                else:
                    valLimited = valFormed[:nameCutIndex] + strHold
                valLen = len(valLimited)
                if valLen > currWidth:
                    currWidth = valLen

                # If these are equal, it is time to add the holders
                if i == rowHolderIndex:
                    currCol.append(rowHold)

                currCol.append(valLimited)

            totalWidth += currWidth
            # only add this column if it won't put us over the limit
            if totalWidth <= maxWidth:
                numAdded += 1
                for i in range(len(currCol)):
                    if len(currTable) != len(currCol):
                        currTable.append([currCol[i]])
                    else:
                        currTable[i].append(currCol[i])
                # the width value goes in different lists depending on index
                if currIndex < 0:
                    if includeFNames:
                        rFNames.append(currFName)
                    currIndex = abs(currIndex)
                    rColWidths.append(currWidth)
                else:
                    if includeFNames:
                        lFNames.append(currFName)
                    currIndex = (-1 * currIndex) - 1
                    lColWidths.append(currWidth)

            # ignore column separator if the next column is the last
            if numAdded == (self._featureCount - 1):
                totalWidth -= cHoldTotal
            totalWidth += len(colSep)

        # combine the tables. Have to reverse rTable because entries were
        # appended in a right to left order
        rColWidths.reverse()
        rFNames.reverse()
        fNames = lFNames + rFNames
        if numAdded == self._featureCount:
            lColWidths += rColWidths
        else:
            lColWidths += [cHoldWidth] + rColWidths
            if includeFNames:
                fNames = lFNames + [colHold] + rFNames
        # return None if fNames is [] (includeFNames=False)
        fNames = fNames if fNames else None
        for rowIndex in range(len(lTable)):
            if len(rTable) > 0:
                rTable[rowIndex].reverse()
                toAdd = rTable[rowIndex]
            else:
                toAdd = []

            if numAdded == self._featureCount:
                lTable[rowIndex] += toAdd
            else:
                lTable[rowIndex] += [colHold] + toAdd

        return lTable, lColWidths, fNames

    def _defaultNamesGeneration_NamesSetOperations(self, other, axis):
        """
        TODO: Find a shorter descriptive name.
        TODO: Should we place this function in dataHelpers.py?
        """
        if axis == 'point':
            if self.pointNames is None:
                self.points._setAllDefault()
            if other.pointNames is None:
                other.points._setAllDefault()
        elif axis == 'feature':
            if self.featureNames is None:
                self.features._setAllDefault()
            if other.featureNames is None:
                other.features._setAllDefault()
        else:
            raise InvalidArgumentValue("invalid axis")

    def _pointNameDifference(self, other):
        """
        Returns a set containing those pointNames in this object that
        are not also in the input object.
        """
        if other is None:
            raise InvalidArgumentType("The other object cannot be None")
        if not isinstance(other, Base):
            msg = "Must provide another representation type to determine "
            msg += "pointName difference"
            raise InvalidArgumentType(msg)

        self._defaultNamesGeneration_NamesSetOperations(other, 'point')

        return six.viewkeys(self.pointNames) - six.viewkeys(other.pointNames)

    def _featureNameDifference(self, other):
        """
        Returns a set containing those featureNames in this object that
        are not also in the input object.
        """
        if other is None:
            raise InvalidArgumentType("The other object cannot be None")
        if not isinstance(other, Base):
            msg = "Must provide another representation type to determine "
            msg += "featureName difference"
            raise InvalidArgumentType(msg)

        self._defaultNamesGeneration_NamesSetOperations(other, 'feature')

        return (six.viewkeys(self.featureNames)
                - six.viewkeys(other.featureNames))

    def _pointNameIntersection(self, other):
        """
        Returns a set containing only those pointNames that are shared
        by this object and the input object.
        """
        if other is None:
            raise InvalidArgumentType("The other object cannot be None")
        if not isinstance(other, Base):
            msg = "Must provide another representation type to determine "
            msg += "pointName intersection"
            raise InvalidArgumentType(msg)

        self._defaultNamesGeneration_NamesSetOperations(other, 'point')

        return six.viewkeys(self.pointNames) & six.viewkeys(other.pointNames)

    def _featureNameIntersection(self, other):
        """
        Returns a set containing only those featureNames that are shared
        by this object and the input object.
        """
        if other is None:
            raise InvalidArgumentType("The other object cannot be None")
        if not isinstance(other, Base):
            msg = "Must provide another representation type to determine "
            msg += "featureName intersection"
            raise InvalidArgumentType(msg)

        self._defaultNamesGeneration_NamesSetOperations(other, 'feature')

        return (six.viewkeys(self.featureNames)
                & six.viewkeys(other.featureNames))

    def _pointNameSymmetricDifference(self, other):
        """
        Returns a set containing only those pointNames not shared
        between this object and the input object.
        """
        if other is None:
            raise InvalidArgumentType("The other object cannot be None")
        if not isinstance(other, Base):
            msg = "Must provide another representation type to determine "
            msg += "pointName difference"
            raise InvalidArgumentType(msg)

        self._defaultNamesGeneration_NamesSetOperations(other, 'point')

        return six.viewkeys(self.pointNames) ^ six.viewkeys(other.pointNames)

    def _featureNameSymmetricDifference(self, other):
        """
        Returns a set containing only those featureNames not shared
        between this object and the input object.
        """
        if other is None:
            raise InvalidArgumentType("The other object cannot be None")
        if not isinstance(other, Base):
            msg = "Must provide another representation type to determine "
            msg += "featureName difference"
            raise InvalidArgumentType(msg)

        self._defaultNamesGeneration_NamesSetOperations(other, 'feature')

        return (six.viewkeys(self.featureNames)
                ^ six.viewkeys(other.featureNames))

    def _pointNameUnion(self, other):
        """
        Returns a set containing all pointNames in either this object or
        the input object.
        """
        if other is None:
            raise InvalidArgumentType("The other object cannot be None")
        if not isinstance(other, Base):
            msg = "Must provide another representation type to determine "
            msg += "pointNames union"
            raise InvalidArgumentType(msg)

        self._defaultNamesGeneration_NamesSetOperations(other, 'point')

        return six.viewkeys(self.pointNames) | six.viewkeys(other.pointNames)

    def _featureNameUnion(self, other):
        """
        Returns a set containing all featureNames in either this object
        or the input object.
        """
        if other is None:
            raise InvalidArgumentType("The other object cannot be None")
        if not isinstance(other, Base):
            msg = "Must provide another representation type to determine "
            msg += "featureName union"
            raise InvalidArgumentType(msg)

        self._defaultNamesGeneration_NamesSetOperations(other, 'feature')

        return (six.viewkeys(self.featureNames)
                | six.viewkeys(other.featureNames))

    def _equalPointNames(self, other):
        if other is None or not isinstance(other, Base):
            return False
        return self._equalNames(self.points._getNamesNoGeneration(),
                                other.points._getNamesNoGeneration())

    def _equalFeatureNames(self, other):
        if other is None or not isinstance(other, Base):
            return False
        return (self._equalNames(self.features._getNamesNoGeneration(),
                                 other.features._getNamesNoGeneration()))

    def _equalNames(self, selfNames, otherNames):
        """
        Private function to determine equality of either pointNames of
        featureNames. It ignores equality of default values, considering
        only whether non default names consistent (position by position)
        and uniquely positioned (if a non default name is present in
        both, then it is in the same position in both).
        """
        if selfNames is None and otherNames is None:
            return True
        if (selfNames is None
                and all(n.startswith(DEFAULT_PREFIX) for n in otherNames)):
            return True
        if (otherNames is None
                and all(n.startswith(DEFAULT_PREFIX) for n in selfNames)):
            return True
        if selfNames is None or otherNames is None:
            return False
        if len(selfNames) != len(otherNames):
            return False

        unequalNames = self._unequalNames(selfNames, otherNames)
        return unequalNames == {}

    def _validateEqualNames(self, leftAxis, rightAxis, callSym, other):

        def _validateEqualNames_implementation():
            if leftAxis == 'point':
                lnames = self.points._getNamesNoGeneration()
            else:
                lnames = self.features._getNamesNoGeneration()
            if rightAxis == 'point':
                rnames = other.points._getNamesNoGeneration()
            else:
                rnames = other.features._getNamesNoGeneration()
            if lnames is None or rnames is None:
                return
            inconsistencies = self._inconsistentNames(lnames, rnames)

            if inconsistencies != {}:
                table = [['left', 'ID', 'right']]
                for i in sorted(inconsistencies.keys()):
                    lname = '"' + lnames[i] + '"'
                    rname = '"' + rnames[i] + '"'
                    table.append([lname, str(i), rname])

                msg = leftAxis + " to " + rightAxis + " name inconsistencies "
                msg += "when calling left." + callSym + "(right) \n"
                msg += nimble.logger.tableString.tableString(table)
                print(msg, file=sys.stderr)
                raise InvalidArgumentValue(msg)

        if leftAxis == 'point' and rightAxis == 'point':
            if self._pointNamesCreated() or other._pointNamesCreated():
                _validateEqualNames_implementation()
        elif leftAxis == 'feature' and rightAxis == 'feature':
            if self._featureNamesCreated() or other._featureNamesCreated():
                _validateEqualNames_implementation()
        elif leftAxis == 'point' and rightAxis == 'feature':
            if self._pointNamesCreated() or other._featureNamesCreated():
                _validateEqualNames_implementation()
        elif leftAxis == 'feature' and rightAxis == 'point':
            if self._featureNamesCreated() or other._pointNamesCreated():
                _validateEqualNames_implementation()

    def _inconsistentNames(self, selfNames, otherNames):
        """Private function to find and return all name inconsistencies
        between the given two sets. It ignores equality of default
        values, considering only whether non default names consistent
        (position by position) and uniquely positioned (if a non default
        name is present in both, then it is in the same position in
        both). The return value is a dict between integer IDs and the
        pair of offending names at that position in both objects.

        Assumptions: the size of the two name sets is equal.
        """
        inconsistencies = {}

        def checkFromLeftKeys(ret, leftNames, rightNames):
            for index in range(len(leftNames)):
                lname = leftNames[index]
                rname = rightNames[index]
                if lname[:DEFAULT_PREFIX_LENGTH] != DEFAULT_PREFIX:
                    if rname[:DEFAULT_PREFIX_LENGTH] != DEFAULT_PREFIX:
                        if lname != rname:
                            ret[index] = (lname, rname)
                    else:
                        # if a name in one is mirrored by a default name,
                        # then it must not appear in any other index;
                        # and therefore, must not appear at all.
                        if rightNames.count(lname) > 0:
                            ret[index] = (lname, rname)
                            ret[rightNames.index(lname)] = (lname, rname)


        # check both name directions
        checkFromLeftKeys(inconsistencies, selfNames, otherNames)
        checkFromLeftKeys(inconsistencies, otherNames, selfNames)

        return inconsistencies

    def _unequalNames(self, selfNames, otherNames):
        """Private function to find and return all name inconsistencies
        between the given two sets. It ignores equality of default
        values, considering only whether non default names consistent
        (position by position) and uniquely positioned (if a non default
        name is present in both, then it is in the same position in
        both). The return value is a dict between integer IDs and the
        pair of offending names at that position in both objects.

        Assumptions: the size of the two name sets is equal.
        """
        inconsistencies = {}

        def checkFromLeftKeys(ret, leftNames, rightNames):
            for index in range(len(leftNames)):
                lname = leftNames[index]
                rname = rightNames[index]
                if lname[:DEFAULT_PREFIX_LENGTH] != DEFAULT_PREFIX:
                    if rname[:DEFAULT_PREFIX_LENGTH] != DEFAULT_PREFIX:
                        if lname != rname:
                            ret[index] = (lname, rname)
                    else:
                        ret[index] = (lname, rname)

        # check both name directions
        checkFromLeftKeys(inconsistencies, selfNames, otherNames)
        checkFromLeftKeys(inconsistencies, otherNames, selfNames)

        return inconsistencies

    def _getAxis(self, axis):
        if axis == 'point':
            return self.points
        else:
            return self.features

    def _validateAxis(self, axis):
        if axis != 'point' and axis != 'feature':
            msg = 'axis parameter may only be "point" or "feature"'
            raise InvalidArgumentValue(msg)

    def _incrementDefaultIfNeeded(self, name, axis):
        self._validateAxis(axis)
        if name[:DEFAULT_PREFIX_LENGTH] == DEFAULT_PREFIX:
            intString = name[DEFAULT_PREFIX_LENGTH:]
            try:
                nameNum = int(intString)
            # Case: default prefix with non-integer suffix. This cannot
            # cause a future integer suffix naming collision, so we
            # return without making any chagnes.
            except ValueError:
                return
            if axis == 'point':
                if nameNum >= self._nextDefaultValuePoint:
                    self._nextDefaultValuePoint = nameNum + 1
            else:
                if nameNum >= self._nextDefaultValueFeature:
                    self._nextDefaultValueFeature = nameNum + 1

    def _validateMatPlotLibImport(self, error, name):
        if error is not None:
            msg = "The module matplotlib is required to be installed "
            msg += "in order to call the " + name + "() method. "
            msg += "However, when trying to import, an ImportError with "
            msg += "the following message was raised: '"
            msg += str(error) + "'"

            raise ImportError(msg)

    def _validateRangeOrder(self, startName, startVal, endName, endVal):
        """
        Validate a range where both values are inclusive.
        """
        if startVal > endVal:
            msg = "When specifying a range, the arguments were resolved to "
            msg += "having the values " + startName
            msg += "=" + str(startVal) + " and " + endName + "=" + str(endVal)
            msg += ", yet the starting value is not allowed to be greater "
            msg += "than the ending value (" + str(startVal) + ">"
            msg += str(endVal) + ")"

            raise InvalidArgumentValueCombination(msg)

    ####################
    # Abstract Methods #
    ####################

    @abstractmethod
    def _isIdentical_implementation(self, other):
        pass

    @abstractmethod
    def _writeFile_implementation(self, outPath, fileFormat, includePointNames,
                                  includeFeatureNames):
        pass

    @abstractmethod
    def _getTypeString_implementation(self):
        pass

    @abstractmethod
    def _getitem_implementation(self, x, y):
        pass

    @abstractmethod
    def _view_implementation(self, pointStart, pointEnd, featureStart,
                             featureEnd):
        pass

    @abstractmethod
    def _validate_implementation(self, level):
        pass

    @abstractmethod
    def _containsZero_implementation(self):
        pass

    @abstractmethod
    def _transpose_implementation(self):
        pass

    @abstractmethod
    def _referenceDataFrom_implementation(self, other):
        pass

    @abstractmethod
    def _copy_implementation(self, to):
        pass

    @abstractmethod
    def _fillWith_implementation(self, values, pointStart, featureStart,
                                 pointEnd, featureEnd):
        pass

    @abstractmethod
    def _flattenToOnePoint_implementation(self):
        pass

    @abstractmethod
    def _flattenToOneFeature_implementation(self):
        pass

    @abstractmethod
    def _unflattenFromOnePoint_implementation(self, numPoints):
        pass

    @abstractmethod
    def _unflattenFromOneFeature_implementation(self, numFeatures):
        pass

    @abstractmethod
    def _merge_implementation(self, other, point, feature, onFeature,
                              matchingFtIdx):
        pass

    @abstractmethod
    def _mul__implementation(self, other):
        pass

class BasePoints(Axis, Points):
    """
    Access for point-based methods.
    """
    pass

class BaseFeatures(Axis, Features):
    """
    Access for feature-based methods.
    """
    pass

class BaseElements(Elements):
    """
    Access for element-based methods.
    """
    pass

def cmp(x, y):
    """
    Comparison function.
    """
    if x < y:
        return -1
    elif x > y:
        return 1
    else:
        return 0<|MERGE_RESOLUTION|>--- conflicted
+++ resolved
@@ -3627,20 +3627,20 @@
         Perform elementwise multiplication or scalar multiplication,
         depending in the input ``other``.
         """
-        return self._genericArithmeticBinary('__mul__', other)
+        return self._genericBinaryOperations('__mul__', other)
 
     def __rmul__(self, other):
         """
         Perform elementwise multiplication with this object on the right
         """
-        return self._genericArithmeticBinary('__rmul__', other)
+        return self._genericBinaryOperations('__rmul__', other)
 
     def __imul__(self, other):
         """
         Perform in place elementwise multiplication or scalar
         multiplication, depending in the input ``other``.
         """
-        return self._genericArithmeticBinary('__imul__', other)
+        return self._genericBinaryOperations('__imul__', other)
 
     def __add__(self, other):
         """
@@ -3648,13 +3648,13 @@
         nimble Base object, or element wise with a scalar if other is
         some kind of numeric value.
         """
-        return self._genericArithmeticBinary('__add__', other)
+        return self._genericBinaryOperations('__add__', other)
 
     def __radd__(self, other):
         """
         Perform scalar addition with this object on the right
         """
-        return self._genericArithmeticBinary('__radd__', other)
+        return self._genericBinaryOperations('__radd__', other)
 
     def __iadd__(self, other):
         """
@@ -3662,7 +3662,7 @@
         ``other`` is a nimble Base object, or element wise with a scalar
         if ``other`` is some kind of numeric value.
         """
-        return self._genericArithmeticBinary('__iadd__', other)
+        return self._genericBinaryOperations('__iadd__', other)
 
     def __sub__(self, other):
         """
@@ -3670,13 +3670,13 @@
         data object, or element wise by a scalar if ``other`` is some
         kind of numeric value.
         """
-        return self._genericArithmeticBinary('__sub__', other)
+        return self._genericBinaryOperations('__sub__', other)
 
     def __rsub__(self, other):
         """
         Subtract each element of this object from the given scalar.
         """
-        return self._genericArithmeticBinary('__rsub__', other)
+        return self._genericBinaryOperations('__rsub__', other)
 
     def __isub__(self, other):
         """
@@ -3684,7 +3684,7 @@
         is a nimble Base object, or element wise with a scalar if
         ``other`` is some kind of numeric value.
         """
-        return self._genericArithmeticBinary('__isub__', other)
+        return self._genericBinaryOperations('__isub__', other)
 
     def __truediv__(self, other):
         """
@@ -3692,14 +3692,14 @@
         elementwise if ``other`` is a nimble Base object, or elementwise
         by a scalar if other is some kind of numeric value.
         """
-        return self._genericArithmeticBinary('__truediv__', other)
+        return self._genericBinaryOperations('__truediv__', other)
 
     def __rtruediv__(self, other):
         """
         Perform element wise true division using this object as the
         denominator, and the given scalar value as the numerator.
         """
-        return self._genericArithmeticBinary('__rtruediv__', other)
+        return self._genericBinaryOperations('__rtruediv__', other)
 
     def __itruediv__(self, other):
         """
@@ -3708,7 +3708,7 @@
         elementwise by a scalar if ``other`` is some kind of numeric
         value.
         """
-        return self._genericArithmeticBinary('__itruediv__', other)
+        return self._genericBinaryOperations('__itruediv__', other)
 
     def __floordiv__(self, other):
         """
@@ -3716,7 +3716,7 @@
         elementwise if ``other`` is a nimble Base object, or elementwise
         by a scalar if ``other`` is some kind of numeric value.
         """
-        return self._genericArithmeticBinary('__floordiv__', other)
+        return self._genericBinaryOperations('__floordiv__', other)
 
     def __rfloordiv__(self, other):
         """
@@ -3724,7 +3724,7 @@
         denominator, and the given scalar value as the numerator.
 
         """
-        return self._genericArithmeticBinary('__rfloordiv__', other)
+        return self._genericBinaryOperations('__rfloordiv__', other)
 
     def __ifloordiv__(self, other):
         """
@@ -3733,7 +3733,7 @@
         elementwise by a scalar if ```other``` is some kind of numeric
         value.
         """
-        return self._genericArithmeticBinary('__ifloordiv__', other)
+        return self._genericBinaryOperations('__ifloordiv__', other)
 
     def __mod__(self, other):
         """
@@ -3741,14 +3741,14 @@
         elementwise if ``other`` is a nimble Base object, or elementwise
         by a scalar if other is some kind of numeric value.
         """
-        return self._genericArithmeticBinary('__mod__', other)
+        return self._genericBinaryOperations('__mod__', other)
 
     def __rmod__(self, other):
         """
         Perform mod using the elements of this object as the divisors,
         and the given scalar value as the dividend.
         """
-        return self._genericArithmeticBinary('__rmod__', other)
+        return self._genericBinaryOperations('__rmod__', other)
 
     def __imod__(self, other):
         """
@@ -3756,7 +3756,7 @@
         dividends, elementwise if 'other' is a nimble Base object, or
         elementwise by a scalar if other is some kind of numeric value.
         """
-        return self._genericArithmeticBinary('__imod__', other)
+        return self._genericBinaryOperations('__imod__', other)
 
     @to2args
     def __pow__(self, other, z):
@@ -3766,14 +3766,14 @@
         data object, or elementwise by a scalar if ``other`` is some
         kind of numeric value.
         """
-        return self._genericArithmeticBinary('__pow__', other)
+        return self._genericBinaryOperations('__pow__', other)
 
     def __rpow__(self, other):
         """
         Perform elementwise exponentiation (iterated __mul__) using the
         ``other`` scalar value as the bases.
         """
-        return self._genericArithmeticBinary('__rpow__', other)
+        return self._genericBinaryOperations('__rpow__', other)
 
     def __ipow__(self, other):
         """
@@ -3782,7 +3782,7 @@
         is a nimble Base object, or elementwise by a scalar if ``other``
         is some kind of numeric value.
         """
-        return self._genericArithmeticBinary('__ipow__', other)
+        return self._genericBinaryOperations('__ipow__', other)
 
     def __pos__(self):
         """
@@ -3851,25 +3851,11 @@
             msg = "Cannot do " + opName + " when points or features is empty"
             raise ImproperObjectAction(msg)
 
-<<<<<<< HEAD
-    def _genericArithmeticBinary_dataExamination(self, opName, other):
+    def _genericBinary_dataExamination(self, opName, other):
         """
         Determine if an arithmetic operation can be performed successfully
         between two objects.
         """
-=======
-    def _genericArithmeticBinary_validation(self, opName, other):
-        otherNimble = isinstance(other, Base)
-        if not otherNimble and not dataHelpers._looksNumeric(other):
-            msg = "'other' must be an instance of a nimble Base object or a "
-            msg += "scalar"
-            raise InvalidArgumentType(msg)
-        if otherNimble:
-            self._genericBinary_sizeValidation(opName, other)
-            self._validateEqualNames('point', 'point', opName, other)
-            self._validateEqualNames('feature', 'feature', opName, other)
-
->>>>>>> 6fed47a1
         # Test element type self
         self._numericValidation()
         # test element type other
@@ -3943,36 +3929,27 @@
                     msg = "Complex number results are not allowed"
                     raise ImproperObjectAction(msg)
 
-    def _genericArithmeticBinary_validation(self, opName, other):
+    def _genericBinary_validation(self, opName, other):
         otherBase = isinstance(other, Base)
         if not otherBase and not dataHelpers._looksNumeric(other):
             msg = "'other' must be an instance of a nimble Base object or a "
             msg += "scalar"
             raise InvalidArgumentType(msg)
         if otherBase:
-            self._genericArithmeticBinary_sizeValidation(opName, other)
+            self._genericBinary_sizeValidation(opName, other)
             self._validateEqualNames('point', 'point', opName, other)
             self._validateEqualNames('feature', 'feature', opName, other)
 
-    def _genericArithmeticBinary(self, opName, other):
+    def _genericBinaryOperations(self, opName, other):
         if isinstance(other, Stretch):
             # __ipow__ does not work if return NotImplemented
             if opName == '__ipow__':
                 return pow(self, other)
             return NotImplemented
-        self._genericArithmeticBinary_validation(opName, other)
-<<<<<<< HEAD
+        self._genericBinary_validation(opName, other)
         # figure out return obj's point / feature names
         otherBase = isinstance(other, Base)
         if otherBase:
-=======
-        return self._genericBinaryOperations(opName, other)
-
-    def _genericBinaryOperations(self, opName, other):
-        otherNimble = isinstance(other, Base)
-        # figure out return obj's point / feature names
-        if otherNimble:
->>>>>>> 6fed47a1
             # everything else that uses this helper is a binary scalar op
             retPNames, retFNames = dataHelpers.mergeNonDefaultNames(self,
                                                                     other)
@@ -3980,11 +3957,10 @@
             retPNames = self.points._getNamesNoGeneration()
             retFNames = self.features._getNamesNoGeneration()
 
-<<<<<<< HEAD
         # mod and floordiv operations do not raise errors for zero division
         # TODO logical operations to check for new nan and inf after operation
         if 'floordiv' in opName or 'mod' in opName:
-            self._genericArithmeticBinary_dataExamination(opName, other)
+            self._genericBinary_dataExamination(opName, other)
 
         try:
             useOp = opName
@@ -3993,13 +3969,10 @@
                 # use not inplace operation, setting to inplace occurs after
                 useOp = opName[:2] + opName[3:]
             with numpy.errstate(divide='raise', invalid='raise'):
-                ret = self._arithmeticBinary_implementation(useOp, other)
+                ret = self._binaryOperations_implementation(useOp, other)
         except Exception:
-            self._genericArithmeticBinary_dataExamination(opName, other)
+            self._genericBinary_dataExamination(opName, other)
             raise # backup, expect call above to raise exception
-=======
-        ret = self._binaryOperations_implementation(opName, other)
->>>>>>> 6fed47a1
 
         if opName.startswith('__i'):
             absPath, relPath = self._absPath, self._relPath
