--- conflicted
+++ resolved
@@ -4017,14 +4017,6 @@
             retPNames = self.points._getNamesNoGeneration()
             retFNames = self.features._getNamesNoGeneration()
 
-<<<<<<< HEAD
-        # mod and floordiv operations do not raise errors for zero division
-        # TODO logical operations to check for new nan and inf after operation
-        if 'floordiv' in opName or 'mod' in opName or 'mul' in opName:
-            self._genericBinary_dataExamination(opName, other)
-
-=======
->>>>>>> 375dd7f3
         try:
             useOp = opName
             if opName.startswith('__i'):
