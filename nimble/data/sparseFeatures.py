--- conflicted
+++ resolved
@@ -89,17 +89,10 @@
             tmpCol = numpy.concatenate((tmpCol, newCols))
 
         tmpData = numpy.array(tmpData, dtype=numpy.object_)
-<<<<<<< HEAD
-        shape = (len(self._source.points), numRetFeatures)
-        self._source.data = scipy.sparse.coo_matrix(
-            (tmpData, (tmpRow, tmpCol)), shape=shape)
-        self._source._sorted = None
-=======
         shape = (len(self._base.points), numRetFeatures)
-        self._base.data = coo_matrix((tmpData, (tmpRow, tmpCol)),
-                                       shape=shape)
+        self._base.data = scipy.sparse.coo_matrix((tmpData, (tmpRow, tmpCol)),
+                                                  shape=shape)
         self._base._sorted = None
->>>>>>> 3e1cd841
 
 class SparseFeaturesView(FeaturesView, AxisView, SparseFeatures):
     """
