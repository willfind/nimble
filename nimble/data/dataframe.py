"""
Class extending Base, using a pandas DataFrame to store data.
"""

import itertools

import numpy

import nimble
from nimble.exceptions import InvalidArgumentType, InvalidArgumentValue
from nimble.exceptions import PackageException
from nimble.utility import inheritDocstringsFactory, numpy2DArray, is2DArray
from nimble.utility import scipy, pd
from .base import Base
from .base_view import BaseView
from .dataframePoints import DataFramePoints, DataFramePointsView
from .dataframeFeatures import DataFrameFeatures, DataFrameFeaturesView
from .dataHelpers import allDataIdentical
from .dataHelpers import DEFAULT_PREFIX
from .dataHelpers import createDataNoValidation
from .dataHelpers import denseCountUnique
from .dataHelpers import NimbleElementIterator

@inheritDocstringsFactory(Base)
class DataFrame(Base):
    """
    Class providing implementations of data manipulation operations on
    data stored in a pandas DataFrame.

    Parameters
    ----------
    data : object
        pandas DataFrame or two-dimensional numpy array.
    reuseData : bool
        Only used when data is a pandas DataFrame.
    kwds
        Included due to best practices so args may automatically be
        passed further up into the hierarchy if needed.
    """

    def __init__(self, data, reuseData=False, **kwds):
        if not pd.nimbleAccessible():
            msg = 'To use class DataFrame, pandas must be installed.'
            raise PackageException(msg)

        if not isinstance(data, pd.DataFrame) and not is2DArray(data):
            msg = "the input data can only be a pandas DataFrame or a two-"
            msg += "dimensional numpy array."
            raise InvalidArgumentType(msg)

        if isinstance(data, pd.DataFrame):
            if reuseData:
                self.data = data
            else:
                self.data = data.copy()
        else:
            self.data = pd.DataFrame(data, copy=True)

        shape = kwds.get('shape', None)
        if shape is None:
            kwds['shape'] = self.data.shape
        super(DataFrame, self).__init__(**kwds)

    def _getPoints(self):
        return DataFramePoints(self)

    def _getFeatures(self):
        return DataFrameFeatures(self)

    def _transform_implementation(self, toTransform, points, features):
        IDs = itertools.product(range(len(self.points)),
                                range(len(self.features)))
        for i, j in IDs:
            currVal = self.data.values[i, j]

            if points is not None and i not in points:
                continue
            if features is not None and j not in features:
                continue

            if toTransform.oneArg:
                currRet = toTransform(currVal)
            else:
                currRet = toTransform(currVal, i, j)

            self.data.iloc[i, j] = currRet

    def _calculate_implementation(self, function, points, features,
                                  preserveZeros, outputType):
        return self._calculate_genericVectorized(
            function, points, features, outputType)

    def _countUnique_implementation(self, points, features):
        return denseCountUnique(self, points, features)

    def _transpose_implementation(self):
        """
        Function to transpose the data, ie invert the feature and point
        indices of the data.

        This is not an in place operation, a new pandas DataFrame is
        constructed.
        """
        self.data = self.data.T

    def _getTypeString_implementation(self):
        return 'DataFrame'

    def _isIdentical_implementation(self, other):
        if not isinstance(other, DataFrame):
            return False

        return allDataIdentical(self.data.values, other.data.values)

    def _writeFileCSV_implementation(self, outPath, includePointNames,
                                     includeFeatureNames):
        """
        Function to write the data in this object to a CSV file at the
        designated path.
        """
        with open(outPath, 'w') as outFile:
            if includeFeatureNames:
                self.data.columns = self.features.getNames()
                if includePointNames:
                    outFile.write('pointNames')

            if includePointNames:
                self.data.index = self.points.getNames()

        self.data.to_csv(outPath, mode='a', index=includePointNames,
                         header=includeFeatureNames)

        if includePointNames:
            self.data.index = pd.RangeIndex(len(self.data.index))
        if includeFeatureNames:
            self.data.columns = pd.RangeIndex(len(self.data.columns))

    def _writeFileMTX_implementation(self, outPath, includePointNames,
                                     includeFeatureNames):
        """
        Function to write the data in this object to a matrix market
        file at the designated path.
        """
        if not scipy.nimbleAccessible():
            msg = "scipy is not available"
            raise PackageException(msg)

        from scipy.io import mmwrite

        comment = '#'
        if includePointNames:
            comment += ','.join(self.points.getNames())
        if includeFeatureNames:
            comment += '\n#' + ','.join(self.features.getNames())
        mmwrite(outPath, self.data.astype(numpy.float), comment=comment)

    def _referenceDataFrom_implementation(self, other):
        if not isinstance(other, DataFrame):
            msg = "Other must be the same type as this object"
            raise InvalidArgumentType(msg)

        self.data = other.data

    def _copy_implementation(self, to):
        """
        Copy the current DataFrame object to one in a specified format.

        to : string
            Sparse, List, Matrix, pythonlist, numpyarray, numpymatrix,
            scipycsc, scipycsr.
        """
        if to in nimble.data.available:
            ptNames = self.points._getNamesNoGeneration()
            ftNames = self.features._getNamesNoGeneration()
            if to == 'DataFrame':
                data = self.data.copy()
            else:
                data = self.data.values.copy()
            # reuseData=True since we already made copies here
            return createDataNoValidation(to, data, ptNames, ftNames,
                                          reuseData=True)
        if to == 'pythonlist':
            return self.data.values.tolist()
        needsReshape = len(self._shape) > 2
        if to == 'numpyarray':
            if needsReshape:
                return self.data.values.reshape(self._shape)
            return self.data.values.copy()
        if needsReshape:
            data = numpy.empty(self._shape[:2], dtype=numpy.object_)
            for i in range(self.shape[0]):
                data[i] = self.points[i].copy('pythonlist')
        elif to == 'pandasdataframe':
            data = self.data.copy()
        else:
            data = self.data
        if to == 'numpymatrix':
            return numpy.matrix(data)
        if 'scipy' in to:
            if not scipy.nimbleAccessible():
                msg = "scipy is not available"
                raise PackageException(msg)
            if to == 'scipycoo':
                return scipy.sparse.coo_matrix(data)
            try:
                ret = self.data.values.astype(numpy.float)
            except ValueError:
                msg = 'Can only create scipy {0} matrix from numeric data'
                raise ValueError(msg.format(to[-3:]))
            if to == 'scipycsc':
                return scipy.sparse.csc_matrix(ret)
            if to == 'scipycsr':
                return scipy.sparse.csr_matrix(ret)
        if to == 'pandasdataframe':
<<<<<<< HEAD
            if not pd.nimbleAccessible():
                msg = "pandas is not available"
                raise PackageException(msg)
            return pd.DataFrame(data)
=======
            pnames = self.points._getNamesNoGeneration()
            fnames = self.features._getNamesNoGeneration()
            df = self.data.copy()
            if pnames is not None:
                df.index = pnames
            if fnames is not None:
                df.columns = fnames
            return df
>>>>>>> ce1c68b9

    def _replaceRectangle_implementation(self, replaceWith, pointStart,
                                         featureStart, pointEnd, featureEnd):
        """
        """
        if not isinstance(replaceWith, Base):
            values = replaceWith * numpy.ones((pointEnd - pointStart + 1,
                                               featureEnd - featureStart + 1))
        else:
            #convert values to be array or matrix, instead of pandas DataFrame
            values = replaceWith.data.values

        # pandas is exclusive
        pointEnd += 1
        featureEnd += 1
        self.data.iloc[pointStart:pointEnd, featureStart:featureEnd] = values

    def _flatten_implementation(self, order):
        numElements = len(self.points) * len(self.features)
        order = 'C' if order == 'point' else 'F'
        self.data = pd.DataFrame(self.data.values.reshape((1, numElements),
                                                          order=order))

    def _unflatten_implementation(self, reshape, order):
        order = 'C' if order == 'point' else 'F'
        self.data = pd.DataFrame(self.data.values.reshape(reshape,
                                                          order=order))

    def _merge_implementation(self, other, point, feature, onFeature,
                              matchingFtIdx):
        if point == 'union':
            point = 'outer'
        elif point == 'intersection':
            point = 'inner'
        if self._featureNamesCreated():
            self.data.columns = self.features.getNames()
        tmpDfR = other.data.copy()
        if other._featureNamesCreated():
            tmpDfR.columns = other.features.getNames()

        if feature == 'intersection':
            self.data = self.data.iloc[:, matchingFtIdx[0]]
            tmpDfR = tmpDfR.iloc[:, matchingFtIdx[1]]
            matchingFtIdx[0] = list(range(self.data.shape[1]))
            matchingFtIdx[1] = list(range(tmpDfR.shape[1]))
        elif feature == "left":
            tmpDfR = tmpDfR.iloc[:, matchingFtIdx[1]]
            matchingFtIdx[1] = list(range(tmpDfR.shape[1]))

        numColsL = len(self.data.columns)
        if onFeature is None:
            if self._pointNamesCreated() and other._pointNamesCreated():
                # differentiate default names between objects
                self.data.index = [n + '_l' if n.startswith(DEFAULT_PREFIX)
                                   else n for n in self.points.getNames()]
                tmpDfR.index = [n + '_r' if n.startswith(DEFAULT_PREFIX)
                                else n for n in other.points.getNames()]
            elif self._pointNamesCreated() or other._pointNamesCreated():
                # there will be no matches, need left points ordered first
                self.data.index = [i for i in range(len(self.points))]
                idxRange = range(self.shape[0], self.shape[0] + other.shape[0])
                tmpDfR.index = [i for i in idxRange]
            else:
                # left already has index set to range(len(self.points))
                idxRange = range(self.shape[0], self.shape[0] + other.shape[0])
                tmpDfR.index = [i for i in idxRange]

            self.data = self.data.merge(tmpDfR, how=point, left_index=True,
                                        right_index=True)
        else:
            onIdxL = self.data.columns.get_loc(onFeature)
            self.data = self.data.merge(tmpDfR, how=point, on=onFeature)

        # return labels to default after we've executed the merge
        self.data.index = pd.RangeIndex(self.data.shape[0])
        self.data.columns = pd.RangeIndex(self.data.shape[1])

        toDrop = []
        for l, r in zip(matchingFtIdx[0], matchingFtIdx[1]):
            if onFeature and l == onIdxL:
                # onFeature column has already been merged
                continue
            elif onFeature and l > onIdxL:
                # one less to account for merged onFeature
                r = r + numColsL - 1
            else:
                r = r + numColsL
            matches = self.data.iloc[:, l] == self.data.iloc[:, r]
            nansL = numpy.array([x != x for x in self.data.iloc[:, l]])
            nansR = numpy.array([x != x for x in self.data.iloc[:, r]])
            acceptableValues = matches + nansL + nansR
            if not all(acceptableValues):
                msg = "The objects contain different values for the same "
                msg += "feature"
                raise InvalidArgumentValue(msg)
            if nansL.any():
                self.data.iloc[:, l][nansL] = self.data.iloc[:, r][nansL]
            toDrop.append(r)

        if toDrop:
            self.data.drop(toDrop, axis=1, inplace=True)
            self.data.columns = pd.RangeIndex(self.data.shape[1])

        self._featureCount = (numColsL + len(tmpDfR.columns)
                              - len(matchingFtIdx[1]))
        self._pointCount = len(self.data.index)

    def _replaceFeatureWithBinaryFeatures_implementation(self, uniqueVals):
        toFill = numpy.zeros((len(self.points), len(uniqueVals)))
        for ptIdx, val in enumerate(self.data.values):
            ftIdx = uniqueVals.index(val)
            toFill[ptIdx, ftIdx] = 1
        return DataFrame(pd.DataFrame(toFill))

    def _getitem_implementation(self, x, y):
        #use self.data.values is much faster
        return self.data.values[x, y]

    def _view_implementation(self, pointStart, pointEnd, featureStart,
                             featureEnd, dropDimension):
        kwds = {}
        kwds['data'] = self.data.iloc[pointStart:pointEnd,
                                      featureStart:featureEnd]
        kwds['source'] = self
        pRange = pointEnd - pointStart
        fRange = featureEnd - featureStart
        if len(self._shape) > 2:
            if dropDimension:
                shape = self._shape[1:]
                source = self._createNestedObject(pointStart)
                kwds['source'] = source
                kwds['data'] = source.data
                pointStart, pointEnd = 0, source.shape[0]
                featureStart, featureEnd = 0, source.shape[1]
                pRange = source.shape[0]
                fRange = source.shape[1]
            else:
                shape = self._shape.copy()
                shape[0] = pRange
            kwds['shape'] = shape
        kwds['pointStart'] = pointStart
        kwds['pointEnd'] = pointEnd
        kwds['featureStart'] = featureStart
        kwds['featureEnd'] = featureEnd
        kwds['reuseData'] = True

        ret = DataFrameView(**kwds)

        # Reassign labels as to match the positions in the view object,
        # not the positions in the source object.
        ret.data.index = pd.RangeIndex(pRange)
        ret.data.columns = pd.RangeIndex(fRange)

        return ret

    def _createNestedObject(self, pointIndex):
        """
        Create an object of one less dimension
        """
        reshape = (self._shape[1], int(numpy.prod(self._shape[2:])))
        data = self.data.values[pointIndex].reshape(reshape)
        return DataFrame(data, shape=self._shape[1:], reuseData=True)

    def _validate_implementation(self, level):
        shape = self.data.shape
        assert shape[0] == len(self.points)
        assert shape[1] == len(self.features)
        assert all(self.data.index == pd.RangeIndex(len(self.points)))
        assert all(self.data.columns == pd.RangeIndex(len(self.features)))

    def _containsZero_implementation(self):
        """
        Returns True if there is a value that is equal to integer 0
        contained in this object. False otherwise.
        """
        return 0 in self.data.values


    def _binaryOperations_implementation(self, opName, other):
        """
        Attempt to perform operation with data as is, preserving sparse
        representations if possible. Otherwise, uses the generic
        implementation.
        """
        if isinstance(other, nimble.data.Sparse) and opName.startswith('__r'):
            # rhs may return array of sparse matrices so use default
            return self._defaultBinaryOperations_implementation(opName, other)
        try:
            ret = getattr(self.data.values, opName)(other.data)
            return DataFrame(ret)
        except (AttributeError, InvalidArgumentType):
            return self._defaultBinaryOperations_implementation(opName, other)

    def _matmul__implementation(self, other):
        """
        Matrix multiply this nimble Base object against the provided
        other nimble Base object. Both object must contain only numeric
        data. The featureCount of the calling object must equal the
        pointCount of the other object. The types of the two objects may
        be different, and the return is guaranteed to be the same type
        as at least one out of the two, to be automatically determined
        according to efficiency constraints.
        """
        if isinstance(other, nimble.data.Sparse):
            ret = self.data.values * other.data
        else:
            ret = numpy.matmul(self.data.values, other.copy('numpyarray'))
        return DataFrame(ret)

    def _convertUnusableTypes_implementation(self, convertTo, usableTypes):
        if not all(dtype in usableTypes for dtype in self.data.dtypes):
            return self.data.astype(convertTo)
        return self.data

    def _iterateElements_implementation(self, order, only):
        return NimbleElementIterator(self.data.values, order, only)

class DataFrameView(BaseView, DataFrame):
    """
    Read only access to a DataFrame object.
    """
    def __init__(self, **kwds):
        super(DataFrameView, self).__init__(**kwds)

    def _getPoints(self):
        return DataFramePointsView(self)

    def _getFeatures(self):
        return DataFrameFeaturesView(self)

    def _setAllDefault(self, axis):
        super(DataFrameView, self)._setAllDefault(axis)<|MERGE_RESOLUTION|>--- conflicted
+++ resolved
@@ -212,21 +212,14 @@
             if to == 'scipycsr':
                 return scipy.sparse.csr_matrix(ret)
         if to == 'pandasdataframe':
-<<<<<<< HEAD
-            if not pd.nimbleAccessible():
-                msg = "pandas is not available"
-                raise PackageException(msg)
-            return pd.DataFrame(data)
-=======
             pnames = self.points._getNamesNoGeneration()
             fnames = self.features._getNamesNoGeneration()
-            df = self.data.copy()
+            df = pd.DataFrame(data)
             if pnames is not None:
                 df.index = pnames
             if fnames is not None:
                 df.columns = fnames
             return df
->>>>>>> ce1c68b9
 
     def _replaceRectangle_implementation(self, replaceWith, pointStart,
                                          featureStart, pointEnd, featureEnd):
