--- conflicted
+++ resolved
@@ -589,11 +589,6 @@
             ret.append(retP)
         return List(ret)
 
-<<<<<<< HEAD
-    def _iterateElements_implementation(self, order, only):
-        array = numpy.array(self.data, dtype=numpy.object_)
-        return NimbleElementIterator(array, order, only)
-=======
     def _convertUnusableTypes_implementation(self, convertTo, usableTypes):
         def needConversion(val):
             return type(val) not in usableTypes
@@ -606,7 +601,10 @@
         if any(any(needConversion(v) for v in ft) for ft in self.features):
             return [list(map(convertType, pt)) for pt in self.points]
         return self.data
->>>>>>> 8f475f1b
+
+    def _iterateElements_implementation(self, order, only):
+        array = numpy.array(self.data, dtype=numpy.object_)
+        return NimbleElementIterator(array, order, only)
 
 
 class ListView(BaseView, List):
