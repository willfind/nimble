import math
import collections
import functools

import numpy

import nimble
from nimble import match
from nimble.exceptions import InvalidArgumentType, InvalidArgumentValue
from nimble.exceptions import InvalidArgumentValueCombination, PackageException
from nimble.utility import ImportModule, dtypeConvert

scipy = ImportModule('scipy')

numericalTypes = (int, float, numpy.number)

def numericRequired(func):
    """
    Handles None return for functions that require numeric data.
    """
    @functools.wraps(func)
    def wrapped(*args, **kwargs):
        try:
            return func(*args, **kwargs)
        except (TypeError, ValueError):
            nan = numpy.nan
            if func.__name__ == 'quartiles':
                return (nan, nan, nan)
            return nan
    return wrapped

def proportionMissing(values):
    """
    The proportion of values in the vector that are missing.

    Calculate proportion of entries in 'values' iterator that are
    are None or NaN.

    Parameters
    ----------
    values : nimble Base object
        Must be one-dimensional.

    Examples
    --------
    >>> raw = [1, 2, float('nan'), 4, float('nan')]
    >>> vector = nimble.createData('Matrix', raw)
    >>> proportionMissing(vector)
    0.4
    """
    numMissing = sum(1 for _ in values.iterateElements(only=match.missing))
    return numMissing / len(values)

def proportionZero(values):
    """
    The proportion of values in the vector that are equal to zero.

    Parameters
    ----------
    values : nimble Base object
        Must be one-dimensional.

    Examples
    --------
    >>> raw = [0, 1, 2, 3]
    >>> vector = nimble.createData('Matrix', raw)
    >>> proportionZero(vector)
    0.25
    """
<<<<<<< HEAD
    numVals = len(values)
    if values.getTypeString() == 'Sparse':
        return (numVals - values.data.nnz) / numVals
    numZero = sum(1 for _ in values.iterateElements(only=match.zero))
    return numZero / numVals
=======
    totalNum = len(values)
    nonZeroCount = 0
    nonZeroItr = values.iterateElements(only=match.nonZero)
    for _ in nonZeroItr:
        nonZeroCount += 1

    if totalNum > 0:
        return float(totalNum - nonZeroCount) / float(totalNum)
    else:
        return 0.0
>>>>>>> d0f8dc61

def minimum(values):
    """
    The minimum value in a vector.

    Parameters
    ----------
    values : nimble Base object
        Must be one-dimensional.

    See Also
    --------
    maximum

    Examples
    --------
    >>> raw = [0, 1, 2, float('nan')]
    >>> vector = nimble.createData('Matrix', raw)
    >>> minimum(vector)
<<<<<<< HEAD
    0.0
=======
    0
    >>> minimum(vector, ignoreNoneNan=False)
    nan
>>>>>>> d0f8dc61
    """
    return _minmax(values, 'min')

def maximum(values):
    """
    The maximum value in a vector.

    Parameters
    ----------
    values : nimble Base object
        Must be one-dimensional.

    See Also
    --------
    minimum

    Examples
    --------
    >>> raw = [0, 1, 2, float('nan')]
    >>> vector = nimble.createData('Matrix', raw)
    >>> maximum(vector)
<<<<<<< HEAD
    2.0
=======
    2
    >>> maximum(vector, ignoreNoneNan=False)
    nan
>>>>>>> d0f8dc61
    """
    return _minmax(values, 'max')

@numericRequired
def _minmax(values, minmax):
    """
    Backend for finding the minimum or maximum value in a vector.
    """
    # convert to list not array b/c arrays won't error with non numeric data
    if values.getTypeString() == 'Sparse':
        toProcess = values.data.data.tolist()
        if len(values) > values.data.nnz:
            toProcess.append(0) # if sparse object has zeros add zero to list
    else:
<<<<<<< HEAD
        lst = values.copy('pythonlist')
    if minmax == 'min':
        return numpy.nanmin(lst)
    return numpy.nanmax(lst)
=======
        toProcess = values.copy('numpyarray')
    if minmax == 'min' and ignoreNoneNan:
        ret = numpy.nanmin(toProcess)
    elif minmax == 'min':
        ret = numpy.min(toProcess)
    elif minmax == 'max' and ignoreNoneNan:
        ret = numpy.nanmax(toProcess)
    else:
        ret = numpy.max(toProcess)

    if isinstance(ret, str):
        return None
    else:
        return ret
>>>>>>> d0f8dc61

def _mean_sparseBackend(nonZeroVals, lenData, numNan):
    """
    Backend helper for sparse mean calculation. The number of nan values
    is needed for standard deviation calculations so this helper avoids
    repeated attempts to determine the number of nan values in the data.
    """
    dataSum = numpy.nansum(nonZeroVals)
    return dataSum / (lenData - numNan)

@numericRequired
def mean(values):
    """
    The mean of the values in a vector.

    This function requires numeric data and ignores any NaN values.
    Non-numeric values will results in None being returned.

    Parameters
    ----------
    values : nimble Base object
        Must be one-dimensional.

    See Also
    --------
    median, mode

    Examples
    --------
    >>> raw = [0, 1, 2, float('nan'), float('nan'), 5]
    >>> vector = nimble.createData('Matrix', raw)
    >>> mean(vector)
    2.0
    """
    if values.getTypeString() == 'Sparse':
        nonZero = values.data.data.astype(numpy.float)
        numNan = numpy.sum(numpy.isnan(nonZero))
        return _mean_sparseBackend(nonZero, len(values), numNan)
    arr = values.copy('numpyarray', outputAs1D=True).astype(numpy.float)
    return numpy.nanmean(arr)

@numericRequired
def median(values):
    """
    The median of the values in a vector.

    This function requires numeric data and ignores any NaN values.
    Non-numeric values will results in None being returned.

    Parameters
    ----------
    values : nimble Base object
        Must be one-dimensional.

    See Also
    --------
    mean, mode

    Examples
    --------
    >>> raw = [0, 1, 2, float('nan'), float('nan'), 5, 6]
    >>> vector = nimble.createData('Matrix', raw)
    >>> median(vector)
    2.0
    """
    arr = values.copy('numpyarray', outputAs1D=True).astype(numpy.float)
    return numpy.nanmedian(arr, overwrite_input=True)

def mode(values):
    """
    The mode of the values in a vector.

    This function requires numeric data and ignores any NaN values.
    Non-numeric values will results in None being returned.

    Parameters
    ----------
    values : nimble Base object
        Must be one-dimensional.

    See Also
    --------
    mean, median

    Examples
    --------
    >>> raw = [0, 1, 2, float('nan'), float('nan'), float('nan'), 0, 6]
    >>> vector = nimble.createData('Matrix', raw)
    >>> mode(vector)
    0
    """
    if values.getTypeString() == 'Sparse':
        numZero = len(values) - values.data.nnz
        toProcess = values.iterateElements(only=nonMissingNonZero)
        counter = collections.Counter(toProcess)
        mcVal, mcCount = counter.most_common()[0]
        mostCommon = 0 if numZero > mcCount else mcVal
    else:
        toProcess = values.iterateElements(only=nonMissing)
        counter = collections.Counter(toProcess)
        mostCommon = counter.most_common()[0][0]
    return mostCommon

@numericRequired
def standardDeviation(values, sample=False):
    """
    The standard deviation of the values in a vector.

    This function requires numeric data and ignores any NaN values.
    Non-numeric values will results in None being returned.

    Parameters
    ----------
    values : nimble Base object
        Must be one-dimensional.
    sample : bool
        If False, the default, the population standard deviation is
        returned. If True, the sample standard deviation is returned.

    Examples
    --------
    >>> raw = [1, 2, 3, 4, 5, 6, float('nan')]
    >>> vector = nimble.createData('Matrix', raw)
    >>> standardDeviation(vector)
    1.707825127659933
    >>> standardDeviation(vector, sample=True)
    1.8708286933869707
    """
    if values.getTypeString() == 'Sparse':
        nonZero = values.data.data.astype(numpy.float)
        numNan = numpy.sum(numpy.isnan(nonZero))
        meanRet = _mean_sparseBackend(nonZero, len(values), numNan)

        dataSumSquared = numpy.nansum((nonZero - meanRet) ** 2)
        zeroSumSquared = meanRet ** 2 * (len(values) - values.data.nnz)
        divisor = len(values) - numNan
        if sample:
            divisor -= 1
        var = (dataSumSquared + zeroSumSquared) / divisor
        return numpy.sqrt(var)

    arr = values.copy('numpyarray', outputAs1D=True).astype(numpy.float)
    if sample:
        return numpy.nanstd(arr, ddof=1)
    return numpy.nanstd(arr)

def uniqueCount(values):
    """
    The number of unique values in the vector.
    """
    if values.getTypeString() == 'Sparse':
        toProcess = values.iterateElements(only=nonMissingNonZero)
        valueSet = set(toProcess)
        if len(values) > values.data.nnz:
            valueSet.add(0)
    else:
        toProcess = values.iterateElements(only=nonMissing)
        valueSet = set(toProcess)
    return len(valueSet)

@numericRequired
def quartiles(values):
    """
    A vector's lower quartile, the median, and the upper quartile.

    Return a 3-tuple (lowerQuartile, median, upperQuartile). This
    function requires numeric data and ignores any NaN values.
    Non-numeric values will results in None being returned.

    Parameters
    ----------
    values : nimble Base object
        Must be one-dimensional.

    See Also
    --------
    median

    Examples
    --------
    >>> raw = [1, 5, 12, 13, 14, 21, 23, float('nan')]
    >>> vector = nimble.createData('Matrix', raw)
    >>> quartiles(vector)
    (8.5, 13.0, 17.5)
    """
<<<<<<< HEAD
    # copy as horizontal array to use for intermediate calculations
    values = dtypeConvert(values.copy(to="numpyarray", outputAs1D=True))
    ret = numpy.nanpercentile(values, (25, 50, 75))
=======
    # convert to a horizontal array, make copy to use for intermediate calculations
    values = dtypeConvert(values.copy(to="numpyarray", outputAs1D=True))

    if ignoreNoneOrNan:
        ret = numpy.nanpercentile(values, (25, 50, 75), overwrite_input=True)
    else:
        ret = numpy.percentile(values, (25, 50, 75), overwrite_input=True)

>>>>>>> d0f8dc61
    return tuple(ret)

def nonMissing(elem):
    return not match.missing(elem)

def nonMissingNonZero(e):
    return nonMissing(e) and match.nonZero(e)

def residuals(toPredict, controlVars):
    """
    Calculate the residuals by a linear regression model.

    Parameters
    ----------
    toPredict : nimble Base object
        Each feature will be used as the independent variable in a
        separate linear regression model with the ``controlVars`` as the
        dependent variables.
    controlVars : nimble Base object
        Must have the same number of points as toPredict. Each point
        will be used as the dependant variables to do predictions for
        the corresponding point in ``toPredict``.
    """
    if not scipy:
        msg = "scipy must be installed in order to use the residuals function."
        raise PackageException(msg)

    if not isinstance(toPredict, nimble.data.Base):
        msg = "toPredict must be a nimble data object"
        raise InvalidArgumentType(msg)
    if not isinstance(controlVars, nimble.data.Base):
        msg = "controlVars must be a nimble data object"
        raise InvalidArgumentType(msg)

    tpP = len(toPredict.points)
    tpF = len(toPredict.features)
    cvP = len(controlVars.points)
    cvF = len(controlVars.features)

    if tpP != cvP:
        msg = "toPredict and controlVars must have the same number of points: ("
        msg += str(tpP) + ") vs (" + str(cvP) + ")"
        raise InvalidArgumentValueCombination(msg)
    if tpP == 0 or tpF == 0:
        msg = "toPredict must have nonzero points (" + str(tpP) + ") and "
        msg += "nonzero features (" + str(tpF) + ")"
        raise InvalidArgumentValue(msg)
    if cvP == 0 or cvF == 0:
        msg = "controlVars must have nonzero points (" + str(cvP) + ") and "
        msg += "nonzero features (" + str(cvF) + ")"
        raise InvalidArgumentValue(msg)

    workingType = controlVars.getTypeString()
    workingCV = controlVars.copy()
    workingCV.features.append(nimble.ones(workingType, cvP, 1), useLog=False)
    workingCV = dtypeConvert(workingCV.copy(to="numpy array"))
    workingTP = dtypeConvert(toPredict.copy(to="numpy array"))

    x,res,r,s = scipy.linalg.lstsq(workingCV, workingTP)
    pred = numpy.matmul(workingCV, x)
    ret = toPredict - pred
    return ret<|MERGE_RESOLUTION|>--- conflicted
+++ resolved
@@ -67,24 +67,11 @@
     >>> proportionZero(vector)
     0.25
     """
-<<<<<<< HEAD
     numVals = len(values)
     if values.getTypeString() == 'Sparse':
         return (numVals - values.data.nnz) / numVals
     numZero = sum(1 for _ in values.iterateElements(only=match.zero))
     return numZero / numVals
-=======
-    totalNum = len(values)
-    nonZeroCount = 0
-    nonZeroItr = values.iterateElements(only=match.nonZero)
-    for _ in nonZeroItr:
-        nonZeroCount += 1
-
-    if totalNum > 0:
-        return float(totalNum - nonZeroCount) / float(totalNum)
-    else:
-        return 0.0
->>>>>>> d0f8dc61
 
 def minimum(values):
     """
@@ -104,13 +91,7 @@
     >>> raw = [0, 1, 2, float('nan')]
     >>> vector = nimble.createData('Matrix', raw)
     >>> minimum(vector)
-<<<<<<< HEAD
-    0.0
-=======
     0
-    >>> minimum(vector, ignoreNoneNan=False)
-    nan
->>>>>>> d0f8dc61
     """
     return _minmax(values, 'min')
 
@@ -132,13 +113,7 @@
     >>> raw = [0, 1, 2, float('nan')]
     >>> vector = nimble.createData('Matrix', raw)
     >>> maximum(vector)
-<<<<<<< HEAD
-    2.0
-=======
     2
-    >>> maximum(vector, ignoreNoneNan=False)
-    nan
->>>>>>> d0f8dc61
     """
     return _minmax(values, 'max')
 
@@ -153,27 +128,16 @@
         if len(values) > values.data.nnz:
             toProcess.append(0) # if sparse object has zeros add zero to list
     else:
-<<<<<<< HEAD
-        lst = values.copy('pythonlist')
+        toProcess = values.copy('numpyarray')
     if minmax == 'min':
-        return numpy.nanmin(lst)
-    return numpy.nanmax(lst)
-=======
-        toProcess = values.copy('numpyarray')
-    if minmax == 'min' and ignoreNoneNan:
         ret = numpy.nanmin(toProcess)
-    elif minmax == 'min':
-        ret = numpy.min(toProcess)
-    elif minmax == 'max' and ignoreNoneNan:
+    else:
         ret = numpy.nanmax(toProcess)
-    else:
-        ret = numpy.max(toProcess)
 
     if isinstance(ret, str):
         return None
     else:
         return ret
->>>>>>> d0f8dc61
 
 def _mean_sparseBackend(nonZeroVals, lenData, numNan):
     """
@@ -359,20 +323,9 @@
     >>> quartiles(vector)
     (8.5, 13.0, 17.5)
     """
-<<<<<<< HEAD
     # copy as horizontal array to use for intermediate calculations
     values = dtypeConvert(values.copy(to="numpyarray", outputAs1D=True))
-    ret = numpy.nanpercentile(values, (25, 50, 75))
-=======
-    # convert to a horizontal array, make copy to use for intermediate calculations
-    values = dtypeConvert(values.copy(to="numpyarray", outputAs1D=True))
-
-    if ignoreNoneOrNan:
-        ret = numpy.nanpercentile(values, (25, 50, 75), overwrite_input=True)
-    else:
-        ret = numpy.percentile(values, (25, 50, 75), overwrite_input=True)
-
->>>>>>> d0f8dc61
+    ret = numpy.nanpercentile(values, (25, 50, 75), overwrite_input=True)
     return tuple(ret)
 
 def nonMissing(elem):
