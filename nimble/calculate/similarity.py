
import itertools

import numpy

import nimble
from nimble.exceptions import InvalidArgumentType, InvalidArgumentValue
from nimble.calculate import fractionIncorrect
from nimble.calculate import varianceFractionRemaining
from nimble.data.dataHelpers import createDataNoValidation


def _validatePredictedAsLabels(predictedValues):
    if not isinstance(predictedValues, nimble.data.Base):
        msg = "predictedValues must be derived class of nimble.data.Base"
        raise InvalidArgumentType(msg)
    if len(predictedValues.features) > 1:
        msg = "predictedValues must be labels only; this has more than "
        msg += "one feature"
        raise InvalidArgumentValue(msg)


def cosineSimilarity(knownValues, predictedValues):
    _validatePredictedAsLabels(predictedValues)
    if not isinstance(knownValues, nimble.data.Base):
        msg = "knownValues must be derived class of nimble.data.Base"
        raise InvalidArgumentType(msg)

    known = knownValues.copy(to="numpy array").flatten()
    predicted = predictedValues.copy(to="numpy array").flatten()

    numerator = (numpy.dot(known, predicted))
    denominator = (numpy.linalg.norm(known) * numpy.linalg.norm(predicted))

    return numerator / denominator


cosineSimilarity.optimal = 'max'


def correlation(X, X_T=None):
    """
    Calculate the correlation between points in X. If X_T is not
    provided, a copy of X will be made in this function.

    """
    if X_T is None:
        X_T = X.T
    stdVector = X.points.statistics('populationstd')
    stdVector_T = stdVector.T

    cov = covariance(X, X_T, False)
    stdMatrix = stdVector.matrixMultiply(stdVector_T)
    ret = cov / stdMatrix

    return ret


def covariance(X, X_T=None, sample=True):
    """
    Calculate the covariance between points in X. If X_T is not
    provided, a copy of X will be made in this function.

    """
    if X_T is None:
        X_T = X.T
    pointMeansVector = X.points.statistics('mean')
    fill = lambda x: [x[0]] * len(X.features)
    pointMeans = pointMeansVector.points.calculate(fill, useLog=False)
    pointMeans_T = pointMeans.T

    XminusEofX = X - pointMeans
    X_TminusEofX_T = X_T - pointMeans_T

    # doing sample covariance calculation
    if sample:
        divisor = len(X.features) - 1
    # doing population covariance calculation
    else:
        divisor = len(X.features)

    ret = (XminusEofX.matrixMultiply(X_TminusEofX_T)) / divisor
    return ret


def fractionCorrect(knownValues, predictedValues):
    """
    Calculate how many values in predictedValues are equal to the
    values in the corresponding positions in knownValues. The return
    will be a float between 0 and 1 inclusive.

    """
    return 1 - fractionIncorrect(knownValues, predictedValues)


fractionCorrect.optimal = 'max'


def rSquared(knownValues, predictedValues):
    """
    Calculate the r-squared (or coefficient of determination) of the
    predictedValues given the knownValues. This will be equal to 1 -
    nimble.calculate.varianceFractionRemaining() of the same inputs.

    """
    return 1.0 - varianceFractionRemaining(knownValues, predictedValues)


rSquared.optimal = 'max'


def confusionMatrix(knownValues, predictedValues, labels=None,
                    convertCountsToFractions=False):
    """
    Generate a confusion matrix for known and predicted label values.

    The confusion matrix contains the counts of observations that
    occurred for each known/predicted pair. Features represent the
    known classes and points represent the predicted classes.
    Optionally, these can be output as fractions instead of counts.

    Parameters
    ----------
    knownValues : nimble Base object
        The ground truth labels collected for some data.
    predictedValues : nimble Base object
        The labels predicted for the same data.
    labels : dict, list
        As a dictionary, a mapping of from the value in ``knownLabels``
        to a more specific label. A list may also be used provided the
        values in ``knownLabels`` represent an index to each value in
        the list. The labels will be used to create the featureNames and
        pointNames with the prefixes "known_" and "predicted_",
        respectively.  If labels is None, the prefixes will be applied
        directly to the unique values found in ``knownLabels``.
    convertCountsToFractions : bool
        If False, the default, elements are counts. If True, the counts
        are converted to fractions by dividing by the total number of
        observations.

    Returns
    -------
    Base
        A confusion matrix nimble object matching the type of
        ``knownValues``.

    Notes
    -----
    Metrics for binary classification based on a confusion matrix,
    like truePositive, recall, precision, etc., can also be found in
    the nimble.calculate module.

    Examples
    --------
    Confusion matrix with and without alternate labels.

    >>> known = [[0], [1], [2],
    ...          [0], [1], [2],
    ...          [0], [1], [2],
    ...          [0], [1], [2]]
    >>> pred = [[0], [1], [2],
    ...         [0], [1], [2],
    ...         [0], [1], [2],
    ...         [1], [0], [2]]
    >>> knownObj = nimble.createData('Matrix', known)
    >>> predObj = nimble.createData('Matrix', pred)
    >>> cm = confusionMatrix(knownObj, predObj)
    >>> print(cm)
                  known_0 known_1 known_2
    <BLANKLINE>
    predicted_0      3       1       0
    predicted_1      1       3       0
    predicted_2      0       0       4
    <BLANKLINE>
    >>> labels = {0: 'cat', 1: 'dog', 2: 'fish'}
    >>> cm = confusionMatrix(knownObj, predObj, labels=labels)
    >>> print(cm)
                     known_cat known_dog known_fish
    <BLANKLINE>
     predicted_cat       3         1         0
     predicted_dog       1         3         0
    predicted_fish       0         0         4
    <BLANKLINE>

    Label objects can have string values and here we output fractions.

    >>> known = [['cat'], ['dog'], ['fish'],
    ...          ['cat'], ['dog'], ['fish'],
    ...          ['cat'], ['dog'], ['fish'],
    ...          ['cat'], ['dog'], ['fish']]
    >>> pred = [['cat'], ['dog'], ['fish'],
    ...         ['cat'], ['dog'], ['fish'],
    ...         ['cat'], ['dog'], ['fish'],
    ...         ['dog'], ['cat'], ['fish']]
    >>> knownObj = nimble.createData('Matrix', known)
    >>> predObj = nimble.createData('Matrix', pred)
    >>> cm = confusionMatrix(knownObj, predObj,
    ...                      convertCountsToFractions=True)
    >>> print(cm)
                     known_cat known_dog known_fish
    <BLANKLINE>
     predicted_cat     0.250     0.083     0.000
     predicted_dog     0.083     0.250     0.000
    predicted_fish     0.000     0.000     0.333
    <BLANKLINE>
    """
    if not (isinstance(knownValues, nimble.data.Base)
            and isinstance(predictedValues, nimble.data.Base)):
        msg = 'knownValues and predictedValues must be nimble data objects'
        raise InvalidArgumentType(msg)
    if not knownValues.shape[1] == predictedValues.shape[1] == 1:
        msg = 'knownValues and predictedValues must each be a single feature'
        raise InvalidArgumentValue(msg)
    if knownValues.shape[0] != predictedValues.shape[0]:
        msg = 'knownValues and predictedValues must have the same number of '
        msg += 'points'
        raise InvalidArgumentValue(msg)
    if not isinstance(labels, (type(None), dict, list)):
        msg = 'labels must be a dictionary mapping values from knownValues to '
        msg += 'a label or a list if the unique values in knownValues are in '
        msg += 'the range 0 to len(labels)'
        raise InvalidArgumentType(msg)

    if isinstance(labels, dict):
        confusionMtx, knownLabels = _confusionMatrixWithLabelsDict(
            knownValues, predictedValues, labels)
    elif labels is not None:
        confusionMtx, knownLabels = _confusionMatrixWithLabelsList(
            knownValues, predictedValues, labels)
    else:
        confusionMtx, knownLabels = _confusionMatrixNoLabels(
            knownValues, predictedValues)

    if convertCountsToFractions:
        confusionMtx = confusionMtx.astype(float) / len(knownValues.points)

    asType = knownValues.getTypeString()
    fNames = ['known_' + str(label) for label in knownLabels]
    pNames = ['predicted_' + str(label) for label in knownLabels]

    return createDataNoValidation(asType, confusionMtx, pNames, fNames,
                                  reuseData=True)

###########
# Helpers #
###########

_intMapCache = {} # increase efficiency by caching
def _mapInt(val):
    if val in _intMapCache:
        return _intMapCache[val]

    try:
        if val % 1 == 0:
            _intMapCache[val] = int(val)
            return int(val)
        return val
    except TypeError:
        return val

def _validateIndex(idx, numLabels, sourceArg):
    errorType = None
    if not isinstance(idx, int):
        errorType = InvalidArgumentValue
    elif not (0 <= idx < numLabels):
        errorType = IndexError
    if errorType is not None:
        msg = '{arg} contains an invalid value: {val}. All values must be '
        msg += 'equal to integers 0 through {lastIdx} (inclusive) indicating '
        msg += 'an index value for the labels argument'
        msg = msg.format(arg=sourceArg, val=idx, lastIdx=numLabels-1)
        raise errorType(msg)

def _confusionMatrixWithLabelsList(knownValues, predictedValues, labels):
    numLabels = len(labels)
    toFill = numpy.zeros((numLabels, numLabels), dtype=int)
    validLabels = set() # to prevent repeated validation of same label
    for kVal, pVal in zip(knownValues.elements, predictedValues.elements):
        kVal = _mapInt(kVal)
        if kVal not in validLabels:
            _validateIndex(kVal, numLabels, 'knownValues')
            validLabels.add(kVal)
        pVal = _mapInt(pVal)
        if pVal not in validLabels:
            _validateIndex(pVal, numLabels, 'predictedValues')
            validLabels.add(pVal)
        toFill[pVal, kVal] += 1

    return toFill, labels

def _validateKey(key, labels, sourceArg):
    if key not in labels:
        msg = '{key} was found in {arg} but is not a key in labels'
        raise KeyError(msg.format(key=key, arg=sourceArg))

def _confusionMatrixWithLabelsDict(knownValues, predictedValues, labels):
    sortedLabels = sorted(labels)
    numLabels = len(labels)
    toFill = numpy.zeros((numLabels, numLabels), dtype=int)
    labelsIdx = {}
    for kVal, pVal in zip(knownValues.elements, predictedValues.elements):
        # trigger KeyError if label not present
        if kVal not in labelsIdx:
            _validateKey(kVal, labels, 'knownValues')
            labelsIdx[kVal] = sortedLabels.index(kVal)
        if pVal not in labelsIdx:
            _validateKey(pVal, labels, 'predictedValues')
            labelsIdx[pVal] = sortedLabels.index(pVal)
        toFill[labelsIdx[pVal], labelsIdx[kVal]] += 1

    knownLabels = [labels[key] for key in sortedLabels]

    return toFill, knownLabels

def _confusionMatrixNoLabels(knownValues, predictedValues):
    knownLabels = set()
    confusionDict = {}
<<<<<<< HEAD
    # get labels and positions first then we will sort before creating matrix
    for kVal, pVal in zip(knownValues.elements, predictedValues.elements):
=======
    for kVal, pVal in zip(knownValues.iterateElements(),
                          predictedValues.iterateElements()):
>>>>>>> 8842b5e8
        knownLabels.add(kVal)
        if (kVal, pVal) in confusionDict:
            confusionDict[(kVal, pVal)] += 1
        else:
            confusionDict[(kVal, pVal)] = 1

    knownLabels = sorted(list(map(_mapInt, knownLabels)))
    labelsIdx = {}
    length = len(knownLabels)
    toFill = numpy.zeros((length, length), dtype=int)

    for (kVal, pVal), count in confusionDict.items():
        if kVal not in labelsIdx:
            labelsIdx[kVal] = knownLabels.index(kVal)
        if pVal not in labelsIdx:
            labelsIdx[pVal] = knownLabels.index(pVal)
        toFill[labelsIdx[pVal], labelsIdx[kVal]] = count

    return toFill, knownLabels<|MERGE_RESOLUTION|>--- conflicted
+++ resolved
@@ -275,7 +275,7 @@
     numLabels = len(labels)
     toFill = numpy.zeros((numLabels, numLabels), dtype=int)
     validLabels = set() # to prevent repeated validation of same label
-    for kVal, pVal in zip(knownValues.elements, predictedValues.elements):
+    for kVal, pVal in zip(knownValues, predictedValues):
         kVal = _mapInt(kVal)
         if kVal not in validLabels:
             _validateIndex(kVal, numLabels, 'knownValues')
@@ -298,7 +298,7 @@
     numLabels = len(labels)
     toFill = numpy.zeros((numLabels, numLabels), dtype=int)
     labelsIdx = {}
-    for kVal, pVal in zip(knownValues.elements, predictedValues.elements):
+    for kVal, pVal in zip(knownValues, predictedValues):
         # trigger KeyError if label not present
         if kVal not in labelsIdx:
             _validateKey(kVal, labels, 'knownValues')
@@ -315,13 +315,8 @@
 def _confusionMatrixNoLabels(knownValues, predictedValues):
     knownLabels = set()
     confusionDict = {}
-<<<<<<< HEAD
     # get labels and positions first then we will sort before creating matrix
-    for kVal, pVal in zip(knownValues.elements, predictedValues.elements):
-=======
-    for kVal, pVal in zip(knownValues.iterateElements(),
-                          predictedValues.iterateElements()):
->>>>>>> 8842b5e8
+    for kVal, pVal in zip(knownValues, predictedValues):
         knownLabels.add(kVal)
         if (kVal, pVal) in confusionDict:
             confusionDict[(kVal, pVal)] += 1
