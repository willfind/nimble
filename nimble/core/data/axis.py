--- conflicted
+++ resolved
@@ -464,16 +464,11 @@
             # only point axis can handle multidimensional data
             if not self._isPoint:
                 try:
-<<<<<<< HEAD
-                    assert all(isAllowedSingleElement(v) for v in currOut)
-                except (AssertionError, ImproperObjectAction) as e:
+                    validateAllAllowedElements(currOut)
+                except ImproperObjectAction as e:
                     msg = "function must return a one-dimensional object "
                     raise ImproperObjectAction(msg) from e
                 except TypeError as e:
-=======
-                    validateAllAllowedElements(currOut)
-                except TypeError:
->>>>>>> 7094f67f
                     msg = "function must return a valid single element or "
                     msg += "an iterable, but got type " + str(type(currOut))
                     raise InvalidArgumentValue(msg) from e
