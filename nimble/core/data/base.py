--- conflicted
+++ resolved
@@ -2753,11 +2753,7 @@
             else:
                 colors = None
 
-<<<<<<< HEAD
-            if show and not figureName:
-=======
             if show and not figureID:
->>>>>>> f2561a1d
                 # need a figure name for plotting loop
                 figureID = 'Nimble Figure'
             for label in labels:
