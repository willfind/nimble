"""
Anchors the hierarchy of data representation types, providing stubs and
common functions.
"""

# TODO conversions
# TODO who sorts inputs to derived implementations?

import sys
import math
import numbers
import itertools
import os.path
from abc import ABC, abstractmethod
from contextlib import contextmanager
import datetime

import numpy

import nimble
from nimble import match
from nimble.exceptions import InvalidArgumentType, InvalidArgumentValue
from nimble.exceptions import ImproperObjectAction, PackageException
from nimble.exceptions import InvalidArgumentValueCombination
from nimble.core.logger import handleLogging
from nimble.core.logger import produceFeaturewiseReport
from nimble.core.logger import produceAggregateReport
from nimble._utility import cloudpickle, h5py, plt
<<<<<<< HEAD
=======
from nimble._utility import isDatetime
from .points import Points
from .features import Features
from .axis import Axis
>>>>>>> 7094f67f
from .stretch import Stretch
from . import _dataHelpers
# the prefix for default point and feature names
from ._dataHelpers import DEFAULT_PREFIX, DEFAULT_PREFIX_LENGTH
from ._dataHelpers import DEFAULT_NAME_PREFIX
from ._dataHelpers import formatIfNeeded
from ._dataHelpers import valuesToPythonList, constructIndicesList
from ._dataHelpers import createListOfDict, createDictOfList
from ._dataHelpers import createDataNoValidation
from ._dataHelpers import csvCommaFormat
from ._dataHelpers import validateElementFunction, wrapMatchFunctionFactory
from ._dataHelpers import ElementIterator1D
from ._dataHelpers import elementQueryFunction
from ._dataHelpers import limitedTo2D
from ._dataHelpers import arrangeFinalTable
from ._dataHelpers import inconsistentNames, equalNames
from ._dataHelpers import validateAxis, validateRangeOrder
from ._dataHelpers import pyplotRequired, plotOutput, plotFigureHandling
from ._dataHelpers import plotUpdateAxisLimits, plotAxisLimits
from ._dataHelpers import plotAxisLabels, plotXTickLabels
from ._dataHelpers import plotConfidenceIntervalMeanAndError, plotErrorBars
from ._dataHelpers import plotSingleBarChart, plotMultiBarChart
from ._dataHelpers import looksNumeric


def to2args(f):
    """
    This function is for __pow__. In cython, __pow__ must have 3
    arguments and default can't be used there so this function is used
    to convert a function with 3 arguments to a function with 2
    arguments when it is used in python environment.
    """
    def tmpF(x, y):
        return f(x, y, None)
    return tmpF

def hashCodeFunc(elementValue, pointNum, featureNum):
    """
    Generate hash code.
    """
    return ((math.sin(pointNum) + math.cos(featureNum)) / 2.0) * elementValue

class Base(ABC):
    """
    The base class for all nimble data objects.

    All data types inherit their functionality from this object, then
    apply their own implementations of its methods (when necessary).
    Methods in this object apply to the entire object or its elements
    and its ``points`` and ``features`` attributes provide addtional
    methods that apply point-by-point and feature-by-feature,
    respectively.

    Attributes
    ----------
    points
        Access to methods applying to points.
    features
        Access to methods applying to features.
    shape : tuple
        The number of points and features in the object in the format
        (points, features).
    dimensions : tuple
        The actual dimensions of the data in the object. All data is
        stored two-dimensionally, so for objects with more than two-
        dimensions this value will differ from the ``shape`` attribute.
    name : str
        A name to call this object when printing or logging.
    absolutePath : str
        The absolute path to the data file.
    relativePath : str
        The relative path to the data file.
    path : str
        The path to the data file.
    """

    def __init__(self, shape, pointNames=None, featureNames=None, name=None,
                 paths=(None, None), **kwds):
        """
        Class defining important data manipulation operations and giving
        functionality for the naming the points and features of that
        data. A mapping from names to indices is given by the
        [point/feature]Names attribute, the inverse of that mapping is
        given by [point/feature]NamesInverse.

        Specifically, this includes point and feature names, an object
        name, and originating pathes for the data in this object. Note:
        this method (as should all other __init__ methods in this
        hierarchy) makes use of super().

        Parameters
        ----------
        pointNames : iterable, dict
            A list of point names in the order they appear in the data
            or a dictionary mapping names to indices. None is given if
            default names are desired.
        featureNames : iterable, dict
            A list of feature names in the order they appear in the data
            or a dictionary mapping names to indices. None is given if
            default names are desired.
        name : str
            The name to be associated with this object.
        paths : tuple
            The first entry is taken to be the string representing the
            absolute path to the source file of the data and the second
            entry is taken to be the relative path. Both may be None if
            these values are to be unspecified.
        kwds
            Potentially full of arguments further up the class
            hierarchy, as following best practices for use of super().
            Note, however, that this class is the root of the object
            hierarchy as statically defined.
        """
        self._shape = list(shape)
        if pointNames is not None and len(pointNames) != self._pointCount:
            msg = "The length of the pointNames (" + str(len(pointNames))
            msg += ") must match the points given in shape (" + str(shape[0])
            msg += ")"
            raise InvalidArgumentValue(msg)
        if (featureNames is not None
                and len(featureNames) != self._featureCount):
            msg = "The length of the featureNames (" + str(len(featureNames))
            msg += ") must match the features given in shape ("
            msg += str(shape[1]) + ")"
            raise InvalidArgumentValue(msg)

        self._points = self._getPoints()
        self._features = self._getFeatures()

        # Set up point names
        self._nextDefaultValuePoint = 0
        if pointNames is None:
            self.pointNamesInverse = None
            self.pointNames = None
        elif isinstance(pointNames, dict):
            self._nextDefaultValuePoint = self._pointCount
            self.points.setNames(pointNames, useLog=False)
        else:
            pointNames = valuesToPythonList(pointNames, 'pointNames')
            self._nextDefaultValuePoint = self._pointCount
            self.points.setNames(pointNames, useLog=False)

        # Set up feature names
        self._nextDefaultValueFeature = 0
        if featureNames is None:
            self.featureNamesInverse = None
            self.featureNames = None
        elif isinstance(featureNames, dict):
            self._nextDefaultValueFeature = self._featureCount
            self.features.setNames(featureNames, useLog=False)
        else:
            featureNames = valuesToPythonList(featureNames, 'featureNames')
            self._nextDefaultValueFeature = self._featureCount
            self.features.setNames(featureNames, useLog=False)

        # Set up object name
        if name is None:
            self._name = _dataHelpers.nextDefaultObjectName()
        else:
            self._name = name

        # Set up paths
        if paths[0] is not None and not isinstance(paths[0], str):
            msg = "paths[0] must be None, an absolute path or web link to "
            msg += "the file from which the data originates"
            raise InvalidArgumentType(msg)
        if (paths[0] is not None
                and not os.path.isabs(paths[0])
                and not paths[0].startswith('http')):
            raise InvalidArgumentValue("paths[0] must be an absolute path")
        self._absPath = paths[0]

        if paths[1] is not None and not isinstance(paths[1], str):
            msg = "paths[1] must be None or a relative path to the file from "
            msg += "which the data originates"
            raise InvalidArgumentType(msg)
        self._relPath = paths[1]

        # call for safety
        super().__init__(**kwds)

    #######################
    # Property Attributes #
    #######################

    @property
    def _pointCount(self):
        return self._shape[0]

    @_pointCount.setter
    def _pointCount(self, value):
        self._shape[0] = value

    @property
    def _featureCount(self):
        if len(self._shape) > 2:
            return int(numpy.prod(self._shape[1:]))
        return self._shape[1]

    @_featureCount.setter
    @limitedTo2D
    def _featureCount(self, value):
        self._shape[1] = value

    @property
    def shape(self):
        """
        The number of points and features in the object in the format
        (points, features).
        """
        return self._pointCount, self._featureCount

    @property
    def dimensions(self):
        """
        The true dimensions of this object.
        """
        return tuple(self._shape)

    @property
    def points(self):
        """
        An object handling functions manipulating data by points.

        See Also
        --------
        Points
        """
        return self._points

    @property
    def features(self):
        """
        An object handling functions manipulating data by features.

        See Also
        --------
        Features
        """
        return self._features

    def _setpointCount(self, value):
        self._pointCount = value

    def _setfeatureCount(self, value):
        self._featureCount = value

    def _getObjName(self):
        return self._name

    def _setObjName(self, value):
        if value is None:
            self._name = _dataHelpers.nextDefaultObjectName()
        else:
            if not isinstance(value, str):
                msg = "The name of an object may only be a string or None"
                raise ValueError(msg)
            self._name = value

    @property
    def name(self):
        """
        A name to be displayed when printing or logging this object
        """
        return self._getObjName()

    @name.setter
    def name(self, value):
        self._setObjName(value)

    def _getAbsPath(self):
        return self._absPath

    @property
    def absolutePath(self):
        """
        The path to the file this data originated from in absolute form.
        """
        return self._getAbsPath()

    def _getRelPath(self):
        return self._relPath

    @property
    def relativePath(self):
        """
        The path to the file this data originated from in relative form.
        """
        return self._getRelPath()

    def _getPath(self):
        return self.absolutePath

    @property
    def path(self):
        """
        The path to the file this data originated from.
        """
        return self._getPath()

    def _pointNamesCreated(self):
        """
        Returns True if point names have been created/assigned
        to the object.
        If the object does not have points it returns False.
        """
        if self.pointNamesInverse is None:
            return False

        return True

    def _featureNamesCreated(self):
        """
        Returns True if feature names have been created/assigned
        to the object.
        If the object does not have features it returns False.
        """
        if self.featureNamesInverse is None:
            return False

        return True

    def _anyDefaultPointNames(self):
        """
        Returns True if any default point names exists or if pointNames
        have not been created.
        """
        if self._pointNamesCreated():
            return any([name.startswith(DEFAULT_PREFIX) for name
                        in self.points.getNames()])

        return True

    def _anyDefaultFeatureNames(self):
        """
        Returns True if any default feature names exists or if
        featureNames have not been created.
        """
        if self._featureNamesCreated():
            return any([name.startswith(DEFAULT_PREFIX) for name
                        in self.features.getNames()])

        return True

    def _allDefaultPointNames(self):
        """
        Returns True if all point names are default or have not been
        created.
        """
        if self._pointNamesCreated():
            return all([name.startswith(DEFAULT_PREFIX) for name
                        in self.points.getNames()])

        return True

    def _allDefaultFeatureNames(self):
        """
        Returns True if all feature names are default or have not been
        created.
        """
        if self._featureNamesCreated():
            return all([name.startswith(DEFAULT_PREFIX) for name
                        in self.features.getNames()])

        return True

    @contextmanager
    def _treatAs2D(self):
        """
        This can be applied when dimensionality does not affect an
        operation, but an method call within the operation is blocked
        when the data has more than two dimensions due to the ambiguity
        in the definition of elements.
        """
        if len(self._shape) > 2:
            savedShape = self._shape
            self._shape = [self._pointCount, self._featureCount]
            try:
                yield self
            finally:
                self._shape = savedShape
        else:
            yield self

    ########################
    # Low Level Operations #
    ########################
    @limitedTo2D
    def __len__(self):
        # ordered such that the larger axis is always printed, even
        # if they are both in the range [0,1]
        if self._pointCount == 0 or self._featureCount == 0:
            return 0
        if self._pointCount == 1:
            return self._featureCount
        if self._featureCount == 1:
            return self._pointCount

        msg = "len() is undefined when the number of points ("
        msg += str(self._pointCount)
        msg += ") and the number of features ("
        msg += str(self._featureCount)
        msg += ") are both greater than 1"
        raise ImproperObjectAction(msg)

    @limitedTo2D
    def __iter__(self):
        if self._pointCount in [0, 1] or self._featureCount in [0, 1]:
            return ElementIterator1D(self)

        msg = "Cannot iterate over two-dimensional objects because the "
        msg = "iteration order is arbitrary. Try the iterateElements() method."
        raise ImproperObjectAction(msg)

    def __bool__(self):
        return self._shape[0] > 0 and self._shape[-1] > 0

    @limitedTo2D
    def iterateElements(self, order='point', only=None):
        """
        Iterate over each element in this object.

        Provide an iterator which returns elements in the designated
        ``order``. Optionally, the output of the iterator can be
        restricted to certain elements by the ``only`` function.

        Parameters
        ----------
        order : str
           'point' or 'feature' to indicate how the iterator will access
           the elements in this object.
        only : function, None
           If None, the default, all elements will be returned by the
           iterator. If a function, it must return True or False
           indicating whether the iterator should return the element.

        See Also
        --------
        Points, Features

        Examples
        --------
        >>> from nimble.match import nonZero, positive
        >>> rawData = [[0, 1, 2], [-2, -1, 0]]
        >>> data = nimble.data('Matrix', rawData)
        >>> list(data.iterateElements(order='point'))
        [0, 1, 2, -2, -1, 0]
        >>> list(data.iterateElements(order='feature'))
        [0, -2, 1, -1, 2, 0]
        >>> list(data.iterateElements(order='point', only=nonZero))
        [1, 2, -2, -1]
        >>> list(data.iterateElements(order='feature', only=positive))
        [1, 2]
        """
        if order not in ['point', 'feature']:
            msg = "order must be the string 'point' or 'feature'"
            if not isinstance(order, str):
                raise InvalidArgumentType(msg)
            raise InvalidArgumentValue(msg)
        if only is not None and not callable(only):
            raise InvalidArgumentType('if not None, only must be callable')
        return self._iterateElements_implementation(order, only)

    def nameIsDefault(self):
        """
        Returns True if self.name has a default value
        """
        return self.name.startswith(DEFAULT_NAME_PREFIX)

    ###########################
    # Higher Order Operations #
    ###########################
    @limitedTo2D
    def replaceFeatureWithBinaryFeatures(self, featureToReplace, useLog=None):
        """
        Create binary features for each unique value in a feature.

        Modify this object so that the chosen feature is removed, and
        binary valued features are added, one for each unique value
        seen in the original feature.

        Parameters
        ----------
        featureToReplace : int or str
            The index or name of the feature being replaced.
        useLog : bool, None
            Local control for whether to send object creation to the
            logger. If None (default), use the value as specified in the
            "logger" "enabledByDefault" configuration option. If True,
            send to the logger regardless of the global option. If
            False, do **NOT** send to the logger, regardless of the
            global option.

        Returns
        -------
        list
            The new feature names after replacement.

        Examples
        --------
        >>> raw = [['a'], ['b'], ['c']]
        >>> data = nimble.data('Matrix', raw, featureNames=['replace'])
        >>> replaced = data.replaceFeatureWithBinaryFeatures('replace')
        >>> replaced
        ['replace=a', 'replace=b', 'replace=c']
        >>> data
        Matrix(
            [[1.000 0.000 0.000]
             [0.000 1.000 0.000]
             [0.000 0.000 1.000]]
            featureNames={'replace=a':0, 'replace=b':1, 'replace=c':2}
            )
        """
        if self._pointCount == 0:
            msg = "This action is impossible, the object has 0 points"
            raise ImproperObjectAction(msg)

        index = self.features.getIndex(featureToReplace)

        replace = self.features.extract([index], useLog=False)

        uniqueVals = replace.countUniqueElements().keys()
        uniqueIdx = {key: i for i, key in enumerate(uniqueVals)}

        binaryObj = replace._replaceFeatureWithBinaryFeatures_implementation(
            uniqueIdx)

        binaryObj.points.setNames(self.points._getNamesNoGeneration(),
                                  useLog=False)
        ftNames = []
        prefix = replace.features.getName(0) + "="
        for val in uniqueVals:
            ftNames.append(prefix + str(val))
        binaryObj.features.setNames(ftNames, useLog=False)

        # must use append if the object is now feature empty
        if len(self.features) == 0:
            self.features.append(binaryObj, useLog=False)
        else:
            # insert data at same index of the original feature
            self.features.insert(index, binaryObj, useLog=False)

        handleLogging(useLog, 'prep', "replaceFeatureWithBinaryFeatures",
                      self.getTypeString(),
                      Base.replaceFeatureWithBinaryFeatures, featureToReplace)

        return ftNames

    @limitedTo2D
    def transformFeatureToIntegers(self, featureToConvert, useLog=None):
        """
        Represent each unique value in a feature with a unique integer.

        Modify this object so that the chosen feature is removed and a
        new integer valued feature is added with values 0 to n-1, one
        for each of n unique values present in the original feature.

        Parameters
        ----------
        featureToConvert : int or str
            The index or name of the feature being replaced.
        useLog : bool, None
            Local control for whether to send object creation to the
            logger. If None (default), use the value as specified in the
            "logger" "enabledByDefault" configuration option. If True,
            send to the logger regardless of the global option. If
            False, do **NOT** send to the logger, regardless of the
            global option.

        Examples
        --------
        >>> raw = [[1, 'a', 1], [2, 'b', 2], [3, 'c', 3]]
        >>> featureNames = ['keep1', 'transform', 'keep2']
        >>> data = nimble.data('Matrix', raw, featureNames=featureNames)
        >>> mapping = data.transformFeatureToIntegers('transform')
        >>> mapping
        {0: 'a', 1: 'b', 2: 'c'}
        >>> data
        Matrix(
            [[1 0 1]
             [2 1 2]
             [3 2 3]]
            featureNames={'keep1':0, 'transform':1, 'keep2':2}
            )
        """
        if self._pointCount == 0:
            msg = "This action is impossible, the object has 0 points"
            raise ImproperObjectAction(msg)

        ftIndex = self.features.getIndex(featureToConvert)

        mapping = {}
        def applyMap(ft):
            integerValue = 0
            mapped = []
            for val in ft:
                if val in mapping:
                    mapped.append(mapping[val])
                elif val == 0:
                    # will preserve zeros if present in the feature
                    # increment all values that occurred before this zero
                    for key in mapping:
                        mapping[key] += 1
                    mapped = [v + 1 for v in mapped]
                    integerValue += 1
                    mapping[0] = 0
                    mapped.append(0)
                else:
                    mapped.append(integerValue)
                    mapping[val] = integerValue
                    integerValue += 1

            return mapped

        self.features.transform(applyMap, features=ftIndex, useLog=False)

        handleLogging(useLog, 'prep', "transformFeatureToIntegers",
                      self.getTypeString(), Base.transformFeatureToIntegers,
                      featureToConvert)

        return {v: k for k, v in mapping.items()}

    @limitedTo2D
    def transformElements(self, toTransform, points=None, features=None,
                          preserveZeros=False, skipNoneReturnValues=False,
                          useLog=None):
        """
        Modify each element using a function or mapping.

        Perform an inplace modification of the elements or subset of
        elements in this object.

        Parameters
        ----------
        toTransform : function, dict
            * function - in the form of toTransform(elementValue)
              or toTransform(elementValue, pointIndex, featureIndex)
            * dictionary -  map the current element [key] to the
              transformed element [value].
        points : identifier, list of identifiers
            May be a single point name or index, an iterable,
            container of point names and/or indices. None indicates
            application to all points.
        features : identifier, list of identifiers
            May be a single feature name or index, an iterable,
            container of feature names and/or indices. None indicates
            application to all features.
        preserveZeros : bool
            If True it does not apply toTransform to elements in the
            data that are 0, and that 0 is not modified.
        skipNoneReturnValues : bool
            If True, any time toTransform() returns None, the value
            originally in the data will remain unmodified.
        useLog : bool, None
            Local control for whether to send object creation to the
            logger. If None (default), use the value as specified in the
            "logger" "enabledByDefault" configuration option. If True,
            send to the logger regardless of the global option. If
            False, do **NOT** send to the logger, regardless of the
            global option.

        See Also
        --------
        calculateOnElements, Points.transform, Features.transform

        Examples
        --------
        Simple transformation to all elements.

        >>> data = nimble.ones('Matrix', 5, 5)
        >>> data.transformElements(lambda elem: elem + 1)
        >>> data
        Matrix(
            [[2.000 2.000 2.000 2.000 2.000]
             [2.000 2.000 2.000 2.000 2.000]
             [2.000 2.000 2.000 2.000 2.000]
             [2.000 2.000 2.000 2.000 2.000]
             [2.000 2.000 2.000 2.000 2.000]]
            )

        Transform while preserving zero values.

        >>> data = nimble.identity('Sparse', 5)
        >>> data.transformElements(lambda elem: elem + 10,
        ...                        preserveZeros=True)
        >>> data
        Sparse(
            [[11.000   0      0      0      0   ]
             [  0    11.000   0      0      0   ]
             [  0      0    11.000   0      0   ]
             [  0      0      0    11.000   0   ]
             [  0      0      0      0    11.000]]
            )

        Transforming a subset of points and features.

        >>> data = nimble.ones('List', 4, 4)
        >>> data.transformElements(lambda elem: elem + 1,
        ...                        points=[0, 1], features=[0, 2])
        >>> data
        List(
            [[2.000 1.000 2.000 1.000]
             [2.000 1.000 2.000 1.000]
             [1.000 1.000 1.000 1.000]
             [1.000 1.000 1.000 1.000]]
            )

        Transforming with None return values. With the ``addTenToEvens``
        function defined below, An even values will be return a value,
        while an odd value will return None. If ``skipNoneReturnValues``
        is False, the odd values will be replaced with None (or nan
        depending on the object type) if set to True the odd values will
        remain as is. Both cases are presented.

        >>> def addTenToEvens(elem):
        ...     if elem % 2 == 0:
        ...         return elem + 10
        ...     return None
        >>> raw = [[1, 2, 3],
        ...        [4, 5, 6],
        ...        [7, 8, 9]]
        >>> dontSkip = nimble.data('Matrix', raw)
        >>> dontSkip.transformElements(addTenToEvens)
        >>> dontSkip
        Matrix(
            [[ nan   12.000  nan  ]
             [14.000  nan   16.000]
             [ nan   18.000  nan  ]]
            )
        >>> skip = nimble.data('Matrix', raw)
        >>> skip.transformElements(addTenToEvens,
        ...                        skipNoneReturnValues=True)
        >>> skip
        Matrix(
            [[1  12 3 ]
             [14 5  16]
             [7  18 9 ]]
            )
        """
        if points is not None:
            points = constructIndicesList(self, 'point', points)
        if features is not None:
            features = constructIndicesList(self, 'feature', features)

        transformer = validateElementFunction(toTransform, preserveZeros,
                                              skipNoneReturnValues,
                                              'toTransform')

        self._transform_implementation(transformer, points, features)

        handleLogging(useLog, 'prep', 'transformElements',
                      self.getTypeString(), Base.transformElements,
                      toTransform, points, features, preserveZeros,
                      skipNoneReturnValues)

    @limitedTo2D
    def calculateOnElements(self, toCalculate, points=None, features=None,
                            preserveZeros=False, skipNoneReturnValues=False,
                            outputType=None, useLog=None):
        """
        Return a new object with a calculation applied to each element.

        Apply a function or mapping to each element in this object or
        subset of points and features in this  object.

        Parameters
        ----------
        toCalculate : function, dict
            * function - in the form of toCalculate(elementValue)
              or toCalculate(elementValue, pointIndex, featureIndex)
            * dictionary -  map the current element [key] to the
              transformed element [value].
        points : point, list of points
            The subset of points to limit the calculation to. If None,
            the calculation will apply to all points.
        features : feature, list of features
            The subset of features to limit the calculation to. If None,
            the calculation will apply to all features.
        preserveZeros : bool
            Bypass calculation on zero values
        skipNoneReturnValues : bool
            Bypass values when ``toCalculate`` returns None. If False,
            the value None will replace the value if None is returned.
        outputType: nimble data type
            Return an object of the specified type. If None, the
            returned object will have the same type as the calling
            object.
        useLog : bool, None
            Local control for whether to send object creation to the
            logger. If None (default), use the value as specified in the
            "logger" "enabledByDefault" configuration option. If True,
            send to the logger regardless of the global option. If
            False, do **NOT** send to the logger, regardless of the
            global option.

        Returns
        -------
        nimble Base object

        See Also
        --------
        transformElements, Points.calculate, Features.calculate

        Examples
        --------
        Simple calculation on all elements.

        >>> data = nimble.ones('Matrix', 5, 5)
        >>> twos = data.calculateOnElements(lambda elem: elem + 1)
        >>> twos
        Matrix(
            [[2.000 2.000 2.000 2.000 2.000]
             [2.000 2.000 2.000 2.000 2.000]
             [2.000 2.000 2.000 2.000 2.000]
             [2.000 2.000 2.000 2.000 2.000]
             [2.000 2.000 2.000 2.000 2.000]]
            )

        Calculate while preserving zero values.

        >>> data = nimble.identity('Sparse', 5)
        >>> addTen = data.calculateOnElements(lambda x: x + 10,
        ...                                   preserveZeros=True)
        >>> addTen
        Sparse(
            [[11.000   0      0      0      0   ]
             [  0    11.000   0      0      0   ]
             [  0      0    11.000   0      0   ]
             [  0      0      0    11.000   0   ]
             [  0      0      0      0    11.000]]
            )

        Calculate on a subset of points and features.

        >>> data = nimble.ones('List', 4, 4)
        >>> calc = data.calculateOnElements(lambda elem: elem + 1,
        ...                                 points=[0, 1],
        ...                                 features=[0, 2])
        >>> calc
        List(
            [[2.000 2.000]
             [2.000 2.000]]
            )

        Calculating with None return values. With the ``addTenToEvens``
        function defined below, An even values will be return a value,
        while an odd value will return None. If ``skipNoneReturnValues``
        is False, the odd values will be replaced with None (or nan
        depending on the object type) if set to True the odd values will
        remain as is. Both cases are presented.

        >>> def addTenToEvens(elem):
        ...     if elem % 2 == 0:
        ...         return elem + 10
        ...     return None
        >>> raw = [[1, 2, 3],
        ...        [4, 5, 6],
        ...        [7, 8, 9]]
        >>> data = nimble.data('Matrix', raw)
        >>> dontSkip = data.calculateOnElements(addTenToEvens)
        >>> dontSkip
        Matrix(
            [[nan  12 nan]
             [ 14 nan  16]
             [nan  18 nan]]
            )
        >>> skip = data.calculateOnElements(addTenToEvens,
        ...                                 skipNoneReturnValues=True)
        >>> skip
        Matrix(
            [[1  12 3 ]
             [14 5  16]
             [7  18 9 ]]
            )
        """
        calculator = validateElementFunction(toCalculate, preserveZeros,
                                             skipNoneReturnValues,
                                             'toCalculate')

        ret = self._calculate_backend(calculator, points, features,
                                      preserveZeros, outputType)

        handleLogging(useLog, 'prep', 'calculateOnElements',
                      self.getTypeString(), Base.calculateOnElements,
                      toCalculate, points, features, preserveZeros,
                      skipNoneReturnValues, outputType)

        return ret

    @limitedTo2D
    def matchingElements(self, toMatch, points=None, features=None,
                         useLog=None):
        """
        Return an object of boolean values identifying matching values.

        Common matching functions can be found in nimble's match module.

        Parameters
        ----------
        toMatch: value, function, query
            * value - elements equal to the value return True
            * function - accepts an element as its only argument and
              returns a boolean value to indicate if the element is a
              match
            * query - string in the format 'OPERATOR VALUE' (i.e "< 10")
              where OPERATOR can be ==, !=, <, >, <=, or >=
        points : point, list of points
            The subset of points to limit the matching to. If None,
            the matching will apply to all points.
        features : feature, list of features
            The subset of features to limit the matching to. If None,
            the matching will apply to all features.
        useLog : bool, None
            Local control for whether to send object creation to the
            logger. If None (default), use the value as specified in the
            "logger" "enabledByDefault" configuration option. If True,
            send to the logger regardless of the global option. If
            False, do **NOT** send to the logger, regardless of the
            global option.

        Returns
        -------
        nimble Base object
            This object will only contain boolean values.

        Examples
        --------
        >>> from nimble import match
        >>> raw = [[1, -1, 1], [-3, 3, -3]]
        >>> data = nimble.data('Matrix', raw)
        >>> isNegativeOne = data.matchingElements(-1)
        >>> isNegativeOne
        Matrix(
            [[False  True False]
             [False False False]]
            )

        >>> from nimble import match
        >>> raw = [[1, -1, None], [None, 3, -3]]
        >>> data = nimble.data('Matrix', raw)
        >>> isMissing = data.matchingElements(match.missing)
        >>> isMissing
        Matrix(
            [[False False  True]
             [ True False False]]
            )

        >>> from nimble import match
        >>> raw = [[1, -1, 1], [-3, 3, -3]]
        >>> data = nimble.data('Matrix', raw)
        >>> isPositive = data.matchingElements(">0")
        >>> isPositive
        Matrix(
            [[ True False  True]
             [False  True False]]
            )
        """
        matchArg = toMatch # preserve toMatch in original state for log
        if not callable(matchArg):
            query = elementQueryFunction(matchArg)
            if query is not None:
                func = query
            # if not a comparison string, element must equal matchArg
            else:
                matchVal = matchArg
                func = lambda elem: elem == matchVal
            matchArg = func

        wrappedMatch = wrapMatchFunctionFactory(matchArg)

        ret = self._calculate_backend(wrappedMatch, points, features,
                                      allowBoolOutput=True)

        pnames = self.points._getNamesNoGeneration()
        if pnames is not None and points is not None:
            ptIdx = constructIndicesList(self, 'point', points)
            pnames = [pnames[i] for i in ptIdx]
        fnames = self.features._getNamesNoGeneration()
        if fnames is not None and features is not None:
            ftIdx = constructIndicesList(self, 'feature', features)
            fnames = [fnames[j] for j in ftIdx]
        ret.points.setNames(pnames, useLog=False)
        ret.features.setNames(fnames, useLog=False)

        handleLogging(useLog, 'prep', 'matchingElements', self.getTypeString(),
                      Base.matchingElements, toMatch, points, features)

        return ret

    def _calculate_backend(self, calculator, points=None, features=None,
                           preserveZeros=False, outputType=None,
                           allowBoolOutput=False):
        if points is not None:
            points = constructIndicesList(self, 'point', points)
        if features is not None:
            features = constructIndicesList(self, 'feature', features)

        if outputType is not None:
            optType = outputType
        else:
            optType = self.getTypeString()
        # Use vectorized for functions with oneArg
        if calculator.oneArg:
            vectorized = numpy.vectorize(calculator)
            values = self._calculate_implementation(
                vectorized, points, features, preserveZeros)

        else:
            if not points:
                points = list(range(len(self.points)))
            if not features:
                features = list(range(len(self.features)))
            # if unable to vectorize, iterate over each point
            values = numpy.empty([len(points), len(features)])
            if allowBoolOutput:
                values = values.astype(numpy.bool_)
            pIdx = 0
            for i in points:
                fIdx = 0
                for j in features:
                    value = self[i, j]
                    currRet = calculator(value, i, j)
                    if (match.nonNumeric(currRet) and currRet is not None
                            and values.dtype != numpy.object_):
                        values = values.astype(numpy.object_)
                    values[pIdx, fIdx] = currRet
                    fIdx += 1
                pIdx += 1

        ret = nimble.data(optType, values, treatAsMissing=[None], useLog=False)

        ret._absPath = self.absolutePath
        ret._relPath = self.relativePath

        return ret

    def _calculate_genericVectorized(self, function, points, features):
        # need points/features as arrays for indexing
        if points:
            points = numpy.array(points)
        else:
            points = numpy.array(range(len(self.points)))
        if features:
            features = numpy.array(features)
        else:
            features = numpy.array(range(len(self.features)))
        toCalculate = self.copy(to='numpyarray')
        # array with only desired points and features
        toCalculate = toCalculate[points[:, None], features]
        try:
            return function(toCalculate)
        except Exception: # pylint: disable=broad-except
            # change output type of vectorized function to object to handle
            # nonnumeric data
            function.otypes = [numpy.object_]
            return function(toCalculate)

    @limitedTo2D
    def countElements(self, condition):
        """
        The number of values which satisfy the condition.

        Parameters
        ----------
        condition : function, query
            * function - accepts an element as its only argument and
              returns a boolean value to indicate if the element should
              be counted
            * query - string in the format 'OPERATOR VALUE' (i.e "< 10")
              where OPERATOR can be ==, !=, <, >, <=, or >=

        Returns
        -------
        int

        See Also
        --------
        Points.count, Features.count

        Examples
        --------
        Using a python function.

        >>> def greaterThanZero(elem):
        ...     return elem > 0
        >>> data = nimble.identity('Matrix', 5)
        >>> numGreaterThanZero = data.countElements(greaterThanZero)
        >>> numGreaterThanZero
        5

        Using a string filter function.

        >>> numLessThanOne = data.countElements("<1")
        >>> numLessThanOne
        20
        """
        query = elementQueryFunction(condition)
        if query is not None:
            condition = query
        elif not hasattr(condition, '__call__'):
            msg = 'condition can only be a function or string containing a '
            msg += 'comparison operator and a value'
            raise InvalidArgumentType(msg)

        ret = self.calculateOnElements(condition, outputType='Matrix',
                                       useLog=False)
        return int(numpy.sum(ret.data))

    @limitedTo2D
    def countUniqueElements(self, points=None, features=None):
        """
        Count of each unique value in the data.

        Parameters
        ----------
        points : identifier, list of identifiers
            May be None indicating application to all points, a single
            name or index or an iterable of points and/or indices.
        features : identifier, list of identifiers
            May be None indicating application to all features, a single
            name or index or an iterable of names and/or indices.

        Returns
        -------
        dict
            Each unique value as keys and the number of times that
            value occurs as values.

        See Also
        --------
        nimble.calculate.uniqueCount

        Examples
        --------
        Count for all elements.

        >>> data = nimble.identity('Matrix', 5)
        >>> unique = data.countUniqueElements()
        >>> unique
        {0.0: 20, 1.0: 5}

        Count for a subset of elements.

        >>> data = nimble.identity('Matrix', 5)
        >>> unique = data.countUniqueElements(points=0,
        ...                                   features=[0, 1, 2])
        >>> unique
        {0.0: 2, 1.0: 1}
        """
        return self._countUnique_implementation(points, features)

    @limitedTo2D
    def groupByFeature(self, by, countUniqueValueOnly=False, useLog=None):
        """
        Group data object by one or more features.

        Parameters
        ----------
        by : int, str or list
            * int - the index of the feature to group by
            * str - the name of the feature to group by
            * list - indices or names of features to group by
        countUniqueValueOnly : bool
            Return only the count of points in the group
        useLog : bool, None
            Local control for whether to send object creation to the
            logger. If None (default), use the value as specified in the
            "logger" "enabledByDefault" configuration option. If True,
            send to the logger regardless of the global option. If
            False, do **NOT** send to the logger, regardless of the
            global option.

        Returns
        -------
        dict
            Each unique feature (or group of features) to group by as
            keys. When ``countUniqueValueOnly`` is False,  the value at
            each key is a nimble object containing the ungrouped
            features of points within that group. When
            ``countUniqueValueOnly`` is True, the values are the number
            of points within that group.

        Examples
        --------
        >>> raw = [['ACC', 'Clemson', 15, 0],
        ...        ['SEC', 'Alabama', 14, 1],
        ...        ['Big 10', 'Ohio State', 13, 1],
        ...        ['Big 12', 'Oklahoma', 12, 2],
        ...        ['Independent', 'Notre Dame', 12, 1],
        ...        ['SEC', 'LSU', 10, 3],
        ...        ['SEC', 'Florida', 10, 3],
        ...        ['SEC', 'Georgia', 11, 3]]
        >>> ftNames = ['conference', 'team', 'wins', 'losses']
        >>> top10 = nimble.data('DataFrame', raw, featureNames=ftNames)
        >>> groupByLosses = top10.groupByFeature('losses')
        >>> list(groupByLosses.keys())
        [0, 1, 2, 3]
        >>> groupByLosses[1]
        DataFrame(
            [[    SEC      Alabama   14]
             [   Big 10   Ohio State 13]
             [Independent Notre Dame 12]]
            featureNames={'conference':0, 'team':1, 'wins':2}
            )
        >>> groupByLosses[3]
        DataFrame(
            [[SEC   LSU   10]
             [SEC Florida 10]
             [SEC Georgia 11]]
            featureNames={'conference':0, 'team':1, 'wins':2}
            )
        """
        def findKey1(point, by):#if by is a string or int
            return point[by]

        def findKey2(point, by):#if by is a list of string or a list of int
            return tuple([point[i] for i in by])

        #if by is a list, then use findKey2; o.w. use findKey1
        if isinstance(by, (str, numbers.Number)):
            findKey = findKey1
        else:
            findKey = findKey2

        res = {}
        if countUniqueValueOnly:
            for point in self.points:
                k = findKey(point, by)
                if k not in res:
                    res[k] = 1
                else:
                    res[k] += 1
        else:
            for point in self.points:
                k = findKey(point, by)
                if k not in res:
                    res[k] = point.points.getNames()
                else:
                    res[k].extend(point.points.getNames())

            for k in res:
                tmp = self.points.copy(toCopy=res[k], useLog=False)
                tmp.features.delete(by, useLog=False)
                res[k] = tmp

        handleLogging(useLog, 'prep', "groupByFeature",
                      self.getTypeString(), Base.groupByFeature, by,
                      countUniqueValueOnly)

        return res

    @limitedTo2D
    def hashCode(self):
        """
        Returns a hash for this matrix.

        The hash is a number x in the range 0<= x < 1 billion that
        should almost always change when the values of the matrix are
        changed by a substantive amount.

        Returns
        -------
        int
        """
        if self._pointCount == 0 or self._featureCount == 0:
            return 0
        valueObj = self.calculateOnElements(hashCodeFunc, preserveZeros=True,
                                            outputType='Matrix', useLog=False)
        valueList = valueObj.copy(to="python list")
        avg = (sum(itertools.chain.from_iterable(valueList))
               / float(self._pointCount * self._featureCount))
        bigNum = 1000000000
        #this should return an integer x in the range 0<= x < 1 billion
        return int(int(round(bigNum * avg)) % bigNum)

    def isApproximatelyEqual(self, other):
        """
        Determine if the data in both objects is likely the same.

        If it returns False, this object and the ``other`` object
        definitely do not store equivalent data. If it returns True,
        they likely store equivalent data but it is not possible to be
        absolutely sure. Note that only the actual data stored is
        considered, it doesn't matter whether the data matrix objects
        passed are of the same type (Matrix, Sparse, etc.)

        Parameters
        ----------
        other : nimble Base object
            The object with which to compare approximate equality with
            this object.

        Returns
        -------
        bool
            True if approximately equal, else False.
        """
        #first check to make sure they have the same dimensions
        if self._shape != other._shape:
            return False
        #now check if the hashes of each matrix are the same

        with self._treatAs2D():
            with other._treatAs2D():
                return self.hashCode() == other.hashCode()

    def trainAndTestSets(self, testFraction, labels=None, randomOrder=True,
                         useLog=None):
        """
        Divide the data into training and testing sets.

        Return either a length 2 or a length 4 tuple. If labels=None,
        then returns a length 2 tuple containing the training object,
        then the testing object (trainX, testX). If labels is non-None,
        a length 4 tuple is returned, containing the training data
        object, then the training labels object, then the testing data
        object, and finally the testing labels
        (trainX, trainY, testX, testY).

        Parameters
        ----------
        testFraction : int or float
            The fraction of the data to be placed in the testing sets.
            If ``randomOrder`` is False, then the points are taken from
            the end of this object.
        labels : identifier or list of identifiers
            The name(s) or index(es) of the data labels, a value of None
            implies this data does not contain labels. This parameter
            will affect the shape of the returned tuple.
        randomOrder : bool
            Control whether the order of the points in the returns sets
            matches that of the original object, or if their order is
            randomized.
        useLog : bool, None
            Local control for whether to send object creation to the
            logger. If None (default), use the value as specified in the
            "logger" "enabledByDefault" configuration option. If True,
            send to the logger regardless of the global option. If
            False, do **NOT** send to the logger, regardless of the
            global option.

        Returns
        -------
        tuple
            If ``labels`` is None, a length 2 tuple containing the
            training and testing objects (trainX, testX).
            If ``labels`` is non-None, a length 4 tupes containing the
            training and testing data objects and the training a testing
            labels objects (trainX, trainY, testX, testY).

        Examples
        --------
        Returning a 2-tuple.

        >>> nimble.random.setSeed(42)
        >>> raw = [[1, 0, 0],
        ...        [0, 1, 0],
        ...        [0, 0, 1],
        ...        [1, 0, 0],
        ...        [0, 1, 0],
        ...        [0, 0, 1]]
        >>> ptNames = ['a', 'b', 'c', 'd', 'e', 'f']
        >>> data = nimble.data('Matrix', raw, pointNames=ptNames)
        >>> trainData, testData = data.trainAndTestSets(.34)
        >>> trainData
        Matrix(
            [[1 0 0]
             [0 1 0]
             [0 0 1]
             [0 0 1]]
            pointNames={'a':0, 'b':1, 'f':2, 'c':3}
            )
        >>> testData
        Matrix(
            [[0 1 0]
             [1 0 0]]
            pointNames={'e':0, 'd':1}
            )

        Returning a 4-tuple.

        >>> nimble.random.setSeed(42)
        >>> raw = [[1, 0, 0, 1],
        ...        [0, 1, 0, 2],
        ...        [0, 0, 1, 3],
        ...        [1, 0, 0, 1],
        ...        [0, 1, 0, 2],
        ...        [0, 0, 1, 3]]
        >>> ptNames = ['a', 'b', 'c', 'd', 'e', 'f']
        >>> data = nimble.data('Matrix', raw, pointNames=ptNames)
        >>> fourTuple = data.trainAndTestSets(.34, labels=3)
        >>> trainX, trainY = fourTuple[0], fourTuple[1]
        >>> testX, testY = fourTuple[2], fourTuple[3]
        >>> trainX
        Matrix(
            [[1 0 0]
             [0 1 0]
             [0 0 1]
             [0 0 1]]
            pointNames={'a':0, 'b':1, 'f':2, 'c':3}
            )
        >>> trainY
        Matrix(
            [[1]
             [2]
             [3]
             [3]]
            pointNames={'a':0, 'b':1, 'f':2, 'c':3}
            )
        >>> testX
        Matrix(
            [[0 1 0]
             [1 0 0]]
            pointNames={'e':0, 'd':1}
            )
        >>> testY
        Matrix(
            [[2]
             [1]]
            pointNames={'e':0, 'd':1}
            )
        """
        order = list(range(len(self.points)))
        if randomOrder:
            nimble.random.numpyRandom.shuffle(order)

        if not 0 <= testFraction <= 1:
            msg = 'testFraction must be between 0 and 1 (inclusive)'
            raise InvalidArgumentValue(msg)
        testXSize = int(round(testFraction * self._pointCount))
        splitIndex = self._pointCount - testXSize

        #pull out a testing set
        trainX = self.points.copy(order[:splitIndex], useLog=False)
        testX = self.points.copy(order[splitIndex:], useLog=False)

        trainX.name = self.name + " trainX"
        testX.name = self.name + " testX"

        if labels is None:
            ret = trainX, testX
        elif len(self._shape) > 2:
            msg = "labels parameter must be None when the data has more "
            msg += "than two dimensions"
            raise ImproperObjectAction(msg)
        else:
            if isinstance(labels, Base):
                if len(labels.points) != len(self.points):
                    msg = 'labels must have the same number of points ({0}) '
                    msg += 'as the calling object ({1})'
                    msg = msg.format(len(labels.points), len(self.points))
                    raise InvalidArgumentValue(msg)
                try:
                    self._validateEqualNames('point', 'point', '', labels)
                except InvalidArgumentValue as e:
                    msg = 'labels and calling object pointNames must be equal'
                    raise InvalidArgumentValue(msg) from e
                trainY = labels.points.copy(order[:splitIndex], useLog=False)
                testY = labels.points.copy(order[splitIndex:], useLog=False)
            else:
                # safety for empty objects
                toExtract = labels
                if testXSize == 0:
                    toExtract = []

                trainY = trainX.features.extract(toExtract, useLog=False)
                testY = testX.features.extract(toExtract, useLog=False)

            trainY.name = self.name + " trainY"
            testY.name = self.name + " testY"

            ret = trainX, trainY, testX, testY

        handleLogging(useLog, 'prep', "trainAndTestSets", self.getTypeString(),
                      Base.trainAndTestSets, testFraction, labels, randomOrder)

        return ret

    ########################################
    ########################################
    ###   Functions related to logging   ###
    ########################################
    ########################################
    @limitedTo2D
    def featureReport(self, maxFeaturesToCover=50, displayDigits=2,
                      useLog=None):
        """
        Report containing a summary and statistics for each feature.

        Produce a report, in a string formatted as a table, containing
        summary and statistical information about each feature in the
        data set, up to 50 features.  If there are more than 50
        features, only information about 50 of those features will be
        reported.

        Parameters
        ----------
        maxFeaturesToCover : int
            The maximum number of features to include in the report.
            Default is 50, which is the maximum allowed for this value.
        displayDigits : int
            The number of digits to display after a decimal point.
            Default is 2.
        useLog : bool, None
            Local control for whether to send object creation to the
            logger. If None (default), use the value as specified in the
            "logger" "enabledByDefault" configuration option. If True,
            send to the logger regardless of the global option. If
            False, do **NOT** send to the logger, regardless of the
            global option.
        """
        ret = produceFeaturewiseReport(
            self, maxFeaturesToCover=maxFeaturesToCover,
            displayDigits=displayDigits)
        handleLogging(useLog, 'data', "feature", ret)
        return ret

    def summaryReport(self, displayDigits=2, useLog=None):
        """
        Report containing information regarding the data in this object.

        Produce a report, in a string formatted as a table, containing
        summary information about the data set contained in this object.
        Includes proportion of missing values, proportion of zero
        values, total # of points, and number of features.

        displayDigits : int
            The number of digits to display after a decimal point.
            Default is 2.
        useLog : bool, None
            Local control for whether to send object creation to the
            logger. If None (default), use the value as specified in the
            "logger" "enabledByDefault" configuration option. If True,
            send to the logger regardless of the global option. If
            False, do **NOT** send to the logger, regardless of the
            global option.
        """
        ret = produceAggregateReport(self, displayDigits=displayDigits)
        handleLogging(useLog, 'data', "summary", ret)
        return ret

    ###############################################################
    ###############################################################
    ###   Subclass implemented information querying functions   ###
    ###############################################################
    ###############################################################

    def isIdentical(self, other):
        """
        Check for equality between two objects.

        Return True if all values and names in the other object match
        the values and names in this object.
        """
        if not isinstance(other, Base):
            return False
        if self._shape != other._shape:
            return False
        if not self._equalFeatureNames(other):
            return False
        if not self._equalPointNames(other):
            return False

        return self._isIdentical_implementation(other)

    def writeFile(self, outPath, fileFormat=None, includeNames=True):
        """
        Write the data in this object to a file in the specified format.

        Parameters
        ----------
        outPath : str
            The location (including file name and extension) where
            we want to write the output file.
        fileFormat : str
            The formating of the file we write. May be None, 'csv', or
            'mtx'; if None, we use the extension of outPath to determine
            the format.
        includeNames : bool
            Indicates whether the file will embed the point and feature
            names into the file. The format of the embedding is
            dependant on the format of the file: csv will embed names
            into the data, mtx will place names in a comment.
        """
        if self._pointCount == 0 or self._featureCount == 0:
            msg = "We do not allow writing to file when an object has "
            msg += "0 points or features"
            raise ImproperObjectAction(msg)

        # if format is not specified, we fall back on the extension in outPath
        if fileFormat is None:
            split = outPath.rsplit('.', 1)
            fileFormat = None
            if len(split) > 1:
                fileFormat = split[1].lower()

        if fileFormat not in ['csv', 'mtx', 'hdf5', 'h5']:
            msg = "Unrecognized file format. Accepted types are 'csv', "
            msg += "'mtx', 'hdf5', and 'h5'. They may either be input as the "
            msg += "format parameter, or as the extension in the outPath"
            raise InvalidArgumentValue(msg)

        includePointNames = includeNames
        if includePointNames:
            seen = False
            if self.points._getNamesNoGeneration() is not None:
                for name in self.points.getNames():
                    if name[:DEFAULT_PREFIX_LENGTH] != DEFAULT_PREFIX:
                        seen = True
            if not seen:
                includePointNames = False

        includeFeatureNames = includeNames
        if includeFeatureNames:
            seen = False
            if self.features._getNamesNoGeneration() is not None:
                for name in self.features.getNames():
                    if name[:DEFAULT_PREFIX_LENGTH] != DEFAULT_PREFIX:
                        seen = True
            if not seen:
                includeFeatureNames = False


        if fileFormat.lower() in ['hdf5', 'h5']:
            self._writeFileHDF_implementation(outPath, includePointNames)
        elif len(self._shape) > 2:
            msg = 'Data with more than two dimensions can only be written '
            msg += 'to .hdf5 or .h5 formats otherwise the dimensionality '
            msg += 'would be lost'
            raise InvalidArgumentValue(msg)
        elif fileFormat.lower() == "csv":
            self._writeFileCSV_implementation(
                outPath, includePointNames, includeFeatureNames)
        elif fileFormat.lower() == "mtx":
            self._writeFileMTX_implementation(
                outPath, includePointNames, includeFeatureNames)

    def _writeFeatureNamesToCSV(self, openFile, includePointNames):
        fnames = list(map(csvCommaFormat, self.features.getNames()))
        if includePointNames:
            fnames.insert(0, 'pointNames')
        fnamesLine = ','.join(fnames)
        fnamesLine += '\n'
        openFile.write(fnamesLine)

    def _writeFileHDF_implementation(self, outPath, includePointNames):
        if not h5py.nimbleAccessible():
            msg = 'h5py must be installed to write to an hdf file'
            raise PackageException(msg)
        if includePointNames:
            pnames = self.points.getNames()
            userblockSize = 512
        else:
            pnames = [str(i) for i in range(len(self.points))]
            userblockSize = 0
        with h5py.File(outPath, 'w', userblock_size=userblockSize) as hdf:
            for name, point in zip(pnames, self.points):
                point._convertToNumericTypes()
                asArray = point.copy('numpy array')
                _ = hdf.create_dataset(name, data=asArray)
                hdf.flush()
        if includePointNames:
            with open(outPath, 'rb+') as f:
                f.write(b'includePointNames ')
                f.flush()

    def save(self, outputPath):
        """
        Save object to a file.

        Uses the cloudpickle library to serialize this object.

        Parameters
        ----------
        outputPath : str
            The location (including file name and extension) where
            we want to write the output file. If filename extension
            .nimd is not included in file name it would be added to the
            output file.
        """
        if not cloudpickle.nimbleAccessible():
            msg = "To save nimble objects, cloudpickle must be installed"
            raise PackageException(msg)

        extension = '.nimd'
        if not outputPath.endswith(extension):
            outputPath = outputPath + extension

        with open(outputPath, 'wb') as file:
            cloudpickle.dump(self, file)
        # TODO: save session
        # print('session_' + outputFilename)
        # print(globals())
        # dill.dump_session('session_' + outputFilename)

    def getTypeString(self):
        """
        The nimble Type of this object.

        A string representing the non-abstract type of this
        object (e.g. Matrix, Sparse, etc.) that can be passed to
        nimble.data() function to create a new object of the same type.

        Returns
        -------
        str
        """
        return self._getTypeString_implementation()

    @limitedTo2D
    def __getitem__(self, key):
        """
        Return a copy of a subset of the data.

        Vector-shaped objects can use a single value as the key,
        otherwise the key must be a tuple (pointsToGet, featuresToGet).
        All values in the key are INCLUSIVE. When using a slice, the
        ``stop`` value will be included, unlike the python convention.

        Parameters
        ----------
        key : name, index, list, slice
            * name - the name of the point or feature to get.
            * index - the index of the point or feature to get.
            * list - a list of names or indices to get. Note: the points
              and/or features will be returned in the order of the list.
            * slice - a slice of names or indices to get. Note: nimble
              uses inclusive values.

        Examples
        --------
        >>> raw = [[4132, 41, 'management', 50000, 'm'],
        ...        [4434, 26, 'sales', 26000, 'm'],
        ...        [4331, 26, 'administration', 28000, 'f'],
        ...        [4211, 45, 'sales', 33000, 'm'],
        ...        [4344, 45, 'accounting', 43500, 'f']]
        >>> pointNames = ['michael', 'jim', 'pam', 'dwight', 'angela']
        >>> featureNames = ['id', 'age', 'department', 'salary',
        ...                 'gender']
        >>> office = nimble.data('Matrix', raw, pointNames=pointNames,
        ...                      featureNames=featureNames)

        Get a single value.

        >>> office['michael', 'age']
        41
        >>> office[0,1]
        41
        >>> office['michael', 1]
        41

        Get based on points only.

        >>> pam = office['pam', :]
        >>> print(pam)
               id  age   department   salary gender
        <BLANKLINE>
        pam   4331  26 administration 28000    f
        <BLANKLINE>
        >>> sales = office[[3, 1], :]
        >>> print(sales)
                  id  age department salary gender
        <BLANKLINE>
        dwight   4211  45   sales    33000    m
           jim   4434  26   sales    26000    m
        <BLANKLINE>

        *Note: retains list order; index 3 placed before index 1*

        >>> nonManagement = office[1:4, :]
        >>> print(nonManagement)
                  id  age   department   salary gender
        <BLANKLINE>
           jim   4434  26     sales      26000    m
           pam   4331  26 administration 28000    f
        dwight   4211  45     sales      33000    m
        angela   4344  45   accounting   43500    f
        <BLANKLINE>

        *Note: slices are inclusive; index 4 ('gender') was included*

        Get based on features only.

        >>> departments = office[:, 2]
        >>> print(departments)
                    department
        <BLANKLINE>
        michael     management
            jim       sales
            pam   administration
         dwight       sales
         angela     accounting
        <BLANKLINE>

        >>> genderAndAge = office[:, ['gender', 'age']]
        >>> print(genderAndAge)
                  gender age
        <BLANKLINE>
        michael     m     41
            jim     m     26
            pam     f     26
         dwight     m     45
         angela     f     45
        <BLANKLINE>

        *Note: retains list order; 'gender' placed before 'age'*

        >>> deptSalary = office[:, 'department':'salary']
        >>> print(deptSalary)
                    department   salary
        <BLANKLINE>
        michael     management   50000
            jim       sales      26000
            pam   administration 28000
         dwight       sales      33000
         angela     accounting   43500
        <BLANKLINE>

        *Note: slices are inclusive; 'salary' was included*

        Get based on points and features.

        >>> femaleSalaryAndDept = office[['pam', 'angela'], [3,2]]
        >>> print(femaleSalaryAndDept)
                 salary   department
        <BLANKLINE>
           pam   28000  administration
        angela   43500    accounting
        <BLANKLINE>

        *Note: list orders retained; 'pam' precedes 'angela' and index 3
        ('salary') precedes index 2 ('department')*

        >>> first3Ages = office[:2, 'age']
        >>> print(first3Ages)
                  age
        <BLANKLINE>
        michael    41
            jim    26
            pam    26
        <BLANKLINE>

        *Note: slices are inclusive; index 2 ('pam') was included*
        """
        # Make it a tuple if it isn't one
        if key.__class__ is tuple:
            x, y = key
        else:
            if self._pointCount == 1:
                x = 0
                y = key
            elif self._featureCount == 1:
                x = key
                y = 0
            else:
                msg = "Must include both a point and feature index; or, "
                msg += "if this is vector shaped, a single index "
                msg += "into the axis whose length > 1"
                raise InvalidArgumentType(msg)

        #process x
        singleX = False
        if isinstance(x, (int, float, str, numpy.integer)):
            x = self.points._getIndex(x, allowFloats=True)
            singleX = True
        #process y
        singleY = False
        if isinstance(y, (int, float, str, numpy.integer)):
            y = self.features._getIndex(y, allowFloats=True)
            singleY = True
        #if it is the simplest data retrieval such as X[1,2],
        # we'd like to return it back in the fastest way.
        if singleX and singleY:
            return self._getitem_implementation(x, y)
        # if not convert x and y to lists of indices
        if singleX:
            x = [x]
        else:
            x = self.points._processMultiple(x)

        if singleY:
            y = [y]
        else:
            y = self.features._processMultiple(y)

        # None is returned by _processMultiple if the axis is a full slice
        # since copying of an axis which is a full slice is unnecessary.
        if x is None and y is None:
            ret = self.copy()
        # use backend directly since values have already been validated
        elif y is None:
            ret = self.points._structuralBackend_implementation('copy', x)
        elif x is None:
            ret = self.features._structuralBackend_implementation('copy', y)
        else:
            ret = self.points._structuralBackend_implementation('copy', x)
            ret = ret.features._structuralBackend_implementation('copy', y)
        return ret

    def pointView(self, identifier):
        """
        A read-only view of a single point.

        A BaseView object into the data of the point with the given
        identifier. See BaseView object comments for its capabilities.
        This view is only valid until the next modification to the shape
        or ordering of this object's internal data. After such a
        modification, there is no guarantee to the validity of the
        results.

        Returns
        -------
        BaseView
            The read-only object for this point.
        """
        if self._pointCount == 0:
            msg = "identifier is invalid, This object contains no points"
            raise ImproperObjectAction(msg)

        index = self.points.getIndex(identifier)
        ret = self._view_backend(index, index, None, None, True)
        return ret

    @limitedTo2D
    def featureView(self, identifier):
        """
        A read-only view of a single feature.

        A BaseView object into the data of the feature with the given
        identifier. See BaseView object comments for its capabilities.
        This view is only valid until the next modification to the shape
        or ordering of this object's internal data. After such a
        modification, there is no guarantee to the validity of the
        results.

        Returns
        -------
        BaseView
            The read-only object for this feature.
        """
        if self._featureCount == 0:
            msg = "identifier is invalid, This object contains no features"
            raise ImproperObjectAction(msg)

        index = self.features.getIndex(identifier)
        return self._view_backend(None, None, index, index)

    def view(self, pointStart=None, pointEnd=None, featureStart=None,
             featureEnd=None):
        """
        Read-only access into the object data.

        Factory function to create a read only view into the calling
        data object. Views may only be constructed from contiguous,
        in-order points and features whose overlap defines a window into
        the data. The returned View object is part of nimble's datatypes
        hiearchy, and will have access to all of the same methods as
        anything that inherits from Base; though only those
        that do not modify the data can be called without an exception
        being raised. The returned view will also reflect any subsequent
        changes made to the original object. This is the only accepted
        method for a user to construct a View object (it should never be
        done directly), though view objects may be provided to the user,
        for example via user defined functions passed to points.extract
        or features.calculate.

        Parameters
        ----------
        pointStart : int
            The inclusive index of the first point to be accessible in
            the returned view. Is None by default, meaning to include
            from the beginning of the object.
        pointEnd: int
            The inclusive index of the last point to be accessible in
            the returned view. Is None by default, meaning to include up
            to the end of the object.
        featureStart : int
            The inclusive index of the first feature to be accessible in
            the returned view. Is None by default, meaning to include
            from the beginning of the object.
        featureEnd : int
            The inclusive index of the last feature to be accessible in
            the returned view. Is None by default, meaning to include up
            to the end of the object.

        Returns
        -------
        nimble view object
            A nimble Base object with read-only access.

        See Also
        --------
        pointView, featureView
        """
        return self._view_backend(pointStart, pointEnd, featureStart,
                                  featureEnd)

    def _view_backend(self, pointStart, pointEnd, featureStart, featureEnd,
                      dropDimension=False):
        # transform defaults to mean take as much data as possible,
        # transform end values to be EXCLUSIVE
        if pointStart is None:
            pointStart = 0
        else:
            pointStart = self.points.getIndex(pointStart)

        if pointEnd is None:
            pointEnd = self._pointCount
        else:
            pointEnd = self.points.getIndex(pointEnd)
            # this is the only case that could be problematic and needs
            # checking
            validateRangeOrder("pointStart", pointStart, "pointEnd", pointEnd)
            # make exclusive now that it won't ruin the validation check
            pointEnd += 1

        if featureStart is None:
            featureStart = 0
        else:
            featureStart = self.features.getIndex(featureStart)

        if featureEnd is None:
            featureEnd = self._featureCount
        else:
            featureEnd = self.features.getIndex(featureEnd)
            # this is the only case that could be problematic and needs
            # checking
            validateRangeOrder("featureStart", featureStart,
                               "featureEnd", featureEnd)
            # make exclusive now that it won't ruin the validation check
            featureEnd += 1

        if len(self._shape) > 2:
            if featureStart != 0 or featureEnd != self._featureCount:
                msg = "feature limited views are not allowed for data with "
                msg += "more than two dimensions."
                raise ImproperObjectAction(msg)

        return self._view_implementation(pointStart, pointEnd,
                                         featureStart, featureEnd,
                                         dropDimension)

    def validate(self, level=1):
        """
        Check the integrity of the data.

        Validate this object with respect to the limitations and
        invariants that our objects enforce.

        Parameters
        ----------
        level : int
            The extent to which to validate the data.
        """
        if self.points._namesCreated():
            assert self._pointCount == len(self.points.getNames())
        if self.features._namesCreated():
            assert self._featureCount == len(self.features.getNames())

        if level > 0:
            if self.points._namesCreated():
                for key in self.points.getNames():
                    index = self.points.getIndex(key)
                    assert self.points.getName(index) == key
            if self.features._namesCreated():
                for key in self.features.getNames():
                    index = self.features.getIndex(key)
                    assert self.features.getName(index) == key

        self._validate_implementation(level)

    def containsZero(self):
        """
        Evaluate if the object contains one or more zero values.

        True if there is a value that is equal to integer 0
        contained in this object, otherwise False.

        Returns
        -------
        bool
        """
        # trivially False.
        if self._pointCount == 0 or self._featureCount == 0:
            return False
        with self._treatAs2D():
            return self._containsZero_implementation()

    def __eq__(self, other):
        return self.isIdentical(other)

    def __ne__(self, other):
        return not self.__eq__(other)

    def toString(self, includeNames=True, maxWidth=79, maxHeight=30,
                 sigDigits=3, maxColumnWidth=19, keepTrailingWhitespace=False):
        """
        A string representation of this object.

        For objects exceeding the ``maxWidth`` and/or ``maxHeight``,
        the string will truncate the output using various placeholders
        to indicate that some data was removed. For width and height,
        the data removed will be from the center printing only the data
        for the first few and last few columns and rows, respectively.

        Parameters
        ----------
        includeNames : bool
            Whether of not to include point and feature names in the
            printed output. True, the default, indidcates names will be
            included. False will not include names in the output.
        maxWidth : int
            A bound on the maximum number of characters allowed on each
            line of the output.
        maxHeight : int
            A bound on the maximum number of lines allowed for the
            output.
        sigDigits : int
            The number of significant digits to display in the output.
        maxColumnWidth : int
            A bound on the maximum number of characters allowed for the
            width of single column (feature) in each line.
        """
        if self._pointCount == 0 or self._featureCount == 0:
            return ""

        # setup a bundle of fixed constants
        colSep = ' '
        colHold = '--'
        rowHold = '|'
        pnameSep = ' '
        nameHolder = '...'
        dataOrientation = 'center'
        pNameOrientation = 'rjust'
        fNameOrientation = 'center'

        #setup a bundle of default values
        maxHeight = self._pointCount + 2 if maxHeight is None else maxHeight
        maxWidth = float('inf') if maxWidth is None else maxWidth
        maxRows = min(maxHeight, self._pointCount)
        maxDataRows = maxRows
        includePNames = False
        includeFNames = False

        if includeNames:
            includePNames = _dataHelpers.hasNonDefault(self, 'point')
            includeFNames = _dataHelpers.hasNonDefault(self, 'feature')
            if includeFNames:
                # plus or minus 2 because we will be dealing with both
                # feature names and a gap row
                maxRows = min(maxHeight, self._pointCount + 2)
                maxDataRows = maxRows - 2

        # Set up point Names and determine how much space they take up
        pnames = None
        pnamesWidth = None
        maxDataWidth = maxWidth
        if includePNames:
            pnames, pnamesWidth = self._arrangePointNames(
                maxDataRows, maxColumnWidth, rowHold, nameHolder)
            # The available space for the data is reduced by the width of the
            # pnames, a column separator, the pnames separator, and another
            # column separator
            maxDataWidth = (maxWidth
                            - (pnamesWidth + 2 * len(colSep) + len(pnameSep)))


        # Set up data values to fit in the available space including
        # featureNames if includeFNames=True
        with self._treatAs2D():
            dataTable, colWidths, fnames = self._arrangeDataWithLimits(
                maxDataWidth, maxDataRows, includeFNames, sigDigits,
                maxColumnWidth, colSep, colHold, rowHold, nameHolder)

        # combine names into finalized table
        finalTable, finalWidths = arrangeFinalTable(
            pnames, pnamesWidth, dataTable, colWidths, fnames, pnameSep)

        # set up output string
        out = ""
        for i, row in enumerate(finalTable):
            for j, val in enumerate(row):
                if j == 0 and includePNames:
                    padded = getattr(val, pNameOrientation)(finalWidths[j])
                elif i == 0 and includeFNames:
                    padded = getattr(val, fNameOrientation)(finalWidths[j])
                else:
                    padded = getattr(val, dataOrientation)(finalWidths[j])
                row[j] = padded
            # for __repr__ output want to retain whitespace
            if keepTrailingWhitespace:
                line = colSep.join(finalTable[i]) + "\n"
            else:
                line = colSep.join(finalTable[i]).rstrip() + "\n"
            out += line

        return out

    def __repr__(self):
        indent = '    '
        maxW = 79
        maxH = 30

        # setup type call
        ret = self.getTypeString() + "(\n"

        # setup data
        # decrease max width for indentation (4) and nested list padding (4)
        stringWidth = maxW - 8
        dataStr = self.toString(includeNames=False, maxWidth=stringWidth,
                                maxHeight=maxH, keepTrailingWhitespace=True)
        byLine = dataStr.split('\n')
        # toString ends with a \n, so we get rid of the empty line produced by
        # the split
        byLine = byLine[:-1]
        # convert self.data into a string with nice format
        newLines = (']\n' + indent + ' [').join(byLine)
        ret += (indent + '[[%s]]\n') % newLines

        numRows = min(self._pointCount, maxH)
        # if non default point names, print all (truncated) point names
        ret += _dataHelpers.makeNamesLines(
            indent, maxW, numRows, self._pointCount,
            self.points._getNamesNoGeneration(), 'pointNames')
        # if non default feature names, print all (truncated) feature names
        numCols = 0
        if byLine:
            splited = byLine[0].split(' ')
            for val in splited:
                if val not in ['', '...', '--']:
                    numCols += 1
        elif self._featureCount > 0:
            # if the container is empty, then roughly compute length of
            # the string of feature names, and then calculate numCols
            ftNames = self.features._getNamesNoGeneration()
            if ftNames is None:
                # mock up default looking names to avoid name generation
                ftNames = [DEFAULT_PREFIX + '#'] * len(self.features)
            strLength = (len("___".join(ftNames))
                         + len(''.join([str(i) for i
                                        in range(self._featureCount)])))
            numCols = int(min(1, maxW / float(strLength)) * self._featureCount)
        # because of how _dataHelpers.indicesSplit works, we need this to be
        # +1 in some cases this means one extra feature name is displayed. But
        # that's acceptable
        if numCols <= self._featureCount:
            numCols += 1
        elif numCols > self._featureCount:
            numCols = self._featureCount
        ret += _dataHelpers.makeNamesLines(
            indent, maxW, numCols, self._featureCount,
            self.features._getNamesNoGeneration(), 'featureNames')

        # if name not None, print
        if not self.name.startswith(DEFAULT_NAME_PREFIX):
            prep = indent + 'name="'
            toUse = self.name
            nonNameLen = len(prep) + 1
            if nonNameLen + len(toUse) > 80:
                toUse = toUse[:(80 - nonNameLen - 3)]
                toUse += '...'

            ret += prep + toUse + '"\n'

        # if path not None, print
        if self.path is not None:
            prep = indent + 'path="'
            toUse = self.path
            nonPathLen = len(prep) + 1
            if nonPathLen + len(toUse) > 80:
                toUse = toUse[:(80 - nonPathLen - 3)]
                toUse += '...'

            ret += prep + toUse + '"\n'

        ret += indent + ')'

        return ret

    def __str__(self):
        return self.toString()

    def show(self, description, includeObjectName=True, includeAxisNames=True,
             maxWidth=79, maxHeight=30, sigDigits=3, maxColumnWidth=19):
        """
        A printed representation of the data.

        Method to simplify printing a representation of this data
        object, with some context. The backend is the ``toString()``
        method, and this method includes control over all of the same
        functionality via arguments. Prior to the names and data, it
        additionally prints a description provided by the user,
        (optionally) this object's name attribute, and the number of
        points and features that are in the data.

        Parameters
        ----------
        description : str
            Printed as-is before the rest of the output, unless None.
        includeObjectName : bool
            True will include printing of the object's ``name``
            attribute, False will not print the object's name.
        includeAxisNames : bool
            True will include printing of the object's point and feature
            names, False will not print the point or feature names.
        maxWidth : int
            A bound on the maximum number of characters allowed on each
            line of the output.
        maxHeight : int
            A bound on the maximum number of lines allowed for the
            output.
        sigDigits : int
            The number of significant digits to display in the output.
        maxColumnWidth : int
            A bound on the maximum number of characters allowed for the
            width of single column (feature) in each line.
        """
        if description is not None:
            print(description)

        if includeObjectName:
            context = self.name + " : "
        else:
            context = ""
        if len(self._shape) > 2:
            context += " x ".join(map(str, self._shape))
        else:
            context += str(self._pointCount) + "pt x "
            context += str(self._featureCount) + "ft"
        print(context, '\n')
        print(self.toString(includeAxisNames, maxWidth, maxHeight, sigDigits,
                            maxColumnWidth))

    @limitedTo2D
    def plotHeatMap(self, includeColorbar=False, outPath=None, show=True,
                    title=True, xAxisLabel=True, yAxisLabel=True, **kwargs):
        """
        Display a plot of the data.

        Parameters
        ----------
        includeColorbar : bool
            Add a colorbar to the plot.
        outPath : str, None
            A string of the path to save the current figure.
        show : bool
            If True, display the plot. If False, the figure will not
            display until a plotting function with show=True is called.
        title : str, bool
            The title of the plot. If True and this object has a name,
            the title will be the object name.
        xAxisLabel : str, bool
            A label for the x axis. If True, the label will be "Feature
            Values".
        yAxisLabel : str, bool
            A label for the x axis. If True, the label will be "Point
            Values".
        kwargs
            Any keyword arguments accepted by matplotlib.pyplot's
            ``matshow`` function.
        """
        self._plot(includeColorbar, outPath, show, title, xAxisLabel,
                   yAxisLabel, **kwargs)

    @pyplotRequired
    def _plot(self, includeColorbar, outPath, show, title, xAxisLabel,
              yAxisLabel, **kwargs):
        self._convertToNumericTypes(allowBool=False)

        if 'cmap' not in kwargs:
            kwargs['cmap'] = "gray"

        # matshow generates a new figure b/c existing axes are an issue.
        plt.matshow(self.copy('numpyarray'), **kwargs)

        if includeColorbar:
            plt.colorbar()

        if title is True and not self.name.startswith(DEFAULT_NAME_PREFIX):
            title = self.name
        elif title is True:
            title = None
        elif title is False:
            title = None
        plt.title(title)

        if xAxisLabel is True:
            xAxisLabel = "Feature Values"
        if yAxisLabel is True:
            yAxisLabel = "Point Values"
        plt.xlabel(xAxisLabel, labelpad=10)
        plt.ylabel(yAxisLabel)

        plotOutput(outPath, show)

    @limitedTo2D
    def plotFeatureDistribution(self, feature, outPath=None, show=True,
                                figureName=None, title=True, xAxisLabel=True,
                                yAxisLabel=True, xMin=None, xMax=None,
                                **kwargs):
        """
        Plot a histogram of the distribution of values in a feature.

        Along the x axis of the plot will be the values seen in
        the feature, grouped into bins; along the y axis will be the
        number of values in each bin. Bin width is calculated using
        Freedman-Diaconis' rule. Control over the width of the x axis
        is also given, with the warning that user specified values
        can obscure data that would otherwise be plotted given default
        inputs.

        Parameters
        ----------
        feature : identifier
            The index of name of the feature to plot.
        outPath : str, None
            A string of the path to save the current figure.
        show : bool
            If True, display the plot. If False, the figure will not
            display until a plotting function with show=True is called.
            This allows for future plots to placed on the figure with
            the same ``figureName`` before being shown.
        figureName : str, None
            A new figure will be generated when None or a new name,
            otherwise the figure with that name will be activated to
            draw the plot on an existing figure.
        title : str, None
            The title of the plot. If True, the title will identify the
            feature presented in the distribution.
        xAxisLabel : str
            A label for the x axis. If True, the label will be "Values".
        yAxisLabel : str
            A label for the x axis. If True, the label will be "Number
            of Values".
        xMin : int, float
            The minimum value shown on the x axis of the resultant plot.
        xMax : int, float
            The maximum value shown on the x axis of the resultant plot.
        kwargs
            Any keyword arguments accepted by matplotlib.pyplot's
            ``hist`` function.
        """
        self._plotFeatureDistribution(feature, outPath, show, figureName,
                                      title, xAxisLabel, yAxisLabel, xMin,
                                      xMax, **kwargs)

    def _plotFeatureDistribution(self, feature, outPath, show, figureName,
                                 title, xAxisLabel, yAxisLabel, xMin, xMax,
                                 **kwargs):
        return self._plotDistribution('feature', feature, outPath, show,
                                      figureName, title, xAxisLabel,
                                      yAxisLabel, xMin, xMax, **kwargs)

    @pyplotRequired
    def _plotDistribution(self, axis, identifier, outPath, show, figureName,
                          title, xAxisLabel, yAxisLabel, xMin, xMax, **kwargs):
        _, ax = plotFigureHandling(figureName)
        plotUpdateAxisLimits(ax, xMin, xMax, None, None)

        axisObj = self._getAxis(axis)
        index = axisObj.getIndex(identifier)
        name = None
        if axis == 'point':
            getter = self.pointView
            if self.points._namesCreated():
                name = self.points.getName(index)
        else:
            getter = self.featureView
            if self.features._namesCreated():
                name = self.features.getName(index)

        if title is True:
            title = "Distribution of " + axis + " "
            if not name or name[:DEFAULT_PREFIX_LENGTH] == DEFAULT_PREFIX:
                title += '#' + str(index)
            else:
                title += "named: " + name
        elif title is False:
            title = None
        ax.set_title(title)
        toPlot = getter(index)

        if 'bins' not in kwargs:
            quartiles = nimble.calculate.quartiles(toPlot)
            IQR = quartiles[2] - quartiles[0]
            binWidth = (2 * IQR) / (len(toPlot) ** (1. / 3))
            # TODO: replace with calculate points after it subsumes
            # pointStatistics?
            valMax = max(toPlot)
            valMin = min(toPlot)
            if binWidth == 0:
                binCount = 1
            else:
                # we must convert to int, in some versions of numpy, the helper
                # functions matplotlib calls will require it.
                binCount = int(math.ceil((valMax - valMin) / binWidth))
            kwargs['bins'] = binCount

        ax.hist(toPlot, **kwargs)
        if 'label' in kwargs:
            ax.legend()

        plotAxisLimits(ax)
        plotAxisLabels(ax, xAxisLabel, "Values", yAxisLabel,
                       "Number of Values")

        plotOutput(outPath, show)

    @limitedTo2D
    def plotFeatureAgainstFeatureRollingAverage(
            self, x, y, sampleSizeForAverage=20, trend=None, outPath=None,
            show=True, figureName=None, title=True, xAxisLabel=True,
            yAxisLabel=True, xMin=None, xMax=None, yMin=None, yMax=None,
            **kwargs):
        """
        A rolling average of the pairwise combination of feature values.

        The points in the scatter plot have coordinates defined by
        taking the average of pairwise values from ``x`` and ``y`` within
        a rolling window of length ``sampleSizeForAverage`` according
        to an ordering defined by the sorted values of ``x``.

        Control over the visual width of the both axes is given, with the
        warning that user specified values can obscure data that would
        otherwise be plotted given default inputs.

        Parameters
        ----------
        x : identifier
            The index or name of the feature from which we draw x-axis
            coordinates.
        y : identifier
            The index or name of the feature from which we draw y-axis
            coordinates.
        sampleSizeForAverage : int
            The number of samples to use for the calculation of the
            rolling average.
        trend : str, None
            Specify a trendline type. Currently "linear" is the only
            supported string option. None will not add a trendline.
        outPath : str, None
            A string of the path to save the current figure.
        show : bool
            If True, display the plot. If False, the figure will not
            display until a plotting function with show=True is called.
            This allows for future plots to placed on the figure with
            the same ``figureName`` before being shown.
        figureName : str, None
            A new figure will be generated when None or a new name,
            otherwise the figure with that name will be activated to
            draw the plot on an existing figure.
        title : str, None
            The title of the plot. If True, the title will identify the
            two features presented in the plot.
        xAxisLabel : str
            A label for the x axis. If True, the label will be "Values".
        yAxisLabel : str
            A label for the x axis. If True, the label will be "Number
            of Values".
        xMin : int, float
            The minimum value shown on the x axis of the resultant plot.
        xMax : int, float
            The maximum value shown on the x axis of the resultant plot.
        yMin : int, float
            The minimum value shown on the y axis of the resultant plot.
        yMax : int, float
            The maximum value shown on the y axis of the resultant plot.
        kwargs
            Any keyword arguments accepted by matplotlib.pyplot's
            ``scatter`` function.
        """
        self._plotFeatureAgainstFeature(
            x, y, sampleSizeForAverage, trend, outPath, show, figureName,
            title, xAxisLabel, yAxisLabel, xMin, xMax, yMin, yMax, **kwargs)

    @limitedTo2D
    def plotFeatureAgainstFeature(
            self, x, y, trend=None, outPath=None, show=True, figureName=None,
            title=True, xAxisLabel=True, yAxisLabel=True, xMin=None, xMax=None,
            yMin=None, yMax=None, **kwargs):
        """
        A scatter plot of the pairwise combination of feature values.

        Control over the width of the both axes is given, with the
        warning that user specified values can obscure data that would
        otherwise be plotted given default inputs.

        Parameters
        ----------
        x : identifier
            The index or name of the feature from which we draw x-axis
            coordinates.
        y : identifier
            The index or name of the feature from which we draw y-axis
            coordinates.
        trend : str, None
            Specify a trendline type. Currently "linear" is the only
            supported string option. None will not add a trendline.
        outPath : str, None
            A string of the path to save the current figure.
        show : bool
            If True, display the plot. If False, the figure will not
            display until a plotting function with show=True is called.
            This allows for future plots to placed on the figure with
            the same ``figureName`` before being shown.
        figureName : str, None
            A new figure will be generated when None or a new name,
            otherwise the figure with that name will be activated to
            draw the plot on an existing figure.
        title : str, None
            The title of the plot. If True, the title will identify the
            two features presented in the plot.
        xAxisLabel : str
            A label for the x axis. If True, the label will be the x
            feature name or index.
        yAxisLabel : str
            A label for the x axis. If True, the label will be the y
            feature name or index.
        xMin : int, float
            The minimum value shown on the x axis of the resultant plot.
        xMax : int, float
            The maximum value shown on the x axis of the resultant plot.
        yMin : int, float
            The minimum value shown on the y axis of the resultant plot.
        yMax : int, float
            The maximum value shown on the y axis of the resultant plot.
        kwargs
            Any keyword arguments accepted by matplotlib.pyplot's
            ``scatter`` function.
        """
        self._plotFeatureAgainstFeature(
            x, y, None, trend, outPath, show, figureName, title, xAxisLabel,
            yAxisLabel, xMin, xMax, yMin, yMax, **kwargs)

    def _plotFeatureAgainstFeature(
            self, x, y, sampleSizeForAverage, trend, outPath, show, figureName,
            title, xAxisLabel, yAxisLabel, xMin, xMax, yMin, yMax, **kwargs):
        return self._plotCross(
            x, 'feature', y, 'feature', sampleSizeForAverage, trend, outPath,
            show, figureName, title, xAxisLabel, yAxisLabel, xMin, xMax, yMin,
            yMax, **kwargs)

    def _formattedStringID(self, axis, identifier):
        if axis == 'point':
            namesAxis = self.points
        else:
            namesAxis = self.features
        if not isinstance(identifier, str):
            names = namesAxis._getNamesNoGeneration()
            if names is None or names[identifier].startswith(DEFAULT_PREFIX):
                identifier = axis.capitalize() + ' #' + str(identifier)
            else:
                identifier = names[identifier]

        return identifier

    @pyplotRequired
    def _plotCross(self, x, xAxis, y, yAxis, sampleSizeForAverage, trend,
                   outPath, show, figureName, title, xAxisLabel, yAxisLabel,
                   xMin, xMax, yMin, yMax, **kwargs):
        _, ax = plotFigureHandling(figureName)
        plotUpdateAxisLimits(ax, xMin, xMax, yMin, yMax)

        xAxisObj = self._getAxis(xAxis)
        yAxisObj = self._getAxis(yAxis)
        xIndex = xAxisObj.getIndex(x)
        yIndex = yAxisObj.getIndex(y)

        def customGetter(index, axis):
            if axis == 'point':
                copied = self.points.copy(index, useLog=False)
            else:
                copied = self.features.copy(index, useLog=False)
            return copied.copy(to='numpyarray', outputAs1D=True)

        xToPlot = customGetter(xIndex, xAxis)
        yToPlot = customGetter(yIndex, yAxis)

        xName = xlabel = self._formattedStringID(xAxis, xIndex)
        yName = ylabel = self._formattedStringID(yAxis, yIndex)

        if sampleSizeForAverage is not None:
            #do rolling average
            xToPlot, yToPlot = list(zip(*sorted(zip(xToPlot, yToPlot),
                                                key=lambda x: x[0])))
            convShape = (numpy.ones(sampleSizeForAverage)
                         / float(sampleSizeForAverage))
            startIdx = sampleSizeForAverage-1
            xToPlot = numpy.convolve(xToPlot, convShape)[startIdx:-startIdx]
            yToPlot = numpy.convolve(yToPlot, convShape)[startIdx:-startIdx]

            tmpStr = ' (%s sample average)' % sampleSizeForAverage
            xlabel += tmpStr
            ylabel += tmpStr
            xName += ' average'
            yName += ' average'

        if 'marker' not in kwargs:
            kwargs['marker'] = '.'

        ax.scatter(xToPlot, yToPlot, **kwargs)
        if 'label' in kwargs:
            ax.legend()

        plotAxisLimits(ax)

        if trend is not None and trend.lower() == 'linear':
            meanX = numpy.mean(xToPlot)
            meanY = numpy.mean(yToPlot)
            errorX = meanX - xToPlot
            sumSquareErrorX = sum((errorX) ** 2)
            sumErrorXY = sum(errorX * (meanY - yToPlot))
            slope = sumErrorXY / sumSquareErrorX
            intercept = meanY - slope * meanX
            xVals = ax.get_xlim()
            yVals = list(map(lambda x: slope * x + intercept, xVals))
            ax.plot(xVals, yVals, scalex=False, scaley=False)

        elif trend is not None:
            msg = 'invalid trend value. "linear" is the only value supported '
            msg += 'at this time'
            raise InvalidArgumentValue(msg)

        if title is True and self.name.startswith(DEFAULT_NAME_PREFIX):
            title = ('%s vs. %s') % (xName, yName)
        elif title is True:
            title = ('%s: %s vs. %s') % (self.name, xName, yName)
        elif title is False:
            title = None
        ax.set_title(title)

        plotAxisLabels(ax, xAxisLabel, xlabel, yAxisLabel, ylabel)

        plotOutput(outPath, show)

    @limitedTo2D
    def plotFeatureGroupMeans(
            self, feature, groupFeature, horizontal=False, outPath=None,
            show=True, figureName=None, title=True, xAxisLabel=True,
            yAxisLabel=True, **kwargs):
        """
        Plot the means of a feature grouped by another feature.

        The plot will include 95% confidence interval bars. The 95%
        confidence interval for each feature is calculated using the
        critical value from the two-sided Student's t-distribution.

        Parameters
        ----------
        feature : identifier
            The feature name or index that will be grouped.
        groupFeature : identifier
            The feature name or index that defines the groups in
            ``feature``
        horizontal : bool
            False, the default, draws plot bars vertically. True will
            draw bars horizontally.
        outPath : str, None
            A string of the path to save the current figure.
        show : bool
            If True, display the plot. If False, the figure will not
            display until a plotting function with show=True is called.
            This allows for future plots to placed on the figure with
            the same ``figureName`` before being shown.
        figureName : str, None
            A new figure will be generated when None or a new name,
            otherwise the figure with that name will be activated to
            draw the plot on an existing figure.
        title : str, bool
            The title of the plot. If True, a title will automatically
            be generated.
        xAxisLabel : str, bool
            A label for the x axis. If True, a label will automatically
            be generated.
        yAxisLabel : str, bool
            A label for the x axis. If True, a label will automatically
            be generated.
        kwargs
            Any keyword arguments accepted by matplotlib.pyplot's
            ``errorbar`` function.
        """
        self._plotFeatureGroupStatistics(
            nimble.calculate.mean, feature, groupFeature, None, True,
            horizontal, outPath, show, figureName, title, xAxisLabel,
            yAxisLabel, **kwargs)

    @limitedTo2D
    def plotFeatureGroupStatistics(
            self, statistic, feature, groupFeature, subgroupFeature=None,
            horizontal=False, outPath=None, show=True, figureName=None,
            title=True, xAxisLabel=True, yAxisLabel=True, **kwargs):
        """
        Plot an aggregate statistic for each group of a feature.

        A bar chart where each bar in the plot represent the output of
        the statistic function applied to each group (or subgroup, when
        applicable).

        Parameters
        ----------
        statistic : function
            Functions must take a feature view as an argument and return
            a single numeric value. Common statistic functions can be
            found in nimble.calculate.
        feature : identifier
            The feature name or index that will be grouped.
        groupFeature : identifier
            The feature name or index that defines the groups in
            ``feature``
        subgroupFeature : identifier, None
            An optional subgrouping feature. When not None, the bar for
            each group defined by ``groupFeature`` will be subdivided
            based on this feature with a unique colored bar for each
            subgroup.
        horizontal : bool
            False, the default, draws plot bars vertically. True will
            draw bars horizontally.
        outPath : str, None
            A string of the path to save the current figure.
        show : bool
            If True, display the plot. If False, the figure will not
            display until a plotting function with show=True is called.
            This allows for future plots to placed on the figure with
            the same ``figureName`` before being shown.
        figureName : str, None
            A new figure will be generated when None or a new name,
            otherwise the figure with that name will be activated to
            draw the plot on an existing figure.
        title : str, bool
            The title of the plot. If True, a title will automatically
            be generated.
        xAxisLabel : str, bool
            A label for the x axis. If True, a label will automatically
            be generated.
        yAxisLabel : str, bool
            A label for the x axis. If True, a label will automatically
            be generated.
        kwargs
            Any keyword arguments accepted by matplotlib.pyplot's
            ``bar`` function.
        """
        self._plotFeatureGroupStatistics(
            statistic, feature, groupFeature, subgroupFeature, False,
            horizontal, outPath, show, figureName, title, xAxisLabel,
            yAxisLabel, **kwargs)

    @pyplotRequired
    def _plotFeatureGroupStatistics(
            self, statistic, feature, groupFeature, subgroupFeature,
            confidenceIntervals, horizontal, outPath, show, figureName, title,
            xAxisLabel, yAxisLabel, **kwargs):
        fig, ax = plotFigureHandling(figureName)
        featureName = self._formattedStringID('feature', feature)
        if hasattr(statistic, '__name__') and statistic.__name__ != '<lambda>':
            statName = statistic.__name__
        else:
            statName = ''
        if subgroupFeature:
            target = [groupFeature, subgroupFeature, feature]
        else:
            target = [groupFeature, feature]
        toGroup = self.features[target]
        grouped = toGroup.groupByFeature(0, useLog=False)

        axisRange = range(1, len(grouped) + 1)
        names = []
        if confidenceIntervals:
            means = []
            errors = []
            for name, ft in grouped.items():
                names.append(name)
                mean, error = plotConfidenceIntervalMeanAndError(ft)
                means.append(mean)
                errors.append(error)

            plotErrorBars(ax, axisRange, means, errors, horizontal, **kwargs)

            if title is True:
                title = "95% Confidence Intervals for Mean of " + featureName

        elif subgroupFeature:
            heights = {}
            for name, group in grouped.items():
                names.append(name)
                subgrouped = group.groupByFeature(0, useLog=False)
                for subname, subgroup in subgrouped.items():
                    if subname in heights:
                        heights[subname].append(statistic(subgroup))
                    else:
                        heights[subname] = [statistic(subgroup)]

            subgroup = self._formattedStringID('feature', subgroupFeature)
            if title is True:
                title = "{feat} {stat} by {group}"
                group = self._formattedStringID('feature', groupFeature)
                title = title.format(feat=featureName, stat=statName,
                                     group=group)

            plotMultiBarChart(ax, heights, horizontal, subgroup, **kwargs)

        else:
            heights = []
            for name, group in grouped.items():
                names.append(name)
                heights.append(statistic(group))
            plotSingleBarChart(ax, axisRange, heights, horizontal, **kwargs)

            if title is True:
                title = "{feat} {stat} by {group}"
                group = self._formattedStringID('feature', groupFeature)
                title = title.format(feat=featureName, stat=statName,
                                     group=group)

        if title is False:
            title = None
        ax.set_title(title)
        if horizontal:
            ax.set_yticks(axisRange)
            ax.set_yticklabels(names)
            yAxisDefault = self._formattedStringID('feature', groupFeature)
            xAxisDefault = statName
        else:
            ax.set_xticks(axisRange)
            plotXTickLabels(ax, fig, names, len(grouped))
            xAxisDefault = self._formattedStringID('feature', groupFeature)
            yAxisDefault = statName

        plotAxisLabels(ax, xAxisLabel, xAxisDefault, yAxisLabel, yAxisDefault)

        plotOutput(outPath, show)


    ##################################################################
    ##################################################################
    ###   Subclass implemented structural manipulation functions   ###
    ##################################################################
    ##################################################################
    @limitedTo2D
    def transpose(self, useLog=None):
        """
        Invert the feature and point indices of the data.

        Transpose the data in this object, inplace by inverting the
        feature and point indices. This operations also includes
        inverting the point and feature names.

        Parameters
        ----------
        useLog : bool, None
            Local control for whether to send object creation to the
            logger. If None (default), use the value as specified in the
            "logger" "enabledByDefault" configuration option. If True,
            send to the logger regardless of the global option. If
            False, do **NOT** send to the logger, regardless of the
            global option.

        Examples
        --------
        >>> raw = [[1, 2, 3], [4, 5, 6]]
        >>> data = nimble.data('List', raw)
        >>> data
        List(
            [[1 2 3]
             [4 5 6]]
            )
        >>> data.transpose()
        >>> data
        List(
            [[1 4]
             [2 5]
             [3 6]]
            )
        """
        self._transpose_implementation()

        self._pointCount, self._featureCount = (self._featureCount,
                                                self._pointCount)
        ptNames, ftNames = (self.features._getNamesNoGeneration(),
                            self.points._getNamesNoGeneration())
        self.points.setNames(ptNames, useLog=False)
        self.features.setNames(ftNames, useLog=False)

        handleLogging(useLog, 'prep', "transpose", self.getTypeString(),
                      Base.transpose)

    @property
    @limitedTo2D
    def T(self): # pylint: disable=invalid-name
        """
        Invert the feature and point indices of the data.

        Return this object with inverted feature and point indices,
        including inverting point and feature names, if available.

        Examples
        --------
        >>> raw = [[1, 2, 3], [4, 5, 6]]
        >>> data = nimble.data('List', raw)
        >>> data
        List(
            [[1 2 3]
             [4 5 6]]
            )
        >>> data.T
        List(
            [[1 4]
             [2 5]
             [3 6]]
            )
        """
        ret = self.copy()
        ret.transpose(useLog=False)
        return ret

    def copy(self, to=None, rowsArePoints=True, outputAs1D=False):
        """
        Duplicate an object. Optionally to another nimble or raw format.

        Return a new object containing the same data as this object.
        When copying to a nimble format, the pointNames and featureNames
        will also be copied, as well as any name and path metadata.

        Parameters
        ----------
        to : str, None
            If None, will return a copy of this object. To return a
            different type of nimble Base object, specify to: 'List',
            'Matrix', 'Sparse' or 'DataFrame'. To specify a raw return
            type (which will not include point or feature names),
            specify to: 'python list', 'numpy array', 'numpy matrix',
            'scipy csr', 'scipy csc', 'scipy coo', 'pandas dataframe',
            'list of dict' or 'dict of list'.
        rowsArePoints : bool
            Define whether the rows of the output object correspond to
            the points in this object. Default is True, if False the
            returned copy will transpose the data filling each row with
            feature data.
        outputAs1D : bool
            Return a one-dimensional object. Default is False, True is
            only a valid input for 'python list' and 'numpy array', all
            other formats must be two-dimensional.

        Returns
        -------
        object
            A copy of this object.  If ``to`` is not None, the copy will
            be in the specified format.

        Examples
        --------
        Copy this object in the same format.

        >>> raw = [[1, 3, 5], [2, 4, 6]]
        >>> ptNames = ['odd', 'even']
        >>> data = nimble.data('List', raw, pointNames=ptNames,
        ...                    name="odd&even")
        >>> data
        List(
            [[1 3 5]
             [2 4 6]]
            pointNames={'odd':0, 'even':1}
            name="odd&even"
            )
        >>> dataCopy = data.copy()
        >>> dataCopy
        List(
            [[1 3 5]
             [2 4 6]]
            pointNames={'odd':0, 'even':1}
            name="odd&even"
            )

        Copy to other formats.

        >>> ptNames = ['0', '1']
        >>> ftNames = ['a', 'b']
        >>> data = nimble.identity('Matrix', 2, pointNames=ptNames,
        ...                        featureNames=ftNames)
        >>> asDataFrame = data.copy(to='DataFrame')
        >>> asDataFrame
        DataFrame(
            [[1.000 0.000]
             [0.000 1.000]]
            pointNames={'0':0, '1':1}
            featureNames={'a':0, 'b':1}
            )
        >>> asNumpyArray = data.copy(to='numpy array')
        >>> asNumpyArray
        array([[1., 0.],
               [0., 1.]])
        >>> asListOfDict = data.copy(to='list of dict')
        >>> asListOfDict
        [{'a': 1.0, 'b': 0.0}, {'a': 0.0, 'b': 1.0}]
        """
        # make lower case, strip out all white space and periods, except if
        # format is one of the accepted nimble data types
        if to is None:
            to = self.getTypeString()
        origTo = to
        if not isinstance(to, str):
            raise InvalidArgumentType("'to' must be a string")
        if to not in ['List', 'Matrix', 'Sparse', 'DataFrame']:
            to = to.lower()
            to = to.strip()
            tokens = to.split(' ')
            to = ''.join(tokens)
            tokens = to.split('.')
            to = ''.join(tokens)
            accepted = ['pythonlist', 'numpyarray', 'numpymatrix', 'scipycsr',
                        'scipycsc', 'scipycoo', 'pandasdataframe',
                        'listofdict', 'dictoflist']
            if to not in accepted:
                msg = "The only accepted 'to' types are: 'List', 'Matrix', "
                msg += "'Sparse', 'DataFrame', 'python list', 'numpy array', "
                msg += "'numpy matrix', 'scipy csr', 'scipy csc', "
                msg += "'scipy coo', 'pandas dataframe',  'list of dict', "
                msg += "'and dict of list'"
                raise InvalidArgumentValue(msg)

        if len(self._shape) > 2:
            if to in ['listofdict', 'dictoflist', 'scipycsr', 'scipycsc']:
                msg = 'Objects with more than two dimensions cannot be '
                msg += 'copied to {0}'.format(origTo)
                raise ImproperObjectAction(msg)
            if outputAs1D or not rowsArePoints:
                if outputAs1D:
                    param = 'outputAs1D'
                    value = False
                elif not rowsArePoints:
                    param = 'rowsArePoints'
                    value = True
                msg = '{0} must be {1} when the data '.format(param, value)
                msg += 'has more than two dimensions'
                raise ImproperObjectAction(msg)
        # only 'numpyarray' and 'pythonlist' are allowed to use outputAs1D flag
        if outputAs1D:
<<<<<<< HEAD
            if to not in ('numpyarray', 'pythonlist'):
=======
            if to not in ['numpyarray', 'pythonlist']:
>>>>>>> 7094f67f
                msg = "Only 'numpy array' or 'python list' can output 1D"
                raise InvalidArgumentValueCombination(msg)
            if self._pointCount != 1 and self._featureCount != 1:
                msg = "To output as 1D there may either be only one point or "
                msg += "one feature"
                raise ImproperObjectAction(msg)
            return self._copy_outputAs1D(to)
        if to == 'pythonlist':
            return self._copy_pythonList(rowsArePoints)
        if to in ['listofdict', 'dictoflist']:
            return self._copy_nestedPythonTypes(to, rowsArePoints)

        # nimble, numpy and scipy types
        ret = self._copy_implementation(to)
        if isinstance(ret, Base):
            ret._shape = self._shape.copy()
            if not rowsArePoints:
                ret.transpose(useLog=False)
            ret._name = self.name
            ret._relPath = self.relativePath
            ret._absPath = self.absolutePath
        elif not rowsArePoints:
            ret = ret.transpose()

        return ret

    def _copy_outputAs1D(self, to):
        if to == 'numpyarray':
            if self._pointCount == 0 or self._featureCount == 0:
                return numpy.array([])
            return self._copy_implementation('numpyarray').flatten()
        else:
            if self._pointCount == 0 or self._featureCount == 0:
                return []
            list2d = self._copy_implementation('pythonlist')
            return list(itertools.chain.from_iterable(list2d))

    def _copy_pythonList(self, rowsArePoints):
        ret = self._copy_implementation('pythonlist')
        if len(self._shape) > 2:
            ret = numpy.reshape(ret, self._shape).tolist()
        if not rowsArePoints:
            ret = numpy.transpose(ret).tolist()
        return ret

    def _copy_nestedPythonTypes(self, to, rowsArePoints):
        data = self._copy_implementation('numpyarray')
        if rowsArePoints:
            featureNames = self.features.getNames()
            featureCount = self._featureCount
        else:
            data = data.transpose()
            featureNames = self.points.getNames()
            featureCount = self._pointCount
        if to == 'listofdict':
            return createListOfDict(data, featureNames)
        return createDictOfList(data, featureNames, featureCount)

    def __copy__(self):
        return self.copy()

    def __deepcopy__(self, memo):
        return self.copy()

    @limitedTo2D
    def replaceRectangle(self, replaceWith, pointStart, featureStart, pointEnd,
                         featureEnd, useLog=None):
        """
        Replace values in the data with other values.

        Revise the contents of the calling object so that it contains
        the provided values in the given location.

        Parameters
        ----------
        values : constant or nimble Base object
            * constant - a constant value with which to fill the data
              seletion.
            * nimble Base object - Size must be consistent with the
              given start and end indices.
        pointStart : int or str
            The inclusive index or name of the first point in the
            calling object whose contents will be modified.
        featureStart : int or str
            The inclusive index or name of the first feature in the
            calling object whose contents will be modified.
        pointEnd : int or str
            The inclusive index or name of the last point in the calling
            object whose contents will be modified.
        featureEnd : int or str
            The inclusive index or name of the last feature in the
            calling object whose contents will be modified.
        useLog : bool, None
            Local control for whether to send object creation to the
            logger. If None (default), use the value as specified in the
            "logger" "enabledByDefault" configuration option. If True,
            send to the logger regardless of the global option. If
            False, do **NOT** send to the logger, regardless of the
            global option.


        See Also
        --------
        Points.fill, Features.fill

        Examples
        --------
        An object of ones filled with zeros from (0, 0) to (2, 2).

        >>> data = nimble.ones('Matrix', 5, 5)
        >>> filler = nimble.zeros('Matrix', 3, 3)
        >>> data.replaceRectangle(filler, 0, 0, 2, 2)
        >>> data
        Matrix(
            [[0.000 0.000 0.000 1.000 1.000]
             [0.000 0.000 0.000 1.000 1.000]
             [0.000 0.000 0.000 1.000 1.000]
             [1.000 1.000 1.000 1.000 1.000]
             [1.000 1.000 1.000 1.000 1.000]]
            )
        """
        psIndex = self.points.getIndex(pointStart)
        peIndex = self.points.getIndex(pointEnd)
        fsIndex = self.features.getIndex(featureStart)
        feIndex = self.features.getIndex(featureEnd)

        if psIndex > peIndex:
            msg = "pointStart (" + str(pointStart) + ") must be less than or "
            msg += "equal to pointEnd (" + str(pointEnd) + ")."
            raise InvalidArgumentValueCombination(msg)
        if fsIndex > feIndex:
            msg = "featureStart (" + str(featureStart) + ") must be less than "
            msg += "or equal to featureEnd (" + str(featureEnd) + ")."
            raise InvalidArgumentValueCombination(msg)

        if isinstance(replaceWith, Base):
            prange = (peIndex - psIndex) + 1
            frange = (feIndex - fsIndex) + 1
            raiseException = False
            if len(replaceWith.points) != prange:
                raiseException = True
                axis = 'point'
                axisLen = len(replaceWith.points)
                start = pointStart
                end = pointEnd
                rangeLen = prange
            elif len(replaceWith.features) != frange:
                raiseException = True
                axis = 'feature'
                axisLen = len(replaceWith.features)
                start = featureStart
                end = featureEnd
                rangeLen = frange
            if raiseException:
                msg = "When the replaceWith argument is a nimble Base object, "
                msg += "the size of replaceWith must match the range of "
                msg += "modification. There are {axisLen} {axis}s in "
                msg += "replaceWith, yet {axis}Start ({start}) and {axis}End "
                msg += "({end}) define a range of length {rangeLen}"
                msg = msg.format(axis=axis, axisLen=axisLen, start=start,
                                 end=end, rangeLen=rangeLen)
                raise InvalidArgumentValueCombination(msg)
            if replaceWith.getTypeString() != self.getTypeString():
                replaceWith = replaceWith.copy(to=self.getTypeString())

        elif not (looksNumeric(replaceWith) or isinstance(replaceWith, str)):
            msg = "replaceWith may only be a nimble Base object, or a single "
            msg += "numeric value, yet we received something of "
            msg += str(type(replaceWith))
            raise InvalidArgumentType(msg)

        self._replaceRectangle_implementation(replaceWith, psIndex, fsIndex,
                                              peIndex, feIndex)

        handleLogging(useLog, 'prep', "replaceRectangle",
                      self.getTypeString(), Base.replaceRectangle, replaceWith,
                      pointStart, featureStart, pointEnd, featureEnd)


    def _flattenNames(self, order):
        """
        Helper calculating the axis names for the unflattend axis after
        a flatten operation.
        """
        pNames = self.points.getNames()
        fNames = self.features.getNames()

        if order == 'point':
            ret = (a + ' | ' + b for a, b in itertools.product(pNames, fNames))
        else:
            ret = (b + ' | ' + a for a, b in itertools.product(fNames, pNames))
        return list(ret)

    def flatten(self, order='point', useLog=None):
        """
        Modify this object so that its values are in a single point.

        Each value in the result maps to exactly one value from the
        original object. For data in two-dimensions, ``order`` may be
        'point' or 'feature'. If order='point', the first n values in
        the result will match the original first point, the nth to
        (2n-1)th values will match the original second point and so on.
        If order='feature', the first n values in the result will match
        the original first feature, the nth to (2n-1)th values will
        match the original second feature and so on. For higher
        dimension data, 'point' is the only accepted ``order``. If
        pointNames and/or featureNames are present. The feature names of
        the flattened result will be formatted as "ptName | ftName".
        This is an inplace operation.

        Parameters
        ----------
        order : str
            Either 'point' or 'feature'.
        useLog : bool, None
            Local control for whether to send object creation to the
            logger. If None (default), use the value as specified in the
            "logger" "enabledByDefault" configuration option. If True,
            send to the logger regardless of the global option. If
            False, do **NOT** send to the logger, regardless of the
            global option.

        See Also
        --------
        unflatten

        Examples
        --------
        >>> raw = [[1, 2],
        ...        [3, 4]]
        >>> ptNames = ['1', '3']
        >>> ftNames = ['a', 'b']
        >>> data = nimble.data('Matrix', raw, pointNames=ptNames,
        ...                    featureNames=ftNames)
        >>> data.flatten()
        >>> data
        Matrix(
            [[1 2 3 4]]
            pointNames={'Flattened':0}
            featureNames={'1 | a':0, '1 | b':1, '3 | a':2, '3 | b':3}
            )

        >>> raw = [[1, 2],
        ...        [3, 4]]
        >>> ptNames = ['1', '3']
        >>> ftNames = ['a', 'b']
        >>> data = nimble.data('Matrix', raw, pointNames=ptNames,
        ...                    featureNames=ftNames)
        >>> data.flatten(order='feature')
        >>> data
        Matrix(
            [[1 3 2 4]]
            pointNames={'Flattened':0}
            featureNames={'1 | a':0, '3 | a':1, '1 | b':2, '3 | b':3}
            )
        """
        if order not in ['point', 'feature']:
            msg = "order must be the string 'point' or 'feature'"
            if not isinstance(order, str):
                raise InvalidArgumentType(msg)
            raise InvalidArgumentValue(msg)
        if self._pointCount == 0:
            msg = "Can only flatten when there is one or more "
            msg += "points. This object has 0 points."
            raise ImproperObjectAction(msg)
        if self._featureCount == 0:
            msg = "Can only flatten when there is one or more "
            msg += "features. This object has 0 features."
            raise ImproperObjectAction(msg)
        if order == 'feature' and len(self._shape) > 2:
            msg = "order='feature' is not allowed for flattening objects with "
            msg += 'more than two dimensions'
            raise ImproperObjectAction(msg)

        fNames = None
        if self.points._namesCreated() or self.features._namesCreated():
            fNames = self._flattenNames(order)
        self._shape = list(self.shape) # make 2D before flattening
        self._flatten_implementation(order)
        self._featureCount = self._pointCount * self._featureCount
        self._pointCount = 1

        self.features.setNames(fNames, useLog=False)
        self.points.setNames(['Flattened'], useLog=False)

        handleLogging(useLog, 'prep', "flatten", self.getTypeString(),
                      Base.flatten, order)


    def _unflattenNames(self):
        """
        Helper calculating the new axis names after an unflattening
        operation.
        """
        possibleNames = None
        if len(self.points) > 1 and self.points._namesCreated():
            possibleNames = self.points.getNames()
        elif len(self.features) > 1 and self.features._namesCreated():
            possibleNames = self.features.getNames()
        if not possibleNames:
            return (None, None)
        splitNames = [name.split(' | ') for name in possibleNames]
        if not all(len(split) == 2 for split in splitNames):
            return (None, None)

        pNames = []
        fNames = []
        allPtDefault = True
        allFtDefault = True
        for pName, fName in splitNames:
            if pName not in pNames:
                pNames.append(pName)
            if allPtDefault and not pName.startswith(DEFAULT_PREFIX):
                allPtDefault = False
            if fNames is not None:
                if fName not in fNames:
                    fNames.append(fName)
            if allFtDefault and not fName.startswith(DEFAULT_PREFIX):
                allFtDefault = False

        if allPtDefault:
            pNames = None
        if allFtDefault:
            fNames = None

        return pNames, fNames


    @limitedTo2D
    def unflatten(self, dataDimensions, order='point', useLog=None):
        """
        Adjust a single point or feature to contain multiple points.

        The flat object is reshaped to match the dimensions of
        ``dataDimensions``. ``order`` determines whether point or
        feature vectors are created from the data. Provided
        ``dataDimensions`` of (m, n), the first n values become the
        first point when ``order='point'`` or the first m values become
        the first feature when ``order='feature'``. For higher dimension
        data, 'point' is the only accepted ``order``. If pointNames or
        featureNames match the format established in ``flatten``,
        "ptName | ftName", and they align eith the ``dataDimensions``,
        point and feature names will be unflattened as well, otherwise
        the result will not have pointNames or featureNames.
        This is an inplace operation.

        Parameters
        ----------
        dataDimensions : tuple, list
            The dimensions of the unflattend object.
        order : str
            Either 'point' or 'feature'.
        useLog : bool, None
            Local control for whether to send object creation to the
            logger. If None (default), use the value as specified in the
            "logger" "enabledByDefault" configuration option. If True,
            send to the logger regardless of the global option. If
            False, do **NOT** send to the logger, regardless of the
            global option.

        See Also
        --------
        flatten

        Examples
        --------

        Unflatten a point in point order with default names.

        >>> raw = [[1, 2, 3, 4, 5, 6, 7, 8, 9]]
        >>> data = nimble.data('Matrix', raw)
        >>> data.unflatten((3, 3))
        >>> data
        Matrix(
            [[1 2 3]
             [4 5 6]
             [7 8 9]]
            )

        Unflatten a point in feature order with default names.

        >>> raw = [[1, 2, 3, 4, 5, 6, 7, 8, 9]]
        >>> data = nimble.data('Matrix', raw)
        >>> data.unflatten((3, 3), order='feature')
        >>> data
        Matrix(
            [[1 4 7]
             [2 5 8]
             [3 6 9]]
            )

        Unflatten a feature in feature order with default names.

        >>> raw = [[1], [4], [7], [2], [5], [8], [3], [6], [9]]
        >>> data = nimble.data('Matrix', raw)
        >>> data.unflatten((3, 3), order='feature')
        >>> data
        Matrix(
            [[1 2 3]
             [4 5 6]
             [7 8 9]]
            )

        Unflatten a feature in point order with default names.

        >>> raw = [[1], [4], [7], [2], [5], [8], [3], [6], [9]]
        >>> data = nimble.data('Matrix', raw)
        >>> data.unflatten((3, 3), order='point')
        >>> data
        Matrix(
            [[1 4 7]
             [2 5 8]
             [3 6 9]]
            )

        Unflatten a point with names that can be unflattened.

        >>> raw = [[1, 2, 3, 4, 5, 6, 7, 8, 9]]
        >>> ftNames = ['1 | a', '1 | b', '1 | c',
        ...            '4 | a', '4 | b', '4 | c',
        ...            '7 | a', '7 | b', '7 | c']
        >>> data = nimble.data('Matrix', raw, featureNames=ftNames)
        >>> data.unflatten((3, 3))
        >>> data
        Matrix(
            [[1 2 3]
             [4 5 6]
             [7 8 9]]
            pointNames={'1':0, '4':1, '7':2}
            featureNames={'a':0, 'b':1, 'c':2}
            )
        """
        if order not in ['point', 'feature']:
            msg = "order must be the string 'point' or 'feature'"
            if not isinstance(order, str):
                raise InvalidArgumentType(msg)
            raise InvalidArgumentValue(msg)
        if self._featureCount == 0 or self._pointCount == 0:
            msg = "Cannot unflatten when there are 0 points or features."
            raise ImproperObjectAction(msg)
        if self._pointCount != 1 and self._featureCount != 1:
            msg = "Can only unflatten when there is only one point or feature."
            raise ImproperObjectAction(msg)
        if not isinstance(dataDimensions, (list, tuple)):
            raise InvalidArgumentType('dataDimensions must be a list or tuple')
        if len(dataDimensions) < 2:
            msg = "dataDimensions must contain a minimum of 2 values"
            raise InvalidArgumentValue(msg)
        if self.shape[0] * self.shape[1] != numpy.prod(dataDimensions):
            msg = "The product of the dimensions must be equal to the number "
            msg += "of values in this object"
            raise InvalidArgumentValue(msg)

        if len(dataDimensions) > 2:
            if order == 'feature':
                msg = "order='feature' is not allowed when unflattening to "
                msg += 'more than two dimensions'
                raise ImproperObjectAction(msg)
            shape2D = (dataDimensions[0], numpy.prod(dataDimensions[1:]))
        else:
            shape2D = dataDimensions

        self._unflatten_implementation(shape2D, order)

        if len(dataDimensions) == 2:
            pNames, fNames = self._unflattenNames()
            if pNames and len(pNames) != shape2D[0]:
                pNames = None
            if fNames and len(fNames) != shape2D[1]:
                fNames = None
        else:
            pNames, fNames = (None, None)

        self._shape = list(dataDimensions)
        self.points.setNames(pNames, useLog=False)
        self.features.setNames(fNames, useLog=False)

        handleLogging(useLog, 'prep', "unflatten", self.getTypeString(),
                      Base.unflatten, dataDimensions, order)


    @limitedTo2D
    def merge(self, other, point='strict', feature='union', onFeature=None,
              useLog=None):
        """
        Merge data from another object into this object.

        Merge data based on point names or a common feature between the
        objects. How the data will be merged is based upon the string
        arguments provided to ``point`` and ``feature``. If
        ``onFeature`` is None, the objects will be merged on the point
        names. Otherwise, the objects will be merged on the feature
        provided. ``onFeature`` allows for duplicate values to be
        present in the provided feature, however, one of the objects
        must contain only unique values for each point when
        ``onFeature`` is provided.

        Parameters
        ----------
        other : Base
            The nimble data object containing the data to merge.
        point, feature : str
            The allowed strings for the point and feature arguments are
            as follows:

            * 'strict' - The points/features in the callee exactly match
              the points/features in the caller, however, they may be in
              a different order. If ``onFeature`` is None and no names
              are provided, it will be assumed the order is the same.
            * 'union' - Return all points/features from the caller and
              callee. If ``onFeature`` is None, unnamed points/features
              will be assumed to be unique. Any missing data from the
              caller and callee will be filled with numpy.NaN.
            * 'intersection': Return only points/features shared between
              the caller  and callee. If ``onFeature`` is None,
              point / feature names are required.
            * 'left': Return only the points/features from the caller.
              Any missing data from the callee will be filled with
              numpy.NaN.
        onFeature : identifier, None
            The name or index of the feature present in both objects to
            merge on.  If None, the merge will be based on point names.
        useLog : bool, None
            Local control for whether to send object creation to the
            logger. If None (default), use the value as specified in the
            "logger" "enabledByDefault" configuration option. If True,
            send to the logger regardless of the global option. If
            False, do **NOT** send to the logger, regardless of the
            global option.

        See Also
        --------
        Points.add, Features.add

        Examples
        --------
        A strict case. In this case we will merge using the point names,
        so ``point='strict'`` requires that the each object has the same
        point names (or one or both have default names) In this example,
        there is one shared feature between objects. If
        ``feature='union'``, all features ("f1"-"f5") will be included,
        if ``feature='intersection'``, only the shared feature ("f3")
        will be included, ``feature='left'`` will only use the features
        from the left object (not shown, in strict cases 'left' will not
        modify the left object at all).

        >>> dataL = [["a", 1, 'X'], ["b", 2, 'Y'], ["c", 3, 'Z']]
        >>> fNamesL = ["f1", "f2", "f3"]
        >>> pNamesL = ["p1", "p2", "p3"]
        >>> left = nimble.data('Matrix', dataL, pointNames=pNamesL,
        ...                    featureNames=fNamesL)
        >>> dataR = [['Z', "f", 6], ['Y', "e", 5], ['X', "d", 4]]
        >>> fNamesR = ["f3", "f4", "f5"]
        >>> pNamesR = ["p3", "p2", "p1"]
        >>> right = nimble.data('Matrix', dataR, pointNames=pNamesR,
        ...                     featureNames=fNamesR)
        >>> left.merge(right, point='strict', feature='union')
        >>> left
        Matrix(
            [[a 1 X d 4]
             [b 2 Y e 5]
             [c 3 Z f 6]]
            pointNames={'p1':0, 'p2':1, 'p3':2}
            featureNames={'f1':0, 'f2':1, 'f3':2, 'f4':3, 'f5':4}
            )
        >>> left = nimble.data('Matrix', dataL, pointNames=pNamesL,
        ...                    featureNames=fNamesL)
        >>> left.merge(right, point='strict', feature='intersection')
        >>> left
        Matrix(
            [[X]
             [Y]
             [Z]]
            pointNames={'p1':0, 'p2':1, 'p3':2}
            featureNames={'f3':0}
            )

        Additional merge combinations. In this example, the feature
        ``"id"`` contains a unique value for each point (just as point
        names do). In the example above we matched based on point names,
        here the ``"id"`` feature will be used to match points.

        >>> dataL = [["a", 1, 'id1'], ["b", 2, 'id2'], ["c", 3, 'id3']]
        >>> fNamesL = ["f1", "f2", "id"]
        >>> left = nimble.data("DataFrame", dataL, featureNames=fNamesL)
        >>> dataR = [['id3', "x", 7], ['id4', "y", 8], ['id5', "z", 9]]
        >>> fNamesR = ["id", "f4", "f5"]
        >>> right = nimble.data("DataFrame", dataR,
        ...                     featureNames=fNamesR)
        >>> left.merge(right, point='union', feature='union',
        ...            onFeature="id")
        >>> left
        DataFrame(
            [[ a  1.000 id1 nan  nan ]
             [ b  2.000 id2 nan  nan ]
             [ c  3.000 id3  x  7.000]
             [nan  nan  id4  y  8.000]
             [nan  nan  id5  z  9.000]]
            featureNames={'f1':0, 'f2':1, 'id':2, 'f4':3, 'f5':4}
            )
        >>> left = nimble.data("DataFrame", dataL, featureNames=fNamesL)
        >>> left.merge(right, point='union', feature='intersection',
        ...            onFeature="id")
        >>> left
        DataFrame(
            [[id1]
             [id2]
             [id3]
             [id4]
             [id5]]
            featureNames={'id':0}
            )
        >>> left = nimble.data("DataFrame", dataL, featureNames=fNamesL)
        >>> left.merge(right, point='union', feature='left',
        ...            onFeature="id")
        >>> left
        DataFrame(
            [[ a  1.000 id1]
             [ b  2.000 id2]
             [ c  3.000 id3]
             [nan  nan  id4]
             [nan  nan  id5]]
            featureNames={'f1':0, 'f2':1, 'id':2}
            )
        >>> left = nimble.data("DataFrame", dataL, featureNames=fNamesL)
        >>> left.merge(right, point='intersection', feature='union',
        ...            onFeature="id")
        >>> left
        DataFrame(
            [[c 3 id3 x 7]]
            featureNames={'f1':0, 'f2':1, 'id':2, 'f4':3, 'f5':4}
            )
        >>> left = nimble.data("DataFrame", dataL, featureNames=fNamesL)
        >>> left.merge(right, point='intersection',
        ...            feature='intersection', onFeature="id")
        >>> left
        DataFrame(
            [[id3]]
            featureNames={'id':0}
            )
        >>> left = nimble.data("DataFrame", dataL, featureNames=fNamesL)
        >>> left.merge(right, point='intersection', feature='left',
        ...            onFeature="id")
        >>> left
        DataFrame(
            [[c 3 id3]]
            featureNames={'f1':0, 'f2':1, 'id':2}
            )
        >>> left = nimble.data("DataFrame", dataL, featureNames=fNamesL)
        >>> left.merge(right, point='left', feature='union',
        ...            onFeature="id")
        >>> left
        DataFrame(
            [[a 1 id1 nan  nan ]
             [b 2 id2 nan  nan ]
             [c 3 id3  x  7.000]]
            featureNames={'f1':0, 'f2':1, 'id':2, 'f4':3, 'f5':4}
            )

        >>> left = nimble.data("DataFrame", dataL, featureNames=fNamesL)
        >>> left.merge(right, point='left', feature='intersection',
        ...            onFeature="id")
        >>> left
        DataFrame(
            [[id1]
             [id2]
             [id3]]
            featureNames={'id':0}
            )
        >>> left = nimble.data("DataFrame", dataL, featureNames=fNamesL)
        >>> left.merge(right, point='left', feature='left',
        ...            onFeature="id")
        >>> left
        DataFrame(
            [[a 1 id1]
             [b 2 id2]
             [c 3 id3]]
            featureNames={'f1':0, 'f2':1, 'id':2}
            )
        """
        point = point.lower()
        feature = feature.lower()
        valid = ['strict', 'left', 'union', 'intersection']
        if point not in valid:
            msg = "point must be 'strict', 'left', 'union', or 'intersection'"
            raise InvalidArgumentValue(msg)
        if feature not in valid:
            msg = "feature must be 'strict', 'left', 'union', or "
            msg += "'intersection'"
            raise InvalidArgumentValue(msg)

        if point == 'strict' or feature == 'strict':
            self._genericStrictMerge_implementation(other, point, feature,
                                                    onFeature)
        else:
            self._genericMergeFrontend(other, point, feature, onFeature)

        handleLogging(useLog, 'prep', "merge", self.getTypeString(),
                      Base.merge, other, point, feature, onFeature)

    def _genericStrictMerge_implementation(self, other, point, feature,
                                           onFeature):
        """
        Validation and helper function when point or feature is set to
        strict.
        """
        # NOTE could return this object?
        if point == 'strict' and feature == 'strict':
            msg = 'Both point and feature cannot be strict'
            raise InvalidArgumentValueCombination(msg)
        tmpOther = other.copy()
        if point == 'strict':
            axis = 'point'
            countL = len(self.points)
            countR = len(tmpOther.points)
            hasNamesL = not self._allDefaultPointNames()
            hasNamesR = not tmpOther._allDefaultPointNames()
            namesL = self.points.getNames
            namesR = tmpOther.points.getNames
            setNamesL = self.points.setNames
            setNamesR = tmpOther.points.setNames
            point = "intersection"
        else:
            axis = 'feature'
            countL = len(self.features)
            countR = len(tmpOther.features)
            hasNamesL = not self._allDefaultFeatureNames()
            hasNamesR = not tmpOther._allDefaultFeatureNames()
            namesL = self.features.getNames
            namesR = tmpOther.features.getNames
            setNamesL = self.features.setNames
            setNamesR = tmpOther.features.setNames
            feature = "intersection"

        if countL != countR:
            msg = "Both objects must have the same number of "
            msg += "{0}s when {0}='strict'".format(axis)
            raise InvalidArgumentValue(msg)
        if hasNamesL and hasNamesR:
            if sorted(namesL()) != sorted(namesR()):
                msg = "When {0}='strict', the {0}s names ".format(axis)
                msg += "may be in a different order but must match exactly"
                raise InvalidArgumentValue(msg)
        # since strict implies that the points or features are the same,
        # if one object does not have names along the axis, but the length
        # matches, we will assume that the unnamed should have the same names
        if onFeature is None:
            if hasNamesL and not hasNamesR:
                setNamesR(namesL(), useLog=False)
            elif not hasNamesL and hasNamesR:
                setNamesL(namesR(), useLog=False)
            elif not hasNamesL and not hasNamesR:
                strictPrefix = '_STRICT' + DEFAULT_PREFIX
                strictNames = [strictPrefix + str(i) for i in range(countL)]
                setNamesL(strictNames, useLog=False)
                setNamesR(strictNames, useLog=False)
        # if using strict with onFeature instead of point names, we need to
        # make sure each id has a unique match in the other object
        elif axis == 'point':
            try:
                feat = self[:, onFeature]
                if len(set(feat)) != len(self.points):
                    msg = "when point='strict', onFeature must contain only "
                    msg += "unique values"
                    raise InvalidArgumentValueCombination(msg)
                if sorted(feat) != sorted(tmpOther[:, onFeature]):
                    msg = "When point='strict', onFeature must have a unique, "
                    msg += "matching value in each object"
                    raise InvalidArgumentValueCombination(msg)
            except KeyError as e:
                msg = "could not locate feature '{0}' ".format(onFeature)
                msg += "in both objects"
                raise InvalidArgumentValue(msg) from e


        self._genericMergeFrontend(tmpOther, point, feature, onFeature, axis)

    def _genericMergeFrontend(self, other, point, feature, onFeature,
                              strict=None):
        # validation
        bothNamesCreated = (self._pointNamesCreated()
                            and other._pointNamesCreated())
        if ((onFeature is None and point == "intersection")
                and not bothNamesCreated):
            msg = "Point names are required in both objects when "
            msg += "point='intersection'"
            raise InvalidArgumentValueCombination(msg)
        bothNamesCreated = (self._featureNamesCreated()
                            and other._featureNamesCreated())
        if feature == "intersection" and not bothNamesCreated:
            msg = "Feature names are required in both objects when "
            msg += "feature='intersection'"
            raise InvalidArgumentValueCombination(msg)

        if onFeature is not None:
            try:
                uniqueFtL = len(set(self[:, onFeature])) == len(self.points)
                uniqueFtR = len(set(other[:, onFeature])) == len(other.points)
                if not (uniqueFtL or uniqueFtR):
                    msg = "nimble only supports joining on a feature which "
                    msg += "contains only unique values in one or both objects"
                    raise InvalidArgumentValue(msg)
            except KeyError as e:
                msg = "could not locate feature '{0}' ".format(onFeature)
                msg += "in both objects"
                raise InvalidArgumentValue(msg) from e

        matchingFts = self._getMatchingNames('feature', other)
        matchingFtIdx = [[], []]
        for name in matchingFts:
            idxL = self.features.getIndex(name)
            idxR = other.features.getIndex(name)
            matchingFtIdx[0].append(idxL)
            matchingFtIdx[1].append(idxR)

        if self.getTypeString() != other.getTypeString():
            other = other.copy(to=self.getTypeString())
        self._merge_implementation(other, point, feature, onFeature,
                                   matchingFtIdx)

        if strict == 'feature':
            if ('_STRICT' in self.features.getName(0)
                    and '_STRICT' in other.features.getName(0)):
                # objects did not have feature names
                self.featureNames = None
                self.featureNamesInverse = None
            elif '_STRICT' in self.features.getName(0):
                # use feature names from other object
                self.features.setNames(other.features.getNames(), useLog=False)
        elif feature == "intersection":
            if self._featureNamesCreated():
                ftNames = [n for n in self.features.getNames()
                           if n in matchingFts]
                self.features.setNames(ftNames, useLog=False)
        elif feature == "union":
            if self._featureNamesCreated() and other._featureNamesCreated():
                ftNamesL = self.features.getNames()
                ftNamesR = [name for name in other.features.getNames()
                            if name not in matchingFts]
                ftNames = ftNamesL + ftNamesR
                self.features.setNames(ftNames, useLog=False)
            elif self._featureNamesCreated():
                ftNamesL = self.features.getNames()
                ftNamesR = [DEFAULT_PREFIX + str(i) for i
                            in range(len(other.features))]
                ftNames = ftNamesL + ftNamesR
                self.features.setNames(ftNames, useLog=False)
            elif other._featureNamesCreated():
                ftNamesL = [DEFAULT_PREFIX + str(i) for i
                            in range(len(self.features))]
                ftNamesR = other.features.getNames()
                ftNames = ftNamesL + ftNamesR
                self.features.setNames(ftNames, useLog=False)
        # no name setting needed for left

        if strict == 'point':
            if ('_STRICT' in self.points.getName(0)
                    and '_STRICT' in other.points.getName(0)):
                # objects did not have point names
                self.pointNames = None
                self.pointNamesInverse = None
            elif '_STRICT' in self.points.getName(0):
                # use point names from other object
                self.points.setNames(other.points.getNames(), useLog=False)
        elif onFeature is None and point == 'left':
            if self._pointNamesCreated():
                self.points.setNames(self.points.getNames(), useLog=False)
        elif onFeature is None and point == 'intersection':
            # default names cannot be included in intersection
            ptNames = [name for name in self.points.getNames()
                       if name in other.points.getNames()
                       and not name.startswith(DEFAULT_PREFIX)]
            self.points.setNames(ptNames, useLog=False)
        elif onFeature is None:
            # union cases
            if self._pointNamesCreated() and other._pointNamesCreated():
                ptNamesL = self.points.getNames()
                if other._anyDefaultPointNames():
                    # handle default name conflicts
                    ptNamesR = [self.points._nextDefaultName() if
                                n.startswith(DEFAULT_PREFIX) else n
                                for n in self.points.getNames()]
                else:
                    ptNamesR = other.points.getNames()
                ptNames = ptNamesL + [name for name in ptNamesR
                                      if name not in ptNamesL]
                self.points.setNames(ptNames, useLog=False)
            elif self._pointNamesCreated():
                ptNamesL = self.points.getNames()
                ptNamesR = [self.points._nextDefaultName() for _
                            in range(len(other.points))]
                ptNames = ptNamesL + ptNamesR
                self.points.setNames(ptNames, useLog=False)
            elif other._pointNamesCreated():
                ptNamesL = [other.points._nextDefaultName() for _
                            in range(len(self.points))]
                ptNamesR = other.points.getNames()
                ptNames = ptNamesL + ptNamesR
                self.points.setNames(ptNames, useLog=False)
        else:
            self.pointNamesInverse = None
            self.pointNames = None


    def _getMatchingNames(self, axis, other):
        matches = []
        if axis == 'point':
            if not self._pointNamesCreated() or not other._pointNamesCreated():
                return matches
            selfNames = self.points.getNames()
            otherNames = other.points.getNames()
        else:
            if (not self._featureNamesCreated()
                    or not other._featureNamesCreated()):
                return matches
            selfNames = self.features.getNames()
            otherNames = other.features.getNames()
        allNames = selfNames + otherNames
        hasMatching = len(set(allNames)) != len(allNames)
        if hasMatching:
            for name in selfNames:
                if name in otherNames:
                    matches.append(name)
        return matches


    ###################################
    ###################################
    ###   Linear Algebra functions   ###
    ###################################
    ###################################
    @limitedTo2D
    def inverse(self, pseudoInverse=False):
        """
        Compute the inverse or pseudo-inverse of an object.

        By default tries to compute the (multiplicative) inverse.
        pseudoInverse uses singular-value decomposition (SVD).

        Parameters
        ----------
        pseudoInverse : bool
            Whether to compute pseudoInverse or multiplicative inverse.
        """

        if pseudoInverse:
            inverse = nimble.calculate.pseudoInverse(self)
        else:
            inverse = nimble.calculate.inverse(self)
        return inverse

    @limitedTo2D
    def solveLinearSystem(self, b, solveFunction='solve'):
        """
        Solves the linear equation A * x = b for unknown x.

        Parameters
        ----------
        b : nimble Base object.
            Vector shaped object.
        solveFuction : str

            * 'solve' - assumes square matrix.
            * 'least squares' - Computes object x such that 2-norm
              determinant of b - A x is minimized.
        """
        if not isinstance(b, Base):
            msg = "b must be an instance of Base."
            raise InvalidArgumentType(msg)

        msg = "Valid methods are: 'solve' and 'least squares'."

        if not isinstance(solveFunction, str):
            raise InvalidArgumentType(msg)
        if solveFunction == 'solve':
            return nimble.calculate.solve(self, b)
        if solveFunction == 'least squares':
            return nimble.calculate.leastSquaresSolution(self, b)

        raise InvalidArgumentValue(msg)



    ###############################################################
    ###############################################################
    ###   Subclass implemented numerical operation functions    ###
    ###############################################################
    ###############################################################
    @limitedTo2D
    def matrixMultiply(self, other):
        """
        Perform matrix multiplication.
        """
        return self.__matmul__(other)

    @limitedTo2D
    def __matmul__(self, other):
        """
        Perform matrix multiplication.
        """
        return self._genericMatMul_implementation('__matmul__', other)

    @limitedTo2D
    def __rmatmul__(self, other):
        """
        Perform matrix multiplication with this object on the right.
        """
        return self._genericMatMul_implementation('__rmatmul__', other)

    @limitedTo2D
    def __imatmul__(self, other):
        """
        Perform in place matrix multiplication.
        """
        ret = self.__matmul__(other)
        if ret is not NotImplemented:
            self._referenceDataFrom(ret)
            ret = self
        return ret

    def _genericMatMul_implementation(self, opName, other):
        if not isinstance(other, Base):
            return NotImplemented
        # Test element type self
        if self._pointCount == 0 or self._featureCount == 0:
            msg = "Cannot do a multiplication when points or features is empty"
            raise ImproperObjectAction(msg)

        # test element type other
        if len(other.points) == 0 or len(other.features) == 0:
            msg = "Cannot do a multiplication when points or features is "
            msg += "empty"
            raise ImproperObjectAction(msg)

        try:
            self._convertToNumericTypes()
        except ImproperObjectAction:
            self._numericValidation()
        try:
            other._convertToNumericTypes()
        except ImproperObjectAction:
            other._numericValidation(right=True)

        if opName.startswith('__r'):
            caller = other
            callee = self
        else:
            caller = self
            callee = other

        if caller._featureCount != len(callee.points):
            msg = "The number of features in the left hand object must "
            msg += "match the number of points in the right hand side object."
            raise InvalidArgumentValue(msg)

        caller._validateEqualNames('feature', 'point', opName, callee)

        # match types with self (the orignal caller of the __r*__ op)
        if (opName.startswith('__r')
                and self.getTypeString() != other.getTypeString()):
            caller = caller.copy(self.getTypeString())

        try:
            ret = caller._matmul__implementation(callee)
        except TypeError:
            # help determine the source of the error
            self._numericValidation()
            other._numericValidation(right=True)
            raise # exception should be raised above, but just in case

        if caller._pointNamesCreated():
            ret.points.setNames(caller.points.getNames(), useLog=False)
        if callee._featureNamesCreated():
            ret.features.setNames(callee.features.getNames(), useLog=False)

        _dataHelpers.binaryOpNamePathMerge(caller, callee, ret, None, 'merge')

        return ret

    @limitedTo2D
    def matrixPower(self, power):
        """
        Perform matrix power operations on a square matrix.

        For positive power values, return the result of repeated matrix
        multiplication over this object. For power of zero, return an
        identity matrix. For negative power values, return the result of
        repeated matrix multiplication over the inverse of this object,
        provided the object can be inverted using
        nimble.calculate.inverse.
        """
        if not isinstance(power, (int, numpy.int)):
            msg = 'power must be an integer'
            raise InvalidArgumentType(msg)
        if not len(self.points) == len(self.features):
            msg = 'Cannot perform matrix power operations with this object. '
            msg += 'Matrix power operations require square objects '
            msg += '(number of points is equal to number of features)'
            raise ImproperObjectAction(msg)
        if power == 0:
            operand = nimble.identity(self.getTypeString(), len(self.points))
        elif power > 0:
            operand = self.copy()
            # avoid name conflict in matrixMultiply; names set later
            operand.points.setNames(None, useLog=False)
            operand.features.setNames(None, useLog=False)
        else:
            try:
                operand = nimble.calculate.inverse(self)
            except (InvalidArgumentType, InvalidArgumentValue) as e:
                exceptionType = type(e)
                msg = "Failed to calculate the matrix inverse using "
                msg += "nimble.calculate.inverse. For safety and efficiency, "
                msg += "matrixPower does not attempt to use pseudoInverse but "
                msg += "it is available to users in nimble.calculate. "
                msg += "The inverse operation failed because: " + e.message
                raise exceptionType(msg) from e

        ret = operand
        # loop only applies when abs(power) > 1
        for _ in range(abs(power) - 1):
            ret = ret.matrixMultiply(operand)

        ret.points.setNames(self.points._getNamesNoGeneration(), useLog=False)
        ret.features.setNames(self.features._getNamesNoGeneration(),
                              useLog=False)

        return ret

    def __mul__(self, other):
        """
        Perform elementwise multiplication or scalar multiplication,
        depending in the input ``other``.
        """
        return self._genericBinaryOperations('__mul__', other)

    def __rmul__(self, other):
        """
        Perform elementwise multiplication with this object on the right
        """
        return self._genericBinaryOperations('__rmul__', other)

    def __imul__(self, other):
        """
        Perform in place elementwise multiplication or scalar
        multiplication, depending in the input ``other``.
        """
        return self._genericBinaryOperations('__imul__', other)

    def __add__(self, other):
        """
        Perform addition on this object, element wise if 'other' is a
        nimble Base object, or element wise with a scalar if other is
        some kind of numeric value.
        """
        return self._genericBinaryOperations('__add__', other)

    def __radd__(self, other):
        """
        Perform scalar addition with this object on the right
        """
        return self._genericBinaryOperations('__radd__', other)

    def __iadd__(self, other):
        """
        Perform in-place addition on this object, element wise if
        ``other`` is a nimble Base object, or element wise with a scalar
        if ``other`` is some kind of numeric value.
        """
        return self._genericBinaryOperations('__iadd__', other)

    def __sub__(self, other):
        """
        Subtract from this object, element wise if ``other`` is a nimble
        data object, or element wise by a scalar if ``other`` is some
        kind of numeric value.
        """
        return self._genericBinaryOperations('__sub__', other)

    def __rsub__(self, other):
        """
        Subtract each element of this object from the given scalar.
        """
        return self._genericBinaryOperations('__rsub__', other)

    def __isub__(self, other):
        """
        Subtract (in place) from this object, element wise if ``other``
        is a nimble Base object, or element wise with a scalar if
        ``other`` is some kind of numeric value.
        """
        return self._genericBinaryOperations('__isub__', other)

    def __truediv__(self, other):
        """
        Perform true division using this object as the numerator,
        elementwise if ``other`` is a nimble Base object, or elementwise
        by a scalar if other is some kind of numeric value.
        """
        return self._genericBinaryOperations('__truediv__', other)

    def __rtruediv__(self, other):
        """
        Perform element wise true division using this object as the
        denominator, and the given scalar value as the numerator.
        """
        return self._genericBinaryOperations('__rtruediv__', other)

    def __itruediv__(self, other):
        """
        Perform true division (in place) using this object as the
        numerator, elementwise if ``other`` is a nimble Base object, or
        elementwise by a scalar if ``other`` is some kind of numeric
        value.
        """
        return self._genericBinaryOperations('__itruediv__', other)

    def __floordiv__(self, other):
        """
        Perform floor division using this object as the numerator,
        elementwise if ``other`` is a nimble Base object, or elementwise
        by a scalar if ``other`` is some kind of numeric value.
        """
        return self._genericBinaryOperations('__floordiv__', other)

    def __rfloordiv__(self, other):
        """
        Perform elementwise floor division using this object as the
        denominator, and the given scalar value as the numerator.

        """
        return self._genericBinaryOperations('__rfloordiv__', other)

    def __ifloordiv__(self, other):
        """
        Perform floor division (in place) using this object as the
        numerator, elementwise if ``other`` is a nimble Base object, or
        elementwise by a scalar if ```other``` is some kind of numeric
        value.
        """
        return self._genericBinaryOperations('__ifloordiv__', other)

    def __mod__(self, other):
        """
        Perform mod using the elements of this object as the dividends,
        elementwise if ``other`` is a nimble Base object, or elementwise
        by a scalar if other is some kind of numeric value.
        """
        return self._genericBinaryOperations('__mod__', other)

    def __rmod__(self, other):
        """
        Perform mod using the elements of this object as the divisors,
        and the given scalar value as the dividend.
        """
        return self._genericBinaryOperations('__rmod__', other)

    def __imod__(self, other):
        """
        Perform mod (in place) using the elements of this object as the
        dividends, elementwise if 'other' is a nimble Base object, or
        elementwise by a scalar if other is some kind of numeric value.
        """
        return self._genericBinaryOperations('__imod__', other)

    @to2args
    def __pow__(self, other, z): # pylint: disable=unused-argument
        """
        Perform exponentiation (iterated __mul__) using the elements of
        this object as the bases, elementwise if ``other`` is a nimble
        data object, or elementwise by a scalar if ``other`` is some
        kind of numeric value.
        """
        return self._genericBinaryOperations('__pow__', other)

    def __rpow__(self, other):
        """
        Perform elementwise exponentiation (iterated __mul__) using the
        ``other`` scalar value as the bases.
        """
        return self._genericBinaryOperations('__rpow__', other)

    def __ipow__(self, other):
        """
        Perform in-place exponentiation (iterated __mul__) using the
        elements of this object as the bases, element wise if ``other``
        is a nimble Base object, or elementwise by a scalar if ``other``
        is some kind of numeric value.
        """
        return self._genericBinaryOperations('__ipow__', other)

    def __pos__(self):
        """
        Return this object.
        """
        ret = self.copy()
        ret._name = _dataHelpers.nextDefaultObjectName()

        return ret

    def __neg__(self):
        """
        Return this object where every element has been multiplied by -1
        """
        ret = self.copy()
        ret *= -1
        ret._name = _dataHelpers.nextDefaultObjectName()

        return ret

    def __abs__(self):
        """
        Perform element wise absolute value on this object
        """
        with self._treatAs2D():
            ret = self.calculateOnElements(abs, useLog=False)
        ret._shape = self._shape.copy()
        if self._pointNamesCreated():
            ret.points.setNames(self.points.getNames(), useLog=False)
        else:
            ret.points.setNames(None, useLog=False)
        if self._featureNamesCreated():
            ret.features.setNames(self.features.getNames(), useLog=False)
        else:
            ret.points.setNames(None, useLog=False)

        ret._name = _dataHelpers.nextDefaultObjectName()
        ret._absPath = self.absolutePath
        ret._relPath = self.relativePath
        return ret

    def _numericValidation(self, right=False):
        """
        Validate the object elements are all numeric.
        """
        try:
            self.calculateOnElements(_dataHelpers._checkNumeric, useLog=False)
        except ValueError as e:
            msg = "The object on the {0} contains non numeric data, "
            msg += "cannot do this operation"
            if right:
                msg = msg.format('right')
                raise InvalidArgumentValue(msg) from e
            msg = msg.format('left')
            raise ImproperObjectAction(msg) from e

    def _genericBinary_sizeValidation(self, opName, other):
        if self._shape != other._shape:
            msg = "The dimensions of the objects must be equal."
            raise InvalidArgumentValue(msg)
        if self._pointCount != len(other.points):
            msg = "The number of points in each object must be equal. "
            msg += "(self=" + str(self._pointCount) + " vs other="
            msg += str(len(other.points)) + ")"
            raise InvalidArgumentValue(msg)
        if self._featureCount != len(other.features):
            msg = "The number of features in each object must be equal."
            raise InvalidArgumentValue(msg)

        if self._pointCount == 0 or self._featureCount == 0:
            msg = "Cannot do " + opName + " when points or features is empty"
            raise ImproperObjectAction(msg)

    def _validateDivMod(self, opName, other):
        """
        Validate values will not lead to zero division.
        """
        if opName.startswith('__r'):
            toCheck = self
        else:
            toCheck = other

        if isinstance(toCheck, Base):
            if toCheck.containsZero():
                msg = "Cannot perform " + opName + " when the second argument "
                msg += "contains any zeros"
                raise ZeroDivisionError(msg)
        elif toCheck == 0:
            msg = "Cannot perform " + opName + " when the second argument "
            msg += "is zero"
            raise ZeroDivisionError(msg)

    def _diagnoseFailureAndRaiseException(self, opName, other, error):
        """
        Raise exceptions explaining why an arithmetic operation could
        not be performed successfully between two objects.
        """
        if 'pow' in opName and isinstance(error, FloatingPointError):
            if 'divide by zero' in str(error):
                msg = 'Zeros cannot be raised to negative exponents'
                raise ZeroDivisionError(msg)
            msg = "Complex number results are not allowed"
            raise ImproperObjectAction(msg)
        # Test element type self
        self._numericValidation()
        # test element type other
        if isinstance(other, Base):
            other._numericValidation(right=True)

    def _genericBinary_validation(self, opName, other):
        otherBase = isinstance(other, Base)
        if otherBase:
            self._genericBinary_sizeValidation(opName, other)
        elif not (looksNumeric(other) or isDatetime(other)):
            msg = "'other' must be an instance of a nimble Base object or a "
            msg += "scalar"
            raise InvalidArgumentType(msg)
        # divmod operations inconsistently raise exceptions for zero division
        # it is more efficient to validate now than validate after operation
        if 'div' in opName or 'mod' in opName:
            self._validateDivMod(opName, other)

    def _genericBinary_axisNames(self, opName, other, conversionKwargs):
        """
        Determines axis names for operations between two Base objects.

        When both Base objects, axis names determine the operations
        that can be performed. When both axes are determined to have
        equal names, the operation can be performed and the axis names
        of the returned object can be set based on the left and right
        objects. When only one axis has equal names, the other axis must
        have disjoint names and the names of the disjoint axis cannot be
        used to set names for the returned object. In all other cases,
        the operation is disallowed and an exception will be raised.
        """
        # inplace operations require both point and feature name equality
        try:
            self._validateEqualNames('feature', 'feature', opName, other)
            ftNamesEqual = True
        except InvalidArgumentValue:
            if opName.startswith('__i'):
                raise
            ftNamesEqual = False
        try:
            self._validateEqualNames('point', 'point', opName, other)
            ptNamesEqual = True
        except InvalidArgumentValue:
            if opName.startswith('__i'):
                raise
            ptNamesEqual = False
        # for *NamesEqual to be False, the left and right objects must have
        # at least one unequal non-default name along that axis.
        if not ftNamesEqual and not ptNamesEqual:
            msg = "When both point and feature names are present, {0} "
            msg += "requires either the point names or feature names to "
            msg += "be equal between the left and right objects"
            raise InvalidArgumentValue(msg.format(opName))

        # determine axis names for returned object
        try:
            other._convertToNumericTypes(**conversionKwargs)
        except ImproperObjectAction:
            other._numericValidation(right=True)
        # everything else that uses this helper is a binary scalar op
        retPNames, retFNames = _dataHelpers.mergeNonDefaultNames(self,
                                                                 other)
        # in these cases we cannot define names for the disjoint axis
        if ftNamesEqual and not ptNamesEqual:
            self._genericBinary_axisNamesDisjoint('point', other, opName)
            retPNames = None
        elif ptNamesEqual and not ftNamesEqual:
            self._genericBinary_axisNamesDisjoint('feature', other, opName)
            retFNames = None

        return retPNames, retFNames

    def _genericBinary_axisNamesDisjoint(self, axis, other, opName):
        """
        Verify that the axis names for this object and the other object
        are disjoint. Equal default names do not imply the same point or
        feature, so default names are ignored.
        """
        def nonDefaultNames(names):
            return (n for n in names if not n.startswith(DEFAULT_PREFIX))

        if axis == 'point':
            sNames = nonDefaultNames(self.points.getNames())
            oNames = nonDefaultNames(other.points.getNames())
            equalAxis = 'feature'
        else:
            sNames = nonDefaultNames(self.features.getNames())
            oNames = nonDefaultNames(other.features.getNames())
            equalAxis = 'point'

        if not set(sNames).isdisjoint(oNames):
            matches = [n for n in sNames if n in oNames]
            msg = "{0} between objects with equal {1} names must have "
            msg += "unique {2} names. However, the {2} names {3} were "
            msg += "found in both the left and right objects"
            msg = msg.format(opName, equalAxis, axis, matches)
            raise InvalidArgumentValue(msg)

    def _convertToNumericTypes(self, allowInt=True, allowBool=True):
        """
        Convert the data, inplace, to numeric type if necessary.
        """
        usableTypes = [float]
        if not all(isinstance(a, bool) for a in (allowInt, allowBool)):
            msg = 'all arguments for _convertToNumericTypes must be bools'
            raise InvalidArgumentValue(msg)
        if allowInt:
            usableTypes.append(int)
        if allowBool:
            usableTypes.append(bool)
        usableTypes = tuple(usableTypes)
        try:
            return self._convertToNumericTypes_implementation(usableTypes)
        except (ValueError, TypeError) as e:
            msg = 'Unable to coerce the data to the type required for this '
            msg += 'operation.'
            raise ImproperObjectAction(msg) from e

    def _genericBinaryOperations(self, opName, other):
        conversionKwargs = {}
        if 'pow' in opName:
            conversionKwargs['allowInt'] = False
            conversionKwargs['allowBool'] = False
        try:
            self._convertToNumericTypes(**conversionKwargs)
        except ImproperObjectAction:
            self._numericValidation()
        if isinstance(other, Stretch):
            # __ipow__ does not work if return NotImplemented
            if opName == '__ipow__':
                return pow(self, other)
            return NotImplemented

        self._genericBinary_validation(opName, other)

        # figure out return obj's point / feature names
        otherBase = isinstance(other, Base)
        if otherBase:
            retPNames, retFNames = self._genericBinary_axisNames(
                opName, other, conversionKwargs)
        else:
            retPNames = self.points._getNamesNoGeneration()
            retFNames = self.features._getNamesNoGeneration()

        try:
            useOp = opName
            if opName.startswith('__i'):
                # inplace operations will modify the data even if op fails
                # use not inplace operation, setting to inplace occurs after
                useOp = opName[:2] + opName[3:]
            with numpy.errstate(divide='raise', invalid='raise'):
                ret = self._binaryOperations_implementation(useOp, other)
        except (TypeError, ValueError, FloatingPointError) as error:
            self._diagnoseFailureAndRaiseException(opName, other, error)
            raise # backup; should be diagnosed and raised above

        ret._shape = self._shape
        if opName.startswith('__i'):
            absPath, relPath = self._absPath, self._relPath
            self._referenceDataFrom(ret)
            self._absPath, self._relPath = absPath, relPath
            ret = self
        ret.points.setNames(retPNames, useLog=False)
        ret.features.setNames(retFNames, useLog=False)

        nameSource = 'self' if opName.startswith('__i') else None
        pathSource = 'merge' if otherBase else 'self'
        _dataHelpers.binaryOpNamePathMerge(
            self, other, ret, nameSource, pathSource)
        return ret


    def _defaultBinaryOperations_implementation(self, opName, other):
        with self._treatAs2D():
            selfData = self.copy('numpyarray')
        if isinstance(other, Base):
            with other._treatAs2D():
                otherData = other.copy('numpyarray')
        else:
            otherData = other
        data = getattr(selfData, opName)(otherData)
        ret = createDataNoValidation(self.getTypeString(), data)

        return ret

    @limitedTo2D
    def __and__(self, other):
        return self._genericLogicalBinary('__and__', other)

    @limitedTo2D
    def __or__(self, other):
        return self._genericLogicalBinary('__or__', other)

    @limitedTo2D
    def __xor__(self, other):
        return self._genericLogicalBinary('__xor__', other)

    @limitedTo2D
    def __invert__(self):
        boolObj = self._logicalValidationAndConversion()
        ret = boolObj.matchingElements(lambda v: not v, useLog=False)
        ret.points.setNames(self.points._getNamesNoGeneration(), useLog=False)
        ret.features.setNames(self.features._getNamesNoGeneration(),
                              useLog=False)
        return ret

    def _genericLogicalBinary(self, opName, other):
        if isinstance(other, Stretch):
            return getattr(other, opName)(self)
        if not isinstance(other, Base):
            msg = 'other must be an instance of a nimble Base object'
            raise InvalidArgumentType(msg)
        self._genericBinary_sizeValidation(opName, other)
        lhsBool = self._logicalValidationAndConversion()
        rhsBool = other._logicalValidationAndConversion()

        return lhsBool._genericBinaryOperations(opName, rhsBool)

    def _isBooleanData(self):
        return False

    def _logicalValidationAndConversion(self):
        if not self._isBooleanData():
            validValues = match.allValues([True, False, 0, 1])
            if not validValues(self):
                msg = 'logical operations can only be performed on data '
                msg += 'containing True, False, 0 and 1 values'
                raise ImproperObjectAction(msg)

            ret = self.matchingElements(bool, useLog=False)
            ret.points.setNames(self.points._getNamesNoGeneration(),
                                useLog=False)
            ret.features.setNames(self.features._getNamesNoGeneration(),
                                  useLog=False)
            return ret

        return self

    @property
    @limitedTo2D
    def stretch(self):
        """
        Extend along a one-dimensional axis to fit another object.

        This attribute allows arithmetic operations to occur between
        objects of different shapes (sometimes referred to as
        broadcasting). The operation will pair the point or feature in
        this object with each point or feature in the other object.
        Operations can occur with a nimble Base object or a stretched
        object which is one-dimensional along the opposite axis. Note
        the operation will always return a Base object of the same type
        as the left-hand operand.

        Examples
        --------
        Nimble Base object with a stretched point.

        >>> rawBase = [[1, 2, 3], [4, 5, 6], [0, -1, -2]]
        >>> rawPt = [1, 2, 3]
        >>> baseObj = nimble.data('Matrix', rawBase)
        >>> pointObj = nimble.data('List', rawPt)
        >>> baseObj * pointObj.stretch
        Matrix(
            [[1 4  9 ]
             [4 10 18]
             [0 -2 -6]]
            )

        Stretched feature with nimble Base object.

        >>> rawBase = [[1, 2, 3], [4, 5, 6], [0, -1, -2]]
        >>> rawFt = [[1], [2], [3]]
        >>> baseObj = nimble.data('Matrix', rawBase)
        >>> featObj = nimble.data('List', rawFt)
        >>> featObj.stretch + baseObj
        List(
            [[2 3 4]
             [6 7 8]
             [3 2 1]]
            )

        Two stretched objects.

        >>> rawPt = [[1, 2, 3]]
        >>> rawFt = [[1], [2], [3]]
        >>> pointObj = nimble.data('Matrix', rawPt)
        >>> featObj = nimble.data('List', rawFt)
        >>> pointObj.stretch - featObj.stretch
        Matrix(
            [[0  1  2]
             [-1 0  1]
             [-2 -1 0]]
            )
        >>> featObj.stretch - pointObj.stretch
        List(
            [[0 -1 -2]
             [1 0  -1]
             [2 1  0 ]]
            )
        """
        return Stretch(self)

    ############################
    ############################
    ###   Helper functions   ###
    ############################
    ############################

    def _referenceDataFrom(self, other):
        """
        Redefine the object data using the data from another object.

        Modify the internal data of this object to refer to the same
        data as other. In other words, the data wrapped by both the self
        and ``other`` objects resides in the same place in memory.
        Attributes descrbing this object, not its data, will remain the
        same. For example the object's ``name`` attribute will remain.

        Parameters
        ----------
        other : nimble Base object
            Must be of the same type as the calling object. Also, the
            shape of other should be consistent with the shape of this
            object.
        useLog : bool, None
            Local control for whether to send object creation to the
            logger. If None (default), use the value as specified in the
            "logger" "enabledByDefault" configuration option. If True,
            send to the logger regardless of the global option. If
            False, do **NOT** send to the logger, regardless of the
            global option.

        Examples
        --------
        Reference data from an object of all zero values.

        >>> data = nimble.ones('List', 2, 3, name='data')
        >>> data
        List(
            [[1.000 1.000 1.000]
             [1.000 1.000 1.000]]
            name="data"
            )
        >>> ptNames = ['1', '4']
        >>> ftNames = ['a', 'b', 'c']
        >>> toReference = nimble.zeros('List', 2, 3, pointNames=ptNames,
        ...                            featureNames=ftNames,
        ...                            name='reference')
        >>> data._referenceDataFrom(toReference)
        >>> data
        List(
            [[0.000 0.000 0.000]
             [0.000 0.000 0.000]]
            pointNames={'1':0, '4':1}
            featureNames={'a':0, 'b':1, 'c':2}
            name="data"
            )
        """
        # this is called first because it checks the data type
        self._referenceDataFrom_implementation(other)
        self.pointNames = other.pointNames
        self.pointNamesInverse = other.pointNamesInverse
        self.featureNames = other.featureNames
        self.featureNamesInverse = other.featureNamesInverse

        self._shape = other._shape

        self._absPath = other.absolutePath
        self._relPath = other.relativePath

        self._nextDefaultValuePoint = other._nextDefaultValuePoint
        self._nextDefaultValueFeature = other._nextDefaultValueFeature

    def _arrangePointNames(self, maxRows, nameLength, rowHolder, nameHold):
        """
        Prepare point names for string output. Grab only those names
        that fit according to the given row limitation, process them for
        length, omit them if they are default. Returns a list of
        prepared names, and a int bounding the length of each name
        representation.
        """
        names = []
        pnamesWidth = 0
        nameCutIndex = nameLength - len(nameHold)
        (tRowIDs, bRowIDs) = _dataHelpers.indicesSplit(maxRows,
                                                       self._pointCount)

        # we pull indices from two lists: tRowIDs and bRowIDs
        for sourceIndex in range(2):
            source = list([tRowIDs, bRowIDs])[sourceIndex]

            # add in the rowHolder, if needed
            if (sourceIndex == 1
                    and len(bRowIDs) + len(tRowIDs) < self._pointCount):
                names.append(rowHolder)

            for i in source:
                pname = self.points.getName(i)
                # omit default valued names
                if pname[:DEFAULT_PREFIX_LENGTH] == DEFAULT_PREFIX:
                    pname = ""

                # truncate names which extend past the given length
                if len(pname) > nameLength:
                    pname = pname[:nameCutIndex] + nameHold

                names.append(pname)

                # keep track of bound.
                if len(pname) > pnamesWidth:
                    pnamesWidth = len(pname)

        return names, pnamesWidth

    def _arrangeDataWithLimits(self, maxWidth, maxHeight, includeFNames=False,
                               sigDigits=3, maxStrLength=19, colSep=' ',
                               colHold='--', rowHold='|', strHold='...'):
        """
        Arrange the data in this object into a table structure, while
        respecting the given boundaries. If there is more data than
        what fits within the limitations, then omit points or features
        from the middle portions of the data.

        Returns three values. The first is list of list of strings representing
        the data values we have space for. The length of the outer list
        is less than or equal to maxHeight. The length of the inner lists
        will all be the same, a length we will designate as n. The sum of
        the individual strings in each inner list will be less than or
        equal to maxWidth - ((n-1) * len(colSep)). The second returned
        value will be a list, where the ith value is of the maximum width taken
        up by the strings or feature name in the ith column of the data. The
        third returned value is a list of feature names matching the columns
        represented in the first return value.
        """
        if self._pointCount == 0 or self._featureCount == 0:
            fNames = None
            if includeFNames:
                fNames = []
            return [[]], [], fNames

        if maxHeight < 2 and maxHeight != self._pointCount:
            msg = "If the number of points in this object is two or greater, "
            msg += "then we require that the input argument maxHeight also "
            msg += "be greater than or equal to two."
            raise InvalidArgumentValue(msg)

        cHoldWidth = len(colHold)
        cHoldTotal = len(colSep) + cHoldWidth
        nameCutIndex = maxStrLength - len(strHold)

        #setup a bundle of default values
        if maxHeight is None:
            maxHeight = self._pointCount
        if maxWidth is None:
            maxWidth = float('inf')

        maxRows = min(maxHeight, self._pointCount)
        maxDataRows = maxRows

        (tRowIDs, bRowIDs) = _dataHelpers.indicesSplit(maxDataRows,
                                                       self._pointCount)
        combinedRowIDs = tRowIDs + bRowIDs
        if len(combinedRowIDs) < self._pointCount:
            rowHolderIndex = len(tRowIDs)
        else:
            rowHolderIndex = sys.maxsize

        lTable, rTable = [], []
        lColWidths, rColWidths = [], []
        lFNames, rFNames = [], []
        # total width will always include the column placeholder column,
        # until it is shown that it isn't needed
        totalWidth = cHoldTotal

        # going to add indices from the beginning and end of the data until
        # we've used up our available space, or we've gone through all of
        # the columns. currIndex makes use of negative indices, which is
        # why the end condition makes use of an exact stop value, which
        # varies between positive and negative depending on the number of
        # features
        endIndex = self._featureCount // 2
        if self._featureCount % 2 == 1:
            endIndex *= -1
            endIndex -= 1
        currIndex = 0
        numAdded = 0

        while totalWidth < maxWidth and currIndex != endIndex:
            currTable = lTable if currIndex >= 0 else rTable
            currCol = []
            currWidth = 0
            if includeFNames:
                currFName = self.features.getName(currIndex)
                fNameLen = len(currFName)
                if fNameLen > maxStrLength:
                    currFName = currFName[:nameCutIndex] + strHold
                    fNameLen = maxStrLength
                currWidth = fNameLen

            # check all values in this column (in the accepted rows)
            for i, rID in enumerate(combinedRowIDs):
                val = self[rID, currIndex]
                valFormed = formatIfNeeded(val, sigDigits)
                if len(valFormed) <= maxStrLength:
                    valLimited = valFormed
                else:
                    valLimited = valFormed[:nameCutIndex] + strHold
                valLen = len(valLimited)
                if valLen > currWidth:
                    currWidth = valLen

                # If these are equal, it is time to add the holders
                if i == rowHolderIndex:
                    currCol.append(rowHold)

                currCol.append(valLimited)

            totalWidth += currWidth
            # only add this column if it won't put us over the limit
            if totalWidth <= maxWidth:
                numAdded += 1
                for i, val in enumerate(currCol):
                    if len(currTable) != len(currCol):
                        currTable.append([val])
                    else:
                        currTable[i].append(val)
                # the width value goes in different lists depending on index
                if currIndex < 0:
                    if includeFNames:
                        rFNames.append(currFName)
                    currIndex = abs(currIndex)
                    rColWidths.append(currWidth)
                else:
                    if includeFNames:
                        lFNames.append(currFName)
                    currIndex = (-1 * currIndex) - 1
                    lColWidths.append(currWidth)

            # ignore column separator if the next column is the last
            if numAdded == (self._featureCount - 1):
                totalWidth -= cHoldTotal
            totalWidth += len(colSep)

        # combine the tables. Have to reverse rTable because entries were
        # appended in a right to left order
        rColWidths.reverse()
        rFNames.reverse()
        fNames = lFNames + rFNames
        if numAdded == self._featureCount:
            lColWidths += rColWidths
        else:
            lColWidths += [cHoldWidth] + rColWidths
            if includeFNames:
                fNames = lFNames + [colHold] + rFNames
        # return None if fNames is [] (includeFNames=False)
        fNames = fNames if fNames else None
        # pylint: disable=consider-using-enumerate
        for rowIndex in range(len(lTable)):
            if len(rTable) > 0:
                rTable[rowIndex].reverse()
                toAdd = rTable[rowIndex]
            else:
                toAdd = []

            if numAdded == self._featureCount:
                lTable[rowIndex] += toAdd
            else:
                lTable[rowIndex] += [colHold] + toAdd

        return lTable, lColWidths, fNames

    def _defaultNamesGeneration_NamesSetOperations(self, other, axis):
        """
        TODO: Find a shorter descriptive name.
        TODO: Should we place this function in _dataHelpers.py?
        """
        if axis == 'point':
            if self.pointNames is None:
                self.points._setAllDefault()
            if other.pointNames is None:
                other.points._setAllDefault()
        elif axis == 'feature':
            if self.featureNames is None:
                self.features._setAllDefault()
            if other.featureNames is None:
                other.features._setAllDefault()
        else:
            raise InvalidArgumentValue("invalid axis")

    def _pointNameDifference(self, other):
        """
        Returns a set containing those pointNames in this object that
        are not also in the input object.
        """
        if other is None:
            raise InvalidArgumentType("The other object cannot be None")
        if not isinstance(other, Base):
            msg = "Must provide another representation type to determine "
            msg += "pointName difference"
            raise InvalidArgumentType(msg)

        self._defaultNamesGeneration_NamesSetOperations(other, 'point')

        return self.pointNames.keys() - other.pointNames.keys()

    def _featureNameDifference(self, other):
        """
        Returns a set containing those featureNames in this object that
        are not also in the input object.
        """
        if other is None:
            raise InvalidArgumentType("The other object cannot be None")
        if not isinstance(other, Base):
            msg = "Must provide another representation type to determine "
            msg += "featureName difference"
            raise InvalidArgumentType(msg)

        self._defaultNamesGeneration_NamesSetOperations(other, 'feature')

        return (self.featureNames.keys()
                - other.featureNames.keys())

    def _pointNameSymmetricDifference(self, other):
        """
        Returns a set containing only those pointNames not shared
        between this object and the input object.
        """
        if other is None:
            raise InvalidArgumentType("The other object cannot be None")
        if not isinstance(other, Base):
            msg = "Must provide another representation type to determine "
            msg += "pointName difference"
            raise InvalidArgumentType(msg)

        self._defaultNamesGeneration_NamesSetOperations(other, 'point')

        return self.pointNames.keys() ^ other.pointNames.keys()

    def _featureNameSymmetricDifference(self, other):
        """
        Returns a set containing only those featureNames not shared
        between this object and the input object.
        """
        if other is None:
            raise InvalidArgumentType("The other object cannot be None")
        if not isinstance(other, Base):
            msg = "Must provide another representation type to determine "
            msg += "featureName difference"
            raise InvalidArgumentType(msg)

        self._defaultNamesGeneration_NamesSetOperations(other, 'feature')

        return (self.featureNames.keys()
                ^ other.featureNames.keys())

    def _pointNameUnion(self, other):
        """
        Returns a set containing all pointNames in either this object or
        the input object.
        """
        if other is None:
            raise InvalidArgumentType("The other object cannot be None")
        if not isinstance(other, Base):
            msg = "Must provide another representation type to determine "
            msg += "pointNames union"
            raise InvalidArgumentType(msg)

        self._defaultNamesGeneration_NamesSetOperations(other, 'point')

        return self.pointNames.keys() | other.pointNames.keys()

    def _featureNameUnion(self, other):
        """
        Returns a set containing all featureNames in either this object
        or the input object.
        """
        if other is None:
            raise InvalidArgumentType("The other object cannot be None")
        if not isinstance(other, Base):
            msg = "Must provide another representation type to determine "
            msg += "featureName union"
            raise InvalidArgumentType(msg)

        self._defaultNamesGeneration_NamesSetOperations(other, 'feature')

        return (self.featureNames.keys()
                | other.featureNames.keys())

    def _equalPointNames(self, other):
        return equalNames(self.points._getNamesNoGeneration(),
                          other.points._getNamesNoGeneration())

    def _equalFeatureNames(self, other):
        return equalNames(self.features._getNamesNoGeneration(),
                          other.features._getNamesNoGeneration())

    def _validateEqualNames(self, leftAxis, rightAxis, callSym, other):

        if leftAxis == 'point':
            lnamesCreated = self._pointNamesCreated()
        else:
            lnamesCreated = self._featureNamesCreated()
        if rightAxis == 'point':
            rnamesCreated = self._pointNamesCreated()
        else:
            rnamesCreated = self._featureNamesCreated()

        if lnamesCreated or rnamesCreated:
            if leftAxis == 'point':
                lnames = self.points._getNamesNoGeneration()
            else:
                lnames = self.features._getNamesNoGeneration()
            if rightAxis == 'point':
                rnames = other.points._getNamesNoGeneration()
            else:
                rnames = other.features._getNamesNoGeneration()
            if lnames is None or rnames is None:
                return
            inconsistencies = inconsistentNames(lnames, rnames)

            if inconsistencies != {}:
                table = [['left', 'ID', 'right']]
                for i in sorted(inconsistencies.keys()):
                    lname = '"' + lnames[i] + '"'
                    rname = '"' + rnames[i] + '"'
                    table.append([lname, str(i), rname])

                msg = leftAxis + " to " + rightAxis + " name inconsistencies "
                msg += "when calling left." + callSym + "(right) \n"
                msg += nimble.core.logger.tableString.tableString(table)
                print(msg, file=sys.stderr)
                raise InvalidArgumentValue(msg)

    def _getAxis(self, axis):
        if axis == 'point':
            return self.points

        return self.features

    def _incrementDefaultIfNeeded(self, name, axis):
        validateAxis(axis)
        if name[:DEFAULT_PREFIX_LENGTH] == DEFAULT_PREFIX:
            intString = name[DEFAULT_PREFIX_LENGTH:]
            try:
                nameNum = int(intString)
            # Case: default prefix with non-integer suffix. This cannot
            # cause a future integer suffix naming collision, so we
            # return without making any chagnes.
            except ValueError:
                return
            if axis == 'point':
                if nameNum >= self._nextDefaultValuePoint:
                    self._nextDefaultValuePoint = nameNum + 1
            else:
                if nameNum >= self._nextDefaultValueFeature:
                    self._nextDefaultValueFeature = nameNum + 1




    ####################
    # Abstract Methods #
    ####################

    @abstractmethod
    def _getPoints(self):
        """
        Get the object containing point-based methods for this object.
        """

    @abstractmethod
    def _getFeatures(self):
        """
        Get the object containing feature-based methods for this object.
        """

    @abstractmethod
    def _isIdentical_implementation(self, other):
        pass

    @abstractmethod
    def _writeFileCSV_implementation(self, outPath, includePointNames,
                                     includeFeatureNames):
        pass

    @abstractmethod
    def _writeFileMTX_implementation(self, outPath, includePointNames,
                                     includeFeatureNames):
        pass

    @abstractmethod
    def _getTypeString_implementation(self):
        pass

    @abstractmethod
    def _getitem_implementation(self, x, y):
        pass

    @abstractmethod
    def _view_implementation(self, pointStart, pointEnd, featureStart,
                             featureEnd, dropDimension):
        pass

    @abstractmethod
    def _validate_implementation(self, level):
        pass

    @abstractmethod
    def _containsZero_implementation(self):
        pass

    @abstractmethod
    def _transpose_implementation(self):
        pass

    @abstractmethod
    def _referenceDataFrom_implementation(self, other):
        pass

    @abstractmethod
    def _copy_implementation(self, to):
        pass

    @abstractmethod
    def _replaceRectangle_implementation(self, replaceWith, pointStart,
                                         featureStart, pointEnd, featureEnd):
        pass

    @abstractmethod
    def _flatten_implementation(self, order):
        pass

    @abstractmethod
    def _unflatten_implementation(self, reshape, order):
        pass

    @abstractmethod
    def _merge_implementation(self, other, point, feature, onFeature,
                              matchingFtIdx):
        pass

    @abstractmethod
    def _convertToNumericTypes_implementation(self, usableTypes):
        pass

    @abstractmethod
    def _iterateElements_implementation(self, order, only):
        pass

    @abstractmethod
    def _transform_implementation(self, toTransform, points, features):
        pass

    @abstractmethod
    def _calculate_implementation(self, function, points, features,
                                  preserveZeros):
        pass

    @abstractmethod
    def _countUnique_implementation(self, points, features):
        pass

    @abstractmethod
    def _binaryOperations_implementation(self, opName, other):
        pass<|MERGE_RESOLUTION|>--- conflicted
+++ resolved
@@ -26,13 +26,7 @@
 from nimble.core.logger import produceFeaturewiseReport
 from nimble.core.logger import produceAggregateReport
 from nimble._utility import cloudpickle, h5py, plt
-<<<<<<< HEAD
-=======
 from nimble._utility import isDatetime
-from .points import Points
-from .features import Features
-from .axis import Axis
->>>>>>> 7094f67f
 from .stretch import Stretch
 from . import _dataHelpers
 # the prefix for default point and feature names
@@ -3169,11 +3163,7 @@
                 raise ImproperObjectAction(msg)
         # only 'numpyarray' and 'pythonlist' are allowed to use outputAs1D flag
         if outputAs1D:
-<<<<<<< HEAD
             if to not in ('numpyarray', 'pythonlist'):
-=======
-            if to not in ['numpyarray', 'pythonlist']:
->>>>>>> 7094f67f
                 msg = "Only 'numpy array' or 'python list' can output 1D"
                 raise InvalidArgumentValueCombination(msg)
             if self._pointCount != 1 and self._featureCount != 1:
