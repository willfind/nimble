--- conflicted
+++ resolved
@@ -49,12 +49,7 @@
 
     def __init__(self, data, featureNames=None, reuseData=False, shape=None,
                  checkAll=True, **kwds):
-<<<<<<< HEAD
-        if (not (isinstance(data, list) or is2DArray(data)
-                 or 'PassThrough' in str(type(data)))):
-=======
         if not (isinstance(data, (list, ListPassThrough)) or is2DArray(data)):
->>>>>>> 19c5122e
             msg = "the input data can only be a list, a two-dimensional numpy "
             msg += "array, or ListPassThrough."
             raise InvalidArgumentType(msg)
