--- conflicted
+++ resolved
@@ -127,11 +127,6 @@
                               customDict):
         if isinstance(outputValue, nimble.core.data.Base):
             return outputValue
-<<<<<<< HEAD
-
-        return nimble.data('Matrix', outputValue, useLog=False)
-=======
->>>>>>> 55e72f21
 
         return nimble.data('Matrix', outputValue, useLog=False)
 
