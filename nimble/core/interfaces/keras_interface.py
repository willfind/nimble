"""
Relies on being keras 2.0.8
"""

import os
import logging
import warnings

import numpy

import nimble
from nimble._utility import inspectArguments
from nimble._utility import inheritDocstringsFactory, numpy2DArray
from nimble.exceptions import InvalidArgumentValue, _prettyListString
from .universal_interface import PredefinedInterface
from ._interface_helpers import PythonSearcher
from ._interface_helpers import modifyImportPathAndImport
from ._interface_helpers import collectAttributes
from ._interface_helpers import removeFromTailMatchedLists
from ._interface_helpers import noLeading__, notCallable, notABCAssociated
from ._interface_helpers import checkArgsForRandomParam


<<<<<<< HEAD
class _TensorFlowRandom:
    """
    Wrap tensorflow's randomness module to make adjustments that allow
    it to work with nimble randomness control.
    """
    def __init__(self, tensorflowRandom):
        self.tensorflowRandom = tensorflowRandom
        self.setSeed(42)
        self.state = self.tensorflowRandom.create_rng_state(42, 1)

    def setSeed(self, seed):
        if seed is None:
            seed = int(numpy.random.randint(2 ** 32))
        self.tensorflowRandom.set_seed(seed)
        self.state = self.tensorflowRandom.create_rng_state(seed, 1)

    def getState(self):
        return self.state

    def setState(self, state):
        self.setSeed(int(state[0]))


=======
>>>>>>> 55e72f21
@inheritDocstringsFactory(PredefinedInterface)
class Keras(PredefinedInterface):
    """
    This class is an interface to keras.
    """
    def __init__(self):
        # modify path if another directory provided
        self._tfVersion2 = False
        try:
            # keras recommends using tensorflow.keras when possible
            # need to set tensorflow random seed before importing keras
            self.tensorflow = modifyImportPathAndImport('tensorflow',
                                                        'tensorflow')
            # tensorflow has a tremendous quantity of informational outputs
            # that drown out anything else on standard out
            logging.getLogger('tensorflow').disabled = True
            # os.environ['TF_CPP_MIN_LOG_LEVEL'] = '2'
            if self.tensorflow.__version__[:2] == '1.':
                msg = "Randomness is outside of Nimble's control for version "
                msg += "1 of Tensorflow. Reproducible results cannot be "
                msg += "guaranteed"
                warnings.warn(msg, UserWarning)
            else:
                self._tfVersion2 = True
            self.keras = modifyImportPathAndImport('keras', 'tensorflow.keras')
        except ImportError:
            self.keras = modifyImportPathAndImport('keras', 'keras')

        # keras 2.0.8 has no __all__
        names = os.listdir(self.keras.__path__[0])
        possibilities = []
        if not hasattr(self.keras, '__all__'):
            self.keras.__all__ = []
        for name in names:
            splitList = name.split('.')
            if len(splitList) == 1 or splitList[1] in ['py', 'pyc']:
                if (splitList[0] not in self.keras.__all__
                        and not splitList[0].startswith('_')):
                    possibilities.append(splitList[0])

        possibilities = numpy.unique(possibilities).tolist()
        if 'utils' in possibilities:
            possibilities.remove('utils')
        self.keras.__all__.extend(possibilities)

        def isLearner(obj):
            """
            In Keras, there are 2 learners: Sequential and Model.
            """
            hasFit = hasattr(obj, 'fit')
            hasPred = hasattr(obj, 'predict')
            hasCompile = hasattr(obj, 'compile')

            if not (hasFit and hasPred and hasCompile):
                return False

            return True

        self._searcher = PythonSearcher(self.keras, isLearner, 2)

        super(Keras, self).__init__()

    #######################################
    ### ABSTRACT METHOD IMPLEMENTATIONS ###
    #######################################

    def accessible(self):
        try:
            try:
                _ = modifyImportPathAndImport('keras', 'tensorflow.keras')
            except ImportError:
                _ = modifyImportPathAndImport('keras', 'keras')
        except ImportError:
            return False
        return True

    @classmethod
    def getCanonicalName(cls):
        return 'keras'

    @classmethod
    def isAlias(cls, name):
        if name.lower() in ['tensorflow.keras', 'tf.keras']:
            return True
        return name.lower() == cls.getCanonicalName().lower()

    @classmethod
    def _installInstructions(cls):
        msg = """
To install keras
----------------
    The latest versions of keras come packaged with tensorflow as
    tensorflow.keras. Tensorflow install instructions can be found at:
    https://www.tensorflow.org/install
    And the latest keras documentation is available at:
    https://keras.io/

    Nimble supports older (multi-backend) versions of keras as well, but these
    will not continue to be supported so installing them is NOT recommended.
    More information regarding these changes is available at:
    https://github.com/keras-team/keras/releases
    """
        return msg

    def _listLearnersBackend(self):
        possibilities = self._searcher.allLearners()
        exclude = []
        ret = []
        for name in possibilities:
            if not name in exclude:
                ret.append(name)

        return ret

    def learnerType(self, name):
        return 'UNKNOWN'

    def _findCallableBackend(self, name):
        return self._searcher.findInPackage(None, name)

    def _getParameterNamesBackend(self, name):
        ret = self._paramQuery(name, None, ignore=['self'])
        if ret is None:
            return ret
        (objArgs, _, _, _) = ret
        return [objArgs]

    def _getLearnerParameterNamesBackend(self, learnerName):
        ignore = ['self', 'X', 'x', 'Y', 'y', 'obs', 'T', 'seed']
        init = self._paramQuery('__init__', learnerName, ignore)
        fit = self._paramQuery('fit', learnerName, ignore)
        fitGenerator = self._paramQuery('fit_generator', learnerName, ignore)
        predict = self._paramQuery('predict', learnerName, ignore)
        compile_ = self._paramQuery('compile', learnerName, ignore)

        ret = init[0] + fit[0] + predict[0]
        if fitGenerator is not None:
            ret += fitGenerator[0]
        if compile_ is not None:
            ret += compile_[0]
        return [ret]

    def _getDefaultValuesBackend(self, name):
        ret = self._paramQuery(name, None)
        if ret is None:
            return ret
        (objArgs, _, _, d) = ret
        ret = {}
        if d is not None:
            for i in range(len(d)):
                ret[objArgs[-(i + 1)]] = d[-(i + 1)]

        return [ret]

    def _getLearnerDefaultValuesBackend(self, learnerName):
        ignore = ['self', 'X', 'x', 'Y', 'y', 'T', 'seed']
        init = self._paramQuery('__init__', learnerName, ignore)
        fit = self._paramQuery('fit', learnerName, ignore)
        fitGenerator = self._paramQuery('fit_generator', learnerName, ignore)
        predict = self._paramQuery('predict', learnerName, ignore)
        compile_ = self._paramQuery('compile', learnerName, ignore)

        toProcess = [init, fit, fitGenerator, compile_, predict]

        ret = {}
        for stage in [stg for stg in toProcess if stg is not None]:
            currNames = stage[0]
            currDefaults = stage[3]
            if stage[3] is not None:
                for i in range(len(currDefaults)):
                    key = currNames[-(i + 1)]
                    value = currDefaults[-(i + 1)]
                    ret[key] = value

        return [ret]

    def _getScores(self, learnerName, learner, testX, newArguments,
                   storedArguments, customDict):
        if hasattr(learner, 'decision_function'):
            method = 'decision_function'
            toCall = learner.decision_function
        elif hasattr(learner, 'predict_proba'):
            method = 'predict_proba'
            toCall = learner.predict_proba
        else:
            raise NotImplementedError('Cannot get scores for this learner')
        ignore = ['X', 'x', 'self']
        backendArgs = self._paramQuery(method, learnerName, ignore)[0]
        scoreArgs = self._getMethodArguments(backendArgs, newArguments,
                                             storedArguments)
        raw = toCall(testX, **scoreArgs)
        # in binary classification, we return a row vector. need to reshape
        if len(raw.shape) == 1:
            return raw.reshape(len(raw), 1)
        else:
            return raw


    def _getScoresOrder(self, learner):
        return learner.UIgetScoreOrder

    def _validateFitArguments(self, dataType, learnerName, arguments):
        fitArgs = self._paramQuery('fit', learnerName)[0]
        fitGenArgs = self._paramQuery('fit_generator', learnerName)[0]
        if fitGenArgs is not None and dataType == 'Sparse':
            useArgs = fitGenArgs
            ignoreArgs = fitArgs
        elif dataType == 'Sparse':
            useArgs = fitArgs
            ignoreArgs = []
        else:
            # when not Sparse, ignore fit args that only apply to generators
            genArgs = ['max_queue_size', 'workers', 'use_multiprocessing']
            useArgs = [arg for arg in fitArgs if arg not in genArgs]
            ignoreArgs = fitGenArgs if fitGenArgs is not None else []

        invalid = frozenset(ignoreArgs) - frozenset(useArgs)
        extra = []
        for arg in invalid:
            if arg in arguments:
                extra.append(arg)
        if extra:
            msg = "EXTRA LEARNER PARAMETER! "
            msg += "When trying to validate arguments for "
            msg += learnerName + ", the following list of parameter "
            msg += "names were not matched: "
            msg += _prettyListString(extra, useAnd=True)
            msg += ". Those parameters are only suitable for "
            if dataType == 'Sparse':
                msg += "dense types (List, Matrix, DataFrame) and this object "
                msg += "is Sparse"
            else:
                msg += "Sparse objects and this a " + dataType
            raise InvalidArgumentValue(msg)

    def _inputTransformation(self, learnerName, trainX, trainY, testX,
                             arguments, customDict):

        if trainX is not None:
            dataType = trainX.getTypeString()
            self._validateFitArguments(dataType, learnerName, arguments)
            if dataType != 'Sparse':
            #for sparse cases, keep it untouched here.
                trainX = trainX.copy(to='numpy array')
        if trainY is not None:
            if len(trainY.features) > 1:
                trainY = (trainY.copy(to='numpy array'))
            else:
                trainY = trainY.copy(to='numpy array', outputAs1D=True)

        if testX is not None:
            if testX.getTypeString() != 'Sparse':
            #for sparse cases, keep it untouched here.
                testX = testX.copy(to='numpy array')

        instantiatedArgs = {}
        for arg, val in arguments.items():
            if arg == 'layers':
                for i, v in enumerate(val):
                    if isinstance(v, nimble.Init):
                        val[i] = self.findCallable(v.name)(**v.kwargs)
            elif isinstance(val, nimble.Init):
                val = self._argumentInit(val)
            instantiatedArgs[arg] = val

        return (trainX, trainY, testX, instantiatedArgs)


    def _outputTransformation(self, learnerName, outputValue,
                              transformedInputs, outputType, outputFormat,
                              customDict):
        # In the case of prediction we are given a row vector,
        # yet we want a column vector
        if outputFormat == "label" and len(outputValue.shape) == 1:
            outputValue = outputValue.reshape(len(outputValue), 1)

        # TODO correct
        outputType = 'Matrix'
        if outputType == 'match':
            outputType = customDict['match']
        return nimble.data(outputType, outputValue, useLog=False)


    def _trainer(self, learnerName, trainX, trainY, arguments, randomSeed,
                 customDict):
        initNames = self._paramQuery('__init__', learnerName, ['self'])[0]
        compileNames = self._paramQuery('compile', learnerName, ['self'])[0]
        isSparse = isinstance(trainX, nimble.core.data.Sparse)

        if self._tfVersion2:
            checkArgsForRandomParam(arguments, 'seed')
            self.tensorflow.random.set_seed(randomSeed)
        # keras 2.2.5+ fit_generator functionality merged into fit.
        # fit_generator may be removed, but will be used when possible
        # to support earlier versions.
        if isSparse:
            param = 'fit_generator'
        else:
            param = 'fit'
        fitNames = self._paramQuery(param, learnerName, ['self'])[0]
        if fitNames is None: # fit_generator has been removed
            param = 'fit'
            fitNames = self._paramQuery('fit', learnerName, ['self'])[0]

        # pack parameter sets
        initParams = {name: arguments[name] for name in initNames
                      if name in arguments}
        learner = self.findCallable(learnerName)(**initParams)

        compileParams = {name: arguments[name] for name in compileNames
                         if name in arguments}
        learner.compile(**compileParams)

        def sparseGenerator():
            while True:
                for i in range(len(trainX.points)):
                    tmpData = (trainX.pointView(i).copy(to='numpyarray'),
                               numpy2DArray(trainY[i]))
                    yield tmpData

        fitForGenerator = param == 'fit' and isSparse
        fitParams = {}
        for name in fitNames:
            if name.lower() in ['x', 'obs'] and fitForGenerator:
                value = sparseGenerator()
            elif name.lower() in ['x', 'obs']:
                value = trainX
            elif name.lower() == 'y' and fitForGenerator:
                continue # y not allowed when using fit with generator
            elif name.lower() == 'y':
                value = trainY
            elif name in arguments:
                value = arguments[name]
            else:
                continue
            fitParams[name] = value

        if param == 'fit_generator':
            fitParams['generator'] = sparseGenerator()
            learner.fit_generator(**fitParams)
        else:
            learner.fit(**fitParams)

        if (hasattr(learner, 'decision_function')
                or hasattr(learner, 'predict_proba')):
            if trainY is not None:
                labelOrder = numpy.unique(trainY)
            else:
                allLabels = learner.predict(trainX)
                labelOrder = numpy.unique(allLabels)

            learner.UIgetScoreOrder = labelOrder

        return learner


    def _incrementalTrainer(self, learnerName, learner, trainX, trainY,
                            arguments, customDict):
        param = 'train_on_batch'
        trainOnBatchNames = self._paramQuery(param, learnerName, ['self'])[0]
        trainOnBatchParams = {}
        for name in trainOnBatchNames:
            value = None
            if name.lower() == 'x':
                value = trainX
            elif name.lower() == 'y':
                value = trainY
            elif name in arguments:
                value = arguments[name]
            if value is not None:
                trainOnBatchParams[name] = value
        learner.train_on_batch(**trainOnBatchParams)
        return learner


    def _applier(self, learnerName, learner, testX, newArguments,
                 storedArguments, customDict):
        if not hasattr(learner, 'predict'):
            msg = "Cannot apply this learner to data, no predict function"
            raise TypeError(msg)
        # keras 2.2.5+ predict_generator functionality merged into predict.
        # predict_generator may be removed but will be used when possible
        # to support earlier versions.
        if isinstance(testX, nimble.core.data.Sparse):
            method = 'predict_generator'
        else:
            method = 'predict'
        ignore = ['X', 'x', 'self']
        backendArgs = self._paramQuery(method, learnerName, ignore)[0]
        if backendArgs is None: # predict_generator has been removed
            method = 'predict'
            backendArgs = self._paramQuery(method, learnerName, ignore)[0]
        customDict['predictMethod'] = method
        applyArgs = self._getMethodArguments(backendArgs, newArguments,
                                             storedArguments)
        return self._predict(learner, testX, applyArgs, customDict)


    def _getAttributes(self, learnerBackend):
        obj = learnerBackend
        generators = None
        checkers = []
        checkers.append(noLeading__)
        checkers.append(notCallable)
        checkers.append(notABCAssociated)

        ret = collectAttributes(obj, generators, checkers)
        return ret

    def _optionDefaults(self, option):
        return None

    def _configurableOptionNames(self):
        return ['location']


    def _exposedFunctions(self):
        return [self._predict]


    def version(self):
        return self.keras.__version__


    def _predict(self, learner, testX, arguments, customDict):
        """
        Wrapper for the underlying predict function of a keras learner
        object.
        """
        def sparseGenerator():
            while True:
                for i in range(len(testX.points)):
                    tmpData = testX.pointView(i).copy(to='numpy array')
                    yield tmpData

        predGenerator = customDict['predictMethod'] == 'predict_generator'
        isSparse = isinstance(testX, nimble.core.data.Sparse)
        if predGenerator and isSparse:
            arguments['generator'] = sparseGenerator()
            return learner.predict_generator(**arguments)
        elif isSparse:
            return learner.predict(sparseGenerator(), **arguments)
        return learner.predict(testX, **arguments)


    ###############
    ### HELPERS ###
    ###############

    def _paramQuery(self, name, parent, ignore=None):
        """
        Takes the name of some keras learn object or function, returns
        a list of parameters used to instantiate that object or run that
        function, or None if the desired thing cannot be found.
        """
        if ignore is None:
            ignore = []
        if name == 'fit_generator':
            return (['steps_per_epoch', 'epochs', 'verbose', 'callbacks',
                     'validation_data', 'validation_steps', 'class_weight',
                     'max_queue_size', 'workers', 'use_multiprocessing',
                     'initial_epoch'],
                    'args', 'kwargs',
                    [None, 1, 1, None, None, None, None, 10, 1, False, 0])
        elif name == 'predict_generator':
            return (['steps', 'max_queue_size', 'workers',
                     'use_multiprocessing', 'verbose'],
                    'args', 'kwargs', [None, 10, 1, False, 0])

        namedModule = self._searcher.findInPackage(parent, name)

        if namedModule is None:
            return None

        class InheritedEmptyInit(object):
            """
            Class with an empty __init__ (no parameters)
            """
            pass

        if isinstance(namedModule,
                      type(getattr(InheritedEmptyInit, '__init__'))):
            return ([], None, None, None)

        try:
            (args, v, k, d) = inspectArguments(namedModule)
            args, d = removeFromTailMatchedLists(args, d, ignore)
            return (args, v, k, d)
        except TypeError:
            return self._paramQueryHardCoded(name, parent, ignore)

    def _paramQueryHardCoded(self, name, parent, ignore):
        """
        Returns a list of parameters for in package entities that we
        have hard coded, under the assumption that it is difficult or
        impossible to find that data automatically.
        """
        return None<|MERGE_RESOLUTION|>--- conflicted
+++ resolved
@@ -21,32 +21,6 @@
 from ._interface_helpers import checkArgsForRandomParam
 
 
-<<<<<<< HEAD
-class _TensorFlowRandom:
-    """
-    Wrap tensorflow's randomness module to make adjustments that allow
-    it to work with nimble randomness control.
-    """
-    def __init__(self, tensorflowRandom):
-        self.tensorflowRandom = tensorflowRandom
-        self.setSeed(42)
-        self.state = self.tensorflowRandom.create_rng_state(42, 1)
-
-    def setSeed(self, seed):
-        if seed is None:
-            seed = int(numpy.random.randint(2 ** 32))
-        self.tensorflowRandom.set_seed(seed)
-        self.state = self.tensorflowRandom.create_rng_state(seed, 1)
-
-    def getState(self):
-        return self.state
-
-    def setState(self, state):
-        self.setSeed(int(state[0]))
-
-
-=======
->>>>>>> 55e72f21
 @inheritDocstringsFactory(PredefinedInterface)
 class Keras(PredefinedInterface):
     """
