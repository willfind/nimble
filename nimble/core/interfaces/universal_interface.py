--- conflicted
+++ resolved
@@ -34,11 +34,7 @@
     ovaNotOvOFormatted, checkClassificationStrategy, cacheWrapper,
     generateAllPairs, countWins, extractWinningPredictionIndex,
     extractWinningPredictionLabel, extractWinningPredictionIndexAndScore,
-<<<<<<< HEAD
-    extractConfidenceScores, validateTestingArguments)
-=======
-    extractConfidenceScores, getValidSeed)
->>>>>>> 836dc4eb
+    extractConfidenceScores, validateTestingArguments, getValidSeed)
 
 
 def captureOutput(toWrap):
