--- conflicted
+++ resolved
@@ -115,9 +115,10 @@
     """
     if raw is None:
         return True
-    if raw == []:
-        return True
-    if hasattr(raw, 'shape') and raw.shape[0] == 0:
+    if hasattr(raw, 'shape'):
+        if raw.shape[0] == 0:
+            return True
+    elif raw == []:
         return True
 
     return False
@@ -213,21 +214,13 @@
     retPNames = None
     if pnamesID is True:
         temp = []
-<<<<<<< HEAD
+
         for i, ft in enumerate(rawData):
             # grab and remove each value in the feature associated
             # with point names
-            currVal = ft.pop(pnamesID)
-            # have to skip the index of the feature names, if they are also
-            # in the data
-            if fnamesID is not None and i != fnamesID:
-=======
-        for i in range(len(rawData)):
-            # grab and remove each value at index 0
-            currVal = rawData[i].pop(0)
+            currVal = ft.pop(0)
             # if feature names are also in the data, skip index 0
             if fnamesID is not True or (fnamesID is True and i != 0):
->>>>>>> 7094f67f
             # we wrap it with the string constructor in case the
                 # values in question AREN'T strings
                 temp.append(str(currVal))
@@ -238,15 +231,9 @@
         # don't have to worry about an overlap entry with point names;
         # if they existed we had already removed those values.
         # Therefore: just pop that entire point
-<<<<<<< HEAD
-        temp = rawData.pop(fnamesID)
+        temp = rawData.pop(0)
         for i, val in enumerate(temp):
             temp[i] = str(val)
-=======
-        temp = rawData.pop(0)
-        for i in range(len(temp)):
-            temp[i] = str(temp[i])
->>>>>>> 7094f67f
         retFNames = temp
 
     if addedDim:
@@ -271,10 +258,10 @@
         data = data.reshape(1, data.shape[0])
         addedDim = True
 
-    def cleanRow(npRow):
-        return list(map(_intFloatOrString, list(numpy.array(npRow).flatten())))
-    firstRow = cleanRow(data[0]) if len(data) > 0 else None
-    secondRow = cleanRow(data[1]) if len(data) > 1 else None
+    # def cleanRow(npRow):
+    #     return list(map(_intFloatOrString, list(numpy.array(npRow).flatten())))
+    firstRow = data[0] if len(data) > 0 else None
+    secondRow = data[1] if len(data) > 1 else None
     pnamesID, fnamesID = autoDetectNamesFromRaw(pnamesID, fnamesID, firstRow,
                                                 secondRow)
 
@@ -452,8 +439,8 @@
     Output the index of rawData as pointNames.
     Output the columns of rawData as featureNames.
     """
-    firstRow = rawData.values[0] if len(rawData) > 0 else None
-    secondRow = rawData.values[1] if len(rawData) > 1 else None
+    firstRow = rawData.iloc[0] if len(rawData) > 0 else None
+    secondRow = rawData.iloc[1] if len(rawData) > 1 else None
     pnamesID, fnamesID = autoDetectNamesFromRaw(pnamesID, fnamesID, firstRow,
                                                 secondRow)
 
@@ -662,21 +649,6 @@
         elif returnType == 'Matrix' and len(rawData.shape) == 1:
             rawData = numpy2DArray(rawData)
         return rawData
-<<<<<<< HEAD
-    ret = convertToArray(rawData, convertToType, pointNames, featureNames)
-    if returnType == 'Sparse' and ret.dtype == numpy.object_:
-        # Sparse will convert None to 0 so we need to use numpy.nan instead
-        ret[ret == None] = numpy.nan # pylint: disable=singleton-comparison
-    return ret
-
-def convertToArray(rawData, convertToType, pointNames, featureNames):
-    """
-    Convert various raw types to a numpy array.
-    """
-    if pd.nimbleAccessible() and isinstance(rawData, pd.DataFrame):
-        return rawData.values
-    if pd.nimbleAccessible() and isinstance(rawData, pd.Series):
-=======
     ret = convertToBest(rawData, pointNames, featureNames)
 
     return ret
@@ -695,7 +667,6 @@
             return rawData.values
         return pandasDataFrameToList(rawData)
     if isPandasSeries(rawData):
->>>>>>> 7094f67f
         if rawData.empty:
             return numpy.empty((0, rawData.shape[0]))
         return [rawData.to_list()]
@@ -973,13 +944,8 @@
         return val
 
 
-<<<<<<< HEAD
 def _getFirstIndex(data):
-    if scipy.nimbleAccessible() and scipy.sparse.isspmatrix_coo(data):
-=======
-def getFirstIndex(data):
     if isScipySparse(data):
->>>>>>> 7094f67f
         first = data.data[data.row == 0]
     elif isPandasObject(data):
         first = data.iloc[0]
@@ -1061,21 +1027,8 @@
     return pointNames, featureNames
 
 
-<<<<<<< HEAD
 def _getPointCount(data):
-    if isinstance(data, Base):
-=======
-def validateDataLength(actual, expected):
-    if actual != expected:
-        msg = 'Inconsistent data lengths in object. Expected lengths of '
-        msg += '{0} based on the first available object at '.format(expected)
-        msg += 'dimension, but found length {0}'.format(actual)
-        raise InvalidArgumentValue(msg)
-
-
-def getPointCount(data):
     if isBase(data):
->>>>>>> 7094f67f
         return len(data.points)
     if hasattr(data, 'shape'):
         return data.shape[0]
