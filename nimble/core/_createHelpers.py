--- conflicted
+++ resolved
@@ -1379,15 +1379,20 @@
         else:
             returnType = 'Matrix'
 
-<<<<<<< HEAD
     # record if extraction occurred before we possibly modify *Names parameters
     ptsExtracted = extracted[0] if extracted[0] else pointNames is True
     ftsExtracted = extracted[1] if extracted[1] else featureNames is True
 
     copied = False
-
+    kwargs = {}
     # point/featureNames, treatAsMissing, etc. may vary so only use the data
     if _isBase(rawData):
+        # only use data; point/featureNames, treatAsMissing, etc. may vary
+        # _data is always 2D, but _shape could be higher dimension
+        kwargs['shape'] = rawData._shape
+        if isinstance(rawData, nimble.core.data.BaseView):
+            rawData = rawData.copy()
+            copied = True
         rawData = rawData._data
     # convert these types as indexing may cause dimensionality confusion
     elif _isNumpyMatrix(rawData):
@@ -1407,8 +1412,6 @@
     rawData, highDim, copied = isHighDimensionData(rawData, rowsArePoints,
                                                    skipDataProcessing, copied)
 
-=======
->>>>>>> 188077fa
     if copyData is None:
         # signals data was constructed internally and can be modified so it
         # can be considered copied for the purposes of this function
@@ -1417,8 +1420,6 @@
         rawData = copy.deepcopy(rawData)
         copied = True
 
-    kwargs = {}
-<<<<<<< HEAD
     if not rowsArePoints:
         pointNames, featureNames = featureNames, pointNames
     if highDim:
@@ -1427,42 +1428,12 @@
             msg += 'data with more than two dimensions so rows cannot be '
             msg += 'processed as features.'
             raise ImproperObjectAction(msg)
-=======
-    if _isBase(rawData):
-        # only use data; point/featureNames, treatAsMissing, etc. may vary
-        # _data is always 2D, but _shape could be higher dimension
-        kwargs['shape'] = rawData._shape
-        if isinstance(rawData, nimble.core.data.BaseView):
-            rawData = rawData.copy()
-            copied = True
-        rawData = rawData._data
-    elif isinstance(rawData, (range, GeneratorType)):
-        rawData = list(rawData)
-        copied = True
-    # convert these types as indexing may cause dimensionality confusion
-    if _isNumpyMatrix(rawData):
-        rawData = np.array(rawData)
-        copied = True
-    if _isScipySparse(rawData) and not scipy.sparse.isspmatrix_coo(rawData):
-        rawData = rawData.tocoo()
-        copied = True
-
-    # record if extraction occurred before we possibly modify *Names parameters
-    ptsExtracted = extracted[0] if extracted[0] else pointNames is True
-    ftsExtracted = extracted[1] if extracted[1] else featureNames is True
-
-    if isHighDimensionData(rawData, skipDataProcessing):
->>>>>>> 188077fa
         # additional name validation / processing before extractNames
         pointNames, featureNames = highDimensionNames(rawData, pointNames,
                                                       featureNames)
         rawData, tensorShape = flattenHighDimensionFeatures(rawData)
         kwargs['shape'] = tensorShape
         copied = True
-<<<<<<< HEAD
-=======
-
->>>>>>> 188077fa
     # If skipping data processing, no modification needs to be made
     # to the data, so we can skip name extraction and missing replacement.
     if skipDataProcessing:
