"""
Helper functions for any functions defined in create.py.

They are separated here so that that (most) top level user-facing
functions are contained in create.py without the distraction of helpers.
"""

import csv
from io import StringIO, BytesIO
import os
import copy
import warnings
import datetime
import re
import zipfile
import tarfile
import gzip
import shutil
import urllib.parse
from types import GeneratorType
import locale

import numpy

import nimble
from nimble.exceptions import InvalidArgumentValue, InvalidArgumentType
from nimble.exceptions import InvalidArgumentTypeCombination
from nimble.exceptions import InvalidArgumentValueCombination, PackageException
from nimble.exceptions import ImproperObjectAction, FileFormatException
from nimble._utility import removeDuplicatesNative
from nimble._utility import numpy2DArray
from nimble._utility import sparseMatrixToArray, pandasDataFrameToList
from nimble._utility import scipy, pd, requests, h5py, dateutil
from nimble._utility import isAllowedSingleElement, validateAllAllowedElements
from nimble._utility import allowedNumpyDType

###########
# Helpers #
###########

def _isBase(data):
    return isinstance(data, nimble.core.data.Base)

def _isNumpyArray(data):
    return isinstance(data, numpy.ndarray)

def _isNumpyMatrix(data):
    return isinstance(data, numpy.matrix)

def _isPandasObject(data, dataframe=True, series=True, sparse=None):
    if pd.nimbleAccessible():
        if dataframe and series:
            pandasTypes = (pd.DataFrame, pd.Series)
        elif dataframe:
            pandasTypes = pd.DataFrame
        elif series:
            pandasTypes = pd.Series
        if isinstance(data, pandasTypes):
            if sparse is None:
                return True
            sparseAccessor = hasattr(data, 'sparse')
            with warnings.catch_warnings():
                warnings.simplefilter('ignore')
                # SparseDataFrame deprecated in pandas >= 1.0
                sparseDF = (hasattr(pd, 'SparseDataFrame')
                            and isinstance(data, pd.SparseDataFrame))
            if not data.empty and sparse and (sparseAccessor or sparseDF):
                return True
            if not sparse and not (sparseAccessor or sparseDF):
                return True
    return False

def _isPandasSparse(data):
    return _isPandasObject(data, sparse=True)

def _isPandasDense(data):
    return _isPandasObject(data, sparse=False)

def _isPandasDataFrame(data):
    return _isPandasObject(data, series=False)

def _isPandasSeries(data):
    return _isPandasObject(data, dataframe=False)

def _isScipySparse(data):
    if scipy.nimbleAccessible():
        return scipy.sparse.isspmatrix(data)
    return False

def isAllowedRaw(data, allowLPT=False):
    """
    Verify raw data is one of the accepted types.
    """
    if _isBase(data):
        return True
    if allowLPT and 'PassThrough' in str(type(data)):
        return True
    if isinstance(data, (tuple, list, dict, numpy.ndarray, range,
                         GeneratorType)):
        return True
    if _isScipySparse(data):
        return True
    if _isPandasObject(data):
        return True

    return False


def validateReturnType(returnType):
    """
    Check returnType argument is valid.
    """
    retAllowed = copy.copy(nimble.core.data.available)
    retAllowed.append(None)
    if returnType not in retAllowed:
        msg = "returnType must be a value in " + str(retAllowed)
        raise InvalidArgumentValue(msg)


def isEmptyRaw(raw):
    """
    Determine if raw data contains no values.
    """
    if raw is None:
        return True
    if hasattr(raw, 'shape'):
        if raw.shape[0] == 0:
            return True
    elif raw == []:
        return True

    return False


def autoDetectNamesFromRaw(pointNames, featureNames, firstValues,
                           secondValues):
    """
    Determine if first row or column contains names.
    """
    failPN = isinstance(pointNames, bool) and pointNames
    failFN = isinstance(featureNames, bool) and featureNames
    if isEmptyRaw(firstValues):
        return (failPN, failFN)
    if isEmptyRaw(secondValues):
        return (failPN, failFN)
    if featureNames is False:
        return (failPN, failFN)

    def isNum(value):
        return isinstance(value, (bool, int, float, numpy.number))

    def noDuplicates(row):
        return len(row) == len(set(row))

    if ((pointNames is True or pointNames == 'automatic')
            and firstValues[0] == 'pointNames'):
        allText = (all(map(lambda x: isinstance(x, str),
                           firstValues[1:]))
                   and noDuplicates(firstValues[1:]))
        anyNum = any(map(isNum, secondValues[1:]))
    else:
        allText = (all(map(lambda x: isinstance(x, str),
                           firstValues))
                   and noDuplicates(firstValues[1:]))
        anyNum = any(map(isNum, secondValues))

    if featureNames == 'automatic' and allText and anyNum:
        featureNames = True
    # At this point, there is no chance to resolve 'automatic' to True
    if featureNames == 'automatic':
        featureNames = False

    if featureNames is True and pointNames == 'automatic':
        if firstValues[0] == 'pointNames':
            pointNames = True
    # At this point, there is no chance to resolve 'automatic' to True
    if pointNames == 'automatic':
        pointNames = False

    return (pointNames, featureNames)


def extractNamesFromRawList(rawData, pnamesID, fnamesID, copied):
    """
    Remove name data from a python list.

    Takes a raw python list of lists and if specified remove those
    rows or columns that correspond to names, returning the remaining
    data, and the two name objects (or None in their place if they were
    not specified for extraction). pnamesID may either be None, or an
    integer ID corresponding to the column of point names. fnamesID
    may eith rbe None, or an integer ID corresponding to the row of
    feature names.
    """
    # we allow a list of values as input, but we assume a list of lists type
    # for this function; take the input list to mean a single point
    addedDim = False
    if rawData == [] or isAllowedSingleElement(rawData[0]):
        rawData = [rawData]
        addedDim = True
    # otherwise, we know we are dealing with (at least) a twice nested list.
    # A thrice or more nested list will cause problems with the extraction
    # helpers, so we validate the contents first.
    elif len(rawData[0]) > 0 and not isAllowedSingleElement(rawData[0][0]):
        msg = "List of lists containing numbers, strings, None, or nan are "
        msg += "the only accepted list formats, yet the (0,0)th element was "
        msg += str(type(rawData[0][0]))
        raise TypeError(msg)

    firstRow = rawData[0] if len(rawData) > 0 else None
    secondRow = rawData[1] if len(rawData) > 1 else None
    pnamesID, fnamesID = autoDetectNamesFromRaw(pnamesID, fnamesID, firstRow,
                                                secondRow)

    if not copied and (pnamesID is True or fnamesID is True):
        rawData = [lst.copy() for lst in rawData]
        copied = True
    retPNames = None
    if pnamesID is True:
        temp = []

        for i, ft in enumerate(rawData):
            # grab and remove each value in the feature associated
            # with point names
            currVal = ft.pop(0)
            # if feature names are also in the data, skip index 0
            if fnamesID is not True or (fnamesID is True and i != 0):
            # we wrap it with the string constructor in case the
                # values in question AREN'T strings
                temp.append(str(currVal))
        retPNames = temp

    retFNames = None
    if fnamesID is True:
        # don't have to worry about an overlap entry with point names;
        # if they existed we had already removed those values.
        # Therefore: just pop that entire point
        temp = rawData.pop(0)
        for i, val in enumerate(temp):
            temp[i] = str(val)
        retFNames = temp

    if addedDim:
        rawData = rawData[0]

    return rawData, retPNames, retFNames, copied


def extractNamesFromNumpy(data, pnamesID, fnamesID, copied):
    """
    Extract name values from a numpy array.
    """
    # if there are no elements, extraction cannot happen. We return correct
    # results for this case so it is excluded from the subsequent code
    if 0 in data.shape:
        return data, None, None, copied

    # we allow single dimension arrays as input, but we assume 2d from here
    # forward; reshape so that the values constitute a single row.
    addedDim = False
    if len(data.shape) == 1:
        data = data.reshape(1, data.shape[0])
        addedDim = True

    firstRow = data[0] if len(data) > 0 else None
    secondRow = data[1] if len(data) > 1 else None
    pnamesID, fnamesID = autoDetectNamesFromRaw(pnamesID, fnamesID, firstRow,
                                                secondRow)

    retPNames = None
    retFNames = None
    if pnamesID is True:
        retPNames = numpy.array(data[:, 0]).flatten()
        data = numpy.delete(data, 0, 1)
        copied = True
        if fnamesID is True:
            retPNames = numpy.delete(retPNames, 0)
        retPNames = numpy.vectorize(str)(retPNames)
        retPNames = list(retPNames)
    if fnamesID is True:
        retFNames = numpy.array(data[0]).flatten()
        data = numpy.delete(data, 0, 0)
        copied = True
        retFNames = numpy.vectorize(str)(retFNames)
        retFNames = list(retFNames)

    if addedDim:
        data = data.reshape(data.shape[1])

    return data, retPNames, retFNames, copied


def extractNamesFromScipySparse(data, pnamesID, fnamesID, copied):
    """
    Takes a scipy sparse data object, extracts names if needed, and
    returns a coo_matrix of the remaining data and names (if they were
    extracted).

    Parameters
    ----------
    rawData : a scipy sparse data object
    pointNames : bool, 'automatic', explicit names (which are ignored)
    featureNames : bool, 'automatic', explicit names (which are ignored)

    Returns
    -------
    a triple : coo_matrix; None or a pointnames; None or featureNames
    """
    if not scipy.nimbleAccessible():
        msg = "scipy is not available"
        raise PackageException(msg)
    if not scipy.sparse.isspmatrix_coo(data):
        data = scipy.sparse.coo_matrix(data)
        copied = True
    # gather up the first two rows of entries, to check for automatic name
    # extraction.
#    import pdb
#    pdb.set_trace()
    if fnamesID == 'automatic' or pnamesID == 'automatic':
        firstRow = [0] * data.shape[1]
        secondRow = [0] * data.shape[1]
        for i, val in enumerate(data.data):
            if data.row[i] == 0:
                firstRow[data.col[i]] = val
            if data.row[i] == 1:
                secondRow[data.col[i]] = val

        pnamesID, fnamesID = autoDetectNamesFromRaw(pnamesID, fnamesID,
                                                    firstRow, secondRow)

    if not pnamesID is True and not fnamesID is True:
        return data, None, None, copied

    numPts = data.shape[0]
    numFts = data.shape[1]
    newData = data.data
    newRow = data.row
    newCol = data.col
    retPNames = None
    retFNames = None
    if pnamesID is True:
        nameCol = newCol == 0
        index = newRow[nameCol]
        names = newData[nameCol]
        idxNameMap = dict(zip( map(int, index), map(str, names)))
        # retPNames = dict(zip(map(str, names), map(int, index)))
        if fnamesID is not True and len(idxNameMap) < numPts:
            # 0 is one of the names, need to find missing index:
            missing = set(range(numPts)) - idxNameMap.keys()
            if len(missing) > 1:
                msg = 'pointNames must be unique. Found multiple zero values '
                msg += 'in column containing pointNames'
                raise InvalidArgumentValue(msg)
            retPNames = {v:k for k, v in idxNameMap.items()}
            retPNames['0'] = missing.pop()
        elif fnamesID is True:
            if 0 in idxNameMap:
                del idxNameMap[0]
            retPNames = {}
            for key, val in idxNameMap.items():
                retPNames[val] = key - 1
        else:
            retPNames = {v:k for k, v in idxNameMap.items()}

        numFts -= 1
        newData = newData[~nameCol]
        newRow = newRow[~nameCol]
        newCol = newCol[~nameCol] - 1

    if fnamesID is True:
        nameRow = newRow == 0
        index = newCol[nameRow]
        names = newData[nameRow]
        retFNames = dict(zip(map(str, names), map(int, index)))
        if len(retFNames) < numFts:
            # 0 is one of the names, need to find missing index:
            missing = set(range(numFts)) - set(retFNames.values())
            if len(missing) > 1:
                msg = 'featureNames must be unique. Found multiple zero '
                msg += 'values in column containing featureNames'
                raise InvalidArgumentValue(msg)
            retFNames['0'] = missing.pop()
        numPts -= 1
        newData = newData[~nameRow]
        newRow = newRow[~nameRow] - 1
        newCol = newCol[~nameRow]

    data = scipy.sparse.coo_matrix((newData, (newRow, newCol)),
                                   shape=(numPts, numFts))

    return data, retPNames, retFNames, True


def extractNamesFromPdDataFrame(rawData, pnamesID, fnamesID, copied):
    """
    Output the index of rawData as pointNames.
    Output the columns of rawData as featureNames.
    """
    firstRow = rawData.iloc[0] if len(rawData) > 0 else None
    secondRow = rawData.iloc[1] if len(rawData) > 1 else None
    pnamesID, fnamesID = autoDetectNamesFromRaw(pnamesID, fnamesID, firstRow,
                                                secondRow)

    if not copied and (pnamesID is True or fnamesID is True):
        rawData = rawData.copy()
        copied = True
    retPNames = None
    if pnamesID is True:
        retPNames = [str(i) for i in rawData.index.tolist()]

    retFNames = None
    if fnamesID is True:
        retFNames = [str(i) for i in rawData.columns.tolist()]

    return rawData, retPNames, retFNames, copied


def extractNamesFromPdSeries(rawData, pnamesID, fnamesID, copied):
    """
    Output the index of rawData as featureNames.
    """
    if not copied and (pnamesID is True or fnamesID is True):
        rawData = rawData.copy()
        copied = True
    retPNames = None
    if pnamesID is True:
        retPNames = [rawData.index[0]]
        rawData = rawData[1:]

    retFNames = None
    if fnamesID is True:
        retFNames = [str(i) for i in rawData.index.tolist()]
        rawData = numpy.empty((0, len(retFNames)))

    return rawData, retPNames, retFNames, copied


def transposeMatrix(matrixObj):
    """
    This function is similar to np.transpose.
    copy.deepcopy(np.transpose(matrixObj)) may generate a messed data,
    so I created this function.
    """
    return numpy2DArray(list(zip(*matrixObj.tolist())), dtype=matrixObj.dtype)

def _dictFeatureNames(featureNames, foundFtNames, data):
    """
    Checks that feature names are consistent with dict keys and reorders
    data, if necessary.
    """
    if isinstance(featureNames, (list, dict)):
        if isinstance(featureNames, dict):
            featureNames = sorted(featureNames, key=featureNames.get)
        if featureNames != foundFtNames:
            if sorted(featureNames) != sorted(foundFtNames):
                msg = 'Since dictionaries are unordered, featureNames can '
                msg += 'only be provided if they are a reordering of the '
                msg += 'keys in the dictionary'
                raise InvalidArgumentValue(msg)
            # reordering of features is necessary
            newOrder = [foundFtNames.index(f) for f in featureNames]
            if isinstance(data, numpy.ndarray):
                data = data[newOrder]
            else:
                data = [data[i] for i in newOrder]
    elif featureNames is False:
        featureNames = None
    elif featureNames is not None: # 'automatic' or True
        featureNames = foundFtNames

    return featureNames, data


def extractNames(rawData, pointNames, featureNames, copied):
    """
    Extract the point and feature names from the raw data, if necessary.
    """
    acceptedNameTypes = (str, bool, type(None), list, dict)
    if not isinstance(pointNames, acceptedNameTypes):
        try:
            pointNames = list(pointNames)
        except TypeError as e:
            msg = "if pointNames are not 'bool' or a 'str', "
            msg += "they should be other 'iterable' object"
            raise InvalidArgumentType(msg) from e
    if not isinstance(featureNames, acceptedNameTypes):
        try:
            featureNames = list(featureNames)
        except TypeError as e:
            msg = "if featureNames are not 'bool' or a 'str', "
            msg += "they should be other 'iterable' object"
            raise InvalidArgumentType(msg) from e

    # 1. convert dict like {'a':[1,2], 'b':[3,4]} to np.array
    # featureNames can be same as the keys to define feature order
    # pointNames cannot be True
    if isinstance(rawData, dict):
        if pointNames is True:
            msg = 'pointNames cannot be True when data is a dict'
            raise InvalidArgumentValue(msg)
        if rawData:
            ftNames = list(rawData.keys())
            rawData = numpy2DArray(list(rawData.values()), dtype=numpy.object_)
            featureNames, rawData = _dictFeatureNames(featureNames, ftNames,
                                                      rawData)
            if len(ftNames) == len(rawData):
                # {'a':[1,3],'b':[2,4],'c':['a','b']} -> keys = ['a', 'c', 'b']
                # np.matrix(values()) = [[1,3], ['a', 'b'], [2,4]]
                # thus transpose is needed
                # {'a':1, 'b':2, 'c':3} --> keys = ['a', 'c', 'b']
                # np.matrix(values()) = [[1,3,2]]
                # transpose is not needed
                rawData = transposeMatrix(rawData)
        else: # rawData={}
            rawData = numpy.empty([0, 0])
            if featureNames is True:
                msg = 'featureNames cannot be True when data is an empty dict'
                raise InvalidArgumentValue(msg)
            featureNames = None

        if pointNames == 'automatic' or pointNames is False:
            pointNames = None
        if featureNames is False:
            featureNames = None

    # 2. convert list of dict ie. [{'a':1, 'b':3}, {'a':2, 'b':4}] to list
    # featureNames may be same as the keys to define feature order
    # pointNames cannot be True
    elif (isinstance(rawData, list)
          and len(rawData) > 0
          and isinstance(rawData[0], dict)):
        if pointNames is True:
            msg = 'pointNames cannot be True when data is a dict'
            raise InvalidArgumentValue(msg)
        # double nested list contained list-type forced values from first row
        values = []
        # in py3 keys() returns a dict_keys object comparing equality of these
        # objects is valid, but converting to lists for comparison can fail
        keys = rawData[0].keys()
        if not keys: # empty dict
            if featureNames is True:
                msg = 'featureNames cannot be True when data is an empty dict'
                raise InvalidArgumentValue(msg)
            featureNames = None
        ftNames = list(keys)
        featureNames, firstPt = _dictFeatureNames(featureNames, ftNames,
                                                  list(rawData[0].values()))
        values.append(firstPt)
        if featureNames is not None:
            ftNames = featureNames # names may have been reorderd
        for i, row in enumerate(rawData[1:]):
            if row.keys() != keys:
                msg = "The keys at index {} do not match ".format(i + 1)
                msg += "the keys at index 0. Each dictionary in the list must "
                msg += "contain the same keys."
                raise InvalidArgumentValue(msg)
            values.append([row[name] for name in ftNames])
        rawData = values

        if pointNames == 'automatic' or pointNames is False:
            pointNames = None
        if featureNames is False:
            featureNames = None

    else:
        # 3. for rawData of other data types
        # check if we need to do name extraction, setup new variables,
        # or modify values for subsequent call to data init method.
        if isinstance(rawData, list):
            func = extractNamesFromRawList
        elif isinstance(rawData, tuple):
            rawData = list(rawData)
            func = extractNamesFromRawList
        elif _isNumpyArray(rawData):
            func = extractNamesFromNumpy
        elif _isScipySparse(rawData):
            # all input coo_matrices must have their duplicates removed; all
            # helpers past this point rely on there being single entries only.
            if isinstance(rawData, scipy.sparse.coo_matrix):
                rawData = removeDuplicatesNative(rawData)
            func = extractNamesFromScipySparse
        elif _isPandasDataFrame(rawData):
            func = extractNamesFromPdDataFrame
        elif _isPandasSeries(rawData):
            func = extractNamesFromPdSeries

        rawData, tempPointNames, tempFeatureNames, copied = func(
            rawData, pointNames, featureNames, copied)

        # tempPointNames and tempFeatures may either be None or explicit names.
        # pointNames and featureNames may be True, False, None, 'automatic', or
        # explicit names. False and None have the same behavior.

        # User explicitly did not want names extracted
        if pointNames is False or pointNames is None:
            # assert that data was not accidentally removed
            assert tempPointNames is None
            pointNames = None
        # User explicitly wanted us to extract names
        elif pointNames is True:
            pointNames = tempPointNames
        # We could have extracted names but didn't
        elif pointNames == 'automatic' and tempPointNames is None:
            pointNames = None
        # We could have extracted name and did
        elif pointNames == 'automatic' and tempPointNames is not None:
            pointNames = tempPointNames
        # Point names were provided by user
        else:
            assert tempPointNames is None

        # User explicitly did not want names extracted
        if featureNames is False or featureNames is None:
            # assert that data was not accidentally removed
            assert tempFeatureNames is None
            featureNames = None
        # User explicitly wanted us to extract names
        elif featureNames is True:
            featureNames = tempFeatureNames
        # We could have extracted names but didn't
        elif featureNames == 'automatic' and tempFeatureNames is None:
            featureNames = None
        # We could have extracted name and did
        elif featureNames == 'automatic' and tempFeatureNames is not None:
            featureNames = tempFeatureNames
        # Feature names were provided by user
        else:
            assert tempFeatureNames is None

    return rawData, pointNames, featureNames, copied


def convertData(returnType, rawData, pointNames, featureNames, copied):
    """
    Convert data to an object type which is compliant with the
    initializion for the given returnType.
    """
    typeMatch = {'List': list,
                 'Matrix': numpy.ndarray}
    if scipy.nimbleAccessible():
        typeMatch['Sparse'] = scipy.sparse.spmatrix
    if pd.nimbleAccessible():
        typeMatch['DataFrame'] = pd.DataFrame

    try:
        typeMatchesReturn = isinstance(rawData, typeMatch[returnType])
    except KeyError as e:
        if returnType == 'Sparse':
            package = 'scipy'
        if returnType == 'DataFrame':
            package = 'pandas'
        msg = "{0} must be installed to create a {1} object"
        raise PackageException(msg.format(package, returnType)) from e

    # if the data can be used to instantiate the object we pass it as-is
    # otherwise choose the best option, a 2D list or numpy array, based on
    # data type preservation. Both are accepted by all init methods.
    if typeMatchesReturn:
        if returnType == 'List':
            lenFts = len(featureNames) if featureNames else 0
            if len(rawData) == 0:
                lenPts = len(pointNames) if pointNames else 0
                return numpy.empty([lenPts, lenFts])
            if (hasattr(rawData[0], '__len__') and
                    not isinstance(rawData[0], str)):
                if len(rawData[0]) == 0:
                    return numpy.empty([len(rawData), lenFts])
                # list of other iterators
                if not all(isinstance(pt, list) for pt in rawData):
                    if not copied:
                        rawData = rawData.copy()
                    for i, iterator in enumerate(rawData):
                        rawData[i] = list(iterator)
        elif returnType == 'Matrix' and len(rawData.shape) == 1:
            rawData = numpy2DArray(rawData)
        return rawData
    ret = convertToBest(rawData, pointNames, featureNames)

    return ret


def convertToBest(rawData, pointNames, featureNames):
    """
    Convert to best object for instantiation. All objects accept python
    lists and numpy arrays for instantiation. Since numpy and scipy
    objects only have a single data type, we use an array. Otherwise, we
    use a list to preserve the data types of the raw values. Arrays are
    also used for any empty objects.
    """
    if _isPandasDataFrame(rawData):
        if rawData.empty:
            return rawData.values
        return pandasDataFrameToList(rawData)
    if _isPandasSeries(rawData):
        if rawData.empty:
            return numpy.empty((0, rawData.shape[0]))
        return [rawData.to_list()]
    if _isScipySparse(rawData):
        return sparseMatrixToArray(rawData)
    if _isNumpyArray(rawData):
        if rawData.size == 0:
            return rawData
        return numpy2DArray(rawData)
    # list objects
    if not isinstance(rawData, list):
        rawData = list(rawData)
    if not rawData: # empty
        lenFts = len(featureNames) if featureNames else 0
        lenPts = len(pointNames) if pointNames else 0
        return numpy.empty((lenPts, lenFts))
    if rawData and isAllowedSingleElement(rawData[0]):
        return [rawData]
    if not all(isinstance(point, list) for point in rawData):
        return [list(point) for point in rawData]

    return rawData

def _parseDatetime(elemType):
    isDatetime = elemType in [datetime.datetime, numpy.datetime64]
    if pd.nimbleAccessible():
        isDatetime = isDatetime or elemType == pd.Timestamp
    if isDatetime and not dateutil.nimbleAccessible():
        msg = 'dateutil package must be installed for datetime conversions'
        raise PackageException(msg)

    return isDatetime

def _numpyArrayDatetimeParse(data, datetimeType):
    data = numpy.vectorize(dateutil.parser.parse)(data)
    if datetimeType is not datetime.datetime:
        data = numpy.vectorize(datetimeType)(data)
        data = data.astype(datetimeType)
    return data

def _valueDatetimeParse(datetimeType):
    def valueParser(value):
        if datetimeType is datetime.datetime:
            return dateutil.parser.parse(value)
        return datetimeType(dateutil.parser.parse(value))
    return valueParser

def elementTypeConvert(data, convertToType):
    """
    Attempt to convert data to the specified convertToType.
    """
    singleType = not isinstance(convertToType, list)
    objectTypes = (object, numpy.object_)
    try:
        if singleType and _isNumpyArray(data):
            if _parseDatetime(convertToType):
                data = _numpyArrayDatetimeParse(data, convertToType)
            else:
                data = data.astype(convertToType)
            if not allowedNumpyDType(data.dtype):
                data = data.astype(numpy.object_)
        elif singleType and _isScipySparse(data):
            if _parseDatetime(convertToType):
                data.data = _numpyArrayDatetimeParse(data.data, convertToType)
            else:
                data.data = data.data.astype(convertToType)
            if not allowedNumpyDType(data.data.dtype):
                data.data = data.data.astype(numpy.object_)
        elif singleType and _isPandasDataFrame(data):
            if _parseDatetime(convertToType):
                data = data.applymap(dateutil.parser.parse)
            else:
                data = data.astype(convertToType)
        elif singleType and data: # 2D list
            # only need to convert if not object type
            if convertToType not in objectTypes:
                if _parseDatetime(convertToType):
                    convertToType = _valueDatetimeParse(convertToType)
                convertedData = []
                for point in data:
                    convertedData.append(list(map(convertToType, point)))
                data = convertedData

        # convertToType is a list of differing types
        elif _isNumpyArray(data):
            for j, feature in enumerate(data.T):
                convType = convertToType[j]
                if convType is None:
                    continue
                data = data.astype(numpy.object_)
                if _parseDatetime(convType):
                    feature = _numpyArrayDatetimeParse(feature, convType)
                data[:, j] = feature.astype(convType)
        elif _isScipySparse(data):
            for col, convType in enumerate(convertToType):
                if convType is None:
                    continue
                data = data.astype(numpy.object_)
                colMask = data.col == col
                if _parseDatetime(convType):
                    feature = _numpyArrayDatetimeParse(data.data[colMask],
                                                       convType)
                    data.data[colMask] = feature
                data.data[colMask] = data.data[colMask].astype(convType)
        elif _isPandasDataFrame(data):
            for i, (idx, ft) in enumerate(data.iteritems()):
                convType = convertToType[i]
                if convType is None:
                    continue
                if _parseDatetime(convType):
                    data[idx] = data[idx].apply(dateutil.parser.parse)
                else:
                    data[idx] = ft.astype(convType)
        elif data: # 2D list
            convertToType = [_valueDatetimeParse(ctt) if _parseDatetime(ctt)
                             else ctt for ctt in convertToType]
            for i, point in enumerate(data):
                zippedConvert = zip(point, convertToType)
                data[i] = [val if (ctype is None or ctype in objectTypes)
                           else ctype(val) for val, ctype in zippedConvert]
        return data

    except (ValueError, TypeError) as error:
        msg = 'Unable to convert the data to convertToType '
        msg += "'{0}'. {1}".format(convertToType, repr(error))
        raise InvalidArgumentValue(msg) from error

def _replaceMissingData(rawData, treatAsMissing, replaceMissingWith, copied):
    """
    Convert any values in rawData found in treatAsMissing with
    replaceMissingWith value.
    """
    def getNumpyReplaceLocations(data):
        # if data has numeric dtype and replacing with a numeric value,
        # non-numeric values can be removed possible values to replace
        numeric = (int, float, numpy.number)
        if (numpy.issubclass_(data.dtype.type, numpy.number)
                and isinstance(replaceMissingWith, numeric)):
            toReplace = numpy.array([val for val in treatAsMissing
                                     if isinstance(val, numeric)])
        else:
            toReplace = numpy.array(treatAsMissing, dtype=numpy.object_)

        replaceLocs = numpy.isin(data, toReplace)
        # numpy.isin cannot handle nan replacement, so if nan is in
        # toReplace we instead set the flag to trigger nan replacement
        replaceNan = any(isinstance(val, float) and numpy.isnan(val)
                         for val in toReplace)
        if replaceNan:
            nanLocs = data != data
            replaceLocs = replaceLocs | nanLocs

        return replaceLocs

    def replaceNumpyValues(data, replaceLocs):
        # try to avoid converting dtype if possible for efficiency.
        try:
            if data.dtype == bool and not isinstance(replaceMissingWith, bool):
                # numpy will replace with bool(replaceWith) instead
                raise ValueError('replaceWith is not a bool type')
            data[replaceLocs] = replaceMissingWith
        except ValueError:
            dtype = type(replaceMissingWith)
            if not allowedNumpyDType(dtype):
                dtype = numpy.object_
            data = data.astype(dtype)
            data[replaceLocs] = replaceMissingWith

        return data

    # pandas 1.0: SparseDataFrame still in pd namespace but does not work
    # Sparse functionality now determined by presence of .sparse accessor
    # need to convert sparse objects to coo matrix before handling missing
    if _isPandasSparse(rawData):
        rawData = scipy.sparse.coo_matrix(rawData)
        copied = True

    if _isNumpyArray(rawData):
        replaceLocs = getNumpyReplaceLocations(rawData)
        if replaceLocs.any():
            if not copied:
                rawData = rawData.copy()
                copied = True
            rawData = replaceNumpyValues(rawData, replaceLocs)
    elif scipy.sparse.issparse(rawData):
        replaceLocs = getNumpyReplaceLocations(rawData.data)
        if replaceLocs.any():
            if not copied:
                rawData = rawData.copy()
                copied = True
            rawData.data = replaceNumpyValues(rawData.data, replaceLocs)
    elif _isPandasDense(rawData):
        if len(rawData.values) > 0:
            replaceLocs = getNumpyReplaceLocations(rawData.values)
            if replaceLocs.any():
                # .where keeps the True values, use ~ to replace instead
                rawData = rawData.where(~replaceLocs, replaceMissingWith)
                copied = True
    else:
        array = numpy.array(rawData, dtype=numpy.object_)
        replaceLocs = getNumpyReplaceLocations(array)
        if replaceLocs.any():
            replaced = replaceNumpyValues(array, replaceLocs)
            rawData = replaced.tolist()
            copied = True

    return rawData, copied


class SparseCOORowIterator:
    """
    Iterate through the nonZero values of a coo matrix by row.
    """
    def __init__(self, data):
        self.data = data
        self.rowIdx = 0

    def __iter__(self):
        return self

    def __next__(self):
        if self.rowIdx < self.data.shape[0]:
            point = numpy.zeros((self.data.shape[1],))
            row = self.data.row == self.rowIdx
            for val, col in zip(self.data.data[row], self.data.col[row]):
                try:
                    point[col] = val
                except ValueError:
                    point = point.astype(numpy.object_)
                    point[col] = val

            self.rowIdx += 1
            return point

        raise StopIteration


class GenericPointIterator:
    """
    Iterate through all objects in the same manner.

    Iterates through all objects point by point. Iterating through
    non-vector nimble objects is more costly so copying to a python list
    whenever the object is not a point vector is much more efficient. If
    the object does not contain any nimble objects this is effectively
    the same as using iter()
    """
    def __init__(self, data):
        if _isBase(data) and data.shape[0] > 1:
            self.iterator = data.points
        elif _isNumpyMatrix(data):
            self.iterator = iter(numpy.array(data))
        elif isinstance(data, dict):
            self.iterator = iter(data.values())
        elif _isPandasObject(data):
            self.iterator = iter(data.values)
        elif _isScipySparse(data):
            self.iterator = SparseCOORowIterator(data.tocoo(False))
        else:
            self.iterator = iter(data)

    def __iter__(self):
        return self

    def __next__(self):
        val = next(self.iterator)
        if _isBase(val) and 1 not in val.shape:
            return val.copy('python list')
        return val


def _getFirstIndex(data):
    if _isScipySparse(data):
        first = data.data[data.row == 0]
    elif _isPandasObject(data):
        first = data.iloc[0]
    elif _isBase(data) and 1 not in data.shape:
        first = data.points[0]
    elif isinstance(data, dict):
        first = data[list(data.keys())[0]]
    else:
        first = data[0]
    return first


def isHighDimensionData(rawData, skipDataProcessing):
    """
    Identify data with more than two-dimensions.
    """
    if _isScipySparse(rawData):
        if not rawData.data.size:
            return False
        rawData = [rawData.data]
    try:
        indexZero = _getFirstIndex(rawData)
        if isAllowedSingleElement(indexZero):
            if not skipDataProcessing:
                validateAllAllowedElements(rawData)
            return False
        indexZeroZero = _getFirstIndex(indexZero)
        if isAllowedSingleElement(indexZeroZero):
            if not skipDataProcessing:
                toIter = GenericPointIterator(rawData)
                first = next(toIter)
                validateAllAllowedElements(first)
                firstLength = len(first)
                for i, point in enumerate(toIter):
                    if not len(point) == firstLength:
                        msg = "All points in the data do not have the same "
                        msg += "number of features. The first point had {0} "
                        msg += "features but the point at index {1} had {2} "
                        msg += "features"
                        msg = msg.format(firstLength, i, len(point))
                        raise InvalidArgumentValue(msg)
                    validateAllAllowedElements(point)
            return False
        return True
    except IndexError: # rawData or rawData[0] is empty
        return False
    except (ImproperObjectAction, InvalidArgumentType): # high dimension Base
        return True
    except TypeError as e: # invalid non-subscriptable object
        msg = "Numbers, strings, None, and nan are the only "
        msg += "values allowed in nimble data objects"
        raise InvalidArgumentValue(msg) from e


def highDimensionNames(pointNames, featureNames):
    """
    Names cannot be extracted at higher dimensions because the elements
    are not strings. If 'automatic' we can set to False, if True an
    exception must be raised. If a list, the length must align with
    the dimensions.
    are not strings so 'automatic' must be set to False and an exception
    must be raised if either is set to True.
    """
    if any(param is True for param in (pointNames, featureNames)):
        failedAxis = []
        if pointNames is True:
            failedAxis.append('point')
        if featureNames is True:
            failedAxis.append('feature')
        if failedAxis:
            axes = ' and '.join(failedAxis)
            msg = '{} names cannot be True for data with more '.format(axes)
            msg += "than two dimensions "
            raise InvalidArgumentValue(msg)

    pointNames = False if pointNames == 'automatic' else pointNames
    featureNames = False if featureNames == 'automatic' else featureNames

    return pointNames, featureNames


def _getPointCount(data):
    if _isBase(data):
        return len(data.points)
    if hasattr(data, 'shape'):
        return data.shape[0]
    return len(data)


def flattenToOneDimension(data, toFill=None, dimensions=None):
    """
    Recursive function to flatten an object.

    Flattened values are placed in toFill and this function also records
    the object's dimensions prior to being flattened. getPointIterator
    always return a point-based iterator for these cases so data is
    flattened point by point.
    """
    # if Base and not a vector, use points attribute for __len__ and __iter__
    if _isBase(data) and (len(data._shape) > 2 or data.shape[0] > 1):
        data = data.points
    if toFill is None:
        toFill = []
    if dimensions is None:
        dimensions = [True, [_getPointCount(data)]]
    elif dimensions[0]:
        dimensions[1].append(_getPointCount(data))
    try:
        if all(map(isAllowedSingleElement, GenericPointIterator(data))):
            toFill.extend(data)
        else:
            for obj in GenericPointIterator(data):
                flattenToOneDimension(obj, toFill, dimensions)
                dimensions[0] = False
    except TypeError as e:
        msg = "Numbers, strings, None, and nan are the only "
        msg += "values allowed in nimble data objects"
        raise InvalidArgumentValue(msg) from e

    return toFill, tuple(dimensions[1])


def flattenHighDimensionFeatures(rawData):
    """
    Flatten data with multi-dimensional features to vectors.

    Features are flattened point by point whether numpy.reshape or
    flattenToOneDimension are used.
    """
    if _isNumpyArray(rawData) and rawData.dtype != numpy.object_:
        origDims = rawData.shape
        newShape = (rawData.shape[0], numpy.prod(rawData.shape[1:]))
        rawData = numpy.reshape(rawData, newShape)
    else:
        if hasattr(rawData, 'shape'):
            numPts = rawData.shape[0]
        else:
            numPts = len(rawData)
        points = GenericPointIterator(rawData)
        firstPoint = next(points)
        firstPointFlat, ptDims = flattenToOneDimension(firstPoint)
        origDims = tuple([numPts] + list(ptDims))
        numFts = len(firstPointFlat)
        rawData = numpy.empty((numPts, numFts), dtype=numpy.object_)
        rawData[0] = firstPointFlat
        for i, point in enumerate(points):
            flat, dims = flattenToOneDimension(point)
            if dims != ptDims:
                msg = 'The dimensions of each nested object must equal. The '
                msg += 'first point had dimensions {0}, but point {1} had '
                msg += 'dimensions {2}'
                raise InvalidArgumentValue(msg.format(ptDims, i + 1, dims))
            rawData[i + 1] = flat

    return rawData, origDims

def getKeepIndexValues(axisObj, keepList):
    """
    Get only the index values from a list that could contain axis names.

    Additionally validates that there is not an index and name that
    represent the same point/feature.
    """
    cleaned = []
    for val in keepList:
        converted = axisObj.getIndex(val)
        if converted not in cleaned:
            cleaned.append(converted)
        else:
            # we know no duplicates present so an index and name must match
            msg = "Values in {keep} must represent unique {axis}s. "
            msg += "'{name}' and {idx} represent the same {axis}. "
            axis = axisObj._axis
            keep = 'keepPoints' if axis == 'point' else 'keepFeatures'
            name = axisObj.getName(converted)
            msg = msg.format(axis=axis, keep=keep, name=name, idx=converted)
            raise InvalidArgumentValue(msg)

    return cleaned

def convertToTypeDictToList(convertToType, featuresObj, featureNames):
    """
    Convert the dict containing convertToType values to a list where
    the index indicates the type of that feature. None indicates no
    conversion.
    """
    retFNames = featuresObj._getNamesNoGeneration()
    convertList = [None] * len(featuresObj)
    # if no feature names, we will use the list of None values as the
    # featureNames to allow us to use the same process in either case
    if retFNames is None:
        retFNames = convertList
    for i, ftName in enumerate(retFNames):
        if i in convertToType and ftName in convertToType:
            if convertToType[i] == convertToType[ftName]:
                convertList[i] = convertToType[i]
                del convertToType[i]
                del convertToType[ftName]
            else:
                msg = "The keys '{name}' and {idx} represent the same "
                msg += "feature but have different values"
                raise InvalidArgumentValue(msg.format(name=ftName, idx=i))
        if i in convertToType:
            convertList[i] = convertToType[i]
            del convertToType[i]
        elif ftName in convertToType:
            convertList[i] = convertToType[ftName]
            del convertToType[ftName]
    # if there are any unused values, they must correspond with full data
    if convertToType:
        fail = []
        if featureNames is None:
            fail = list(convertToType.keys())
        else:
            for key in convertToType:
                if not ((isinstance(key, int) and key < len(featureNames))
                        or key in featureNames):
                    fail.append(key)
        if fail:
            msg = 'The key(s) {keys} in convertToType are not valid for '
            msg += 'this object'
            raise InvalidArgumentValue(msg.format(keys=fail))

    return convertList

def initDataObject(
        returnType, rawData, pointNames, featureNames, name=None,
        convertToType=None, keepPoints='all', keepFeatures='all',
        treatAsMissing=(float('nan'), numpy.nan, None, '',
                                 'None', 'nan', 'NULL', 'NA'),
        replaceMissingWith=numpy.nan, copyData=True,
        skipDataProcessing=False, paths=(None, None), extracted=(None, None)):
    """
    1. Argument Validation
    2. Setup autoType
    3. Extract Names
    4. Convert to 2D representation
    5. Handle Missing data
    6. Convert to acceptable form for returnType init
    7. init returnType object
    8. Limit to keepPoints / keepFeatures
    9. Perform any convertToType conversions
    """
    limitPoints = keepPoints != 'all'
    limitFeatures = keepFeatures != 'all'
    if limitPoints:
        _checkForDuplicates(keepPoints, 'keepPoints')
    if limitFeatures:
        _checkForDuplicates(keepFeatures, 'keepFeatures')
    if (limitFeatures and isinstance(convertToType, dict)
            and not all(isinstance(t, str) for t in convertToType.keys())):
        msg = "When limiting the features using keepFeatures, the keys in a "
        msg += "convertToType dict cannot be index values because it is "
        msg += "ambiguous as to whether they reference the full dataset or "
        msg += "limited dataset. Use featureNames as keys or a list to "
        msg += "eliminate the ambiguity. None may be used in the list for "
        msg += "features that do not require conversion."
        raise InvalidArgumentTypeCombination(msg)

    if returnType is None:
        # scipy sparse matrix or a pandas sparse object
        if _isScipySparse(rawData) or _isPandasSparse(rawData):
            returnType = 'Sparse'
        else:
            returnType = 'Matrix'

    if _isBase(rawData):
        # point/featureNames, treatAsMissing, etc. may vary
        rawData = rawData._data
<<<<<<< HEAD
    elif isinstance(rawData, (range, GeneratorType)):
        rawData = list(rawData)
    if not reuseData:
=======

    if copyData is None:
        # signals data was constructed internally and can be modified so it
        # can be considered copied for the purposes of this function
        copied = True
    elif copyData:
>>>>>>> b3cb6543
        rawData = copy.deepcopy(rawData)
        copied = True
    else:
        copied = False

    # record if extraction occurred before we possibly modify *Names parameters
    ptsExtracted = extracted[0] if extracted[0] else pointNames is True
    ftsExtracted = extracted[1] if extracted[1] else featureNames is True

    # If skipping data processing, no modification needs to be made
    # to the data, so we can skip name extraction and missing replacement.
    kwargs = {}
    # convert these types as indexing may cause dimensionality confusion
    if _isNumpyMatrix(rawData):
        rawData = numpy.array(rawData)
        copied = True
    if _isScipySparse(rawData) and not scipy.sparse.isspmatrix_coo(rawData):
        rawData = rawData.tocoo()
        copied = True
        copied = True

    if isHighDimensionData(rawData, skipDataProcessing):
        # additional name validation / processing before extractNames
        pointNames, featureNames = highDimensionNames(pointNames,
                                                      featureNames)
        rawData, tensorShape = flattenHighDimensionFeatures(rawData)
        kwargs['shape'] = tensorShape
        copied = True

    if skipDataProcessing:
        if returnType == 'List':
            kwargs['checkAll'] = False
        pointNames = pointNames if pointNames != 'automatic' else None
        featureNames = featureNames if featureNames != 'automatic' else None
    else:
        rawData, pointNames, featureNames, copied = extractNames(
            rawData, pointNames, featureNames, copied)
        if treatAsMissing is not None:
            rawData, copied = _replaceMissingData(rawData, treatAsMissing,
                                                 replaceMissingWith, copied)
    # convert data to a type compatible with the returnType init method
    rawData = convertData(returnType, rawData, pointNames, featureNames,
                          copied)

    initMethod = getattr(nimble.core.data, returnType)
    # if limiting data based on keepPoints or keepFeatures,
    # delay name setting because names may be a subset
    if keepPoints == 'all':
        usePNames = pointNames
    else:
        usePNames = True if pointNames is True else None
    if keepFeatures == 'all':
        useFNames = featureNames
    else:
        useFNames = True if featureNames is True else None

    ret = initMethod(rawData, pointNames=usePNames, featureNames=useFNames,
                     name=name, paths=paths, reuseData=True, **kwargs)

    def makeCmp(keepList, outerObj, axis):
        if axis == 'point':
            def indexGetter(x):
                return outerObj.points.getIndex(x.points.getName(0))
        else:
            def indexGetter(x):
                return outerObj.features.getIndex(x.features.getName(0))
        positions = {}
        for i, keep in enumerate(keepList):
            positions[keep] = i

        def retCmp(view1, view2):
            idx1 = indexGetter(view1)
            idx2 = indexGetter(view2)
            if positions[idx1] < positions[idx2]:
                return -1
            if positions[idx1] > positions[idx2]:
                return 1

            return 0

        return retCmp

    # keep points and features if still needed
    if limitPoints:
        numPts = len(ret.points)
        if not ptsExtracted and len(keepPoints) == numPts:
            _raiseKeepLengthConflict('point')
        # if we have all pointNames, set them now
        if isinstance(pointNames, (list, dict)) and len(pointNames) == numPts:
            ret.points.setNames(pointNames, useLog=False)
            setPtNamesAfter = False
        else:
            _keepIndexValuesValidation('point', keepPoints, pointNames)
            setPtNamesAfter = True
        cleaned = getKeepIndexValues(ret.points, keepPoints)
        if len(cleaned) == numPts:
            pCmp = makeCmp(cleaned, ret, 'point')
            ret.points.sort(by=pCmp)
        else:
            ret = ret.points.copy(cleaned)
        # if we had a subset of pointNames can set now on the cleaned data
        if setPtNamesAfter:
            ret.points.setNames(pointNames, useLog=False)
    if limitFeatures:
        numFts = len(ret.features)
        if not ftsExtracted and len(keepFeatures) == numFts:
            _raiseKeepLengthConflict('feature')
        # if we have all featureNames, set them now
        if (isinstance(featureNames, (list, dict))
                and len(featureNames) == numFts):
            ret.features.setNames(featureNames, useLog=False)
            setFtNamesAfter = False
        # otherwise we require keepFeatures to be index and set names later
        else:
            _keepIndexValuesValidation('feature', keepFeatures, featureNames)
            setFtNamesAfter = True
        cleaned = getKeepIndexValues(ret.features, keepFeatures)
        if isinstance(convertToType, list):
            if len(convertToType) == numFts:
                convertToType = [convertToType[i] for i in cleaned]
            elif len(convertToType) != len(cleaned):
                msg = "Invalid length of convertToType. convertToType must "
                msg += "be either the length of the full dataset ({full}) "
                msg += "or the length of the limited dataset ({limited}), but "
                msg += "was length {actual}."
                msg = msg.format(full=numFts, limited=len(cleaned),
                                 actual=len(convertToType))
                raise InvalidArgumentValue(msg)
        if len(cleaned) == numFts:
            fCmp = makeCmp(cleaned, ret, 'feature')
            ret.features.sort(by=fCmp)
        else:
            ret = ret.features.copy(cleaned)
        # if we had a subset of featureNames can set now on the cleaned data
        if setFtNamesAfter:
            ret.features.setNames(featureNames, useLog=False)

    # To simplify, we will make convertToType dicts into lists of types
    if isinstance(convertToType, dict):
        convertToType = convertToTypeDictToList(convertToType, ret.features,
                                                featureNames)
    elif isinstance(convertToType, list):
        if len(convertToType) != len(ret.features):
            msg = 'A list for convertToType must have many elements as '
            msg += 'features in the data. The object contains {numFts} '
            msg += 'features, but convertToType has {numElems} elements.'
            msg = msg.format(numFts=len(ret.features),
                             numElems=len(convertToType))
            raise InvalidArgumentValue(msg)
        if all(v == convertToType[0] for v in convertToType[1:]):
            convertToType = convertToType[0]

    if convertToType is not None:
        ret._data = elementTypeConvert(ret._data, convertToType)

    return ret

def _autoFileTypeChecker(ioStream):
    # find first non empty line to check header
    startPosition = ioStream.tell()
    currLine = ioStream.readline()
    while currLine == ['', b'']:
        currLine = ioStream.readline()
    header = currLine
    ioStream.seek(startPosition)

    # check beginning of header for sentinel on string or binary stream
    if isinstance(header, bytes):
        if header[:14] == b"%%MatrixMarket":
            return 'mtx'
        if header.strip().endswith(b'\x89HDF'):
            return 'hdf5'
    if header[:14] == "%%MatrixMarket":
        return 'mtx'
    # we default to csv otherwise
    return 'csv'

def _isDownloadable(url):
    """
    Does the url contain a downloadable resource.
    """
    headers = requests.head(url, allow_redirects=True).headers
    contentType = headers.get('content-type').lower()
    return not 'html' in contentType

def _isArchive(filename):
    if not hasattr(filename, 'read'):
        return zipfile.is_zipfile(filename) or tarfile.is_tarfile(filename)
    seekLoc = filename.tell()
    # is_zipfile does not seek back to start
    if zipfile.is_zipfile(filename):
        filename.seek(seekLoc)
        return True

    filename.seek(0)
    # is_tarfile does not support file objects until python 3.9
    try:
        tar = tarfile.open(fileobj=filename)
        tar.close()
        return True
    except tarfile.TarError:
        return False
    finally:
        filename.seek(seekLoc)

def _isGZip(filename):
    if hasattr(filename, 'read'):
        saveLoc = filename.tell()
        ret = filename.read(2) == b'\x1f\x8b'
        filename.seek(saveLoc)
        return ret

    with open(filename, 'rb') as f:
        return f.read(2) == b'\x1f\x8b'

def _isUCI(source):
    """
    Check if source is a url from UCI or uses UCI shorthand.
    """
    return 'archive.ics.uci.edu' in source or source.startswith('uci::')

def _isUCIDataFile(name):
    """
    UCI convention is that Index file and files ending with .names
    contain dataset details. All other files will be considered data
    files.
    """
    return name != 'Index' and not name.endswith('.names')

def _processUCISource(source):
    """
    UCI source can be UCI shorthand ('uci::<Dataset name>'), a URL to
    UCI main page, or URL to UCI data page. For the first two, the
    source needs to be transformed to point to the data page.
    """
    subDirectories = ''
    if source.startswith('uci::'):
        prefix = 'https://archive.ics.uci.edu/ml/datasets/'
        # sanitize for url. uci replaces whitespace with + character
        toFind = urllib.parse.quote_plus(source[5:].strip(), safe='/')
        # allow for path to subdirectory, ie uci::heart disease/costs
        # split to find the source of the main data page, and store the
        # subDirectories to add back in once the main data page is located
        toFind = toFind.split('/', 1)
        source = prefix + toFind[0].strip()
        if len(toFind) > 1:
            subDirectories = toFind[1].strip()
    if 'ml/datasets/' in source:
        response = requests.get(source)
        archive = 'https://archive.ics.uci.edu/ml/'
        database = r'machine-learning-databases/.+?/'
        data = re.search(database, response.text).group()
        source = archive + data + subDirectories
        if not source.endswith('/'):
            source += '/'

    return source

def _extractFromArchive(ioStream, fromUCI):
    """
    Extract contents of an archive file.
    """
    if zipfile.is_zipfile(ioStream):
        archiveOpen = zipfile.ZipFile
        nameGetter = 'namelist'
        def extractor(fileObj, name):
            return getattr(fileObj, 'open')(name)
    else:
        archiveOpen = lambda f, mode: tarfile.open(mode=mode, fileobj=f)
        nameGetter = 'getnames'
        def extractor(fileObj, name):
            member = getattr(fileObj, 'getmember')(name)
            return getattr(fileObj, 'extractfile')(member)

    ioStream.seek(0)
    with archiveOpen(ioStream, 'r') as fileObj:
        names = getattr(fileObj, nameGetter)()
        if fromUCI:
            # limit only to files containing data
            names = [n for n in names if _isUCIDataFile(n)]
        if len(names) > 1:
            msg = 'Multiple files found in source'
            raise InvalidArgumentValue(msg)
        extracted = extractor(fileObj, names[0])
        return BytesIO(extracted.read())

def _decompressGZip(ioStream):
    """
    Decompress a gzip file.
    """
    with gzip.open(ioStream, 'rb') as unzipped:
        return BytesIO(unzipped.read())

def createDataFromFile(
<<<<<<< HEAD
        returnType, source, pointNames, featureNames, name,
        ignoreNonNumericalFeatures, keepPoints, keepFeatures, convertToType,
        inputSeparator, treatAsMissing, replaceMissingWith):
=======
        returnType, data, pointNames, featureNames, name, convertToType,
        keepPoints, keepFeatures, treatAsMissing, replaceMissingWith,
        ignoreNonNumericalFeatures, inputSeparator):
>>>>>>> b3cb6543
    """
    Helper for nimble.data which deals with the case of loading data
    from a file. Returns a triple containing the raw data, pointNames,
    and featureNames (the later two following the same semantics as
    nimble.data's parameters with the same names).
    """
    encoding = locale.getpreferredencoding() # default encoding for open()
    isUCI = False
    # Case: string value means we need to open the file, either directly or
    # through an http request
    if isinstance(source, str):
        if os.path.exists(source):
            content = open(source, 'rb', newline=None).read()
            path = source
        else: # webpage
            isUCI = _isUCI(source.lower())
            if not isUCI and source[:4].lower() != 'http':
                msg = 'The source is not a path to an existing file and does '
                msg += 'not start with "http" so it cannot be processed as a '
                msg += 'url'
                raise InvalidArgumentValue(msg)
            if not requests.nimbleAccessible():
                msg = "To load data from a webpage, the requests module "
                msg += "must be installed"
                raise PackageException(msg)
            if isUCI:
                source = _processUCISource(source.lower())
            response = requests.get(source, stream=True)
            if not response.ok:
                msg = "The data could not be accessed from the webpage. "
                msg += "HTTP Status: {0}, ".format(response.status_code)
                msg += "Reason: {0}".format(response.reason)
                raise InvalidArgumentValue(msg)
            if isUCI and not _isDownloadable(source):
                # ignore Parent Directory at index 0 in every repository
                hrefs = re.findall('href="(.+)"', response.text)[1:]
                dataFiles = [href for href in hrefs if _isUCIDataFile(href)]
                if len(dataFiles) > 1:
                    msg = 'This UCI source contains multiple data files. '
                    msg += 'Provide a url to a specific file.'
                    raise InvalidArgumentValue(msg)
                source += dataFiles[0]
                response = requests.get(source, stream=True)

            path = source
            if name is None:
                if "Content-Disposition" in response.headers:
                    contentDisp = response.headers["Content-Disposition"][0]
                    name = contentDisp.split('filename=')[1]
                else:
                    name = source.split("/")[-1]

            content = response.content
            if response.apparent_encoding is not None:
                encoding = response.apparent_encoding

    # Case: we are given an open file already
    else:
        saved = source.tell()
        content = source.read()
        source.seek(saved)

        if not isinstance(content, bytes):
            encoding = source.encoding
            content = bytes(content, encoding=encoding)

        # try getting name attribute from file
        if hasattr(source, 'name'):
            path = source.name
        else:
            path = None

    # check if need to decompress or extract file
    with BytesIO(content) as toCheck:
        if _isGZip(toCheck):
            content = _decompressGZip(toCheck).read()
        elif _isArchive(toCheck):
            content = _extractFromArchive(toCheck, isUCI).read()

    with BytesIO(content) as toCheck:
        extension = _autoFileTypeChecker(toCheck)

    if extension != 'csv':
        ioStream = BytesIO(content)
    else:
        ioStream = StringIO(content.decode(encoding), newline=None)

    # if the file has a different, valid extension from the one we determined
    # we will defer to the file's extension
    if path is not None:
        split = path.rsplit('.', 1)
        supportedExtensions = ['csv', 'mtx', 'hdf5', 'h5']
        if len(split) > 1 and split[1].lower() in supportedExtensions:
            extension = split[1].lower()

    with ioStream as toLoad:
        selectSuccess = False
        if extension == 'csv':
            emptyIsMissing = '' in treatAsMissing
            loaded = _loadcsvUsingPython(
                toLoad, pointNames, featureNames, ignoreNonNumericalFeatures,
                keepPoints, keepFeatures, inputSeparator, emptyIsMissing)
            selectSuccess = True
        elif extension == 'mtx':
            loaded = _loadmtxForAuto(toLoad, pointNames, featureNames,
                                     encoding)
        elif extension in ['hdf5', 'h5']: # h5 and hdf5 are synonymous
            loaded = _loadhdf5ForAuto(toLoad, pointNames, featureNames)

    retData, retPNames, retFNames = loaded

<<<<<<< HEAD
=======
    if path is None:
        pathsToPass = (None, None)
    else:
        if path.startswith('http'):
            pathsToPass = (path, None)
        elif os.path.isabs(path):
            absPath = path
            relPath = os.path.relpath(path)
            pathsToPass = (absPath, relPath)
        else:
            absPath = os.path.abspath(path)
            relPath = path
            pathsToPass = (absPath, relPath)

>>>>>>> b3cb6543
    if path is not None and name is None:
        tokens = path.rsplit(os.path.sep)
        name = tokens[-1]

    extracted = (pointNames is True, featureNames is True)
    if selectSuccess:
        keepPoints = 'all'
        keepFeatures = 'all'
    # no guarantee that names were dealt with in this case
    else:
        if retPNames is None and isinstance(pointNames, (list, dict)):
            retPNames = pointNames
        if retFNames is None and isinstance(featureNames, (list, dict)):
            retFNames = featureNames

    return initDataObject(
        returnType, retData, retPNames, retFNames, name, convertToType,
        keepPoints, keepFeatures, treatAsMissing=treatAsMissing,
        replaceMissingWith=replaceMissingWith, copyData=None,
        paths=pathsToPass, extracted=extracted)


def createConstantHelper(numpyMaker, returnType, numPoints, numFeatures,
                         pointNames, featureNames, name):
    """
    Create nimble data objects containing constant values.

    Use numpy.ones or numpy.zeros to create constant nimble objects of
    the designated returnType.
    """
    validateReturnType(returnType)
    if numPoints < 0:
        msg = "numPoints must be 0 or greater, yet " + str(numPoints)
        msg += " was given."
        raise InvalidArgumentValue(msg)

    if numFeatures < 0:
        msg = "numFeatures must be 0 or greater, yet " + str(numFeatures)
        msg += " was given."
        raise InvalidArgumentValue(msg)

    if numPoints == 0 and numFeatures == 0:
        msg = "Either one of numPoints (" + str(numPoints) + ") or "
        msg += "numFeatures (" + str(numFeatures) + ") must be non-zero."
        raise InvalidArgumentValueCombination(msg)

    if returnType == 'Sparse':
        if not scipy.nimbleAccessible():
            msg = "scipy is not available"
            raise PackageException(msg)
        if numpyMaker == numpy.ones:
            rawDense = numpyMaker((numPoints, numFeatures))
            rawSparse = scipy.sparse.coo_matrix(rawDense)
        else:  # case: numpyMaker == numpy.zeros
            assert numpyMaker == numpy.zeros
            rawSparse = scipy.sparse.coo_matrix((numPoints, numFeatures))
        return nimble.data(returnType, rawSparse, pointNames=pointNames,
                           featureNames=featureNames, name=name, useLog=False)

    raw = numpyMaker((numPoints, numFeatures))
    return nimble.data(returnType, raw, pointNames=pointNames,
                       featureNames=featureNames, name=name, useLog=False)


def _intFloatOrString(inString):
    """
    Try to convert strings to numeric types or empty strings to None.
    """
    ret = inString
    if not inString:
        return None
    try:
        return int(inString)
    except ValueError:
        try:
            return float(inString)
        except ValueError:
            return ret

def _intFloatBoolOrString(inString):
    """
    Expand on _intFloatOrString to convert True/False strings to bool.
    """
    ret = _intFloatOrString(inString)
    if ret == 'True':
        return True
    if ret == 'False':
        return False
    return ret

typeHierarchy = {bool: 0, int: 1, float: 2, str: 3}

def _csvColTypeTracking(row, convertCols, nonNumericFeatures):
    """
    Track the possible types of values in each column.

    Store the most complex type for values in each column according to
    the typeHierarchy.  Boolean columns must be exclusively boolean
    values (ignoring None), otherwise the potential boolean values will
    be assumed to be strings instead. Once a column has been determined
    to have a str type, it is removed from convertCols because it will
    only store columns that require conversion and the columns index is
    added to nonNumericFeatures.
    """
    delKeys = []
    if convertCols:
        for idx, currType in convertCols.items():
            colVal = _intFloatBoolOrString(row[idx])
            colType = type(colVal)
            if colVal is not None and colType != currType:
                if typeHierarchy[colType] > typeHierarchy[currType]:
                    if currType is bool or colType is str:
                        delKeys.append(idx)
                    else:
                        convertCols[idx] = colType
                elif colType is bool:
                    delKeys.append(idx)

    if delKeys:
        for key in delKeys:
            del convertCols[key]
            nonNumericFeatures.append(key)

def _colTypeConversion(row, convertCols):
    """
    Converts values in each row that are in numeric/boolean columns.

    Since convertCols does not contain non-numeric columns, any empty
    string is considered to be a missing value.
    """
    for idx, cType in convertCols.items():
        val = row[idx]
        if val == '':
            row[idx] = None
        elif cType is bool and val == 'False':
            # bool('False') would return True since val is still a string
            row[idx] = False
        else:
            row[idx] = cType(val)


def _checkCSVForNames(ioStream, pointNames, featureNames, dialect):
    """
    Will check for triggers to automatically determine the positions of
    the point or feature names if they have not been specified by the
    user. For feature names the trigger is two empty lines prior to
    the first line of data. For point names the trigger is the first
    line of data contains the feature names, and the first value of that
    line is 'pointNames'
    """
    startPosition = ioStream.tell()

    # walk past all the comments
    currLine = "#"
    while currLine.startswith('#'):
        currLine = ioStream.readline()

    # check for two empty lines in a row to denote that first
    # data line contains feature names
    if currLine.strip() == '':
        currLine = ioStream.readline()
        if currLine.strip() == '':
            # only change set value if we allow detection
            if featureNames == 'automatic':
                # we set this so the names are extracted later
                featureNames = True

    # Use the robust csv reader to read the first two lines (if available)
    # these are saved to used in further autodection
    ioStream.seek(startPosition)
    rowReader = csv.reader(ioStream, dialect)
    try:
        firstDataRow = next(rowReader)
        while firstDataRow == []:
            firstDataRow = next(rowReader)
        secondDataRow = next(rowReader)
        while secondDataRow == []:
            secondDataRow = next(rowReader)
    except StopIteration:
        firstDataRow = None
        secondDataRow = None

    if firstDataRow is not None:
        firstDataRow = list(map(_intFloatOrString, firstDataRow))
    if secondDataRow is not None:
        secondDataRow = list(map(_intFloatOrString, secondDataRow))
    (pointNames, featureNames) = autoDetectNamesFromRaw(
        pointNames, featureNames, firstDataRow, secondDataRow)

    # reset everything to make the loop easier
    ioStream.seek(startPosition)

    return (pointNames, featureNames)


def _filterCSVRow(row):
    if len(row) == 0:
        return False
    if row[0] == '\n':
        return False
    return True


def _advancePastComments(ioStream):
    """
    Take an open file and advance until we find a line that isn't empty
    and doesn't start with the comment character. Returns the number
    of lines that were skipped
    """
    numSkipped = 0
    while True:
        # If we read a row that isn't a comment line, we
        # have to undo our read
        startPosition = ioStream.tell()

        row = ioStream.readline()
        if len(row) == 0:
            numSkipped += 1
            continue
        if row[0] == '#':
            numSkipped += 1
            continue
        if row[0] == '\n':
            numSkipped += 1
            continue

        ioStream.seek(startPosition)
        break

    return numSkipped


def _namesDictToList(names, kind, paramName):
    if not isinstance(names, dict):
        return names

    ret = [None] * len(names)
    for key in names:
        position = names[key]
        if ret[position] is not None:
            msg = "The dict valued parameter " + paramName + " contained "
            msg += "two keys with the same value. Interpreted as names, "
            msg += "this means that two " + kind + "s had the same name, "
            msg += "which is disallowed."
            raise InvalidArgumentValue(msg)

        if position < 0 or position >= len(ret):
            msg = "The dict valued parameter " + paramName + " contained "
            msg += "a key with a value (" + position + "), yet the only "
            msg += "acceptable possible position values would be in the "
            msg += "range 0 to " + str(len(ret))
            raise InvalidArgumentValue(msg)

        ret[position] = key

    return ret

def _detectDialectFromSeparator(ioStream, inputSeparator):
    "find the dialect to pass to csv.reader based on inputSeparator"
    startPosition = ioStream.tell()
    # skip commented lines
    _ = _advancePastComments(ioStream)
    if inputSeparator == 'automatic':
        # detect the delimiter from the first line of data
        dialect = csv.Sniffer().sniff(ioStream.readline())
    elif len(inputSeparator) > 1:
        msg = "inputSeparator must be a single character"
        raise InvalidArgumentValue(msg)
    elif inputSeparator == '\t':
        dialect = csv.excel_tab
    else:
        dialect = csv.excel
        dialect.delimiter = inputSeparator

    # reset everything to make the loop easier
    ioStream.seek(startPosition)

    return dialect


def _checkForDuplicates(lst, varName):
    duplicates = set(x for x in lst if lst.count(x) > 1)
    if duplicates:
        msg = "{var} cannot contain duplicate values. "
        if len(duplicates) == 1:
            duplicateString = str(list(duplicates)[0])
            msg += "The value {val} was duplicated"
        else:
            duplicateString = ",".join(map(str, duplicates))
            msg += "The values {val} were duplicated"
        msg = msg.format(var=varName, val=duplicateString)
        raise InvalidArgumentValue(msg)


def _keepIndexValuesValidation(axis, keepList, nameList):
    """
    Preliminary validation when keepPoints/Features can only contain
    index values.
    """
    keep = 'keepPoints' if axis == 'point' else 'keepFeatures'
    for idVal in keepList:
        # cannot determine the index location of the feature by name since
        # featureNames is only defining the names of the returned features
        if isinstance(idVal, str) and nameList:
            msg = "Since {axis}Names were only provided for the values in "
            msg += "{keep}, {keep} can contain only index values referencing "
            msg += "the {axis}'s location in the data. If attempting to use "
            msg += "{keep} to reorder all {axis}s, instead create the object "
            msg += "first then sort the {axis}s."
            msg = msg.format(axis=axis, keep=keep)
            raise InvalidArgumentValue(msg)
        if isinstance(idVal, str):
            msg = "{keep} can contain only index values because no "
            msg += "{axis}Names were provided"
            msg = msg.format(axis=axis, keep=keep)
            raise InvalidArgumentValue(msg)
        if idVal < 0:
            msg = "Negative index values are not permitted, found "
            msg += "{value} in {keep}"
            msg = msg.format(value=idVal, keep=keep)
            raise InvalidArgumentValue(msg)


def _raiseKeepIndexNameConflict(axis, index, name):
    """
    Helper for raising exception when two values in keepPoints/Features
    represent the same point/feature.
    """
    keep = 'keepPoints' if axis == 'point' else 'keepFeatures'
    msg = "{keep} cannot contain duplicate values. The index {index} and the "
    msg += "name '{name}' represent the same {axis} and are both in {keep} "
    msg = msg.format(keep=keep, index=index, name=name, axis=axis)
    raise InvalidArgumentValue(msg)


def _raiseKeepLengthConflict(axis):
    """
    Helper to prevent defining keepPoints/Features for every point or
    feature because it cannot be determined whether the list is defining
    the values in the order of the data or order of keepPoints/Features.
    """
    keep = 'keepPoints' if axis == 'point' else 'keepFeatures'
    msg = "The length of {keep} cannot be the same as the number of {axis}s. "
    msg += "If attempting to use {keep} to keep and/or reorder all {axis}s, "
    msg += "instead create the object using {keep}='all', then sort the "
    msg += "{axis}s."
    msg = msg.format(keep=keep, axis=axis)
    raise InvalidArgumentValue(msg)


def _limitToKeptFeatures(keepFeatures, retFNames):
    """
    Limit the featureNames to only those in keepFeatures.

    Returns a two-tuple of lists. The first list converts all values in
    keepFeatures to indices and the second provides the featureNames for
    the values in keepFeatures.
    """
    keepIndices = []
    keepNames = []
    for ftID in keepFeatures:
        if isinstance(ftID, str) and ftID in retFNames:
            idx = retFNames.index(ftID)
            if idx in keepIndices:
                _raiseKeepIndexNameConflict('feature', idx, ftID)
            keepIndices.append(idx)
            keepNames.append(ftID)
        elif isinstance(ftID, str):
            msg = "The value '{v}' in keepFeatures is not a valid featureName"
            msg = msg.format(v=ftID)
            raise InvalidArgumentValue(msg)
        # index values
        elif 0 <= ftID < len(retFNames):
            name = retFNames[ftID]
            if name in keepNames:
                _raiseKeepIndexNameConflict('feature', ftID, name)
            keepIndices.append(ftID)
            keepNames.append(name)
        elif ftID >= 0:
            msg = "The index {idx} is greater than the number of features in "
            msg += "the data, {numFts}"
            msg = msg.format(idx=ftID, numFts=len(retFNames))
            raise InvalidArgumentValue(msg)
        else:
            msg = "Negative index values are not permitted, found {v} in "
            msg += "keepFeatures"
            msg = msg.format(v=ftID)
            raise InvalidArgumentValue(msg)

    return keepIndices, keepNames


def _loadmtxForAuto(ioStream, pointNames, featureNames, encoding):
    """
    Uses scipy helpers to read a matrix market file; returning whatever
    is most appropriate for the file. If it is a matrix market array
    type, a numpy dense matrix is returned as data, if it is a matrix
    market coordinate type, a sparse scipy coo_matrix is returned as
    data. If featureNames are present, they are also read.
    """
    if not scipy.nimbleAccessible():
        msg = "scipy is not available"
        raise PackageException(msg)
    startPosition = ioStream.tell()
    seenPNames = False
    retPNames = None
    retFNames = None

    # read through the comment lines
    while True:
        currLine = ioStream.readline()
        # need slice not index for bytes comparison
        if currLine[:1] != b'%':
            break
        if len(currLine) > 1 and currLine[1:2] in [b"#", '#']:
            # strip '%#' from the begining of the line
            scrubbedLine = currLine[2:]
            # strip newline from end of line
            scrubbedLine = scrubbedLine.rstrip()
            if isinstance(scrubbedLine, str):
                names = scrubbedLine.split(',')
            else:
                names = list(map(lambda s: s.decode(encoding),
                                 scrubbedLine.split(b',')))
            if not seenPNames:
                retPNames = names if names != [''] else None
                seenPNames = True
            else:
                retFNames = names if names != [''] else None

    ioStream.seek(startPosition)
    data = scipy.io.mmread(ioStream)

    if pointNames is True or featureNames is True:
        # the helpers operate based on positional inputs with a None
        # sentinal indicating no extration. So we need to convert from
        # the nimble.data input semantics
#        pNameID = 0 if pointNames is True else None
#        fNameID = 0 if featureNames is True else None
        if scipy.sparse.issparse(data):
            extractor = extractNamesFromScipySparse
        else:
            extractor = extractNamesFromNumpy

        data, extPNames, extFNames, _ = extractor(data, pointNames,
                                                  featureNames, True)

    else:
        extPNames = None
        extFNames = None

    # choose between names extracted automatically from comments
    # (retPNames) vs names extracted explicitly from the data
    # (extPNames). extPNames has priority.
    retPNames = extPNames if retPNames is None else retPNames
    retFNames = extFNames if retFNames is None else retFNames

    return data, retPNames, retFNames


def _loadhdf5ForAuto(ioStream, pointNames, featureNames):
    """
    Use h5py module to load high dimension data. The ioStream is used
    to create a h5py.File object. Each Group and Dataset in the object
    are considered a deeper dimension. If pointNames is True, the keys
    of the initial file object will be used as points, otherwise, the
    point and feature name validity will be assessed in initDataObject.
    """
    if not h5py.nimbleAccessible():
        msg = 'loading hdf5 files requires the h5py module'
        raise PackageException(msg)

    def extractArray(obj):
        arrays = []
        if isinstance(obj, h5py.Dataset):
            # Ellipsis extracts the numpy array
            return obj[...]

        for value in obj.values():
            arrays.append(extractArray(value))
        return arrays

    with h5py.File(ioStream, 'r') as hdf:
        data = []
        pnames = []
        expShape = None
        for key, val in hdf.items():
            ptData = extractArray(val)
            ptShape = numpy.array(ptData).shape
            if expShape is None:
                expShape = ptShape
            elif expShape != ptShape:
                msg = 'Each point in the data must have the same shape. '
                msg += "The data in key '{k}' had shape {act} but the first "
                msg += 'point had shape {exp}'
                msg = msg.format(k=key, act=ptShape, exp=expShape)
                raise InvalidArgumentValue(msg)
            pnames.append(key)
            data.append(ptData)

    # by default 'automatic' will only assign point names if we identify
    # this was a file generated by nimble where includeNames was True.
    ioStream.seek(0)
    includePtNames = ioStream.readline().startswith(b'includePointNames')
    if pointNames == 'automatic' and includePtNames:
        pointNames = pnames
    elif pointNames == 'automatic':
        pointNames = None
    # if we only have one Dataset, we will default to returning only the
    # array contained in the Dataset unless the pointNames indicate that
    # we should keep the array contained in a single point
    if len(data) == 1 and pointNames and pointNames is not True:
        numNames = len(pointNames)
        innerShape = data[0].shape[0]
        # point names are for the array in the dataset
        if numNames == innerShape:
            data = data[0]
        elif numNames > 1:
            msg = 'This file contains a single Dataset. The length of '
            msg += 'pointNames can either be 1, indicating the data in the '
            msg += 'Dataset will be loaded as a single point, or {0} '
            msg += 'indicating the data in the Dataset will be loaded '
            msg += 'directly, but pointNames contained {1} names'
            raise InvalidArgumentValue(msg.format(innerShape, numNames))
    elif len(data) == 1 and not pointNames:
        data = data[0]

    if pointNames is True or (includePtNames and pointNames is None):
        pointNames = pnames

    return data, pointNames, featureNames


def _loadcsvUsingPython(ioStream, pointNames, featureNames,
                        ignoreNonNumericalFeatures, keepPoints, keepFeatures,
                        inputSeparator, emptyIsMissing):
    """
    Loads a csv file using a reader from python's csv module.

    Parameters
    ----------
    ioStream : open file like object
        The data will be read from where the file currently points to.
    pointNames : 'automatic', bool, list, dict
        May be 'automatic', True, False, a list or a dict. The first
        value indicates to detect whether pointNames should be extracted
        or not. True indicates the first column of values is to be taken
        as the pointNames. False indicates that the names are not
        embedded. Finally, the names may have been provided by the user
        as a list or dict, meaning nothing is extracted, and those
        objects are passed on in the return value.
    featureNames : 'automatic', bool, list, dict
        May be 'automatic', True, False, a list or a dict. The first
        value indicates to detect whether featureNames should be
        extracted or not. True indicates the first row of values is to
        be taken as the featureNames. False indicates that the names are
        not embedded. Finally, the names may have been provided by the
        user as a list or dict, meaning nothing is extracted, and those
        objects are passed on in the return value.
    ignoreNonNumericalFeatures : bool
        Value indicating whether, when loading from a file, features
        containing non numercal data shouldn't be loaded into the final
        object. For example, you may be loading a file which has a
        column of strings; setting this flag to true will allow you to
        load that file into a Matrix object (which may contain floats
        only). If there is point or feature selection occurring, then
        only those values within selected points and features are
        considered when determining whether to apply this operation.
    keepPoints : 'all', list
        The value 'all' indicates that all possible points found in the
        file will be included. Alternatively, may be a list containing
        either names or indices (or a mix) of those points they want to
        be selected from the raw data.
    keepFeatures : 'all', list
        The value 'all' indicates that all possible features found in
        the file will be included. Alternatively, may be a list
        containing either names or indices (or a mix) of those features
        they want to be selected from the raw data.

    Returns
    -------
    tuple
        The data read from the file, pointNames (those extracted from
        the data, or the same value as passed in), featureNames (same
        sematics as pointNames), and either True or False indicating if
        the keepPoints and keepFeatures parameters were applied in this
        function call.
    """
    dialect = _detectDialectFromSeparator(ioStream, inputSeparator)
    pointNames, featureNames = _checkCSVForNames(ioStream, pointNames,
                                                 featureNames, dialect)

    pointNames = _namesDictToList(pointNames, 'point', 'pointNames')
    featureNames = _namesDictToList(featureNames, 'feature', 'featureNames')

    # Advance the file past any beginning of file comments, record
    # how many are skipped
    skippedLines = _advancePastComments(ioStream)
    # remake the file iterator to ignore empty lines
    filtered = filter(_filterCSVRow, ioStream)
    # send that line iterator to the csv reader
    lineReader = csv.reader(filtered, dialect)

    firstRowLength = None
    if featureNames is True:
        retFNames = next(lineReader)
        if pointNames is True:
            retFNames = retFNames[1:]
        firstRowLength = len(retFNames)
        lengthDefiningLine = skippedLines
        skippedLines += 1
    else:
        retFNames = featureNames

    # for many cases, we can determine if values in keepFeatures are valid
    # indices now but when keepFeaturesValidated is False we need to wait
    # until we have access to the first point before we can determine if
    # index values are valid
    keepFeaturesValidated = True

    # at this stage, retFNames is either a list or False
    # modifications are necessary if limiting features
    limitFeatures = keepFeatures != 'all'
    limitPoints = keepPoints != 'all'
    if limitFeatures:
        _checkForDuplicates(keepFeatures, 'keepFeatures')
    if (limitFeatures and retFNames
            and (len(retFNames) != len(keepFeatures) or featureNames is True)):
        # have all featureNames but not keeping all features
        keepFeatures, retFNames = _limitToKeptFeatures(keepFeatures, retFNames)
    elif limitFeatures:
        # none or a subset of the featureNames provided
        _keepIndexValuesValidation('feature', keepFeatures, featureNames)
        keepFeaturesValidated = False
    if limitPoints:
        _checkForDuplicates(keepPoints, 'keepPoints')
        # none or a subset of the pointNames provided
        if (not pointNames or
                (pointNames is not True
                 and len(pointNames) == len(keepPoints))):
            _keepIndexValuesValidation('point', keepPoints, pointNames)

    extractedPointNames = []
    nonNumericFeatures = set()
    locatedPoints = []
    retData = []
    totalPoints = 0
    if limitPoints:
        # we want to insert the points and names in the desired order
        retData = [None] * len(keepPoints)
        extractedPointNames = [None] * len(keepPoints)

    convertCols = None
    nonNumericFeatures = []
    # possibly remove last feature if all values are '' and '' is missing value
    lastFtRemovable = not limitFeatures and emptyIsMissing
    # lineReader is now at the first line of data
    for i, row in enumerate(lineReader):
        if pointNames is True:
            ptName = row[0]
            row = row[1:]
        elif pointNames and len(pointNames) > len(keepPoints):
            ptName = pointNames[i]
        else:
            ptName = None
        if not keepFeaturesValidated:
            if any(val >= len(row) for val in keepFeatures):
                for val in keepFeatures:
                    if val > len(row):
                        msg = "The index " + str(val) + " is outside the "
                        msg += "range of possible indices, 0 to "
                        msg += str(len(row) - 1)
                        raise InvalidArgumentValue(msg)

        if keepPoints != 'all' and i in keepPoints and ptName in keepPoints:
            _raiseKeepIndexNameConflict('point', i, ptName)
        # this point will be used
        if keepPoints == 'all' or i in keepPoints or ptName in keepPoints:
            if firstRowLength is None:
                firstRowLength = len(row)
                lengthDefiningLine = skippedLines + i + 1
            elif firstRowLength != len(row):
                delimiter = dialect.delimiter
                msg = "The row on line " + str(skippedLines + i + 1) + " has "
                msg += "length " + str(len(row)) + ". We expected length "
                msg += str(firstRowLength) + ". The expected row length was "
                msg += "defined by looking at the row on line "
                msg += str(lengthDefiningLine) + " and using '" + delimiter
                msg += "' as the separator."
                raise FileFormatException(msg)
            if not keepFeaturesValidated:
                if limitFeatures and len(keepFeatures) == firstRowLength:
                    _raiseKeepLengthConflict('feature')
                # only need to do the validation once
                keepFeaturesValidated = True
            if limitFeatures:
                limitedRow = []
                for ftID in keepFeatures:
                    limitedRow.append(row[ftID])
                row = limitedRow

            if convertCols is None: # first row
                convertCols = {}
                for idx, val in enumerate(row):
                    colType = type(_intFloatBoolOrString(val))
                    if colType not in (str, type(None)):
                        convertCols[idx] = colType
                    else:
                        nonNumericFeatures.append(idx)
            else: # continue to track column types in subsequent rows
                _csvColTypeTracking(row, convertCols, nonNumericFeatures)

            if keepPoints == 'all':
                retData.append(row)
                if pointNames is True:
                    extractedPointNames.append(ptName)
            else:
                if ptName is not None and ptName in keepPoints:
                    locate = ptName
                elif i in keepPoints:
                    locate = i
                else:
                    locate = pointNames[i]
                location = keepPoints.index(locate)
                locatedPoints.append(locate)
                retData[location] = row
                if pointNames is True:
                    extractedPointNames[location] = ptName
        if lastFtRemovable and row[-1] != '':
            lastFtRemovable = False
        totalPoints = i + 1

    if (keepPoints != 'all' and pointNames
            and pointNames is not True
            and len(retData) == totalPoints == len(keepPoints)):
        _raiseKeepLengthConflict('point')

    if limitPoints and len(keepPoints) != len(locatedPoints):
        unlocated = []
        for ptID in keepPoints:
            if ptID not in locatedPoints:
                unlocated.append(ptID)
        msg = "The points " + ",".join(map(str, unlocated)) + " were not "
        msg += "found in the data"
        raise InvalidArgumentValue(msg)

    if convertCols:
        for row in retData:
            _colTypeConversion(row, convertCols)

    if ignoreNonNumericalFeatures:
        if retFNames:
            retFNames = [retFNames[i] for i in range(len(retFNames))
                         if i not in nonNumericFeatures]
        removeNonNumeric = []
        for row in retData:
            removeNonNumeric.append([row[i] for i in range(len(row))
                                     if i not in nonNumericFeatures])
        retData = removeNonNumeric

    # remove last feature of all missing values if no feature name is provided
    if (lastFtRemovable and
            (not retFNames or len(retFNames) == firstRowLength - 1
             or (featureNames is True and retFNames[-1] == ''))):
        for row in retData:
            row.pop()
        if featureNames is True:
            retFNames.pop()

    if pointNames is True:
        retPNames = extractedPointNames
    elif pointNames and len(retData) == len(pointNames):
        retPNames = pointNames
    elif pointNames:
        # we need to limit pointNames to kept points
        retPNames = []
        for ptID in keepPoints:
            if isinstance(ptID, str):
                retPNames.append(ptID)
            else:
                retPNames.append(pointNames[ptID])
    else:
        retPNames = pointNames

    return retData, retPNames, retFNames

def _processArchiveFile(filename, overwrite, allowMultiple):
    """
    Extract contents of an archive file.

    Return a list of paths to the extracted files. If the file contains
    multiple files and allowMultiple is False, the archive file will be
    returned and no extraction will occur.
    """
    if zipfile.is_zipfile(filename):
        archiveObj = zipfile.ZipFile
        nameGetter = 'namelist'
    else:
        archiveObj = tarfile.TarFile
        nameGetter = 'getnames'
    with archiveObj(filename, 'r') as fileObj:
        names = getattr(fileObj, nameGetter)()
        if any(os.path.isabs(name) or '..' in name for name in names):
            # potential security risk will not perform extraction
            return [filename]

        if not allowMultiple and len(names) > 1:
            return [filename]

        location = os.path.dirname(filename)
        paths = [os.path.join(location, name) for name in names]
        # only need to extract if overwrite or any expected files don't exist
        if overwrite or not all(os.path.exists(path) for path in paths):
            fileObj.extractall(location)

        files = []
        for path in paths:
            if os.path.isfile(path):
                files.append(path)

        return files

def _processCompressedFile(filename):
    """
    Decompress a gzip file.
    """
    with gzip.open(filename, 'rb') as fIn:
        if filename.endswith('.gz'):
            unzipped = filename[:-3]
        else:
            unzipped = filename
        with open(unzipped, 'wb') as fOut:
            shutil.copyfileobj(fIn, fOut)
        return [unzipped]

def _findData(url, filename, overwrite, allowMultiple):
    """
    Find data locally or download and store.

    Assumes that url is downloadable. The data may be available locally
    if previously stored, but if not found the data will be downloaded
    and stored.

    Return a list of data file paths.
    """
    if os.path.exists(filename):
        if _isArchive(filename):
            return _processArchiveFile(filename, overwrite, allowMultiple)
        if not overwrite:
            isGZip = _isGZip(filename)
            if isGZip and os.path.exists(filename[:-3]):
                return [filename[:-3]]
            if not isGZip:
                return [filename]

    directory = os.path.split(filename)[0]
    if not os.path.exists(directory):
        os.makedirs(directory)

    response = requests.get(url, allow_redirects=True)
    with open(filename, 'w+b') as f:
        f.write(response.content)

    try:
        if _isArchive(filename):
            return _processArchiveFile(filename, overwrite, allowMultiple)
        if _isGZip(filename):
            return _processCompressedFile(filename)
    except Exception: # pylint: disable=broad-except
        pass # return the archive file on failure

    return [filename]

def _findUCIData(source, path, currPaths, overwrite, allowMultiple):
    """
    Recursive download for files from a UCI repository.
    """
    response = requests.get(source)
    # ignore Parent Directory at index 0 in every repository
    hrefs = re.findall('href="(.+)"', response.text)[1:]
    # Index file and .names files contain dataset details, not data so they
    # will be downloaded but ignored for return with fetchFile.
    ignore = False
    if not allowMultiple and len(hrefs) > 1:
        if len([href for href in hrefs if _isUCIDataFile(href)]) > 1:
            msg = 'The source contains multiple files. Use nimble.fetchFiles '
            msg += 'or provide the url to a specific file.'
            raise InvalidArgumentValue(msg)
        ignore = True
    for href in hrefs:
        url = source + href
        if _isDownloadable(url):
            urlInfo = urllib.parse.urlparse(url)
            name = os.path.split(urlInfo.path)[1]
            filename = os.path.join(path, name)
            paths = _findData(url, filename, overwrite, allowMultiple)
            if not ignore or _isUCIDataFile(href):
                currPaths.extend(paths)
        else:
            newSource = url
            newPath = os.path.join(path, href)
            currPaths = _findUCIData(newSource, newPath, currPaths, overwrite,
                                     allowMultiple)

    return currPaths

def fileFetcher(source, overwrite, allowMultiple=True):
    """
    Download data from the web and store at a specified location. Files
    are stored in a directory named 'nimbleData' that is placed, by
    default, in the home directory (pathlib.Path.home()). The location
    can be changed in configuration.ini. The dataset is only downloaded
    once. Any subsequent calls for the same source will identify that
    the data is locally available unless overwrite is True.

    The storage location is based on parsing the url. Within the
    nimbleData directory, a directory is created for the domain. A
    directory based on the url path is added to the domain directory and
    the file or extracted archive contents are placed in the path
    directory.
    """
    if not requests.nimbleAccessible():
        raise PackageException('requests must be installed')
    isUCI = _isUCI(source.lower())
    if isUCI:
        source = _processUCISource(source.lower())
    configLoc = nimble.settings.get('fetch', 'location')
    homepath = os.path.join(configLoc, 'nimbleData')
    urlInfo = urllib.parse.urlparse(source)
    netLoc = urlInfo.netloc
    if netLoc.startswith('www.'):
        netLoc = netLoc[4:]
    directory = os.path.join(*urlInfo.path.split('/'))
    dirPath = os.path.join(homepath, netLoc, directory)
    if _isDownloadable(source):
        return _findData(source, dirPath, overwrite, allowMultiple)
    if isUCI:
        return _findUCIData(source, dirPath, [], overwrite, allowMultiple)

    msg = 'source did not provide downloadable data'
    raise InvalidArgumentValue(msg)<|MERGE_RESOLUTION|>--- conflicted
+++ resolved
@@ -1234,18 +1234,14 @@
     if _isBase(rawData):
         # point/featureNames, treatAsMissing, etc. may vary
         rawData = rawData._data
-<<<<<<< HEAD
     elif isinstance(rawData, (range, GeneratorType)):
         rawData = list(rawData)
-    if not reuseData:
-=======
 
     if copyData is None:
         # signals data was constructed internally and can be modified so it
         # can be considered copied for the purposes of this function
         copied = True
     elif copyData:
->>>>>>> b3cb6543
         rawData = copy.deepcopy(rawData)
         copied = True
     else:
@@ -1540,15 +1536,9 @@
         return BytesIO(unzipped.read())
 
 def createDataFromFile(
-<<<<<<< HEAD
-        returnType, source, pointNames, featureNames, name,
-        ignoreNonNumericalFeatures, keepPoints, keepFeatures, convertToType,
-        inputSeparator, treatAsMissing, replaceMissingWith):
-=======
-        returnType, data, pointNames, featureNames, name, convertToType,
+        returnType, source, pointNames, featureNames, name, convertToType,
         keepPoints, keepFeatures, treatAsMissing, replaceMissingWith,
         ignoreNonNumericalFeatures, inputSeparator):
->>>>>>> b3cb6543
     """
     Helper for nimble.data which deals with the case of loading data
     from a file. Returns a triple containing the raw data, pointNames,
@@ -1660,8 +1650,6 @@
 
     retData, retPNames, retFNames = loaded
 
-<<<<<<< HEAD
-=======
     if path is None:
         pathsToPass = (None, None)
     else:
@@ -1676,7 +1664,6 @@
             relPath = path
             pathsToPass = (absPath, relPath)
 
->>>>>>> b3cb6543
     if path is not None and name is None:
         tokens = path.rsplit(os.path.sep)
         name = tokens[-1]
