--- conflicted
+++ resolved
@@ -10,43 +10,34 @@
 from nimble.match import anyValues
 from nimble.exceptions import InvalidArgumentValue
 
-<<<<<<< HEAD
 def booleanElementMatch(vector, match):
     if not isinstance(match, nimble.data.Base):
         match = convertMatchToFunction(match)
         return vector.matchingElements(match, useLog=False)
     return match
-=======
-def factory(fillWith, matchingElements, **kwarguments):
-    """
-    Return a function for modifying a point or feature.
-
-    The returned function accepts a point or feature and returns the
-    modified point or feature as a list.  The modifications occur to any
-    value in the point or feature that return True for the
-    ``matchingElements`` parameter and the new value is determined based
-    on the ``fillWith`` parameter.
-
-    Parameters
-    ----------
-    fillWith : value or function
-        * value - The value which will replace any matching values.
-        * function - Input a value and return the value which will
-          replace the input value. Nimble offers common use-case
-          functions in this module.
-    matchingElements : value or function
-        * value - The value which should be filled if it occurs in the
-          data.
-        * function - Input a value and return True if that value should
-          be filled. nimble offers common use-case functions in its
-          match module.
-    kwarguments
-        Collection of extra key:value argument pairs to pass to
-        fill function.
-
-    Returns
-    -------
-    function
+
+def constant(vector, match, constantValue):
+    """
+    Fill matched values with a constant value
+
+    Parameters
+    ----------
+    vector : nimble point or feature
+        A nimble Base object containing one point or feature.
+    match : value or function
+        * value - The value which should be filled if it occurs in the
+          data.
+        * function - Input a value and return True if that value should
+          be filled. Nimble offers common use-case functions in its
+          match module.
+    constantValue : value
+        The value which will replace any matching values.
+
+    Returns
+    -------
+    list
+        The vector values with the ``constantValue`` replacing the
+        ``match`` values.
 
     See Also
     --------
@@ -54,94 +45,24 @@
 
     Examples
     --------
-    Match a value and fill with a different value.
+    Match a value.
 
     >>> raw = [1, 'na', 3, 'na', 5]
     >>> data = nimble.createData('Matrix', raw)
-    >>> transform = factory(0, 'na')
-    >>> transform(data)
-    [1, 0, 3, 0, 5]
-
-    Match using a function from nimble's match module and fill using
-    another function in this module.
+    >>> constant(data, 'na', 0)
+    Matrix(
+        [[1 0 3 0 5]]
+        )
+
+    Match using a function from nimble's match module.
 
     >>> from nimble import match
     >>> raw = [1, 0, 3, 0, 5]
     >>> data = nimble.createData('Matrix', raw)
-    >>> transform = factory(backwardFill, match.zero)
-    >>> transform(data)
-    [1, 3, 3, 5, 5]
-    """
-    if not hasattr(fillWith, '__call__'):
-        value = fillWith
-        # for consistency use numpy.nan for None and nans
-        if value is None or value != value:
-            value = numpy.nan
-        fillWith = constant
-        kwarguments['constantValue'] = value
-    if kwarguments:
-        @functools.wraps(fillWith)
-        def fillFunction(vector):
-            return fillWith(vector, matchingElements, **kwarguments)
-    else:
-        @functools.wraps(fillWith)
-        def fillFunction(vector):
-            return fillWith(vector, matchingElements)
-
-    return fillFunction
->>>>>>> 95e0cef6
-
-def constant(vector, match, constantValue):
-    """
-    Fill matched values with a constant value
-
-    Parameters
-    ----------
-    vector : nimble point or feature
-        A nimble Base object containing one point or feature.
-    match : value or function
-        * value - The value which should be filled if it occurs in the
-          data.
-        * function - Input a value and return True if that value should
-          be filled. Nimble offers common use-case functions in its
-          match module.
-    constantValue : value
-        The value which will replace any matching values.
-
-    Returns
-    -------
-    list
-        The vector values with the ``constantValue`` replacing the
-        ``match`` values.
-
-    See Also
-    --------
-    nimble.match
-
-    Examples
-    --------
-    Match a value.
-
-    >>> raw = [1, 'na', 3, 'na', 5]
-    >>> data = nimble.createData('Matrix', raw)
-    >>> constant(data, 'na', 0)
-    Matrix(
-        [[1.000 0.000 3.000 0.000 5.000]]
-        )
-
-    Match using a function from nimble's match module.
-
-    >>> from nimble import match
-    >>> raw = [1, 0, 3, 0, 5]
-    >>> data = nimble.createData('Matrix', raw)
     >>> constant(data, match.zero, 99)
-<<<<<<< HEAD
-    Matrix(
-        [[1.000 99.000 3.000 99.000 5.000]]
-        )
-=======
-    [1, 99, 3, 99, 5]
->>>>>>> 95e0cef6
+    Matrix(
+        [[1 99 3 99 5]]
+        )
     """
     toFill = booleanElementMatch(vector, match)
 
@@ -189,7 +110,7 @@
     >>> data = nimble.createData('Matrix', raw)
     >>> mean(data, 'na')
     Matrix(
-        [[1.000 3.000 3.000 3.000 5.000]]
+        [[1 3.000 3 3.000 5]]
         )
 
     Match using a function from nimble's match module.
@@ -198,13 +119,9 @@
     >>> raw = [6, 0, 2, 0, 4]
     >>> data = nimble.createData('Matrix', raw)
     >>> mean(data, match.zero)
-<<<<<<< HEAD
-    Matrix(
-        [[6.000 4.000 2.000 4.000 4.000]]
-        )
-=======
-    [6, 4.0, 2, 4.0, 4]
->>>>>>> 95e0cef6
+    Matrix(
+        [[6 4.000 2 4.000 4]]
+        )
     """
     return statsBackend(vector, match, 'mean', nimble.calculate.mean)
 
@@ -245,7 +162,7 @@
     >>> data = nimble.createData('Matrix', raw)
     >>> median(data, 'na')
     Matrix(
-        [[1.000 3.000 3.000 3.000 5.000]]
+        [[1 3.000 3 3.000 5]]
         )
 
     Match using a function from nimble's match module.
@@ -254,13 +171,9 @@
     >>> raw = [6, 0, 2, 0, 4]
     >>> data = nimble.createData('Matrix', raw)
     >>> median(data, match.zero)
-<<<<<<< HEAD
-    Matrix(
-        [[6.000 4.000 2.000 4.000 4.000]]
-        )
-=======
-    [6, 4.0, 2, 4.0, 4]
->>>>>>> 95e0cef6
+    Matrix(
+        [[6 4.000 2 4.000 4]]
+        )
     """
     return statsBackend(vector, match, 'median', nimble.calculate.median)
 
@@ -298,13 +211,9 @@
     >>> raw = [1, 'na', 1, 'na', 5]
     >>> data = nimble.createData('Matrix', raw)
     >>> mode(data, 'na')
-<<<<<<< HEAD
-    Matrix(
-        [[1.000 1.000 1.000 1.000 5.000]]
-        )
-=======
-    [1, 1, 1, 1, 5]
->>>>>>> 95e0cef6
+    Matrix(
+        [[1 1 1 1 5]]
+        )
 
     Match using a function from nimble's match module.
 
@@ -312,13 +221,9 @@
     >>> raw = [6, 6, 2, 0, 0]
     >>> data = nimble.createData('Matrix', raw)
     >>> mode(data, match.zero)
-<<<<<<< HEAD
-    Matrix(
-        [[6.000 6.000 2.000 6.000 6.000]]
-        )
-=======
-    [6, 6, 2, 6, 6]
->>>>>>> 95e0cef6
+    Matrix(
+        [[6 6 2 6 6]]
+        )
     """
     return statsBackend(vector, match, 'mode', nimble.calculate.mode)
 
@@ -360,7 +265,7 @@
     >>> data = nimble.createData('Matrix', raw)
     >>> forwardFill(data, 'na')
     Matrix(
-        [[1.000 1.000 3.000 3.000 5.000]]
+        [[1 1 3 3 5]]
         )
 
     Match using a function from nimble's match module.
@@ -369,13 +274,9 @@
     >>> raw = [6, 0, 2, 0, 4]
     >>> data = nimble.createData('Matrix', raw)
     >>> forwardFill(data, match.zero)
-<<<<<<< HEAD
-    Matrix(
-        [[6.000 6.000 2.000 2.000 4.000]]
-        )
-=======
-    [6, 6, 2, 2, 4]
->>>>>>> 95e0cef6
+    Matrix(
+        [[6 6 2 2 4]]
+        )
     """
     toFill = booleanElementMatch(vector, match)
     if toFill[0]:
@@ -433,7 +334,7 @@
     >>> data = nimble.createData('Matrix', raw)
     >>> backwardFill(data, 'na')
     Matrix(
-        [[1.000 3.000 3.000 5.000 5.000]]
+        [[1 3 3 5 5]]
         )
 
     Match using a function from nimble's match module.
@@ -442,13 +343,9 @@
     >>> raw = [6, 0, 2, 0, 4]
     >>> data = nimble.createData('Matrix', raw)
     >>> backwardFill(data, match.zero)
-<<<<<<< HEAD
-    Matrix(
-        [[6.000 2.000 2.000 4.000 4.000]]
-        )
-=======
-    [6, 2, 2, 4, 4]
->>>>>>> 95e0cef6
+    Matrix(
+        [[6 2 2 4 4]]
+        )
     """
     toFill = booleanElementMatch(vector, match)
     if toFill[-1]:
@@ -512,7 +409,7 @@
     >>> data = nimble.createData('Matrix', raw)
     >>> interpolate(data, 'na')
     Matrix(
-        [[1.000 2.000 3.000 4.000 5.000]]
+        [[1 2.000 3 4.000 5]]
         )
 
     Match using a function from nimble's match module.
@@ -521,13 +418,9 @@
     >>> raw = [6, 0, 4, 0, 2]
     >>> data = nimble.createData('Matrix', raw)
     >>> interpolate(data, match.zero)
-<<<<<<< HEAD
-    Matrix(
-        [[6.000 5.000 4.000 3.000 2.000]]
-        )
-=======
-    [6, 5.0, 4, 3.0, 2]
->>>>>>> 95e0cef6
+    Matrix(
+        [[6 5.000 4 3.000 2]]
+        )
     """
     toFill = booleanElementMatch(vector, match)
     if 'x' in kwarguments:
