--- conflicted
+++ resolved
@@ -33,12 +33,8 @@
 from nimble.randomness import numpyRandom
 from nimble.utility import numpy2DArray, is2DArray
 from nimble.utility import sparseMatrixToArray
-<<<<<<< HEAD
-from nimble.utility import scipy, pd, requests
+from nimble.utility import scipy, pd, requests, h5py
 from nimble.configuration import setInterfaceOptions
-=======
-from nimble.utility import scipy, pd, requests, h5py
->>>>>>> 90609e3b
 
 def findBestInterface(package):
     """
@@ -2127,25 +2123,7 @@
 
     return (retData, retPNames, retFNames, True)
 
-<<<<<<< HEAD
-
-# Register how you want all the various input output combinations
-# to be called; those combinations which are ommited will be loaded
-# and then converted using some best guesses.
-_loadcsvForList = _loadcsvUsingPython
-_loadcsvForMatrix = _loadcsvUsingPython
-_loadcsvForSparse = _loadcsvUsingPython
-_loadcsvForDataFrame = _loadcsvUsingPython
-_loadmtxForList = _loadmtxForAuto
-_loadmtxForMatrix = _loadmtxForAuto
-_loadmtxForSparse = _loadmtxForAuto
-_loadmtxForDataFrame = _loadmtxForAuto
-
-
 def validateCustomLearnerSubclass(check):
-=======
-def registerCustomLearnerBackend(customPackageName, learnerClassObject, save):
->>>>>>> 90609e3b
     """
     Ensures the the given class conforms to the custom learner
     specification.
