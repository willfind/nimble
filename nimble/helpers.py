--- conflicted
+++ resolved
@@ -674,30 +674,9 @@
         useFNames = featureNames
     else:
         useFNames = True if featureNames is True else None
-<<<<<<< HEAD
-    try:
-        ret = initMethod(rawData, pointNames=usePNames,
-                         featureNames=useFNames, name=name, paths=pathsToPass,
-                         reuseData=reuseData, **kwargs)
-    except Exception:
-        einfo = sys.exc_info()
-        #something went wrong. instead, try to auto load and then convert
-        try:
-            autoMethod = getattr(nimble.data, autoType)
-            ret = autoMethod(rawData, pointNames=usePNames,
-                             featureNames=useFNames, name=name,
-                             paths=pathsToPass, reuseData=reuseData, **kwargs)
-            ret = ret.copy(to=returnType)
-        # If it didn't work, report the error on the thing the user ACTUALLY
-        # wanted
-        except Exception:
-            six.reraise(einfo[0], einfo[1], einfo[2])
-=======
->>>>>>> 375dd7f3
 
     ret = initMethod(rawData, pointNames=usePNames,
-                     featureNames=useFNames, name=name,
-                     paths=pathsToPass, elementType=elementType,
+                     featureNames=useFNames, name=name, paths=pathsToPass,
                      reuseData=reuseData, **kwargs)
 
     def makeCmp(keepList, outerObj, axis):
@@ -1043,47 +1022,6 @@
 
     return ret
 
-<<<<<<< HEAD
-def extractNamesFromScipyConversion(rawData, pointNames, featureNames):
-    """
-    Extract names from a scipy sparse csr or csc matrix.
-    """
-    if not isinstance(rawData, scipy.sparse.csr_matrix):
-        rawData = scipy.sparse.csr_matrix(rawData)
-
-    if rawData.shape[0] > 0:
-
-        firstRow = sparseMatrixToArray(rawData[0]).flatten().tolist()
-    else:
-        firstRow = None
-    if rawData.shape[0] > 1:
-        secondRow = sparseMatrixToArray(rawData[1]).flatten().tolist()
-    else:
-        secondRow = None
-    pointNames, featureNames = autoDetectNamesFromRaw(pointNames, featureNames,
-                                                      firstRow, secondRow)
-    pointNames = 0 if pointNames is True else None
-    featureNames = 0 if featureNames is True else None
-
-    retFNames = None
-    if featureNames == 0:
-        retFNames = sparseMatrixToArray(rawData[0]).flatten().tolist()
-        retFNames = list(map(str, retFNames))
-        rawData = rawData[1:]
-
-    retPNames = None
-    if pointNames == 0:
-        rawData = scipy.sparse.csc_matrix(rawData)
-        retPNames = sparseMatrixToArray(rawData[:, 0]).flatten().tolist()
-        retPNames = list(map(str, retPNames))
-        rawData = rawData[:, 1:]
-        retFNames = retFNames[1:]
-
-    rawData = scipy.sparse.coo_matrix(rawData)
-    return rawData, retPNames, retFNames
-
-=======
->>>>>>> 375dd7f3
 def extractNamesFromCooDirect(data, pnamesID, fnamesID):
     """
     Extract names from a scipy sparse coo matrix.
