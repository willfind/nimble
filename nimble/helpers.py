--- conflicted
+++ resolved
@@ -32,16 +32,8 @@
 from nimble.randomness import pythonRandom
 from nimble.randomness import numpyRandom
 from nimble.utility import numpy2DArray, is2DArray
-<<<<<<< HEAD
-from nimble.utility import cooMatrixToArray
+from nimble.utility import sparseMatrixToArray
 from nimble.utility import scipy, pd, requests
-=======
-from nimble.utility import ImportModule, sparseMatrixToArray
-
-scipy = ImportModule('scipy')
-pd = ImportModule('pandas')
-requests = ImportModule('requests')
->>>>>>> 8f475f1b
 
 def findBestInterface(package):
     """
@@ -422,87 +414,6 @@
     """
     Convert data to an object type which is compliant with the
     initializion for the given returnType. Additionally, ensure the data
-<<<<<<< HEAD
-    is converted to the elementType. If elementType is None an attempt
-    will be made to convert all the data to floats, if unsuccessful, the
-    data will remain the same object type.
-    """
-    # If type(data) doesn't match returnType, then convert data to numpy
-    # matrix or coo_matrix. If elementType is not None, then convert each
-    # element in data to elementType.
-    if (elementType is None
-            and isinstance(rawData, list)
-            and returnType == 'List'
-            and len(rawData) != 0
-            and (
-                # this list can only be [[]], [1,2,3], ['ab', 'c'], [[1,2,'a'],
-                # [4,5,'b']] otherwise, we need to covert the list to matrix,
-                # such [np.array([1,2]), np.array(3,4)]
-                isAllowedSingleElement(rawData[0])
-                or isinstance(rawData[0], list)
-                or hasattr(rawData[0], 'setLimit'))):
-       # attempt to convert the list to floats to remain consistent with other
-       # nimble types if unsuccessful we will keep the list as is
-        try:
-            # 1D list
-            rawData = list(map(numpy.float, rawData))
-        except (TypeError, ValueError):
-            try:
-                #2D list
-                convertedData = []
-                for point in rawData:
-                    convertedData.append(list(map(numpy.float, point)))
-                rawData = convertedData
-            except (ValueError, TypeError):
-                pass
-    elif (elementType is None and
-          pd.nimbleAccessible() and isinstance(rawData, pd.DataFrame) and
-          not isinstance(rawData, pd.SparseDataFrame) and
-          returnType == 'DataFrame'):
-        pass
-    elif (elementType is None and
-          scipy.nimbleAccessible() and scipy.sparse.isspmatrix(rawData) and
-          returnType == 'Sparse'):
-        pass
-    elif isinstance(rawData, numpy.ndarray):
-        # if the input data is a np array, then convert it anyway to make sure
-        # try dtype=float 1st.
-        rawData = elementTypeConvert(rawData, elementType)
-    elif pd.nimbleAccessible() and isinstance(rawData, pd.SparseDataFrame):
-        #from sparse to sparse, instead of via np matrix
-        rawData = elementTypeConvert(rawData, elementType)
-        rawData = scipy.sparse.coo_matrix(rawData)
-
-    elif isinstance(rawData, (list, tuple)):
-        # when rawData = [], or feature empty [[]], we need to use pointNames
-        # and featureNamesto determine its shape
-        lenFts = len(featureNames) if featureNames else 0
-        if len(rawData) == 0:
-            lenPts = len(pointNames) if pointNames else 0
-            rawData = numpy.empty([lenPts, lenFts], dtype=elementType)
-        elif isinstance(rawData[0], list) and len(rawData[0]) == 0:
-            rawData = numpy.empty([len(rawData), lenFts], dtype=elementType)
-        # if there are actually elements, we attempt to convert them
-        else:
-            rawData = elementTypeConvert(rawData, elementType)
-
-    elif (pd.nimbleAccessible()
-            and isinstance(rawData, (pd.DataFrame, pd.Series))):
-        rawData = elementTypeConvert(rawData, elementType)
-
-    elif scipy.nimbleAccessible() and scipy.sparse.isspmatrix(rawData):
-        rawData = elementTypeConvert(cooMatrixToArray(rawData), elementType)
-
-    if (returnType == 'Sparse'
-            and is2DArray(rawData)
-            and rawData.shape[0]*rawData.shape[1] > 0
-            and rawData.dtype == object):
-        #replace None to np.NaN, o.w. coo_matrix will convert None to 0
-        numpy.place(rawData, numpy.vectorize(lambda x: x is None)(rawData),
-                    numpy.NaN)
-
-    return rawData
-=======
     is converted to the convertToType. If convertToType is None an
     attempt will be made to convert all the data to floats, if
     unsuccessful, the data will remain the same object type.
@@ -513,7 +424,6 @@
         typeMatch['Sparse'] = scipy.sparse.spmatrix
     if pd:
         typeMatch['DataFrame'] = pd.DataFrame
->>>>>>> 8f475f1b
 
     # perform type conversion if necessary
     # this also guarantees data is in an acceptable format
@@ -579,17 +489,6 @@
     """
     Attempt to convert rawData to the specified convertToType.
     """
-<<<<<<< HEAD
-    if (pd.nimbleAccessible()
-            and isinstance(rawData, pd.Series) and len(rawData) == 0):
-        # make sure pd.Series() converted to matrix([], shape=(0, 0))
-        rawData = numpy.empty([0, 0])
-    elif pd.nimbleAccessible() and isinstance(rawData, pd.DataFrame):
-        #for pd.DataFrame, convert it to np.ndarray first then to matrix
-        #o.w. copy.deepcopy may generate messed data
-        rawData = rawData.values
-=======
->>>>>>> 8f475f1b
 
     def allowedElemType(elemType):
         return (elemType in [int, float, bool, object]
