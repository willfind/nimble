"""
Helper functions for any functions defined in uml.py

They are separated here so that that (most) top level
user facing functions are contained in uml.py without
the distraction of helpers

"""

from __future__ import absolute_import
from __future__ import print_function
import csv
import operator
import inspect
import numpy
import importlib
import numbers
from io import StringIO, BytesIO

import os.path
import re
import datetime
import copy
import sys
import itertools
if not hasattr(itertools, 'ifilter'):#in python3, itertools.ifilter is not there anymore. it is filter.
    itertools.ifilter = filter

import UML

from UML.logger import enableLogging, logCapture

from UML.exceptions import InvalidArgumentValue, InvalidArgumentType
from UML.exceptions import InvalidArgumentValueCombination, PackageException
from UML.exceptions import FileFormatException
from UML.data import Sparse  # needed for 1s or 0s obj creation
from UML.data import Matrix  # needed for 1s or 0s obj creation
from UML.data import Base
from UML.data.list import isAllowedSingleElement

from UML.data.sparse import removeDuplicatesNative

from UML.randomness import pythonRandom
from UML.randomness import numpyRandom
import six
from six.moves import range
from six.moves import zip
try:
    from sys import intern
    class Py2Key:#for python3

        __slots__ = ("value", "typestr")

        def __init__(self, value):
            self.value   = value
            self.typestr = intern(type(value).__name__)

        def __lt__(self, other):
            try:
                return self.value < other.value
            except TypeError:
                return self.typestr < other.typestr
except:
    Py2Key = None#for python2

scipy = UML.importModule('scipy.io')
pd = UML.importModule('pandas')
requests = UML.importModule('requests')


def findBestInterface(package):
    """
    Takes the name of a possible interface provided to some other function by
    a UML user, and attempts to find the interface which best matches that name
    amoung those available. If it does not match any available interfaces, then
    an exception is thrown.

    """
    for interface in UML.interfaces.available:
        if package == interface.getCanonicalName():
            return interface
    for interface in UML.interfaces.available:
        if interface.isAlias(package):
            return interface
    msg = "package '" + package
    msg += "' was not associated with any of the available package interfaces"
    raise InvalidArgumentValue(msg)


def _learnerQuery(name, queryType):
    """
    Takes a string of the form 'package.learnerName' and a string defining
    a queryType of either 'parameters' or 'defaults' then returns the results
    of either the package's getParameters(learnerName) function or the
    package's getDefaultValues(learnerName) function.

    """
    [package, learnerName] = name.split('.')

    if queryType == "parameters":
        toCallName = 'getLearnerParameterNames'
    elif queryType == 'defaults':
        toCallName = 'getLearnerDefaultValues'
    else:
        raise InvalidArgumentValue("Unrecognized queryType: " + queryType)

    interface = findBestInterface(package)
    return getattr(interface, toCallName)(learnerName)


def isAllowedRaw(data, allowLPT=False):
    if allowLPT and 'PassThrough' in str(type(data)):
        return True
    if scipy and scipy.sparse.issparse(data):
            return True
    if type(data) in [tuple, list, dict, numpy.ndarray, numpy.matrix]:
        return True

    if pd:
        if type(data) in [pd.DataFrame, pd.Series, pd.SparseDataFrame]:
            return True

    return False


def extractNamesFromRawList(rawData, pnamesID, fnamesID):
    """Takes a raw python list of lists and if specified remove those
    rows or columns that correspond to names, returning the remaining
    data, and the two name objects (or None in their place if they were
    not specified for extraction). pnamesID may either be None, or an
    integer ID corresponding to the column of point names. fnamesID
    may eith rbe None, or an integer ID corresponding to the row of
    feature names. """
    # we allow a list of values as input, but we assume a list of lists type
    # for this function; take the input list to mean a single point
    addedDim = False
    if rawData == [] or isAllowedSingleElement(rawData[0]):
        rawData = [rawData]
        addedDim = True
    # otherwise, we know we are dealing with (at least) a twice nested list.
    # A thrice or more nested list will cause problems with the extraction
    # helpers, so we validate the contents first.
    elif len(rawData[0]) > 0 and not isAllowedSingleElement(rawData[0][0]):
        msg = ("List of lists containing numbers, strings, None, or nan are the only "
              "accepted list formats, yet the (0,0)th element was " + str(type(rawData[0][0])))
        raise TypeError(msg)

    firstRow = rawData[0] if len(rawData) > 0 else None
    secondRow = rawData[1] if len(rawData) > 1 else None
    pnamesID, fnamesID = autoDetectNamesFromRaw(pnamesID, fnamesID, firstRow, secondRow)
    pnamesID = 0 if pnamesID is True else None
    fnamesID = 0 if fnamesID is True else None

    retPNames = None
    if pnamesID is not None:
        temp = []
        for i in range(len(rawData)):
            # grab and remove each value in the feature associated
            # with point names
            currVal = rawData[i].pop(pnamesID)
            # have to skip the index of the feature names, if they are also
            # in the data
            if fnamesID is not None and i != fnamesID:
            # we wrap it with the string constructor in case the
                # values in question AREN'T strings
                temp.append(str(currVal))
        retPNames = temp

    retFNames = None
    if fnamesID is not None:
        # don't have to worry about an overlap entry with point names;
        # if they existed we had already removed those values.
        # Therefore: just pop that entire point
        temp = rawData.pop(fnamesID)
        for i in range(len(temp)):
            temp[i] = str(temp[i])
        retFNames = temp

    if addedDim:
        rawData = rawData[0]

    return (rawData, retPNames, retFNames)


def extractNamesFromPdDataFrame(rawData, pnamesID, fnamesID):
    """
    output the index of rawData as pointNames
    output the columns of rawData as featureNames
    """
    firstRow = rawData.values[0] if len(rawData) > 0 else None
    secondRow = rawData.values[1] if len(rawData) > 1 else None
    pnamesID, fnamesID = autoDetectNamesFromRaw(pnamesID, fnamesID, firstRow, secondRow)
    pnamesID = 0 if pnamesID is True else None
    fnamesID = 0 if fnamesID is True else None

    retPNames = None
    if pnamesID is not None:
        retPNames = [str(i) for i in rawData.index.tolist()]

    retFNames = None
    if fnamesID is not None:
        retFNames = [str(i) for i in rawData.columns.tolist()]

    return (rawData, retPNames, retFNames)


def extractNamesFromPdSeries(rawData, pnamesID, fnamesID):
    """
    output the index of rawData as featureNames
    """
    retPNames = None
    if pnamesID is True:
        retPNames = [rawData.index[0]]
        rawData = rawData[1:]

    retFNames = None
    if fnamesID is True:
        retFNames = [str(i) for i in rawData.index.tolist()]
        rawData = numpy.empty((0,len(retFNames)))

    return (rawData, retPNames, retFNames)


def createConstantHelper(numpyMaker, returnType, numPoints, numFeatures, pointNames,
                         featureNames, name):
    retAllowed = copy.copy(UML.data.available)
    if returnType not in retAllowed:
        msg = "returnType must be a value in " + str(retAllowed)
        if not isinstance(returnType, six.string_types):
            raise InvalidArgumentType(msg)
        raise InvalidArgumentValue(msg)

    if numPoints < 0:
        msg = "numPoints must be 0 or greater, yet " + str(numPoints)
        msg += " was given."
        raise InvalidArgumentValue(msg)

    if numFeatures < 0:
        msg = "numFeatures must be 0 or greater, yet " + str(numFeatures)
        msg += " was given."
        raise InvalidArgumentValue(msg)

    if numPoints == 0 and numFeatures == 0:
        msg = "Either one of numPoints (" + str(numPoints) + ") or "
        msg += "numFeatures (" + str(numFeatures) + ") must be non-zero."
        raise InvalidArgumentValueCombination(msg)

    if returnType == 'Sparse':
        if not scipy:
            msg = "scipy is not available"
            raise PackageException(msg)
        if numpyMaker == numpy.ones:
            rawDense = numpyMaker((numPoints, numFeatures))
            rawSparse = scipy.sparse.coo_matrix(rawDense)
        else:  # case: numpyMaker == numpy.zeros
            assert numpyMaker == numpy.zeros
            rawSparse = scipy.sparse.coo_matrix((numPoints, numFeatures))
        return UML.createData(returnType, rawSparse, pointNames=pointNames, featureNames=featureNames, name=name)
    else:
        raw = numpyMaker((numPoints, numFeatures))
        return UML.createData(returnType, raw, pointNames=pointNames, featureNames=featureNames, name=name)


def transposeMatrix(matrixObj):
    """
    this function is similar to np.transpose.
    copy.deepcopy(np.transpose(matrixObj)) may generate a messed data, so I created
    this function.
    """
    return numpy.matrix(list(zip(*matrixObj.tolist())), dtype=matrixObj.dtype)


def extractNamesAndConvertData(returnType, rawData, pointNames, featureNames, elementType):
    """
    1. if rawData is like {'a':[1,2], 'b':[3,4]}, then convert it to np.matrix and extract
    featureNames from keys.
    2. if rawData is like [{'a':1, 'b':3}, {'a':2, 'b':4}]
    3. if pointNames is True, then extract point names from the 1st column in rawData
    if featureNames is True, then extract feature names from the 1st row in rawData
    4. convert data to np matrix
    """
    if not isinstance(pointNames, str) and not isinstance(featureNames, str) \
            and not isinstance(pointNames, bool) and not isinstance(featureNames, bool)\
            and pointNames is not None and featureNames is not None:

        try:
            if callable(getattr(pointNames, '__len__')) \
                    and callable(getattr(pointNames, '__getitem__')) \
                    and callable(getattr(featureNames, '__len__')) \
                    and callable(getattr(featureNames, '__getitem__')):
                pass
        except AttributeError:
            msg = ("if pointNames and featureNames are not 'bool' or a 'str'"
                   "they should be other 'iterable' object")
            raise AttributeError(msg)


    # 1. convert dict like {'a':[1,2], 'b':[3,4]} to np.matrix
    # featureNames must be those keys
    # pointNames must be False or automatic
    elif isinstance(rawData, dict):
        if rawData:
            featureNames = list(rawData.keys())
            rawData = numpy.matrix(list(rawData.values()), dtype=elementType)
            if len(featureNames) == len(rawData):
                # {'a':[1,3], 'b':[2,4], 'c':['a', 'b']} --> keys = ['a', 'c', 'b']
                # np.matrix(values()) = [[1,3], ['a', 'b'], [2,4]]
                # thus transpose is needed
                # {'a':1, 'b':2, 'c':3} --> keys = ['a', 'c', 'b']
                # np.matrix(values()) = [[1,3,2]]
                # transpose is not needed
                rawData = transposeMatrix(rawData)
            pointNames = None

        else:#rawData={}
            featureNames = None
            rawData = numpy.matrix(numpy.empty([0, 0]), dtype=elementType)
            pointNames = None

    # 2. convert list of dict like [{'a':1, 'b':3}, {'a':2, 'b':4}] to np.matrix
    # featureNames must be those keys
    # pointNames must be False or automatic
    elif isinstance(rawData, list) and len(rawData) > 0 and isinstance(rawData[0], dict):
        # double nested list contained list-type forced values from the first row
        values = [list(rawData[0].values())]
        # in py3 keys() returns a dict_keys object comparing equality of these
        # objects is valid, but converting to lists for comparison can fail
        keys = rawData[0].keys()
        for i, row in enumerate(rawData[1:]):
            if row.keys() != keys:
                msg = "The keys at index {i} do not match ".format(i=i)
                msg += "the keys at index 0. Each dictionary in the list must "
                msg += "contain the same key values."
                raise InvalidArgumentValue(msg)
            values.append(list(row.values()))
        rawData = numpy.matrix(values, dtype=elementType)
        featureNames = keys
        pointNames = None

    else:
        # 3. for rawData of other data types
        # check if we need to do name extraction, setup new variables,
        # or modify values for subsequent call to data init method.
        if isinstance(rawData, list):
            func = extractNamesFromRawList
        elif isinstance(rawData, tuple):
            rawData = list(rawData)
            func = extractNamesFromRawList
        elif isinstance(rawData, (numpy.matrix, numpy.ndarray)):
            func = extractNamesFromNumpy
        elif scipy and scipy.sparse.issparse(rawData):
            # all input coo_matrices must have their duplicates removed; all helpers
            # past this point rely on there being single entires only.
            if isinstance(rawData, scipy.sparse.coo_matrix):
                rawData = removeDuplicatesNative(rawData)
            func = extractNamesFromScipySparse
        elif pd and isinstance(rawData, (pd.DataFrame, pd.SparseDataFrame)):
            func = extractNamesFromPdDataFrame
        elif pd and isinstance(rawData, pd.Series):
            func = extractNamesFromPdSeries

        rawData, tempPointNames, tempFeatureNames = func(rawData, pointNames, featureNames)

        # tempPointNames and tempFeatures may either be None or explicit names.
        # pointNames and featureNames may be True, False, 'automatic', or explicit names

        # User explicitly did not want names extracted
        if pointNames is False:
            # assert that data was not accidentally removed
            assert tempPointNames is None
            pointNames = None
        # User explicitly wanted us to extract names
        elif pointNames is True:
            pointNames = tempPointNames
        # We could have extracted names but didn't
        elif pointNames == 'automatic' and tempPointNames is None:
            pointNames = None
        # We could have extracted name and did
        elif pointNames == 'automatic' and tempPointNames is not None:
            pointNames = tempPointNames
        # Point names were provided by user
        else:
            assert tempPointNames is None
            pointNames = pointNames

        # User explicitly did not want names extracted
        if featureNames is False:
            # assert that data was not accidentally removed
            assert tempFeatureNames is None
            featureNames = None
        # User explicitly wanted us to extract names
        elif featureNames is True:
            featureNames = tempFeatureNames
        # We could have extracted names but didn't
        elif featureNames == 'automatic' and tempFeatureNames is None:
            featureNames = None
        # We could have extracted name and did
        elif featureNames == 'automatic' and tempFeatureNames is not None:
            featureNames = tempFeatureNames
        # Point names were provided by user
        else:
            assert tempFeatureNames is None
            featureNames = featureNames


    # 4. if type(data) doesn't match returnType, then convert data to numpy matrix or coo_matrix.
    # if elementType is not None, then convert each element in data to elementType.
    if (elementType is None and
       isinstance(rawData, list) and
       returnType == 'List' and
       len(rawData) != 0 and (
       #this list can only be [[]], [1,2,3], ['ab', 'c'], [[1,2,'a'], [4,5,'b']]
       #otherwise, we need to covert the list to matrix, such [np.array([1,2]), np.array(3,4)]
       isAllowedSingleElement(rawData[0]) or
       isinstance(rawData[0], list) or
       hasattr(rawData[0], 'setLimit'))):
        # attempt to convert the list to floats to remain consistent with other
        # UML types if unsuccessful we will keep the list as is
        try:
            # 1D list
            rawData = list(map(numpy.float, rawData))
        except (TypeError, ValueError):
            try:
                #2D list
                convertedData = []
                for point in rawData:
                    convertedData.append(list(map(numpy.float, point)))
                rawData = convertedData
            except (ValueError, TypeError):
                pass
    elif (elementType is None and
         pd and isinstance(rawData, pd.DataFrame) and
         not isinstance(rawData, pd.SparseDataFrame) and
         returnType == 'DataFrame'):
        pass
    elif (elementType is None and
         scipy and scipy.sparse.isspmatrix(rawData) and
         returnType == 'Sparse'):
        pass
    elif isinstance(rawData, (numpy.ndarray, numpy.matrix)):
        #if the input data is a np matrix, then convert it anyway to make sure try dtype=float 1st.
        rawData = elementTypeConvert(rawData, elementType)
    elif pd and isinstance(rawData, pd.SparseDataFrame):
        #from sparse to sparse, instead of via np matrix
        rawData = elementTypeConvert(rawData, elementType)
        rawData = scipy.sparse.coo_matrix(rawData)

    elif isinstance(rawData, (list, tuple)):
        #when rawData = [], or feature empty [[]], we need to use pointNames and featureNames
        # to determine its shape
        if len(rawData) == 0:
            rawData = numpy.matrix(numpy.empty([len(pointNames) if pointNames else 0,
                                   len(featureNames) if featureNames else 0]), dtype=elementType)
        elif type(rawData[0]) == list and len(rawData[0]) == 0:
            rawData = numpy.matrix(numpy.empty([len(rawData),
                                   len(featureNames) if featureNames else 0]), dtype=elementType)
        # if there are actually elements, we attempt to convert them
        else:
            rawData = elementTypeConvert(rawData, elementType)

    elif pd and isinstance(rawData, (pd.DataFrame, pd.Series)):
        rawData = elementTypeConvert(rawData, elementType)

    elif scipy and scipy.sparse.isspmatrix(rawData):
        rawData = elementTypeConvert(rawData.todense(), elementType)

    if returnType == 'Sparse' and isinstance(rawData, numpy.matrix) and rawData.shape[0]*rawData.shape[1] > 0:
    #replace None to np.NaN, o.w. coo_matrix will convert None to 0
        numpy.place(rawData, numpy.vectorize(lambda x: x is None)(rawData), numpy.NaN)

    return rawData, pointNames, featureNames


def elementTypeConvert(rawData, elementType):
    """
    convert rawData to numpy matrix with dtype = elementType, or try dtype=float then try dtype=object
    """
    if pd and isinstance(rawData, pd.Series) and len(rawData) == 0:
        #make sure pd.Series() converted to matrix([], shape=(0, 0)) in next step
        rawData = numpy.empty([0, 0])
    elif pd and isinstance(rawData, pd.DataFrame):
        #for pd.DataFrame, convert it to np.ndarray first then to matrix
        #o.w. copy.deepcopy may generate messed data
        rawData = rawData.values

    if elementType:
        return numpy.matrix(rawData, dtype = elementType)
    else:
        try:
            data = numpy.matrix(rawData, dtype=numpy.float)
        except ValueError:
            data = numpy.matrix(rawData, dtype=object)
        return data

def replaceMissingData(rawData, treatAsMissing, replaceMissingWith, elementType=None):
    """
    convert any values in rawData found in treatAsMissing with replaceMissingWith value
    """
    # check if nan values are included in treatAsMissing
    nanIsMissing = False
    for missing in treatAsMissing:
        if isinstance(missing, float) and numpy.isnan(missing):
            nanIsMissing = True
            break
    # boolean function for whether value should be treated as missing
    def missingCheck(x):
        if nanIsMissing and isinstance(x, float) and numpy.isnan(x):
            return True
        else:
            return x in treatAsMissing
    # vectorize missingCheck function
    missingReplacer = numpy.vectorize(missingCheck, otypes=["bool"])

    if isinstance(rawData, (list, tuple)):
        # use raw data (converting to numpy array for lists) to apply vectorized function
        handleMissing = numpy.array(rawData, dtype=object)
        handleMissing[missingReplacer(handleMissing)] = replaceMissingWith
        rawData = handleMissing.tolist()

    elif isinstance(rawData, (numpy.matrix, numpy.ndarray)):
        handleMissing = rawData.astype(object)
        handleMissing[missingReplacer(handleMissing)] = replaceMissingWith
        rawData = elementTypeConvert(handleMissing, elementType)

    elif scipy.sparse.issparse(rawData):
        handleMissing = rawData.data.astype(object)
        handleMissing[missingReplacer(handleMissing)] = replaceMissingWith
        handleMissing = elementTypeConvert(handleMissing, elementType)
        # elementTypeConvert returns matrix, need a 1D array
        handleMissing = handleMissing.A1
        rawData.data = handleMissing

    elif isinstance(rawData, (pd.DataFrame, pd.Series)):
        if len(rawData.values) > 0:
            # .where keeps the values that return True, use ~ to replace those values instead
            rawData = rawData.where(~rawData.isin(treatAsMissing), replaceMissingWith)

    return rawData

def initDataObject(
        returnType, rawData, pointNames, featureNames, name, path, keepPoints, keepFeatures,
        elementType=None, reuseData=False,
        treatAsMissing=[float('nan'), numpy.nan, None, '', 'None', 'nan'],
        replaceMissingWith=numpy.nan):
    """
    1. set up autoType
    2.

    """
    if (scipy and scipy.sparse.issparse(rawData)) or \
            (pd and isinstance(rawData, pd.SparseDataFrame)):
        autoType = 'Sparse'
    else:
        autoType = 'Matrix'

    if returnType is None:
        returnType = autoType

    #may need to extract names and may need to convert data to matrix
    rawData, pointNames, featureNames = extractNamesAndConvertData(
        returnType, rawData, pointNames, featureNames, elementType)

    # handle missing values
    if treatAsMissing is not None:
        rawData = replaceMissingData(rawData, treatAsMissing, replaceMissingWith, elementType)

    pathsToPass = (None, None)
    if path is not None:
        # used in data type unit testing, need a way to specify path values
        if isinstance(path, tuple):
            pathsToPass = path
        else:
            if path.startswith('http'):
                pathsToPass = (path, None)
            elif os.path.isabs(path):
                absPath = path
                relPath = os.path.relpath(path)
                pathsToPass = (absPath, relPath)
            else:
                absPath = os.path.abspath(path)
                relPath = path
                pathsToPass = (absPath, relPath)

    initMethod = getattr(UML.data, returnType)
    try:
        ret = initMethod(rawData, pointNames=pointNames, featureNames=featureNames,
                         name=name, paths=pathsToPass, elementType=elementType,
                         reuseData=reuseData)
    except Exception as e:
        einfo = sys.exc_info()
        #something went wrong. instead, try to auto load and then convert
        try:
            autoMethod = getattr(UML.data, autoType)
            ret = autoMethod(rawData, pointNames=pointNames, featureNames=featureNames,
                             name=name, paths=pathsToPass, elementType=elementType,
                             reuseData=reuseData)
            ret = ret.copyAs(returnType)
        # If it didn't work, report the error on the thing the user ACTUALLY
        # wanted
        except:
            six.reraise(einfo[0], einfo[1], einfo[2])


    def makeCmp(keepList, outerObj, axis):
        if axis == 'point':
            indexGetter = lambda x: outerObj.points.getIndex(x.points.getName(0))
        else:
            indexGetter = lambda x: outerObj.features.getIndex(x.features.getName(0))
        positions = {}
        for i in range(len(keepList)):
            positions[keepList[i]] = i

        def retCmp(view1, view2):
            i1 = indexGetter(view1)
            i2 = indexGetter(view2)
            if positions[i1] < positions[i2]:
                return -1
            elif positions[i1] > positions[i2]:
                return 1
            else:
                return 0

        return retCmp

    # keep points and features if still needed
    if keepPoints != 'all':
        cleaned = []
        for val in keepPoints:
            converted = ret.points.getIndex(val)
            if converted not in cleaned:
                cleaned.append(converted)
        if len(cleaned) == len(ret.points):
            pCmp = makeCmp(cleaned, ret, 'point')
            ret.points.sort(sortHelper=pCmp)
        else:
            ret = ret.points.copy(cleaned)
    if keepFeatures != 'all':
        cleaned = []
        for val in keepFeatures:
            converted = ret.features.getIndex(val)
            if converted not in cleaned:
                cleaned.append(converted)

        if len(cleaned) == len(ret.features):
            fCmp = makeCmp(cleaned, ret, 'feature')
            ret.features.sort(sortHelper=fCmp)
        else:
            ret = ret.features.copy(cleaned)

    return ret


def extractNamesFromDataObject(data, pointNamesID, featureNamesID):
    """Extracts and sets (if needed) the point and feature names from the
    given UML data object, returning the modified object. pointNamesID may
    be either None, or an integer ID corresponding to a feature in the data
    object. featureNamesID may b either None, or an integer ID corresponding
    to a point in the data object. """
    ret = data
    praw = None
    if pointNamesID is not None:
        # extract the feature of point names
        pnames = ret.features.extract(pointNamesID)
        if featureNamesID is not None:
            # discard the point of feature names that pulled along since we
            # extracted these first
            pnames.points.extract(featureNamesID)
        praw = pnames.copyAs('numpyarray', outputAs1D=True)
        praw = numpy.vectorize(str)(praw)

    fraw = None
    if featureNamesID is not None:
        # extract the point of feature names
        fnames = ret.points.extract(featureNamesID)
        # extracted point names first, so if they existed, they aren't in
        # ret anymore. So we DON'T need to extract them from this object
        fraw = fnames.copyAs('numpyarray', outputAs1D=True)
        fraw = numpy.vectorize(str)(fraw)

    # have to wait for everything to be extracted before we add the names,
    # because otherwise the lenths won't be correct
    if praw is not None:
        ret.points.setNames(list(praw))
    if fraw is not None:
        ret.features.setNames(list(fraw))

    return ret


def createDataFromFile(
        returnType, data, pointNames, featureNames, name,
        ignoreNonNumericalFeatures, keepPoints, keepFeatures, inputSeparator,
        treatAsMissing, replaceMissingWith):
    """
    Helper for createData which deals with the case of loading data
    from a file. Returns a triple containing the raw data, pointNames,
    and featureNames (the later two following the same semantics as
    createData's parameters with the same names).

    """
    # try to find an extension for possible optimizations
    if isinstance(data, six.string_types):
        path = data
    else:
        # try getting name attribute from file
        try:
            path = data.name
        except AttributeError:
            path = None

    # detect extension from the path
    if path is not None:
        split = path.rsplit('.', 1)
        extension = None
        if len(split) > 1:
            extension = split[1].lower()
    else:
        extension = None

    def isMtxFileChecker(ioStream):
        # find first non empty line to check header
        startPosition = ioStream.tell()
        currLine = ioStream.readline()
        while currLine == '':
            currLine = ioStream.readline()
        header = currLine
        ioStream.seek(startPosition)

        # check beginning of header for sentinal - on both string or binary stream
        return header[:14] == "%%MatrixMarket" or header[:14] == b"%%MatrixMarket"

    toPass = data
    # Case: string value means we need to open the file, either directly or through
    # an http request
    if isinstance(toPass, six.string_types):
        if toPass[:4] == 'http':
            if requests is None:
                msg = "To load data from a webpage, the requests module must "
                msg += "be installed"
                raise PackageException(msg)
            response = requests.get(data, stream=True)
            if not response.ok:
                msg = "The data could not be accessed from the webpage. "
                msg += "HTTP Status: {0}, ".format(response.status_code)
                msg += "Reason: {0}".format(response.reason)
                raise InvalidArgumentValue(msg)

            # check python version
            py3 = sys.version_info[0] == 3
            if py3:
                toPass = StringIO(response.text, newline=None)
                isMtxFile = isMtxFileChecker(toPass)
                # scipy.io.mmreader needs bytes object
                if isMtxFile:
                    toPass = BytesIO(bytes(response.content, response.apparent_encoding))
            # in python 2, we can just always use BytesIO
            else:
                # handle universal newline
                content = "\n".join(response.content.splitlines())
                toPass = BytesIO(content)
                isMtxFile = isMtxFileChecker(toPass)
        else:
            toPass = open(data, 'rU')
            isMtxFile = isMtxFileChecker(toPass)
    # Case: we are given an open file already
    else:
        isMtxFile = isMtxFileChecker(toPass)

    loadType = returnType
    if loadType is None:
        loadType = 'Auto' if isMtxFile else 'Matrix'

    # use detected format to override file extension
    if isMtxFile:
        extension = 'mtx'

    # Choose what code to use to load the file. Take into consideration the end
    # result we are trying to load into.
    if loadType is not None and extension is not None:
        directPath = "_load" + extension + "For" + loadType
    else:
        directPath = None

    if directPath in globals():
        loader = globals()[directPath]
        loaded = loader(
            toPass, pointNames, featureNames, ignoreNonNumericalFeatures,
            keepPoints, keepFeatures, inputSeparator=inputSeparator)
    # If we don't know, default to trying to load a value separated file
    else:
        loaded = _loadcsvUsingPython(
            toPass, pointNames, featureNames, ignoreNonNumericalFeatures,
            keepPoints, keepFeatures, inputSeparator=inputSeparator)

    (retData, retPNames, retFNames, selectSuccess) = loaded

    # auto set name if unspecified, and is possible
    if isinstance(data, six.string_types):
        path = data
    elif hasattr(data, 'name'):
        path = data.name
    else:
        path = None

    if path is not None and name is None:
        tokens = path.rsplit(os.path.sep)
        name = tokens[len(tokens) - 1]

    if selectSuccess:
        keepPoints = 'all'
        keepFeatures = 'all'
    # no guarantee that names were dealt with in this case
    else:
        if retPNames is None and isinstance(pointNames, (list, dict)):
            retPNames = pointNames
        if retFNames is None and isinstance(featureNames, (list, dict)):
            retFNames = featureNames

    return initDataObject(
        returnType, retData, retPNames, retFNames, name, path,
        keepPoints, keepFeatures, treatAsMissing=treatAsMissing,
        replaceMissingWith=replaceMissingWith)


def _loadmtxForAuto(
        openFile, pointNames, featureNames, ignoreNonNumericalFeatures,
        keepPoints, keepFeatures, **kwargs):
    """
    Uses scipy helpers to read a matrix market file; returning whatever is most
    appropriate for the file. If it is a matrix market array type, a numpy
    dense matrix is returned as data, if it is a matrix market coordinate type, a
    sparse scipy coo_matrix is returned as data. If featureNames are present,
    they are also read.

    """
    if not scipy:
        msg = "scipy is not available"
        raise PackageException(msg)
    startPosition = openFile.tell()
    seenPNames = False
    retPNames = None
    retFNames = None

    # read through the comment lines
    while True:
        currLine = openFile.readline()
        if currLine[0] != '%':
            break
        if len(currLine) > 1 and currLine[1] == "#":
            # strip '%#' from the begining of the line
            scrubbedLine = currLine[2:]
            # strip newline from end of line
            scrubbedLine = scrubbedLine.rstrip()
            names = scrubbedLine.split(',')
            if not seenPNames:
                retPNames = names if names != [''] else None
                seenPNames = True
            else:
                retFNames = names if names != [''] else None

    openFile.seek(startPosition)
    try:
        data = scipy.io.mmread(openFile)#python 2
    except:
        tempName = openFile.name if hasattr(openFile, 'name') else openFile.inner.name
        data = scipy.io.mmread(tempName)#for python3, it may need this.

    temp = (data, None, None)

    if pointNames is True or featureNames is True:
        # the helpers operate based on positional inputs with a None
        # sentinal indicating no extration. So we need to convert from
        # the createData input semantics
#        pNameID = 0 if pointNames is True else None
#        fNameID = 0 if featureNames is True else None
        if scipy.sparse.issparse(data):
            temp = extractNamesFromScipySparse(data, pointNames, featureNames)
        else:
            temp = extractNamesFromNumpy(data, pointNames, featureNames)

    # choose between names extracted automatically from comments
    # (retPNames) vs names extracted explicitly from the data
    # (extPNames). extPNames has priority.
    (data, extPNames, extFNames) = temp
    retPNames = extPNames if retPNames is None else retPNames
    retFNames = extFNames if retFNames is None else retFNames

    return (data, retPNames, retFNames, False)


def extractNamesFromNumpy(data, pnamesID, fnamesID):
    # if there are no elements, extraction cannot happen. We return correct
    # results for this case so it is excluded from the subsequent code
    if 0 in data.shape:
        return data, None, None

    # we allow single dimension arrays as input, but we assume 2d from here forward;
    # reshape so that the values constitute a single row.
    addedDim = False
    if len(data.shape) == 1:
        data = data.reshape(1,data.shape[0])
        addedDim = True

    def cleanRow(npRow):
        return list(map(_intFloatOrString, list(numpy.array(npRow).flatten())))
    firstRow = cleanRow(data[0]) if len(data) > 0 else None
    secondRow = cleanRow(data[1]) if len(data) > 1 else None
    pnamesID, fnamesID = autoDetectNamesFromRaw(pnamesID, fnamesID, firstRow, secondRow)
    pnamesID = 0 if pnamesID is True else None
    fnamesID = 0 if fnamesID is True else None

    retPNames = None
    retFNames = None
    if pnamesID is not None:
        retPNames = numpy.array(data[:, pnamesID]).flatten()
        data = numpy.delete(data, pnamesID, 1)
        if isinstance(fnamesID, int):
            retPNames = numpy.delete(retPNames, fnamesID)
        retPNames = numpy.vectorize(str)(retPNames)
        retPNames = list(retPNames)
    if fnamesID is not None:
        retFNames = numpy.array(data[fnamesID]).flatten()
        data = numpy.delete(data, fnamesID, 0)
        retFNames = numpy.vectorize(str)(retFNames)
        retFNames = list(retFNames)

    if addedDim:
        data = data.reshape(data.shape[1])

    return (data, retPNames, retFNames)


def extractNamesFromScipySparse(rawData, pointNames, featureNames):
    """
    Takes a scipy sparse data object, extracts names if needed, and returns
    a coo_matrix of the remaining data and names (if they were extracted)

    rawData: a scipy sparse data object

    pointNames: True, False, 'automatic', or explicit names (which are ignored)

    featureNames: True, False, 'automatic', or explicit names (which are ignored)

    returns: a triple: coo_matrix; None or a pointnames; None or featureNames

    """
#    try:
#        ret = extractNamesFromScipyConversion(rawData, pointNames, featureNames)
#    except (NotImplementedError, TypeError):
    ret = extractNamesFromCooDirect(rawData, pointNames, featureNames)

    return ret

def extractNamesFromScipyConversion(rawData, pointNames, featureNames):
    if not isinstance(rawData, scipy.sparse.csr_matrix):
        rawData = scipy.sparse.csr_matrix(rawData)

    firstRow = rawData[0].toarray().flatten().tolist() if rawData.shape[0] > 0 else None
    secondRow = rawData[1].toarray().flatten().tolist() if rawData.shape[0] > 1 else None
    pointNames, featureNames = autoDetectNamesFromRaw(pointNames, featureNames, firstRow, secondRow)
    pointNames = 0 if pointNames is True else None
    featureNames = 0 if featureNames is True else None

    retFNames = None
    if featureNames == 0:
        retFNames = rawData[0].toarray().flatten().tolist()
        retFNames = list(map(str, retFNames))
        rawData = rawData[1:]

    retPNames = None
    if pointNames == 0:
        rawData = scipy.sparse.csc_matrix(rawData)
        retPNames = rawData[:,0].toarray().flatten().tolist()
        retPNames = list(map(str, retPNames))
        rawData = rawData[:, 1:]
        retFNames = retFNames[1:]

    rawData = scipy.sparse.coo_matrix(rawData)
    return rawData, retPNames, retFNames

def extractNamesFromCooDirect(data, pnamesID, fnamesID):
    if not scipy.sparse.isspmatrix_coo(data):
        data = scipy.sparse.coo_matrix(data)
    # gather up the first two rows of entries, to check for automatic name extraction.
#    import pdb
#    pdb.set_trace()
    if fnamesID == 'automatic' or pnamesID == 'automatic':
        firstRow = [0] * data.shape[1]
        secondRow = [0] * data.shape[1]
        for i,val in enumerate(data.data):
            if data.row[i] == 0:
                firstRow[data.col[i]] = val
            if data.row[i] == 1:
                secondRow[data.col[i]] = val

        pnamesID, fnamesID = autoDetectNamesFromRaw(pnamesID, fnamesID, firstRow, secondRow)

    fnamesID = 0 if fnamesID is True else None
    pnamesID = 0 if pnamesID is True else None

    # run through the entries in the returned coo_matrix to get
    # point / feature Names.

    # We justify this time expense by noting that unless this
    # matrix has an inappropriate number of non-zero entries,
    # the names we find will likely be a significant proportion
    # of the present data.

    # these will be ID -> name mappings
    if not scipy:
        msg = "scipy is not available"
        raise PackageException(msg)
    tempPointNames = {}
    tempFeatureNames = {}

    newLen = len(data.data)
    if pnamesID is not None:
        newLen -= data.shape[0]
    if fnamesID is not None:
        newLen -= data.shape[1]
    if (pnamesID is not None) and (fnamesID is not None):
        newLen += 1

    newRows = numpy.empty(newLen, dtype=data.row.dtype)
    newCols = numpy.empty(newLen, dtype=data.col.dtype)
    newData = numpy.empty(newLen, dtype=data.dtype)
    writeIndex = 0
    # adjust the sentinal value for easier index modification
    pnamesID = sys.maxsize if pnamesID is None else pnamesID
    fnamesID = sys.maxsize if fnamesID is None else fnamesID
    for i in range(len(data.data)):
        row = data.row[i]
        setRow = row if row < fnamesID else row - 1
        col = data.col[i]
        setCol = col if col < pnamesID else col - 1
        val = data.data[i]

        colEq = col == pnamesID
        rowEq = row == fnamesID

        # a true value entry, copy it over
        if not colEq and not rowEq:
            # need to adjust the row/col values if we are past the
            # vector of names
            newRows[writeIndex] = setRow
            newCols[writeIndex] = setCol
            newData[writeIndex] = val
            writeIndex += 1
        # inidicates a point name
        elif colEq and not rowEq:
            if str(val) in tempPointNames:
                msg = "The point name " + str(val) + " was given more "
                msg += "than once in this file"
                raise InvalidArgumentValue(msg)
            tempPointNames[setRow] = str(val)
        # indicates a feature name
        elif rowEq and not colEq:
            if str(val) in tempFeatureNames:
                msg = "The feature name " + str(val) + " was given more "
                msg += "than once in this file"
                raise InvalidArgumentValue(msg)
            tempFeatureNames[setCol] = str(val)
        # intersection of point and feature names. ignore
        else:
            pass

    inTup = (newData, (newRows, newCols))
    rshape = data.shape[0] if fnamesID == sys.maxsize else data.shape[0] - 1
    cshape = data.shape[1] if pnamesID == sys.maxsize else data.shape[1] - 1
    data = scipy.sparse.coo_matrix(inTup, shape=(rshape, cshape))

    # process our results: fill in a zero entry if missing on
    # each axis and validate
    def processTempNames(temp, axisName, axisNum):
        retNames = []
        zeroPlaced = None
        for i in range(data.shape[axisNum]):
            if i not in temp:
                if zeroPlaced is not None:
                    msg = axisName + " names not fully specified in the "
                    msg += "data, at least one of the rows "
                    msg += str(zeroPlaced) + " and " + str(i) + " must "
                    msg += "have a non zero value"
                    raise InvalidArgumentValue(msg)
                # make a zero of the same dtype as the data
                name = str(numpy.array([0], dtype=data.dtype)[0])
                zeroPlaced = i
            else:
                name = temp[i]
            if name in retNames:
                msg = "The " + axisName + " name " + name + " was "
                msg += "given more than once in this file"
                raise InvalidArgumentValue(msg)
            retNames.append(name)
        return retNames

    retPNames = None
    if tempPointNames != {}:
        retPNames = processTempNames(tempPointNames, 'point', 0)
    retFNames = None
    if tempFeatureNames != {}:
        retFNames = processTempNames(tempFeatureNames, 'feature', 1)

    return (data, retPNames, retFNames)


def _intFloatOrString(inString):
    ret = inString
    try:
        ret = int(inString)
    except ValueError:
        ret = float(inString)
    # this will return an int or float if either of the above two are successful
    finally:
        if ret == "":
            return None
        return ret


def _defaultParser(line):
    """
    When given a comma separated value line, it will attempt to convert
    the values first to int, then to float, and if all else fails will
    keep values as strings. Returns list of values.

    """
    ret = []
    lineList = line.split(',')
    for entry in lineList:
        ret.append(_intFloatOrString(entry))
    return ret


def isEmptyRaw(raw):
    if raw is None:
        return True
    if raw == []:
        return True
    if hasattr(raw, 'shape') and raw.shape[0] == 0:
        return True

    return False

def autoDetectNamesFromRaw(pointNames, featureNames, firstValues, secondValues):
    failPN = True if pointNames is True else False
    failFN = True if featureNames is True else False
    if isEmptyRaw(firstValues):
        return (failPN, failFN)
    if isEmptyRaw(secondValues):
        return (failPN, failFN)
    if featureNames is False:
        return (failPN, failFN)

    def teq(double):
        x, y = double
        return type(x) != type(y)

    if (pointNames is True or pointNames == 'automatic') and firstValues[0] == 'point_names':
        allText = all(map(lambda x: isinstance(x,six.string_types), firstValues[1:]))
        allDiff = all(map(teq, zip(firstValues[1:],secondValues[1:])))
    else:
        allText = all(map(lambda x: isinstance(x,six.string_types), firstValues))
        allDiff = all(map(teq, zip(firstValues,secondValues)))

    if featureNames == 'automatic' and allText and allDiff:
        featureNames = True
    # If we've reached this point, there is no chance to resolve 'automatic' to True
    if featureNames is 'automatic':
        featureNames = False

    if featureNames is True and pointNames == 'automatic':
        if firstValues[0] == 'point_names':
            pointNames = True
    # If we've reached this point, there is no chance to resolve 'automatic' to True
    if pointNames is 'automatic':
        pointNames = False

    return (pointNames, featureNames)

def _checkCSV_for_Names(openFile, pointNames, featureNames, dialect):
    """
    Will check for triggers to automatically determine the positions of
    the point or feature names if they have not been specified by the
    user. For feature names the trigger is two empty lines prior to
    the first line of data. For point names the trigger is the first
    line of data contains the feature names, and the first value of that
    line is 'point_names'

    """
    startPosition = openFile.tell()

    # walk past all the comments
    currLine = "#"
    while currLine.startswith('#'):
        currLine = openFile.readline()

    # check for two empty lines in a row to denote that first
    # data line contains feature names
    if currLine.strip() == '':
        currLine = openFile.readline()
        if currLine.strip() == '':
            # only change set value if we allow detection
            if featureNames is 'automatic':
                # we set this so the names are extracted later
                featureNames = True

    # Use the robust csv reader to read the first two lines (if available)
    # these are saved to used in further autodection
    openFile.seek(startPosition)
    rowReader = csv.reader(openFile, dialect)
    try:
        firstDataRow = next(rowReader)
        while firstDataRow == []:
            firstDataRow = next(rowReader)
        secondDataRow = next(rowReader)
        while secondDataRow == []:
            secondDataRow = next(rowReader)
    except StopIteration:
        firstDataRow = None
        secondDataRow = None

    if firstDataRow is not None:
        firstDataRow = list(map(_intFloatOrString, firstDataRow))
    if secondDataRow is not None:
        secondDataRow = list(map(_intFloatOrString, secondDataRow))
    (pointNames, featureNames) = autoDetectNamesFromRaw(pointNames, featureNames,
                                                        firstDataRow, secondDataRow)

    # reset everything to make the loop easier
    openFile.seek(startPosition)

    return (pointNames, featureNames)


def _filterCSVRow(row):
    if len(row) == 0:
        return False
    if row[0] == '\n':
        return False
    return True


def _advancePastComments(openFile):
    """
    Take an open file and advance until we find a line that isn't empty
    and doesn't start with the comment character. Returns the number
    of lines that were skipped
    """
    numSkipped = 0
    while True:
        # If we read a row that isn't a comment line, we
        # have to undo our read
        startPosition = openFile.tell()

        row = openFile.readline()
        if len(row) == 0:
            numSkipped += 1
            continue
        if row[0] == '#':
            numSkipped += 1
            continue
        if row[0] == '\n':
            numSkipped += 1
            continue

        openFile.seek(startPosition)
        break

    return numSkipped


def _selectionNameValidation(keep, hasNames, kind):
    """
    Helper for _loadcsvUsingPython to check that when points or features
    are specified, if we have no source of names that only integer
    values are in the specification list. This is generic over whether
    points or features are selected.

    """
    kind = kind.lower()
    paramName = 'keep' + kind.capitalize()
    if keep != 'all':
        if hasNames is False:
            # in this case we have no names for reference,
            # so no strings should be in the list
            if not all(isinstance(val, int) for val in keep):
                msg = "No " + kind + " names were provided by the user, and "
                msg += "they are not being extracted from the data, "
                msg += 'therefore only integer valued indices are '
                msg += 'allowed in the ' + paramName + 's parameter'
                raise InvalidArgumentValue(msg)


def _csv_getFNamesAndAnalyzeRows(
        pointNames, featureNames, openFile, lineReader, skippedLines, dialect):
    """
    If needed, take the first row from the lineReader to define the
    feature names. Regardless of whether feature names are desired,
    we will analyze the row we read to determine the number of columns,
    the number of features (columns without point names), the line number
    in the file of the row we use to define number of features / columns,
    and whether or not that row was interpreted as feature names or data.

    """
    if featureNames is True:
        fnamesRow = next(lineReader)
        # Number values in a row excluding point names
        numFeatures = len(fnamesRow)
        # Number of value in a row
        numColumns = len(fnamesRow)

        if pointNames is True:
            fnamesRow = fnamesRow[1:]
            numFeatures -= 1
        retFNames = fnamesRow
        columnsDefIndex = (lineReader.line_num - 1) + skippedLines
        columnsDefSrc = "feature names"
    else:
        startPosition = openFile.tell()
        filtered = itertools.ifilter(_filterCSVRow, openFile)
        trialReader = csv.reader(filtered, dialect)
        trialRow = next(trialReader)
        # Number values in a row excluding point names
        numFeatures = len(trialRow)
        # Number of value in a row
        numColumns = len(trialRow)
        openFile.seek(startPosition)
        columnsDefIndex = (trialReader.line_num - 1) + skippedLines
        columnsDefSrc = "row"
        retFNames = copy.copy(featureNames)

    return retFNames, numFeatures, numColumns, columnsDefIndex, columnsDefSrc


def _validateRowLength(
        row, numColumns, lineIndex, columnsDefSrc, columnsDefIndex, delimiter):
    """
    Given a row read from a csv line reader, and the expected length of
    that row, raise an appropriately worded exception if there is a
    discrepency.
    """
    if len(row) != numColumns:
        msg = "The row on line " + str(lineIndex) + " has a length of "
        msg += str(len(row)) + ". We expected a length of "
        msg += str(numColumns) + ". The expected row length was defined "
        msg += "by looking at the " + columnsDefSrc + " on line "
        msg += str(columnsDefIndex) + " and using '" + delimiter
        msg += "' as the separator."
        raise FileFormatException(msg)


def _setupAndValidationForFeatureSelection(
        keepFeatures, retFNames, removeRecord, numFeatures, featsToRemoveSet):
    """
    Once feature names have been determined, we can validate and clean
    the keep features parameter; transforming any name to an index, and
    checking that all indices are valid. At the same time, we also setup
    the data structures needed to record which features are being excluded
    from every row we will eventually read in.

    """
    if keepFeatures != 'all':
        cleaned = []
        for val in keepFeatures:
            selIndex = val
            # this case can only be true if names were extracted or provided
            if isinstance(val, six.string_types):
                try:
                    selIndex = retFNames.index(val)
                except ValueError:
                    msg = 'keepFeatures included a name (' + val + ') '
                    msg += 'which was not found in the featureNames'
                    raise InvalidArgumentValue(msg)
            cleaned.append(selIndex)
            assert selIndex is not None

        # check for duplicates, and that values are in range
        found = {}
        for i in range(len(cleaned)):
            if cleaned[i] in found:
                msg = "Duplicate values were present in the keepFeatures "
                msg += "parameter, at indices ("
                msg += str(found[cleaned[i]])
                msg += ") and ("
                msg += str(i)
                msg += "). The values were ("
                msg += str(keepFeatures[found[cleaned[i]]])
                msg += ") and ("
                msg += str(keepFeatures[i])
                msg += ") respectably."
                raise InvalidArgumentValue(msg)
            else:
                found[cleaned[i]] = i

            if cleaned[i] < 0 or cleaned[i] >= numFeatures:
                msg = "Invalid value in keepFeatures parameter at index ("
                msg += str(i)
                msg += "). The value ("
                msg += str(cleaned[i])
                msg += ") is not in the range of 0 to "
                msg += str(numFeatures - 1)  # we want inclusive end points
                raise InvalidArgumentValue(msg)

        # initialize, but only if we know we'll be adding something
        keepFeatures = cleaned
        if len(cleaned) > 0:
            removeRecord[0] = []
        for i in range(numFeatures):
            if i not in cleaned:
                featsToRemoveSet.add(i)
                removeRecord[0].append(i)

    return keepFeatures


def _raiseSelectionDuplicateException(kind, i1, i2, values):
    msg = "Duplicate or equivalent values were present in the "
    msg += kind
    msg += " parameter, at indices ("
    msg += str(i1)
    msg += ") and ("
    msg += str(i2)
    msg += "). The values were ("
    msg += str(values[i1])
    msg += ") and ("
    msg += str(values[i2])
    msg += ") respectably."
    raise InvalidArgumentValue(msg)


def _validationForPointSelection(keepPoints, pointNames):
    if keepPoints == 'all':
        return 'all'

    found = {}
    cleaned = []
    for i in range(len(keepPoints)):
        if keepPoints[i] in found:
            _raiseSelectionDuplicateException(
                "keepPoints", found[keepPoints[i]], i, keepPoints)
        else:
            found[keepPoints[i]] = i

        if not isinstance(keepPoints[i], six.string_types) and keepPoints[i] < 0:
            msg = "Invalid value in keepPoints parameter at index ("
            msg += str(i)
            msg += "). The value ("
            msg += str(keepPoints[i])
            msg += ") was less than 0, yet we only allow valid non-negative "
<<<<<<< HEAD
            msg += "integer indices or point names as values."
            msg += str(numFeatures - 1)  # we want inclusive end points
            raise InvalidArgumentValue(msg)
=======
            msg += "interger indices or point names as values."
            raise ArgumentException(msg)
>>>>>>> 71db3f2e

        if isinstance(pointNames, list):
            if isinstance(keepPoints[i], six.string_types):
                try:
                    cleaned.append(pointNames.index(keepPoints[i]))
                except ValueError:
                    msg = 'keepPoints included a name (' + keepPoints[i] + ') '
                    msg += 'which was not found in the provided pointNames'
                    raise InvalidArgumentValue(msg)
            else:
                cleaned.append(keepPoints[i])

    if cleaned != []:
        found = {}
        for i in range(len(cleaned)):
            if cleaned[i] in found:
                msg = "Duplicate values were present in the keepPoints "
                msg += "parameter, at indices ("
                msg += str(found[cleaned[i]])
                msg += ") and ("
                msg += str(i)
                msg += "). The values were ("
                msg += str(keepPoints[found[cleaned[i]]])
                msg += ") and ("
                msg += str(keepPoints[i])
                msg += ") respectably."
                raise InvalidArgumentValue(msg)
            else:
                found[cleaned[i]] = i

            if cleaned[i] < 0 or cleaned[i] >= len(pointNames):
                msg = "Invalid value in keepPoints parameter at index ("
                msg += str(i)
                msg += "). The value ("
                msg += str(cleaned[i])
                msg += ") is not in the range of 0 to "
                msg += str(len(pointNames) - 1)  # we want inclusive end points
                raise InvalidArgumentValue(msg)

        # only do this if cleaned is non-empty / we have provided pointnames
        return cleaned

    # only get here if cleaned was empty / point names will be extracted
    return keepPoints


def _namesDictToList(names, kind, paramName):
    if not isinstance(names, dict):
        return names

    ret = [None] * len(names)
    for key in names:
        position = names[key]
        if ret[position] is not None:
            msg = "The dict valued parameter " + paramName + " contained "
            msg += "two keys with the same value. Interpreted as names, "
            msg += "this means that two " + kind + "s had the same name, "
            msg += "which is disallowed."
            raise InvalidArgumentValue(msg)

        if position < 0 or position >= len(ret):
            msg = "The dict valued parameter " + paramName + " contained "
            msg += "a key with a value (" + position + "), yet the only "
            msg += "acceptable possible position values would be in the "
            msg += "range 0 to " + str(len(ret))
            raise InvalidArgumentValue(msg)

        ret[position] = key

    return ret

def _detectDialectFromSeparator(openFile, inputSeparator):
    "find the dialect to pass to csv.reader based on inputSeparator"
    startPosition = openFile.tell()
    # skip commented lines
    skipped = _advancePastComments(openFile)
    if inputSeparator == 'automatic':
        # detect the delimiter from the first line of data
        dialect = csv.Sniffer().sniff(openFile.readline())
    elif len(inputSeparator) > 1:
        msg = "inputSeparator must be a single character"
        raise InvalidArgumentValue(msg)
    elif inputSeparator == '\t':
        dialect = csv.excel_tab
    else:
        dialect = csv.excel
        dialect.delimiter = inputSeparator

    # reset everything to make the loop easier
    openFile.seek(startPosition)

    return dialect


def _loadcsvUsingPython(
        openFile, pointNames, featureNames, ignoreNonNumericalFeatures,
        keepPoints, keepFeatures, **kwargs):
    """
    Loads a csv file using a reader from python's csv module

    openFile - An open file like object. The data will be read from where
    the file currently points to.

    pointNames - May be 'automatic', True, False, a list or a dict. The
    first value indicates to detect whether pointNames should be extracted
    or not. True indicates the first column of values is to be taken as
    the pointNames. False indicates that the names are not embedded.
    Finally, the names may have been provided by the user as a list or
    dict, meaning nothing is extracted, and those objects are passed on
    in the return value.

    featureNames - May be 'automatic', True, False, a list or a dict. The
    first value indicates to detect whether featureNames should be extracted
    or not. True indicates the first row of values is to be taken as
    the featureNames. False indicates that the names are not embedded.
    Finally, the names may have been provided by the user as a list or
    dict, meaning nothing is extracted, and those objects are passed on
    in the return value.

    ignoreNonNumericalFeatures - True or False value indicating	whether,
    when loading from a file, features containing non numercal data
    shouldn't be loaded into the final object. For example, you may be
    loading a file which has a column of strings; setting this flag to true
    will allow you to load that file into a Matrix object (which may contain
    floats only). If there is point or feature selection occurring, then only
    those values within selected points and features are considered when
    determining whether to apply this operation.

    keepPoints - The value 'all' indicates that all possible points found
    in the file will be included. Alternatively, may be a list containing
    either names or indices (or a mix) of those points they want to be
    selected from the raw data.

    keepFeatures - The value 'all' indicates that all possible features
    found in the file will be included. Alternatively, may be a list
    containing either names or indices (or a mix) of those features they
    want to be selected from the raw data.

    Returns a tuple of values: the data read from the file, pointNames
    (those extracted from the data, or the same value as passed in),
    featureNames (same sematics as pointNames), and either True or
    False indicating if the keepPoints and keepFeatures parameters
    were applied in this function call.

    """
    inputSeparator = kwargs['inputSeparator']
    dialect = _detectDialectFromSeparator(openFile, inputSeparator)

    (pointNames, featureNames) = _checkCSV_for_Names(
        openFile, pointNames, featureNames, dialect)

    pointNames = _namesDictToList(pointNames, 'point', 'pointNames')
    featureNames = _namesDictToList(featureNames, 'feature', 'featureNames')

    # Advance the file past any beginning of file comments, record
    # how many are skipped
    skippedLines = _advancePastComments(openFile)
    # remake the file iterator to ignore empty lines
    filtered = itertools.ifilter(_filterCSVRow, openFile)
    # send that line iterator to the csv reader
    lineReader = csv.reader(filtered, dialect)

    # after _checkCSV_for_Names then both pointNames and featureNames
    # should either be True, False, a list or a dict. In the case of
    # True, we setup an empty list to put extracted names into
    if pointNames is True:
        retPNames = []
    else:
        retPNames = pointNames

    # Extract names from first row if needed, record number of
    # columns in a row, and record a few book-keeping details
    # to be output in case of an exception
    namesAndMore = _csv_getFNamesAndAnalyzeRows(
        pointNames, featureNames, openFile, lineReader, skippedLines, dialect)
    retFNames = namesAndMore[0]
    numFeatures = namesAndMore[1]
    numColumns = namesAndMore[2]
    columnsDefIndex = namesAndMore[3]
    columnsDefSrc = namesAndMore[4]

    # Validataion: check that if we have no source of names, and specific
    # values are specified for selection, that they are specified only
    # with integer indices, NOT names.
    hasPointNames = not (pointNames is False)
    hasFeatureNames = not (featureNames is False)
    _selectionNameValidation(keepPoints, hasPointNames, 'point')
    _selectionNameValidation(keepFeatures, hasFeatureNames, 'feature')

    _validationForPointSelection(keepPoints, pointNames)
    notYetFoundPoints = None
    if keepPoints != 'all':
        notYetFoundPoints = {}
        for i in range(len(keepPoints)):
            notYetFoundPoints[keepPoints[i]] = i

    # This is a record of the discovery of features to remove. It maps
    # the index of a point in the data to the features discovered to be
    # undesirable at that point. Thus, after all of the file has been read
    # into memory, this record can be used to remove those features from
    # the points prior to their discovery.
    removeRecord = {}

    # A set containing the indices of all features that are being removed
    # from the data.
    featsToRemoveSet = set([])

    # now that we have featureNames, we can do full validation of both
    # the feature names and the keepFeatures parameter. We also setup
    # the removal record wrt columns that do not represent selected
    # features.
    keepFeatures = _setupAndValidationForFeatureSelection(
        keepFeatures, retFNames, removeRecord, numFeatures, featsToRemoveSet)

    # Variables to be used in the main loop for reading the csv data.
    # data is where the data from the file will be placed, in the same
    # order as in the file.
    data = []
    # retData is where the data from the file will be placed, in the
    # order specified by keepPoints if that order doesn't match the
    # order in the file. shares references to the same lists as the
    # variable data, so lists modified through data share changes with
    # retData. Will be None and ignored if no reordering needs to take
    # place.
    retData = None
    if keepPoints != 'all' and keepPoints != sorted(keepPoints, key=Py2Key):
        retData = [None] * len(keepPoints)
        keepPointsValToIndex = {}
        for i in range(len(keepPoints)):
            keepPointsValToIndex[keepPoints[i]] = i

    # incremented at beginning of loop, so starts negative.
    # addedIndex is the index of the list that matches this row in the returned
    # list of lists
    addedIndex = -1
    # pointIndex is the index of potential points read off from lineReader.
    # It is always incremented, even if that point is no selected
    pointIndex = -1
    # lineIndex is the index of the newline sepearated row that
    # the lineReader will return next. Inclueds the lines skipped
    # at the beginning of the file
    lineIndex = skippedLines

    # Read through the csv file, row by row.
    # The csv reader gives a list of string values for each row
    for row in lineReader:
        addedIndex += 1
        pointIndex += 1
        lineIndex = lineReader.line_num + skippedLines

        # Validation: require equal length of all rows
        _validateRowLength(
            row, numColumns, lineIndex, columnsDefSrc, columnsDefIndex,
            delimiter=dialect.delimiter)

        # grab the pointName if needed
        currPName = None
        if pointNames is True:
            currPName = row[0]
            row = row[1:]
            # validate keepPoints, given new information
            if keepPoints != 'all' and pointIndex in keepPoints and \
                            currPName in keepPoints:
                _raiseSelectionDuplicateException(
                    "keepPoints", keepPoints.index(pointIndex),
                    keepPoints.index(currPName), keepPoints)
        elif isinstance(pointNames, list):
            currPName = pointNames[pointIndex]

        # Run through selection criteria, adjusting variables as needed,
        # and raising exceptions if needed.
        isSelected = False
        if keepPoints == 'all':
            isSelected = True
        elif currPName in keepPoints:
            del notYetFoundPoints[currPName]
            if retData is not None:
                keepPointsValToIndex[pointIndex] = keepPointsValToIndex[currPName]
                del keepPointsValToIndex[currPName]
            isSelected = True
        elif pointIndex in keepPoints:
            del notYetFoundPoints[pointIndex]
            isSelected = True

        # we only do this if this row is destined for the data, not the
        # feature names
        if isSelected:
            # add point name if needed
            if pointNames is True:
                retPNames.append(currPName)
            # process the remaining data
            toAdd = convertAndFilterRow(row, addedIndex, removeRecord,
                                        featsToRemoveSet, ignoreNonNumericalFeatures)
            data.append(toAdd)
            if retData is not None:
                retData[keepPointsValToIndex[pointIndex]] = toAdd
        else:
            # not selected, so move on to the next row; and index
            # as if it was never present
            addedIndex -= 1

        # In this case we have grabbed all of the desired points, so
        # we can stop reading the file
        if notYetFoundPoints is not None and len(notYetFoundPoints) == 0:
            break

    # check to see if all of the wanted points in keepPoints were
    # found in the data
    if notYetFoundPoints is not None and len(notYetFoundPoints) > 0:
        msg = "The following entries in keepPoints were not found "
        msg += "in the data:"
        for key in notYetFoundPoints:
            msg += " (" + str(key) + ")"
        raise InvalidArgumentValue(msg)

    # the List form of featsToRemoveSet
    featsToRemoveList = list(featsToRemoveSet)

    # Since the convertAndFilterRow helper only removes unwanted features
    # after they've been discovered, we need to remove the from the earlier
    # part of the data after it has all been read into memory. Also, we
    # may need to adjust the order of features and points due to the
    # selection paramters, and this is a convenient and efficient place to
    # do so. If we don't need to do either of those things, then we
    # don't even enter the helper
    removalNeeded = not list(removeRecord.keys()) == [0] and not list(removeRecord.keys()) == []
    reorderNeeded = keepFeatures != 'all' and keepFeatures != sorted(keepFeatures, key=Py2Key)
    if removalNeeded or reorderNeeded:
        _removalCleanupAndSelectionOrdering(
            data, removeRecord, featsToRemoveList, keepFeatures)

    # adjust WRT removed columns
    if isinstance(retFNames, list):
        copyIndex = 0
        # ASSUMPTION: featsToRemoveList is a sorted list
        removeListIndex = 0
        for i in range(len(retFNames)):
            # if it is a feature that has been removed from the data,
            # we skip over and don't copy it.
            if removeListIndex < len(featsToRemoveList) and i == featsToRemoveList[removeListIndex]:
                removeListIndex += 1
            else:
                retFNames[copyIndex] = retFNames[i]
                copyIndex += 1
        retFNames = retFNames[:copyIndex]

        needsRemoval = False  # This was done directly above
        retFNames = _adjustNamesGivenKeepList(
            retFNames, keepFeatures, needsRemoval)

    if isinstance(retPNames, list):
        # we only need to do removal if names were provided. If
        # they were extracted, they were only added if that row was
        # kept
        needsRemoval = isinstance(pointNames, list)
        retPNames = _adjustNamesGivenKeepList(
            retPNames, keepPoints, needsRemoval)

    if retData is None:
        retData = data

    return (retData, retPNames, retFNames, True)


def _adjustNamesGivenKeepList(retNames, keepList, needsRemoval):
    # In this case neither sorting or removal is necessary
    if keepList == 'all':
        return retNames

    # if we're already sorted and we don't need to do removal, we
    # can return.
    if sorted(keepList, key=Py2Key) == keepList and not needsRemoval:
        return retNames

    # if needed, resolve names to indices for easy indexing during
    # the sort
    for i, val in enumerate(keepList):
        if isinstance(val, six.string_types):
            keepList[i] = retNames.index(val)

    newRetFNames = []
    for val in keepList:
        newRetFNames.append(retNames[val])
    retNames = newRetFNames

    return retNames


def _removalCleanupAndSelectionOrdering(
        data, record, fullRemoveList, keepFeatures):
    """
    Adjust the given data so that the features to remove as contained in the
    dict record are appropriately removed from each row. Since removal is
    done only after first sighting of an unwanted value, then the rows prior
    to the first sighting still have that feature. Therefore, this function
    iterates the rows in the data, removing features until the point where
    they were discovered.

    Also: if keepFeatures defines an ordering other than
    the one present in the file, then we will adjust the order of the data
    in this helper. The actual selection has already occured during the
    csv reading loop.

    Because data shares references with retData in _loadcsvUsingPython,
    this does not change the contents of the parameter data, only the
    lists referenced by it

    """
    # feature order adjustment will take place at the same time as unwanted
    # column removal. This just defines a triggering variable.
    adjustFeatureOrder = False
    if keepFeatures != 'all' and keepFeatures != sorted(keepFeatures, key=Py2Key):
        adjustFeatureOrder = True
        # maps the index of the column to the position that it should
        # be copied into.
        reverseKeepFeatures = {}
        # since we are doing this lookup after we have selected
        # some features, we have to reindex according to those
        # that are currently present. Since they are stored in the
        # file in lexigraphical order, we use the sorted selection
        # list to define the reindexing
        sortedKeepFeatures = sorted(keepFeatures, key=Py2Key)
        for i in range(len(sortedKeepFeatures)):
            reIndexed = sortedKeepFeatures[i]
            reverseKeepFeatures[i] = keepFeatures.index(reIndexed)

    # need to sort keep points. the index into the row maps into the
    # sorted list, which gives the key to reverseKeepFeatures

    # remaining features to be removed, indexed relative to all possible
    # features in the csv file
    absRemoveList = fullRemoveList
    absRemoveList.sort()
    # remaining features to be removed, reindexed given the knowledge of
    # which points have already been removed
    relRemoveList = copy.copy(absRemoveList)

    copySpace = [None] * len(data[len(data) - 1])

    for rowIndex in range(len(data)):
        # check if some feature was added at this row, and if so, delete
        # those indices from the removalList, adjusting feature IDs to be
        # relative the new length as you go
        if rowIndex in record:
            # ASSUMPTION: the lists of added indices in the record are
            # sorted
            addedIndex = 0  # index into the list held in record[rowIndex]
            shift = 0  # the amount we have to shift each index downward
            copyIndex = 0
            for i in range(len(absRemoveList)):
                if addedIndex < len(record[rowIndex]) and absRemoveList[i] == record[rowIndex][addedIndex]:
                    shift += 1
                    addedIndex += 1
                else:
                    absRemoveList[copyIndex] = absRemoveList[i]
                    relRemoveList[copyIndex] = relRemoveList[i] - shift
                    copyIndex += 1
            absRemoveList = absRemoveList[:copyIndex]
            relRemoveList = relRemoveList[:copyIndex]

        # The following loop will be copying inplace. Note though, that
        # since numCopied will then be used as the index to copy into, and
        # it will always be less than or equal to i, so we never corrupt
        # the values we iterate over.
        remIndex = 0
        # If no feature reordering will take place, this serves as the index
        # to copy into. If feature reordering will take place, this is used
        # as the index of the feature, to do a lookup for the copy index.
        numCopied = 0

        for i in range(len(data[rowIndex])):
            if remIndex < len(relRemoveList) and i == relRemoveList[remIndex]:
                remIndex += 1
            else:
                # the index into data[rowIndex] where you will be copying
                # this particular value
                featureIndex = numCopied
                if adjustFeatureOrder:
                    featureIndex = reverseKeepFeatures[numCopied]

                copySpace[featureIndex] = data[rowIndex][i]
                numCopied += 1

        # copy the finalized point back into the list referenced by data
        for i in range(len(copySpace)):
            data[rowIndex][i] = copySpace[i]

        # TODO: run time trials to compare pop vs copying into new list
        needToPop = len(data[rowIndex]) - numCopied
        for i in range(needToPop):
            data[rowIndex].pop()


def convertAndFilterRow(row, pointIndex, record, toRemoveSet,
                        ignoreNonNumericalFeatures):
    """
    Process a row as read by a python csv reader such that the values
    are converted to numeric types if possible, and the unwanted features
    are filtered (with the appropriate book keeping operations performed)

    row - a python list of string values

    pointIndex - the index of this row, as counted by the number of rows
    returned by the csv reader, excluding a row if it was used as the
    pointNames. Equivalent to the index of the point matching this row
    in the returned data

    record - a dict mapping row indices to those features discovered to be
    undesirable at that row index

    toRemoveSet - a set containing all of the features to ignore, that
    are known up to this row. Any features we discover we want to ignore
    at this row are added to this set in this function.

    ignoreNonNumericalFeatures - flag indicating whether features containing
    non numerical values will be removed from the data

    """
    # We use copying of values and then returning the appropriate range
    # to simulate removal of unwanted features
    copyIndex = 0
    for i in range(len(row)):
        value = row[i]
        processed = _intFloatOrString(value)

        # A known feature to ignore
        if i in toRemoveSet:
            pass
        # A new feature to ignore, have to do book keeping
        elif isinstance(processed, six.string_types) and ignoreNonNumericalFeatures:
            if pointIndex in record:
                record[pointIndex].append(i)
            else:
                record[pointIndex] = [i]

            toRemoveSet.add(i)
        else:
            row[copyIndex] = processed
            copyIndex += 1

    row = row[:copyIndex]
    return row


# Register how you want all the various input output combinations
# to be called; those combinations which are ommited will be loaded
# and then converted using some best guesses.
_loadcsvForList = _loadcsvUsingPython
_loadcsvForMatrix = _loadcsvUsingPython
_loadcsvForSparse = _loadcsvUsingPython
_loadcsvForDataFrame = _loadcsvUsingPython
_loadmtxForList = _loadmtxForAuto
_loadmtxForMatrix = _loadmtxForAuto
_loadmtxForSparse = _loadmtxForAuto
_loadmtxForDataFrame = _loadmtxForAuto


def autoRegisterFromSettings():
    """Helper which looks at the learners listed in UML.settings under
    the 'RegisteredLearners' section and makes sure they are registered"""

    # query for all entries in 'RegisteredLearners' section
    toRegister = UML.settings.get('RegisteredLearners', None)
    # call register custom learner on them
    for key in toRegister:
        try:
            (packName, learnerName) = key.split('.')
            (modPath, attrName) = toRegister[key].rsplit('.', 1)
        except Exception:
            continue
        try:
            module = importlib.import_module(modPath)
            learnerClass = getattr(module, attrName)
            UML.registerCustomLearner(packName, learnerClass)
        except ImportError:
            msg = "When trying to automatically register a custom "
            msg += "learner at " + key + " we were unable to import "
            msg += "the learner object from the location " + toRegister[key]
            msg += " and have therefore ignored that configuration "
            msg += "entry"
            print(msg, file=sys.stderr)


def registerCustomLearnerBackend(customPackageName, learnerClassObject, save):
    # detect name collision
    for currInterface in UML.interfaces.available:
        if not isinstance(currInterface, UML.interfaces.CustomLearnerInterface):
            if currInterface.isAlias(customPackageName):
                raise InvalidArgumentValue(
                    "The customPackageName '" + customPackageName + "' cannot be used: it is an accepted alias of a non-custom package")

    # do validation before we potentially construct an interface to a custom package
    UML.customLearners.CustomLearner.validateSubclass(learnerClassObject)

    try:
        currInterface = findBestInterface(customPackageName)
    except InvalidArgumentValue:
        currInterface = UML.interfaces.CustomLearnerInterface(customPackageName)
        UML.interfaces.available.append(currInterface)

    currInterface.registerLearnerClass(learnerClassObject)

    opName = customPackageName + "." + learnerClassObject.__name__
    opValue = learnerClassObject.__module__ + '.' + learnerClassObject.__name__

    UML.settings.set('RegisteredLearners', opName, opValue)
    if save:
        UML.settings.saveChanges('RegisteredLearners', opName)

    # check if new option names introduced, call sync if needed
    if learnerClassObject.options() != []:
        UML.configuration.syncWithInterfaces(UML.settings)


def deregisterCustomLearnerBacked(customPackageName, learnerName, save):
    currInterface = findBestInterface(customPackageName)
    if not isinstance(currInterface, UML.interfaces.CustomLearnerInterface):
        raise InvalidArgumentType(
            "May only attempt to deregister learners from the interfaces of custom packages. '" + customPackageName + "' is not a custom package")
    origOptions = currInterface.optionNames
    empty = currInterface.deregisterLearner(learnerName)
    newOptions = currInterface.optionNames

    # remove options
    for optName in origOptions:
        if optName not in newOptions:
            UML.settings.delete(customPackageName, optName)
            if save:
                UML.settings.saveChanges(customPackageName, optName)

    if empty:
        UML.interfaces.available.remove(currInterface)
        #remove section
        UML.settings.delete(customPackageName, None)
        if save:
            UML.settings.saveChanges(customPackageName)

    regOptName = customPackageName + '.' + learnerName
    # delete from registered learner list
    UML.settings.delete('RegisteredLearners', regOptName)
    if save:
        UML.settings.saveChanges('RegisteredLearners', regOptName)


def countWins(predictions):
    """
    Count how many contests were won by each label in the set.  If a class label doesn't
    win any predictions, it will not be included in the results.  Return a dictionary:
    {classLabel: # of contests won}
    """
    predictionCounts = {}
    for prediction in predictions:
        if prediction in predictionCounts:
            predictionCounts[prediction] += 1
        else:
            predictionCounts[prediction] = 1

    return predictionCounts


def extractWinningPredictionLabel(predictions):
    """
    Provided a list of tournament winners (class labels) for one point/row in a test set,
    choose the label that wins the most tournaments.  Returns the winning label.
    """
    #Count how many times each class won
    predictionCounts = countWins(predictions)

    #get the class that won the most tournaments
    #TODO: what if there are ties?
    return max(six.iterkeys(predictionCounts), key=(lambda key: predictionCounts[key]))


def extractWinningPredictionIndex(predictionScores):
    """
    Provided a list of confidence scores for one point/row in a test set,
    return the index of the column (i.e. label) of the highest score.  If
    no score in the list of predictionScores is a number greater than negative
    infinity, returns None.
    """

    maxScore = float("-inf")
    maxScoreIndex = -1
    for i in range(len(predictionScores)):
        score = predictionScores[i]
        if score > maxScore:
            maxScore = score
            maxScoreIndex = i

    if maxScoreIndex == -1:
        return None
    else:
        return maxScoreIndex


def extractWinningPredictionIndexAndScore(predictionScores, featureNamesItoN):
    """
    Provided a list of confidence scores for one point/row in a test set,
    return the index of the column (i.e. label) of the highest score.  If
    no score in the list of predictionScores is a number greater than negative
    infinity, returns None.
    """
    allScores = extractConfidenceScores(predictionScores, featureNamesItoN)

    if allScores is None:
        return None
    else:
        bestScore = float("-inf")
        bestLabel = None
        for key in allScores:
            value = allScores[key]
            if value > bestScore:
                bestScore = value
                bestLabel = key
        return (bestLabel, bestScore)


def extractConfidenceScores(predictionScores, featureNamesItoN):
    """
    Provided a list of confidence scores for one point/row in a test set,
    and a dict mapping indices to featureNames, return a dict mapping
    featureNames to scores.
    """

    if predictionScores is None or len(predictionScores) == 0:
        return None

    scoreMap = {}
    for i in range(len(predictionScores)):
        score = predictionScores[i]
        label = featureNamesItoN[i]
        scoreMap[label] = score

    return scoreMap


def copyLabels(dataSet, dependentVar):
    """
        A helper function to simplify the process of obtaining a 1-dimensional matrix of class
        labels from a data matrix.  Useful in functions which have an argument that may be
        a column index or a 1-dimensional matrix.  If 'dependentVar' is an index, this function
        will return a copy of the column in 'dataSet' indexed by 'dependentVar'.  If 'dependentVar'
        is itself a column (1-dimensional matrix w/shape (nx1)), dependentVar will be returned.

        dataSet:  matrix containing labels and, possibly, features.  May be empty if 'dependentVar'
        is a 1-column matrix containing labels.

        dependentVar: Either a column index indicating which column in dataSet contains class labels,
        or a matrix containing 1 column of class labels.

        returns A 1-column matrix of class labels
    """
    if isinstance(dependentVar, Base):
        #The known Indicator argument already contains all known
        #labels, so we do not need to do any further processing
        labels = dependentVar
    elif isinstance(dependentVar, (str, six.text_type, int)):
        #known Indicator is an index; we extract the column it indicates
        #from knownValues
        labels = dataSet.features.copy([dependentVar])
    else:
        msg = "Missing or improperly formatted indicator for known labels "
        msg += "in computeMetrics"
        raise InvalidArgumentType(msg)

    return labels


def applyCodeVersions(functionTextList, inputHash):
    """applies all the different various versions of code that can be generated from functionText to each of the variables specified in inputHash, where
    data is plugged into the variable with name inputVariableName. Returns the result of each application as a list.
    functionTextList is a list of text objects, each of which defines a python function
    inputHash is of the form {variable1Name:variable1Value, variable2Name:variable2Value, ...}
    """
    results = []
    for codeText in functionTextList:
        results.append(executeCode(codeText, inputHash))
    return results


def executeCode(code, inputHash):
    """Execute the given code stored as text in codeText, starting with the variable values specified in inputHash
    This function assumes the code consists of EITHER an entire function definition OR a single line of code with
    statements seperated by semi-colons OR as a python function object.
    """
    #inputHash = inputHash.copy() #make a copy so we don't modify it... but it doesn't seem necessary
    if isSingleLineOfCode(code):
        return executeOneLinerCode(code, inputHash) #it's one line of text (with ;'s to separate statements')
    elif isinstance(code, (str, six.text_type)):
        return executeFunctionCode(code, inputHash) #it's the text of a function definition
    else:
        return code(**inputHash)    #assume it's a function itself


def executeOneLinerCode(codeText, inputHash):
    """Execute the given code stored as text in codeText, starting with the variable values specified in inputHash
    This function assumes the code consists of just one line (with multiple statements separated by semi-colons.
    Note: if the last statement in the line starts X=... then the X= gets stripped off (to prevent it from getting broken by A=(X=...)).
    """
    if not isSingleLineOfCode(codeText):
        raise InvalidArgumentValue("The code text was not just one line of code.")
    codeText = codeText.strip()
    localVariables = inputHash.copy()
    pieces = codeText.split(";")
    lastPiece = pieces[-1].strip()
    lastPiece = re.sub("\A([\w])+[\s]*=", "",
                       lastPiece) #if the last statement begins with something like X = ... this removes the X = part.
    lastPiece = lastPiece.strip()
    pieces[-1] = "RESULTING_VALUE_ZX7_ = (" + lastPiece + ")"
    codeText = ";".join(pieces)
    #oneLiner = True

    #	print "Code text: "+str(codeText)
    exec (codeText, globals(), localVariables)    #apply the code
    return localVariables["RESULTING_VALUE_ZX7_"]


def executeFunctionCode(codeText, inputHash):
    """Execute the given code stored as text in codeText, starting with the variable values specified in inputHash
    This function assumes the code consists of an entire function definition.
    """
    if not "def" in codeText:
        raise InvalidArgumentValue("No function definition was found in this code!")
    localVariables = {}
    exec (codeText, globals(), localVariables)    #apply the code, which declares the function definition
    #foundFunc = False
    #result = None
    for varName, varValue in six.iteritems(localVariables):
        if "function" in str(type(varValue)):
            return varValue(**inputHash)


def isSingleLineOfCode(codeText):
    if not isinstance(codeText, (str, six.text_type)):
        return False
    codeText = codeText.strip()
    try:
        codeText.strip().index("\n")
        return False
    except ValueError:
        return True


def _incrementTrialWindows(allData, orderedFeature, currEndTrain, minTrainSize, maxTrainSize, stepSize, gap,
                           minTestSize, maxTestSize):
    """
    Helper which will calculate the start and end of the training and testing sizes given the current
    position in the full data set.

    """
    #	set_trace()
    # determine the location of endTrain.
    if currEndTrain is None:
    # points are zero indexed, thus -1 for the num of points case
    #		set_trace()
        endTrain = _jumpForward(allData, orderedFeature, 0, minTrainSize, -1)
    else:
        endTrain = _jumpForward(allData, orderedFeature, currEndTrain, stepSize)

    # the value we don't want to split from the training set
    nonSplit = allData[endTrain, orderedFeature]
    # we're doing a lookahead here, thus -1 from the last possible index, and  +1 to our lookup
    while (endTrain < len(allData.points) - 1 and allData[endTrain + 1, orderedFeature] == nonSplit):
        endTrain += 1

    if endTrain == len(allData.points) - 1:
        return None

    # we get the start for training by counting back from endTrain
    startTrain = _jumpBack(allData, orderedFeature, endTrain, maxTrainSize, -1)
    if startTrain < 0:
        startTrain = 0
    #	if _diffLessThan(allData, orderedFeature, startTrain, endTrain, minTrainSize):
    #		return _incrementTrialWindows(allData, orderedFeature, currEndTrain+1, minTrainSize, maxTrainSize, stepSize, gap, minTestSize, maxTestSize)
    #		return None

    # we get the start and end of the test set by counting forward from endTrain
    # speciffically, we go forward by one, and as much more forward as specified by gap
    startTest = _jumpForward(allData, orderedFeature, endTrain + 1, gap)
    if startTest >= len(allData.points):
        return None

    endTest = _jumpForward(allData, orderedFeature, startTest, maxTestSize, -1)
    if endTest >= len(allData.points):
        endTest = len(allData.points) - 1
    if _diffLessThan(allData, orderedFeature, startTest, endTest, minTestSize):
    #		return _incrementTrialWindows(allData, orderedFeature, currEndTrain+1, minTrainSize, maxTrainSize, stepSize, gap, minTestSize, maxTestSize)
        return None

    return (startTrain, endTrain, startTest, endTest)


def _jumpBack(allData, orderedFeature, start, delta, intCaseOffset=0):
    if isinstance(delta, datetime.timedelta):
        endPoint = start
        startVal = datetime.timedelta(float(allData[start, orderedFeature]))
        # loop as long as we don't run off the end of the data
        while (endPoint > 0):
            if (startVal - datetime.timedelta(float(allData[endPoint - 1, orderedFeature])) > delta):
                break
            endPoint = endPoint - 1
    else:
        endPoint = start - (delta + intCaseOffset)

    return endPoint


def _jumpForward(allData, orderedFeature, start, delta, intCaseOffset=0):
    if isinstance(delta, datetime.timedelta):
        endPoint = start
        startVal = datetime.timedelta(float(allData[start, orderedFeature]))
        # loop as long as we don't run off the end of the data
        while (endPoint < len(allData.points) - 1):
            if (datetime.timedelta(float(allData[endPoint + 1, orderedFeature])) - startVal > delta):
                break
            endPoint = endPoint + 1
    else:
        endPoint = start + (delta + intCaseOffset)

    return endPoint


def _diffLessThan(allData, orderedFeature, startPoint, endPoint, delta):
    if isinstance(delta, datetime.timedelta):
        startVal = datetime.timedelta(float(allData[startPoint, orderedFeature]))
        endVal = datetime.timedelta(float(allData[endPoint, orderedFeature]))
        return (endVal - startVal) < delta
    else:
        return (endPoint - startPoint + 1) < delta


#def evaluate(metric, knownData, knownLabels, predictedLabels)

def computeMetrics(dependentVar, knownData, predictedData, performanceFunction):
    """
        Using the provided metric, compare the known data or labels to the
        predicted data or labels and calculate the performance of the learner
        which produced the predicted data.

        dependentVar: either an int/string (or list of int/string) indicating the
        feature IDs in knownData containing the known labels, or a data object
        that contains the known labels.

        knownData: data object containing the known labels of the training set,
        as well as the features of the training set. Can be None if 'dependentVar'
        is an object containing the labels.

        predictedData: data object containing predicted labels/data. Assumes
        that the predicted label (or labels) in the nth row of predictedLabels
        is associated with the same data point/instance as the label in the nth
        row of knownLabels.

        performanceFunction: a python function that returns a single numeric value
        evaluating performance. The function must take either two or three args.
        In the two arg case, they must be two sets of data or labels to be compared.
        In the three arg case, the first two args are the same as in the two arg
        case, and the third arg must take the value of what is to be considered
        the negative label in this binary classification problem. See UML.calculate
        for a number of built in examples.

        Returns: a single numeric value measuring the performance of the learner
        that produced the given data.
    """
    if dependentVar is None or isinstance(dependentVar, Base):
        #The known Indicator argument already contains all known
        #labels, so we do not need to do any further processing
        knownLabels = dependentVar
    else:
        #known Indicator is a feature ID or group of IDs; we extract the
        # columns it indicates from knownValues
        knownLabels = knownData.features.copy(dependentVar)

    result = performanceFunction(knownLabels, predictedData)

    return result


def confusion_matrix_generator(knownY, predictedY):
    """ Given two vectors, one of known class labels (as strings) and one of predicted labels,
    compute the confusion matrix.  Returns a 2-dimensional dictionary in which outer label is
    keyed by known label, inner label is keyed by predicted label, and the value stored is the count
    of instances for each combination.  Works for an indefinite number of class labels.
    """
    confusionCounts = {}
    for known, predicted in zip(knownY, predictedY):
        if confusionCounts[known] is None:
            confusionCounts[known] = {predicted: 1}
        elif confusionCounts[known][predicted] is None:
            confusionCounts[known][predicted] = 1
        else:
            confusionCounts[known][predicted] += 1

    #if there are any entries in the square matrix confusionCounts,
    #then there value must be 0.  Go through and fill them in.
    for knownY in confusionCounts:
        if confusionCounts[knownY][knownY] is None:
            confusionCounts[knownY][knownY] = 0

    return confusionCounts


def print_confusion_matrix(confusionMatrix):
    """ Print a confusion matrix in human readable form, with
    rows indexed by known labels, and columns indexed by predictedlabels.
    confusionMatrix is a 2-dimensional dictionary, that is also primarily
    indexed by known labels, and secondarily indexed by predicted labels,
    with the value at confusionMatrix[knownLabel][predictedLabel] being the
    count of posts that fell into that slot.  Does not need to be sorted.
    """
    #print heading
    print("*" * 30 + "Confusion Matrix" + "*" * 30)
    print("\n\n")

    #print top line - just the column headings for
    #predicted labels
    spacer = " " * 15
    sortedLabels = sorted(confusionMatrix.iterKeys())
    for knownLabel in sortedLabels:
        spacer += " " * (6 - len(knownLabel)) + knownLabel

    print(spacer)
    totalPostCount = 0
    for knownLabel in sortedLabels:
        outputBuffer = knownLabel + " " * (15 - len(knownLabel))
        for predictedLabel in sortedLabels:
            count = confusionMatrix[knownLabel][predictedLabel]
            totalPostCount += count
            outputBuffer += " " * (6 - len(count)) + count
        print(outputBuffer)

    print("Total post count: " + totalPostCount)


def checkPrintConfusionMatrix():
    X = {"classLabel": ["A", "B", "C", "C", "B", "C", "A", "B", "C", "C", "B", "C", "A", "B", "C", "C", "B", "C"]}
    Y = ["A", "C", "C", "A", "B", "C", "A", "C", "C", "A", "B", "C", "A", "C", "C", "A", "B", "C"]
    functions = [confusion_matrix_generator]
    classLabelIndex = "classLabel"
    confusionMatrixResults = computeMetrics(classLabelIndex, X, Y, functions)
    confusionMatrix = confusionMatrixResults["confusion_matrix_generator"]
    print_confusion_matrix(confusionMatrix)


def generateAllPairs(items):
    """
        Given a list of items, generate a list of all possible pairs
        (2-combinations) of items from the list, and return as a list
        of tuples.  Assumes that no two items in the list refer to the same
        object or number.  If there are duplicates in the input list, there
        will be duplicates in the output list.
    """
    if items is None or len(items) == 0:
        return None

    pairs = []
    for i in range(len(items)):
        firstItem = items[i]
        for j in range(i + 1, len(items)):
            secondItem = items[j]
            pair = (firstItem, secondItem)
            pairs.append(pair)

    return pairs

def crossValidateBackend(learnerName, X, Y, performanceFunction, arguments={}, folds=10, scoreMode='label', useLog=None,
                         **kwarguments):
    """
    Same signature as UML.crossValidate, except that the argument 'numFolds' is replaced with 'folds'
    which is allowed to be either an int indicating the number of folds to use, or a foldIterator object
    to use explicitly.
    """
    if enableLogging(useLog):
        wrapped = logCapture(crossValidateBackend)
        return wrapped(learnerName, X, Y, performanceFunction, arguments,
                       folds, scoreMode, useLog=False, **kwarguments)

    if not isinstance(X, Base):
        raise InvalidArgumentType("X must be a Base object")
    if Y is not None:
        if not isinstance(Y, (Base, int, six.string_types, list)):
            msg = "Y must be a Base object or an index (int) from X where "
            msg += "Y's data can be found"
            raise InvalidArgumentType(msg)
        if isinstance(Y, (int, six.string_types, list)):
            X = X.copy()
            Y = X.features.extract(Y)

        if len(Y.features) > 1 and scoreMode != 'label':
            msg = "When dealing with multi dimensional outputs / predictions, "
            msg += "then the scoreMode flag is required to be set to 'label'"
            raise InvalidArgumentValueCombination(msg)

        if not len(X.points) == len(Y.points):
            #todo support indexing if Y is an index for X instead
            msg += "X and Y must contain the same number of points."
            raise InvalidArgumentValueCombination(msg)

    if folds == 0:
        raise InvalidArgumentValue("Tried to cross validate over 0 folds")

    merged = _mergeArguments(arguments, kwarguments)

    #get an iterator for the argument combinations- iterator
    #handles case of merged arguments being {}
    argumentCombinationIterator = ArgumentIterator(merged)

    # we want the folds for each argument combination to be the same
    foldIter = makeFoldIterator([X, Y], folds)

    # setup container for outputs, a tuple entry for each arg set, containing
    # a list for the results of those args on each fold
    numArgSets = argumentCombinationIterator.numPermutations
    performanceOfEachCombination = []
    for i in range(numArgSets):
        performanceOfEachCombination.append([None, []])

    # control variables determining if we save all results before calculating performance
    # or if we can calculate for each fold and then avg the results.
    perfNone = performanceFunction is None
    if not perfNone:
        canAvgFolds = hasattr(performanceFunction, 'avgFolds') and performanceFunction.avgFolds
    else:
        canAvgFolds = False

    # folditerator randomized the point order, so if we are collecting all the
    # results, we also have to collect the correct order of the known values
    if not canAvgFolds:
        collectedY = None

    # Folding should be the same for each argset (and is expensive) so
    # iterate over folds first
    for fold in foldIter:
        [(curTrainX, curTestingX), (curTrainY, curTestingY)] = fold
        argSetIndex = 0

        # given this fold, do a run for each argument combination
        for curArgumentCombination in argumentCombinationIterator:
            #run algorithm on the folds' training and testing sets
            curRunResult = UML.trainAndApply(learnerName=learnerName, trainX=curTrainX, trainY=curTrainY,
                                             testX=curTestingX, arguments=curArgumentCombination, scoreMode=scoreMode,
                                             useLog=useLog)

            performanceOfEachCombination[argSetIndex][0] = curArgumentCombination

            if canAvgFolds:
                #calculate error of prediction, according to performanceFunction
                curPerformance = computeMetrics(curTestingY, None, curRunResult, performanceFunction)

                performanceOfEachCombination[argSetIndex][1].append(curPerformance)
            else:
                performanceOfEachCombination[argSetIndex][1].append(curRunResult)

            argSetIndex += 1

        if not canAvgFolds:
            if collectedY is None:
                collectedY = curTestingY
            else:
                collectedY.points.add(curTestingY)

        # setup for next iteration
        argumentCombinationIterator.reset()

    # We consume the saved results, either by averaging the individual results
    # calculations for each fold, or combining the saved predictions and calculating
    # performance of the entire set.
    for i, (curArgSet, results) in enumerate(performanceOfEachCombination):
        # average score from each fold (works for one fold as well)
        if canAvgFolds:
            finalPerformance = sum(results) / float(len(results))
        # we combine the results objects into one, and then calc performance
        else:
            for resultIndex in range(1, len(results)):
                results[0].points.add(results[resultIndex])

            # TODO raise RuntimeError("How do we guarantee Y and results are in same order?")
            finalPerformance = computeMetrics(collectedY, None, results[0], performanceFunction)

        # we use the current results container to be the return value
        performanceOfEachCombination[i] = (curArgSet, finalPerformance)

    UML.logger.active.logCrossValidation(X, Y, learnerName, merged, performanceFunction,
                                         performanceOfEachCombination, folds)
    #return the list of tuples - tracking the performance of each argument
    return performanceOfEachCombination


def makeFoldIterator(dataList, folds):
    """
    Takes a list of data objects and a number of folds, returns an iterator
    which will return a list containing the folds for each object, where
    the list has as many (training, testing) tuples as the length of the input list

    """
    if dataList is None:
        raise InvalidArgumentType('dataList may not be None')
    if len(dataList) == 0:
        raise InvalidArgumentValue("dataList may not be or empty")

    points = len(dataList[0].points)
    for data in dataList:
        if data is not None:
            if len(data.points) == 0:
                msg = "One of the objects has 0 points, it is impossible to "
                msg += "specify a valid number of folds"
                raise InvalidArgumentValueCombination(msg)
            if len(data.points) != len(dataList[0].points):
                msg = "All data objects in the list must have the same number "
                msg += "of points and features"
                raise InvalidArgumentValueCombination(msg)

    # note: we want truncation here
    numInFold = int(points / folds)
    if numInFold == 0:
        msg = "Must specify few enough folds so there is a point in each"
        raise InvalidArgumentValue(msg)

    # randomly select the folded portions
    indices = list(range(points))
    pythonRandom.shuffle(indices)
    foldList = []
    for fold in range(folds):
        start = fold * numInFold
        if fold == folds - 1:
            end = points
        else:
            end = (fold + 1) * numInFold
        foldList.append(indices[start:end])

    # return that lists iterator as the fold iterator
    return _foldIteratorClass(dataList, foldList, )


class _foldIteratorClass():
    def __init__(self, dataList, foldList):
        self.foldList = foldList
        self.index = 0
        self.dataList = dataList
        for dat in self.dataList:
            if dat is not None and dat.getTypeString() == 'Sparse':
                dat._sortInternal('point')

    def __iter__(self):
        return self

    def next(self):
        if self.index >= len(self.foldList):
            raise StopIteration
        # we're going to be separating training and testing sets through extraction,
        # so we have to copy the data in order not to destroy the original sets
        # across multiple folds
        copiedList = []
        for data in self.dataList:
            if data is None:
                copiedList.append(None)
            else:
                copiedList.append(data.copy())

            # we want each training set to be permuted wrt its ordering in the original
            # data. This is setting up a permutation to be applied to each object
            #		indices = range(0, len(copiedList[0].points) - len(self.foldList[self.index]))
            #		pythonRandom.shuffle(indices)
        indices = numpy.arange(0, len(copiedList[0].points) - len(self.foldList[self.index]))
        numpyRandom.shuffle(indices)

        resultsList = []
        for copied in copiedList:
            if copied is None:
                resultsList.append((None, None))
            else:
                currTest = copied.points.extract(self.foldList[self.index])
                currTrain = copied
                currTrain.points.sort(sortHelper=indices)
                resultsList.append((currTrain, currTest))
        self.index = self.index + 1
        return resultsList

    def __next__(self):
        return self.next()

class ArgumentIterator:
    """
    Constructor takes a dict mapping strings to tuples.
    e.g. {'a':(1,2,3), 'b':(4,5)}

    ArgumentBuilder generates permutations of dict in the format:
    {'a':1, 'b':4}, {'a':2, 'b':4}, {'a':3, 'b':4}, {'a':1, 'b':5}, {'a':2, 'b':5}, {'a':3, 'b':5}
    and supports popping one such permutation at a time via pop().

    Convenience methods:
    hasNext() - check if all permutations have been popped. Returns boolean.
    reset() - reset object so pop() again returns first permutation.
    """

    def __init__(self, rawArgumentInput):
        self.rawArgumentInput = rawArgumentInput
        self.index = 0
        if not isinstance(rawArgumentInput, dict):
            msg = "ArgumentIterator objects require dictionary's to "
            msg += "initialize- e.g. {'a':(1,2,3), 'b':(4,5)} This is the "
            msg += "form default generated by **args in a function argument."
            raise InvalidArgumentType(msg)

        # i.e. if rawArgumentInput == {}
        if len(rawArgumentInput) == 0:
            self.numPermutations = 1
            self.permutationsList = [{}]
        else:
            self.numPermutations = 1
            for key in rawArgumentInput.keys():
                try:
                    if isinstance(rawArgumentInput[key], tuple):
                        self.numPermutations *= len(rawArgumentInput[key])
                except(TypeError): #taking len of non tuple
                    pass #numPermutations not increased
            self.permutationsList = _buildArgPermutationsList([], {}, 0, rawArgumentInput)

            assert (len(self.permutationsList) == self.numPermutations)

    def __iter__(self):
        return self

    def hasNext(self):
        if self.index >= self.numPermutations:
            return False
        else:
            return True

    def next(self):
        if self.index >= self.numPermutations:
            self.index = 0
            raise StopIteration
        else:
            permutation = self.permutationsList[self.index]
            self.index += 1
            return permutation

    def __next__(self):
        return self.next()

    def reset(self):
        self.index = 0

#example call: _buildArgPermutationsList([],{},0,arg)
def _buildArgPermutationsList(listOfDicts, curCompoundArg, curKeyIndex, rawArgInput):
    """
    Recursive function that generates a list of dicts, where each dict is a permutation
    of rawArgInput's values.

    Should be called externally with:
    listOfDicts = []
    curCompoundArg = {}
    curKeyIndex = 0

    and rawArgInput as a dict mapping variables to tuples.

    example:
    if rawArgInput is {'a':(1,2,3), 'b':(4,5)}
    then _buildArgPermutationsList([],{},0,rawArgInput)
    returns [{'a':1, 'b':4}, {'a':2, 'b':4}, {'a':3, 'b':4}, {'a':1, 'b':5}, {'a':2, 'b':5}, {'a':3, 'b':5},]
    """

    #stop condition: if current dict has a value for every key
    #append a DEEP COPY of the dict to the listOfDicts. Copy is deep
    #because dict entries will be changed when recursive stack is popped.
    #Only complete, and distict dicts are appended to listOfDicts
    if curKeyIndex >= len(list(rawArgInput.keys())):
        listOfDicts.append(copy.deepcopy(curCompoundArg))
        return listOfDicts

    else:
        #retrieve all values for the current key being populated
        curKey = list(rawArgInput.keys())[curKeyIndex]
        curValues = rawArgInput[curKey]

        try:
            if not isinstance(curValues, tuple):
                raise TypeError()
            #if there are multiple values, add one key-value pair to the
            #the current dict, make recursive call to build the rest of the dict
            #then after it returns, remove current key-value pair and add the
            #next pair.
            valueIterator = iter(curValues)
            for value in valueIterator:
                curCompoundArg[curKey] = value
                listOfDicts = _buildArgPermutationsList(listOfDicts, curCompoundArg, curKeyIndex + 1, rawArgInput)
                del curCompoundArg[curKey]
        #if there is only one value, curValues is not iterable, so add
        #curKey[value] to the dict and make recursive call.
        except TypeError:
            value = curValues
            curCompoundArg[curKey] = value
            listOfDicts = _buildArgPermutationsList(listOfDicts, curCompoundArg, curKeyIndex + 1, rawArgInput)
            del curCompoundArg[curKey]

        return listOfDicts


def generateClassificationData(labels, pointsPer, featuresPer):
    """
    Randomly generate sensible data for a classification problem. Returns a tuple of tuples,
    where the first value is a tuple containing (trainX, trainY) and the second value is
    a tuple containing (testX ,testY)

    """
    #add noise to the features only
    trainData, trainLabels, noiselessTrainLabels = generateClusteredPoints(labels, pointsPer, featuresPer,
                                                                           addFeatureNoise=True, addLabelNoise=False,
                                                                           addLabelColumn=False)
    testData, testLabels, noiselessTestLabels = generateClusteredPoints(labels, 1, featuresPer, addFeatureNoise=True,
                                                                        addLabelNoise=False, addLabelColumn=False)

    return ((trainData, noiselessTrainLabels), (testData, noiselessTestLabels))


def generateRegressionData(labels, pointsPer, featuresPer):
    """
    Randomly generate sensible data for a regression problem. Returns a tuple of tuples,
    where the first value is a tuple containing (trainX, trainY) and the second value is
    a tuple containing (testX ,testY)

    """
    #add noise to both the features and the labels
    regressorTrainData, trainLabels, noiselessTrainLabels = generateClusteredPoints(labels, pointsPer, featuresPer,
                                                                                    addFeatureNoise=True,
                                                                                    addLabelNoise=True,
                                                                                    addLabelColumn=False)
    regressorTestData, testLabels, noiselessTestLabels = generateClusteredPoints(labels, 1, featuresPer,
                                                                                 addFeatureNoise=True,
                                                                                 addLabelNoise=True,
                                                                                 addLabelColumn=False)

    return ((regressorTrainData, trainLabels), (regressorTestData, testLabels))

#with class-based refactor:
#todo add scale control as paramater for generateClusteredPoints - remember to scale noise term accordingly
def generateClusteredPoints(numClusters, numPointsPerCluster, numFeaturesPerPoint, addFeatureNoise=True,
                            addLabelNoise=True, addLabelColumn=False, returnType='Matrix'):
    """
    Function to generate Data object with arbitrary number of points, number of clusters, and number of features.

    The function returns the dataset in an object, 'labels' for each point in the dataset (noise optional), and
    the 'noiseless' labels for the points, which is the central value used to define the feature values for each point

    generateClusteredPoints() outputs a dataset of the following format:
    each point associated with a cluster has numFeaturesPerPoint features. The value of each entry in the feature vector
    is clusterNumber+noise. Each point in the cluster has the same feature vector, with different noise.

    NOTE: if addFeatureNoise and addLabelNoise are false, then the 'clusters' are actually all
    contain just repeated points, where each point in the cluster has the same features and the same labels

    returns tuple of UML.Base objects: (pointsObj, labelsObj, noiselessLabelsObj)
    """

    pointsList = []
    labelsList = []
    clusterNoiselessLabelList = []

    def _noiseTerm():
        return pythonRandom.random() * 0.0001 - 0.00005

    for curCluster in range(numClusters):
        for curPoint in range(numPointsPerCluster):
            curFeatureVector = [float(curCluster) for x in range(numFeaturesPerPoint)]

            if addFeatureNoise:
                curFeatureVector = [_noiseTerm() + entry for entry in curFeatureVector]

            if addLabelNoise:
                curLabel = _noiseTerm() + curCluster
            else:
                curLabel = curCluster

            if addLabelColumn:
                curFeatureVector.append(curLabel)

            #append curLabel as a list to maintain dimensionality
            labelsList.append([curLabel])

            pointsList.append(curFeatureVector)
            clusterNoiselessLabelList.append([float(curCluster)])


    #todo verify that your list of lists is valid initializer for all datatypes, not just matrix
    #then convert
    #finally make matrix object out of the list of points w/ labels in last column of each vector/entry:
    pointsObj = UML.createData('Matrix', pointsList, useLog=False)

    labelsObj = UML.createData('Matrix', labelsList, useLog=False)

    #todo change actuallavels to something like associatedClusterCentroid
    noiselessLabelsObj = UML.createData('Matrix', clusterNoiselessLabelList, useLog=False)

    #convert datatype if not matrix
    if returnType.lower() != 'matrix':
        pointsObj = pointsObj.copyAs(returnType)
        labelsObj = labelsObj.copyAs(returnType)
        noiselessLabelsObj = noiselessLabelsObj.copyAs(returnType)

    return (pointsObj, labelsObj, noiselessLabelsObj)


def sumAbsoluteDifference(dataOne, dataTwo):
    """
    Aggregates absolute difference between corresponding entries in base objects dataOne and dataTwo.

    Checks to see that the vectors (which must be base objects) are of the same shape, first.
    Next it iterates through the corresponding points in each vector/matrix and appends the absolute difference
    between corresponding points to a list.
    Finally, the function returns the sum of the absolute differences.
    """

    #compare shapes of data to make sure a comparison is sensible.
    if len(dataOne.features) != len(dataTwo.features):
        msg = "Can't calculate difference between corresponding entries in "
        msg += "dataOne and dataTwo, the underlying data has different "
        msg += "numbers of features."
        raise InvalidArgumentValueCombination(msg)
    if len(dataOne.points) != len(dataTwo.points):
        msg = "Can't calculate difference between corresponding entries in "
        msg += "dataOne and dataTwo, the underlying data has different "
        msg += "numbers of points."
        raise InvalidArgumentValueCombination(msg)

    numpyOne = dataOne.copyAs('numpyarray')
    numpyTwo = dataTwo.copyAs('numpyarray')

    differences = numpyOne - numpyTwo

    absoluteDifferences = numpy.abs(differences)

    sumAbsoluteDifferences = numpy.sum(absoluteDifferences)

    return sumAbsoluteDifferences


class LearnerInspector:
    """Class using heirustics to classify the 'type' of problem an algorithm is meant to work on.
    e.g. classification, regression, dimensionality reduction, etc.

    Use:
    A LearnerInspector object generates private datasets that are intentionally constructed to
    invite particular results when an algorithm is run on them. Once a user has a LearnerInspector
    object, she can call learnerType(algorithmName) and get the 'best guess' type for that algorithm.

    Note:
    If characterizing multiple algorithms, use the SAME LearnerInspector object, and call learnerType()
    once for each algorithm you are trying to classify.
    """

    def __init__(self):
        """Caches the regressor and classifier datasets, to speed up learnerType() calls
        for multiple learners.
        """

        self.NEAR_THRESHHOLD = .1 # TODO why is it this value??? should see how it is used and revise
        self.EXACT_THRESHHOLD = .00000001

        #initialize datasets for tests
        self.regressorDataTrain, self.regressorDataTest = self._regressorDataset()
        #todo use classifier
        self.classifierDataTrain, self.classifierDataTest = self._classifierDataset()

    def learnerType(self, learnerName):
        """Returns, as a string, the heuristically determined best guess for the type
        of problem the learnerName learner is designed to run on.
        Example output: 'classification', 'regression', 'other'
        """
        if not isinstance(learnerName, six.string_types):
            raise InvalidArgumentType("learnerName must be a string")
        return self._classifyAlgorithmDecisionTree(learnerName)

    #todo pull from each 'trail' function to find out what possible results it can have
    #then make sure that you've covered all possible combinations
    def _classifyAlgorithmDecisionTree(self, learnerName):
        """Implements a decision tree based off of the predicted labels returned from
        the datasets.

        Fundamentally, if the classifier dataset has no error, that means the algorithm
        is likely a classifier, but it could be a regressor, if its error is low, however,
        the algorithm is likely a regressor, and if its error is high, or the algorithm
        crashes with the dataset, then the algorithm is likely neither classifier nor regressor.

        Next, if the classifier dataset had no error, we want to see if the error on the
        regressor dataset is low. Also, we want to see if the algorithm is capable of generating
        labels that it hasn't seen (interpolating a la a regressor).

        If the algorithm doesn't produce any new labels, despite no repeated labels, then
        we assume it is a classifier. If the error on the classifier dataset is low, however,
        and the algorithm interpolates labels, then we assume it is a regressor.
        """

        regressorTrialResult = self._regressorTrial(learnerName)
        classifierTrialResult = self._classifierTrial(learnerName)

        #decision tree:
        #if classifier tests gives exact results
        if classifierTrialResult == 'exact': #could be classifier or regressor at this point
            #if when given unrepeating labels, algorithm generates duplicate of already seen labels,
            #it is classifer
            if regressorTrialResult == 'repeated_labels':
                return 'classification'
            if regressorTrialResult == 'near':
                return 'regression'
            if regressorTrialResult == 'other':
                return 'classification'
            #should be covered by all cases, raise exception
            raise AttributeError(
                'Decision tree needs to be updated to account for other results from regressorTrialResult')

        # if the classifer data set genereated a low error, but not exact, it is regressor
        elif classifierTrialResult == 'near':
            return 'regression'

        #if the classifier dataset doesn't see classifier or regerssor behavior, return other
        #todo this is where to insert future sensors for other types of algorithms, but
        #currently we can only resolve classifiers, regressors, and other.
        else:
            return 'other'

    def _regressorDataset(self):
        """Generates clustered points, where the labels of the points within a single cluster are all very similar,
        but non-identical
        """

        clusterCount = 3
        pointsPer = 10
        featuresPer = 5

        #add noise to both the features and the labels
        regressorTrainData, trainLabels, noiselessTrainLabels = generateClusteredPoints(clusterCount, pointsPer,
                                                                                        featuresPer,
                                                                                        addFeatureNoise=True,
                                                                                        addLabelNoise=True,
                                                                                        addLabelColumn=False)
        regressorTestData, testLabels, noiselessTestLabels = generateClusteredPoints(clusterCount, 1, featuresPer,
                                                                                     addFeatureNoise=True,
                                                                                     addLabelNoise=True,
                                                                                     addLabelColumn=False)

        return (
        (regressorTrainData, trainLabels, noiselessTrainLabels), (regressorTestData, testLabels, noiselessTestLabels))

    def _classifierDataset(self):
        """Generates clustered points, hwere the labels of the points within each cluster are all identical.
        """

        clusterCount = 3
        pointsPer = 10
        featuresPer = 5

        #add noise to the features only
        trainData, trainLabels, noiselessTrainLabels = generateClusteredPoints(clusterCount, pointsPer, featuresPer,
                                                                               addFeatureNoise=True,
                                                                               addLabelNoise=False,
                                                                               addLabelColumn=False)
        testData, testLabels, noiselessTestLabels = generateClusteredPoints(clusterCount, 1, featuresPer,
                                                                            addFeatureNoise=True, addLabelNoise=False,
                                                                            addLabelColumn=False)

        return ((trainData, trainLabels, noiselessTrainLabels), (testData, testLabels, noiselessTestLabels))

    def _regressorTrial(self, learnerName):
        """Run trainAndApply on the regressor dataset and make judgments about the learner based on
        the results of trainAndApply
        """

        #unpack already-initialized datasets
        regressorTrainData, trainLabels, noiselessTrainLabels = self.regressorDataTrain
        regressorTestData, testLabels, noiselessTestLabels = self.regressorDataTest

        try:
            runResults = UML.trainAndApply(learnerName, trainX=regressorTrainData, trainY=trainLabels,
                                           testX=regressorTestData)
        except Exception as e:
            return 'other'

        try:
            sumError = sumAbsoluteDifference(runResults, noiselessTestLabels)
        except InvalidArgumentValueCombination as e:
            return 'other'

        #if the labels are repeated from those that were trained on, then it is a classifier
        #so pass back that labels are repeated
        # if runResults are all in trainLabels, then it's repeating:
        alreadySeenLabelsList = []
        for curPointIndex in range(len(trainLabels.points)):
            alreadySeenLabelsList.append(trainLabels[curPointIndex, 0])

        #check if the learner generated any new label (one it hadn't seen in training)
        unseenLabelFound = False
        for curResultPointIndex in range(len(runResults.points)):
            if runResults[curResultPointIndex, 0] not in alreadySeenLabelsList:
                unseenLabelFound = True
                break

        if not unseenLabelFound:
            return 'repeated_labels'

        if sumError > self.NEAR_THRESHHOLD:
            return 'other'
        else:
            return 'near'


    def _classifierTrial(self, learnerName):
        """Run trainAndApply on the classifer dataset and make judgments about the learner based on
        the results of trainAndApply.
        """

        #unpack initialized datasets
        trainData, trainLabels, noiselessTrainLabels = self.classifierDataTrain
        testData, testLabels, noiselessTestLabels = self.classifierDataTest

        try:
            runResults = UML.trainAndApply(learnerName, trainX=trainData, trainY=trainLabels, testX=testData)
        except Exception as e:
            return 'other'

        try:
            sumError = sumAbsoluteDifference(runResults, testLabels) #should be identical to noiselessTestLabels
        except InvalidArgumentValueCombination:
            return 'other'

        if sumError > self.NEAR_THRESHHOLD:
            return 'other'
        elif sumError > self.EXACT_THRESHHOLD:
            return 'near'
        else:
            return 'exact'


def _validScoreMode(scoreMode):
    """ Check that a scoreMode flag to train() trainAndApply(), etc. is an accepted value """
    scoreMode = scoreMode.lower()
    if scoreMode not in ['label', 'bestscore', 'allscores']:
        msg ="scoreMode may only be 'label' 'bestScore' or 'allScores'"
        raise InvalidArgumentValue(msg)


def _validMultiClassStrategy(multiClassStrategy):
    """ Check that a multiClassStrategy flag to train() trainAndApply(), etc. is an accepted value """
    multiClassStrategy = multiClassStrategy.lower()
    if multiClassStrategy not in ['default', 'onevsall', 'onevsone']:
        msg = "multiClassStrategy may be 'default' 'OneVsAll' or 'OneVsOne'"
        raise InvalidArgumentValue(msg)


def _unpackLearnerName(learnerName):
    """Split a learnerName parameter into the portion defining the package,
    and the portion defining the learner.
    """
    splitList = learnerName.split('.', 1)
    if len(splitList) < 2:
        msg = "Recieved the ill formed learner name '" + learnerName + "'. "
        msg += "The learner name must identify both the desired package and learner"
        msg += ", separated by a dot. Example:'mlpy.KNN'"
        raise InvalidArgumentValue(msg)
    package = splitList[0]
    learnerName = splitList[1]
    return (package, learnerName)


def _validArguments(arguments):
    """ Check that an arguments parameter to train() trainAndApply(), etc. is an accepted format """
    if not isinstance(arguments, dict):
        msg = "The 'arguments' parameter must be a dictionary"
        raise InvalidArgumentType(msg)


def _mergeArguments(argumentsParam, kwargsParam):
    """
    Takes two dicts and returns a new dict of them merged together. Will throw an exception if
    the two inputs have contradictory values for the same key.

    """
    ret = {}
    if len(argumentsParam) < len(kwargsParam):
        smaller = argumentsParam
        larger = kwargsParam
    else:
        smaller = kwargsParam
        larger = argumentsParam

    for k in larger:
        ret[k] = larger[k]
    for k in smaller:
        val = smaller[k]
        if k in ret and ret[k] != val:
            msg = "The two dicts disagree. key= " + str(k)
            msg += " | arguments value= " + str(argumentsParam[k])
            msg += " | **kwargs value= " + str(kwargsParam[k])
            raise InvalidArgumentValueCombination(msg)
        ret[k] = val

    return ret


def _validData(trainX, trainY, testX, testY, testRequired):
    """ Check that the data parameters to train() trainAndApply(), etc. are in accepted formats """
    if not isinstance(trainX, Base):
        msg = "trainX may only be an object derived from Base"
        raise InvalidArgumentType(msg)

    if trainY is not None:
        if not (isinstance(trainY, Base) or isinstance(trainY, (six.string_types, int, numpy.int64))):
            msg = "trainY may only be an object derived from Base, or an ID "
            msg += "of the feature containing labels in testX"
            raise InvalidArgumentType(msg)
        if isinstance(trainY, Base):
        #			if not len(trainY.features) == 1:
        #				raise InvalidArgumentType("If trainY is a Data object, then it may only have one feature")
            if not len(trainY.points) == len(trainX.points):
                msg = "If trainY is a Data object, then it must have the same "
                msg += "number of points as trainX"
                raise InvalidArgumentValueCombination(msg)

    # testX is allowed to be None, sometimes it is appropriate to have it be filled using
    # the trainX argument (ie things which transform data, or learn internal structure)
    if testRequired[0] and testX is None:
        raise InvalidArgumentType("testX must be provided")
    if testX is not None:
        if not isinstance(testX, Base):
            msg += "testX may only be an object derived from Base"
            raise InvalidArgumentType(msg)

    if testRequired[1] and testY is None:
        raise InvalidArgumentType("testY must be provided")
    if testY is not None:
        if not isinstance(testY, (Base, six.string_types, int, int)):
            msg = "testY may only be an object derived from Base, or an ID "
            msg += "of the feature containing labels in testX"
            raise InvalidArgumentType(msg)
        if isinstance(trainY, Base):
        #			if not len(trainY.features) == 1:
        #				raise InvalidArgumentType("If trainY is a Data object, then it may only have one feature")
            if not len(trainY.points) == len(trainX.points):
                msg = "If trainY is a Data object, then it must have the same "
                msg += "number of points as trainX"
                raise InvalidArgumentValueCombination(msg)


def _2dOutputFlagCheck(X, Y, scoreMode, multiClassStrategy):
    outputData = X if Y is None else Y
    if isinstance(outputData, Base):
        needToCheck = len(outputData.features) > 1
    elif isinstance(outputData, (list, tuple)):
        needToCheck = len(outputData) > 1
    elif isinstance(outputData, bool):
        needToCheck = outputData
    else:
        needToCheck = False

    if needToCheck:
        if scoreMode is not None and scoreMode != 'label':
            msg = "When dealing with multi dimensional outputs / predictions, "
            msg += "the scoreMode flag is required to be set to 'label'"
            raise InvalidArgumentValueCombination(msg)
        if multiClassStrategy is not None and multiClassStrategy != 'default':
            msg = "When dealing with multi dimensional outputs / predictions, "
            msg += "the multiClassStrategy flag is required to be set to "
            msg += "'default'"
            raise InvalidArgumentValueCombination(msg)


def trainAndApplyOneVsOne(learnerName, trainX, trainY, testX, arguments={}, scoreMode='label', useLog=None,
                          **kwarguments):
    """
    Calls on trainAndApply() to train and evaluate the learner defined by 'learnerName.'  Assumes
    there are multiple (>2) class labels, and uses the one vs. one method of splitting the
    training set into 2-label subsets. Tests performance using the metric function(s) found in
    performanceMetricFunctions.

        learnerName: name of the learner to be called, in the form 'package.learnerName'.

        trainX: data set to be used for training (as some form of Base object)

        trainY: used to retrieve the known class labels of the training data. Either
        contains the labels themselves (in a Base object of the same type as trainX)
        or an index (numerical or string) that defines their locale in the trainX object.

        testX: data set to be used for testing (as some form of Base object)

        arguments: optional arguments to be passed to the learner specified by 'learnerName'
        To be merged with **kwarguments before being passed

        scoreMode:  a flag with three possible values:  label, bestScore, or allScores.  If
        labels is selected, this function returns a single column with a predicted label for
        each point in the test set.  If bestScore is selected, this function returns an object
        with two columns: the first has the predicted label, the second  has that label's score.
        If allScores is selected, returns a Base object with each row containing a score for
        each possible class label.  The class labels are the featureNames of the Base object,
        so the list of scores in each row is not sorted by score, but by the order of class label
        found in featureNames.

        useLog - local control for whether to send results/timing to the logger.
        If None (default), use the value as specified in the "logger"
        "enabledByDefault" configuration option. If True, send to the logger
        regardless of the global option. If False, do NOT send to the logger,
        regardless of the global option.

        kwarguments: optional arguments collected using python's **kwargs syntax, to be passed to
        the learner specified by 'learnerName'. To be merged with arguments before being passed

    """
    _validData(trainX, trainY, testX, None, [True, False])
    _validArguments(arguments)
    _validArguments(kwarguments)
    merged = _mergeArguments(arguments, kwarguments)

    # we want the data and the labels together in one object or this method
    if isinstance(trainY, Base):
        trainX = trainX.copy()
        trainX.features.add(trainY)
        trainY = len(trainX.features) - 1

    # Get set of unique class labels, then generate list of all 2-combinations of
    # class labels
    labelVector = trainX.features.copy([trainY])
    labelVector.transpose()
    labelSet = list(set(labelVector.copyAs(format="python list")[0]))
    labelPairs = generateAllPairs(labelSet)

    # For each pair of class labels: remove all points with one of those labels,
    # train a classifier on those points, get predictions based on that model,
    # and put the points back into the data object
    rawPredictions = None
    predictionFeatureID = 0
    for pair in labelPairs:
        #get all points that have one of the labels in pair
        pairData = trainX.points.extract(lambda point: (point[trainY] == pair[0]) or (point[trainY] == pair[1]))
        pairTrueLabels = pairData.features.extract(trainY)
        #train classifier on that data; apply it to the test set
        partialResults = UML.trainAndApply(learnerName, pairData, pairTrueLabels, testX, output=None, arguments=merged,
                                           useLog=useLog)
        #put predictions into table of predictions
        if rawPredictions is None:
            rawPredictions = partialResults.copyAs(format="List")
        else:
            partialResults.features.setName(0, 'predictions-' + str(predictionFeatureID))
            rawPredictions.features.add(partialResults.copyAs(format="List"))
        pairData.features.add(pairTrueLabels)
        trainX.points.add(pairData)
        predictionFeatureID += 1

    #set up the return data based on which format has been requested
    if scoreMode.lower() == 'label'.lower():
        ret = rawPredictions.points.calculate(extractWinningPredictionLabel)
        ret.features.setName(0, "winningLabel")
        return ret
    elif scoreMode.lower() == 'bestScore'.lower():
        #construct a list of lists, with each row in the list containing the predicted
        #label and score of that label for the corresponding row in rawPredictions
        predictionMatrix = rawPredictions.copyAs(format="python list")
        tempResultsList = []
        for row in predictionMatrix:
            scores = countWins(row)
            sortedScores = sorted(scores, key=scores.get, reverse=True)
            bestLabel = sortedScores[0]
            tempResultsList.append([bestLabel, scores[bestLabel]])

        #wrap the results data in a List container
        featureNames = ['PredictedClassLabel', 'LabelScore']
        resultsContainer = UML.createData("List", tempResultsList, featureNames=featureNames)
        return resultsContainer
    elif scoreMode.lower() == 'allScores'.lower():
        columnHeaders = sorted([str(i) for i in labelSet])
        labelIndexDict = {str(v): k for k, v in zip(list(range(len(columnHeaders))), columnHeaders)}
        predictionMatrix = rawPredictions.copyAs(format="python list")
        resultsContainer = []
        for row in predictionMatrix:
            finalRow = [0] * len(columnHeaders)
            scores = countWins(row)
            for label, score in scores.items():
                finalIndex = labelIndexDict[str(label)]
                finalRow[finalIndex] = score
            resultsContainer.append(finalRow)

        return UML.createData(rawPredictions.getTypeString(), resultsContainer, featureNames=columnHeaders)
    else:
        msg = 'Unknown score mode in trainAndApplyOneVsOne: ' + str(scoreMode)
        raise InvalidArgumentValue(msg)


def trainAndApplyOneVsAll(learnerName, trainX, trainY, testX, arguments={}, scoreMode='label', useLog=None,
                          **kwarguments):
    """
    Calls on trainAndApply() to train and evaluate the learner defined by 'learnerName.'  Assumes
    there are multiple (>2) class labels, and uses the one vs. all method of splitting the
    training set into 2-label subsets. Tests performance using the metric function(s) found in
    performanceMetricFunctions.

        learnerName: name of the learner to be called, in the form 'package.learnerName'.

        trainX: data set to be used for training (as some form of Base object)

        trainY: used to retrieve the known class labels of the training data. Either
        contains the labels themselves (in a Base object of the same type as trainX)
        or an index (numerical or string) that defines their locale in the trainX object.

        testX: data set to be used for testing (as some form of Base object)

        arguments: optional arguments to be passed to the learner specified by 'learnerName'
        To be merged with **kwarguments before being passed

        scoreMode:  a flag with three possible values:  label, bestScore, or allScores.  If
        labels is selected, this function returns a single column with a predicted label for
        each point in the test set.  If bestScore is selected, this function returns an object
        with two columns: the first has the predicted label, the second  has that label's score.
        If allScores is selected, returns a Base object with each row containing a score for
        each possible class label.  The class labels are the featureNames of the Base object,
        so the list of scores in each row is not sorted by score, but by the order of class label
        found in featureNames.

        useLog - local control for whether to send results/timing to the logger.
        If None (default), use the value as specified in the "logger"
        "enabledByDefault" configuration option. If True, send to the logger
        regardless of the global option. If False, do NOT send to the logger,
        regardless of the global option.

        kwarguments: optional arguments collected using python's **kwargs syntax, to be passed to
        the learner specified by 'learnerName'. To be merged with arguments before being passed
    """
    _validData(trainX, trainY, testX, None, [True, False])
    _validArguments(arguments)
    _validArguments(kwarguments)
    merged = _mergeArguments(arguments, kwarguments)

    #Remove true labels from from training set, if not already separated
    if isinstance(trainY, (str, int, int)):
        trainX = trainX.copy()
        trainY = trainX.features.extract(trainY)

    # Get set of unique class labels
    labelVector = trainY.copy()
    labelVector.transpose()
    labelSet = list(set(labelVector.copyAs(format="python list")[0]))

    # For each class label in the set of labels:  convert the true
    # labels in trainY into boolean labels (1 if the point
    # has 'label', 0 otherwise.)  Train a classifier with the processed
    # labels and get predictions on the test set.
    rawPredictions = None
    for label in labelSet:
        def relabeler(point):
            if point[0] != label:
                return 0
            else:
                return 1

        trainLabels = trainY.points.calculate(relabeler)
        oneLabelResults = UML.trainAndApply(learnerName, trainX, trainLabels, testX, output=None, arguments=merged,
                                            useLog=useLog)
        #put all results into one Base container, of the same type as trainX
        if rawPredictions is None:
            rawPredictions = oneLabelResults
            #as it's added to results object, rename each column with its corresponding class label
            rawPredictions.features.setName(0, str(label))
        else:
            #as it's added to results object, rename each column with its corresponding class label
            oneLabelResults.features.setName(0, str(label))
            rawPredictions.features.add(oneLabelResults)

    if scoreMode.lower() == 'label'.lower():
        winningPredictionIndices = rawPredictions.points.calculate(extractWinningPredictionIndex).copyAs(
            format="python list")
        winningLabels = []
        for [winningIndex] in winningPredictionIndices:
            winningLabels.append([labelSet[int(winningIndex)]])
        return UML.createData(rawPredictions.getTypeString(), winningLabels, featureNames=['winningLabel'])

    elif scoreMode.lower() == 'bestScore'.lower():
        #construct a list of lists, with each row in the list containing the predicted
        #label and score of that label for the corresponding row in rawPredictions
        predictionMatrix = rawPredictions.copyAs(format="python list")
        indexToLabel = rawPredictions.features.getNames()
        tempResultsList = []
        for row in predictionMatrix:
            bestLabelAndScore = extractWinningPredictionIndexAndScore(row, indexToLabel)
            tempResultsList.append([bestLabelAndScore[0], bestLabelAndScore[1]])
        #wrap the results data in a List container
        featureNames = ['PredictedClassLabel', 'LabelScore']
        resultsContainer = UML.createData("List", tempResultsList, featureNames=featureNames)
        return resultsContainer

    elif scoreMode.lower() == 'allScores'.lower():
        #create list of Feature Names/Column Headers for final return object
        columnHeaders = sorted([str(i) for i in labelSet])
        #create map between label and index in list, so we know where to put each value
        labelIndexDict = {v: k for k, v in zip(list(range(len(columnHeaders))), columnHeaders)}
        featureNamesItoN = rawPredictions.features.getNames()
        predictionMatrix = rawPredictions.copyAs(format="python list")
        resultsContainer = []
        for row in predictionMatrix:
            finalRow = [0] * len(columnHeaders)
            scores = extractConfidenceScores(row, featureNamesItoN)
            for label, score in scores.items():
                #get numerical index of label in return object
                finalIndex = labelIndexDict[label]
                #put score into proper place in its row
                finalRow[finalIndex] = score
            resultsContainer.append(finalRow)
        #wrap data in Base container
        return UML.createData(rawPredictions.getTypeString(), resultsContainer, featureNames=columnHeaders)
    else:
        msg = 'Unknown score mode in trainAndApplyOneVsAll: ' + str(scoreMode)
        raise InvalidArgumentValue(msg)


def trainAndTestOneVsAny(learnerName, f, trainX, trainY, testX, testY, arguments={}, performanceFunction=None, useLog=None,
                         **kwarguments):
    """
    This function is the base model of function trainAndTestOneVsOne and trainAndTestOneVsAll
    """

    _validData(trainX, trainY, testX, testY, [True, True])
    _validArguments(arguments)
    _validArguments(kwarguments)
    merged = _mergeArguments(arguments, kwarguments)

    # timer = Stopwatch() if useLog else None

    # if testY is in testX, we need to extract it before we call a trainAndApply type function
    if isinstance(testY, (six.string_types, int, int)):
        testX = testX.copy()
        testY = testX.features.extract([testY])

    predictions = f(learnerName, trainX, trainY, testX, merged, scoreMode='label', useLog=False)

    #now we need to compute performance metric(s) for the set of winning predictions
    results = computeMetrics(testY, None, predictions, performanceFunction)

    metrics = {}
    for key, value in zip([performanceFunction], [results]):
        metrics[key.__name__] = value

    # Send this run to the log, if desired
    # if useLog:
    #     if not isinstance(performanceFunction, list):
    #         performanceFunction = [performanceFunction]
    #         results = [results]
    #     UML.logger.active.logRun(f.__name__, trainX, trainY, testX, testY, learnerName,
    #                              merged, metrics, timer)

    return results

def trainAndTestOneVsAll(learnerName, trainX, trainY, testX, testY, arguments={}, performanceFunction=None, useLog=None,
                         **kwarguments):
    """
    Calls on trainAndApply() to train and evaluate the learner defined by 'learnerName.'  Assumes
    there are multiple (>2) class labels, and uses the one vs. all method of splitting the
    training set into 2-label subsets. Tests performance using the metric function(s) found in
    performanceMetricFunctions.
        learnerName: name of the learner to be called, in the form 'package.learnerName'.
        trainX: data set to be used for training (as some form of Base object)
        trainY: used to retrieve the known class labels of the training data. Either
        contains the labels themselves (in a Base object of the same type as trainX)
        or an index (numerical or string) that defines their locale in the trainX object.
        testX: data set to be used for testing (as some form of Base object)
        testY: used to retrieve the known class labels of the test data. Either contains
        the labels themselves or an index (numerical or string) that defines their
        location in the testX object.
        arguments: optional arguments to be passed to the learner specified by 'learnerName'
        To be merged with **kwarguments before being passed
        performanceFunction: single or iterable collection of functions that can take two collections
        of corresponding labels - one of true labels, one of predicted labels - and return a
        performance metric.
        useLog - local control for whether to send results/timing to the logger.
        If None (default), use the value as specified in the "logger"
        "enabledByDefault" configuration option. If True, send to the logger
        regardless of the global option. If False, do NOT send to the logger,
        regardless of the global option.
        kwarguments: optional arguments collected using python's **kwargs syntax, to be passed to
        the learner specified by 'learnerName'. To be merged with arguments before being passed
    """
    return trainAndTestOneVsAny(learnerName=learnerName, trainX=trainX, trainY=trainY, testX=testX, testY=testY, f=trainAndApplyOneVsAll, \
                                arguments=arguments, performanceFunction=performanceFunction, useLog=useLog, **kwarguments)

def trainAndTestOneVsOne(learnerName, trainX, trainY, testX, testY, arguments={}, performanceFunction=None, useLog=None,
                         **kwarguments):
    """
    Wrapper class for trainAndApplyOneVsOne.  Useful if you want the entire process of training,
    testing, and computing performance measures to be handled.  Takes in a learner's name
    and training and testing data sets, trains a learner, passes the test data to the
    computed model, gets results, and calculates performance based on those results.
    Arguments:
        learnerName: name of the learner to be called, in the form 'package.learnerName'.
        trainX: data set to be used for training (as some form of Base object)
        trainY: used to retrieve the known class labels of the training data. Either
        contains the labels themselves (in a Base object of the same type as trainX)
        or an index (numerical or string) that defines their locale in the trainX object.
        testX: data set to be used for testing (as some form of Base object)
        testY: used to retrieve the known class labels of the test data. Either
        contains the labels themselves or an index (numerical or string) that defines their locale
        in the testX object.
        arguments: optional arguments to be passed to the learner specified by 'learnerName'
        To be merged with **kwarguments before being passed
        performanceFunction: single or iterable collection of functions that can take two collections
        of corresponding labels - one of true labels, one of predicted labels - and return a
        performance metric.
        useLog - local control for whether to send results/timing to the logger.
        If None (default), use the value as specified in the "logger"
        "enabledByDefault" configuration option. If True, send to the logger
        regardless of the global option. If False, do NOT send to the logger,
        regardless of the global option.
        kwarguments: optional arguments collected using python's **kwargs syntax, to be passed to
        the learner specified by 'learnerName'. To be merged with arguments before being passed
    Returns: A dictionary associating the name or code of performance metrics with the results
    of those metrics, computed using the predictions of 'learnerName' on testX.
    Example: { 'fractionIncorrect': 0.21, 'numCorrect': 1020 }
    """
    return trainAndTestOneVsAny(learnerName=learnerName, trainX=trainX, trainY=trainY, testX=testX, testY=testY, f=trainAndApplyOneVsOne, \
                                arguments=arguments, performanceFunction=performanceFunction, useLog=useLog, **kwarguments)


def inspectArguments(func):
    """
    To be used in place of inspect.getargspec for Python3 compatibility.
    Return is the tuple (args, varargs, keywords, defaults)
    """
    try:
        argspec = inspect.getfullargspec(func)[:4] #py3
    except AttributeError:
        argspec = inspect.getargspec(func) #py2
    return argspec<|MERGE_RESOLUTION|>--- conflicted
+++ resolved
@@ -1447,14 +1447,8 @@
             msg += "). The value ("
             msg += str(keepPoints[i])
             msg += ") was less than 0, yet we only allow valid non-negative "
-<<<<<<< HEAD
             msg += "integer indices or point names as values."
-            msg += str(numFeatures - 1)  # we want inclusive end points
             raise InvalidArgumentValue(msg)
-=======
-            msg += "interger indices or point names as values."
-            raise ArgumentException(msg)
->>>>>>> 71db3f2e
 
         if isinstance(pointNames, list):
             if isinstance(keepPoints[i], six.string_types):
