--- conflicted
+++ resolved
@@ -15,27 +15,6 @@
 
     # string manipulation to get and make paths
     pathOrig = os.path.join(UML.UMLPath, "datasets/adult_income_classification_tiny.csv")
-<<<<<<< HEAD
-    pathSplit = pathOrig.rsplit('.', 1)
-    if len(pathSplit) > 1:
-        suffix = '.' + pathSplit[1]
-    else:
-        suffix = ""
-    pathTrain = pathSplit[0] + "TRAIN" + suffix
-    pathTest = pathSplit[0] + "TEST" + suffix
-
-    # we specify that we want a List object returned, and with just the path it will
-    # decide automaticallly the format of the file that is being loaded
-    train = createData("List", pathOrig)
-
-    #scrub the set of any string valued data
-    train.dropFeaturesContainingType(basestring)
-
-    # split off a random test set
-    total = train.points
-    num = int(round(.15 * total))
-    test = train.extractPoints(start=0, end=total, number=num, randomize=True)
-=======
     pathSplit = pathOrig.rsplit('.')
     pathTrain = pathSplit[0] + "TRAIN" + ".csv"
     pathTest = pathSplit[0] + "TEST" + ".csv"
@@ -54,17 +33,16 @@
     (trainOutPlace, testOutPlace) = full.trainAndTestSets(testFraction)
 
     # demonstrate splitting the data into train and test sets in place
-    total = full.pointCount
+    total = full.points
     num = int(round(testFraction * total))
     testInPlace = full.extractPoints(start=0, end=total-1, number=num, randomize=True)
     trainInPlace = full
 
     # the two methods yield comparable results
-    assert testInPlace.pointCount == num
-    assert trainInPlace.pointCount == total - num
-    assert testInPlace.pointCount == testOutPlace.pointCount
-    assert trainInPlace.pointCount == trainOutPlace.pointCount
->>>>>>> 1a1808ef
+    assert testInPlace.points == num
+    assert trainInPlace.points == total - num
+    assert testInPlace.points == testOutPlace.points
+    assert trainInPlace.points == trainOutPlace.points
 
     # output the split and normalized sets for later usage
     trainInPlace.writeFile(pathTrain, format='csv', includeNames=True)
