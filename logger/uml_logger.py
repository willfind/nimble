"""
Handle logging of creating and testing learners.

Currently stores data in a SQLite database file and generates
a human readable log by querying the table within the database.
There is a hierarchical structure to the log, this limits the to
entries with only the specified level of detail.

Also included are the wrappers to ensure that logged functions are
logged only when necessary.

Hierarchy
Level 1: Data creation and preprocessing logs
Level 2: Outputs basic information about the run, including timestamp,
         run number, learner name, train and test object details,
         parameter, metric and timer data if available
Level 3: Cross validation
"""
from __future__ import absolute_import
from __future__ import print_function
import os
import sys
import time
import inspect
import re
import sqlite3
from ast import literal_eval
from textwrap import wrap
from functools import wraps
from dateutil.parser import parse

import six
from six import reraise
import numpy

<<<<<<< HEAD
from UML.exceptions import InvalidArgumentTypeCombination

"""
	Handle logging of creating and testing learners.  Currently
	creates two versions of a log for each run:  one that is human-readable,
	and one that is machine-readable (csv).
	Should report, for each run:
		Size of input data
			# of features  (columns)
			# of points (rows)
			# points used for training
			# points used for testing

		Name of package (mlpy, scikit learn, etc.)
		Name of learner
		parameters of learner
		performance metric(s)
		results of performance metric
		Any additional information
"""

=======
import UML
from .stopwatch import Stopwatch
>>>>>>> 71db3f2e

class UmlLogger(object):
    """
    Handle logging of UML functions and generating the log output.

    Parameters
    ----------
    logLocation : str
        The path to the directory containing the log file
    logName : str
        The name of the log file. The suffix '.mr' will be added to the
        name, to indicate this is the 'machine-readable' version of the
        logged information.
    """
    def __init__(self, logLocation, logName):
        fullLogDesignator = os.path.join(logLocation, logName)
        self.logLocation = logLocation
        self.logName = logName
        self.logFileName = fullLogDesignator + ".mr"
        self.runNumber = None
        self.connection = None
        self.cursor = None
        self.isAvailable = False
        self.position = 0
        self.logType = None
        self.logInfo = {}


    def setup(self, newFileName=None):
        """
        Open or create the log file.

        Try to open the file that will be used for logging.  If
        ``newFileName`` is present, will reset the log file to use the
        new file name and attempt to open it.  Otherwise, will use the
        file name provided when this was instantiated.  If successfully
        opens the file, set isAvailable to true.

        Parameters
        ----------
        newFileName : str
            The name new logging file.
        """
        if (newFileName is not None
                and isinstance(newFileName, (str, six.text_type))):
            self.logFileName = newFileName

        dirPath = os.path.dirname(self.logFileName)
        if not os.path.exists(dirPath):
            os.makedirs(dirPath)
        self.connection = sqlite3.connect(self.logFileName)
        def regexp(y, x, search=re.search):
            return 1 if search(y, x) else 0
        self.connection.create_function('regexp', 2, regexp)
        self.cursor = self.connection.cursor()
        statement = """
        CREATE TABLE IF NOT EXISTS logger (
        entry INTEGER PRIMARY KEY AUTOINCREMENT,
        timestamp TEXT,
        runNumber INTEGER,
        logType TEXT,
        logInfo TEXT);
        """
        self.cursor.execute(statement)
        self.connection.commit()

        statement = "SELECT MAX(runNumber) FROM logger;"
        self.cursor.execute(statement)
        lastRun = self.cursor.fetchone()[0] #fetchone returns a tuple
        if lastRun is not None:
            self.runNumber = lastRun + 1
        else:
            self.runNumber = 0

        self.isAvailable = True


    def cleanup(self):
        """
        Closes the connection to the logger database, if it is open.
        """
        # only need to call if we have previously called setup
        if self.isAvailable:
            self.connection.close()
            self.isAvailable = False


    def log(self, logType, logInfo):
        """
        Add information into the log file.

        Inserts timestamp, runNumber, ``logType`` in their respective
        columns of the sqlite table. A string of ``logInfo`` will be
        stored in the final column.

        Parameters
        ----------
        logType : str
            The type of information being added to the log. The values
            'load', 'prep', 'run', 'data', and 'crossVal', generate a
            custom output of the ``logInfo`` when printing the log.  Any
            other log type will print a string of ``logInfo`` without
            any additional formatting.
        logInfo : dict, list, str
            All types for this value will be converted and added to the
            log. If provided a dictionary; ``logType`` 'load', 'prep',
            'run', 'data', and 'crossVal' generate a custom output when
            printing the log.
        """
        if not self.isAvailable:
            self.setup(self.logFileName)
        timestamp = time.strftime('%Y-%m-%d %H:%M:%S')
        runNum = self.runNumber
        logInfo = str(logInfo)
        statement = "INSERT INTO logger (timestamp,runNumber,logType,logInfo) "
        statement += "VALUES (?,?,?,?);"
        self.cursor.execute(statement, (timestamp, runNum, logType, logInfo))
        self.connection.commit()


    def extractFromLog(self, query, values=None):
        """
        Fetch data from log file.

        Return a list of tuples for values matching a SQLite query
        statement.

        Parameters
        ----------
        query : str
            a SQLite query statement.
        values : tuple
            values to use in place of the "?" placeholders used in the
            query.
        """
        if not self.isAvailable:
            self.setup()
        if values is None:
            self.cursor.execute(query)
        else:
            self.cursor.execute(query, values)
        ret = self.cursor.fetchall()
        return ret

    ###################
    ### LOG ENTRIES ###
    ###################

    def logLoad(self, returnType, numPoints, numFeatures, name=None,
                path=None):
        """
        Log information about the loading of a data object.

        Parameters
        ----------
        returnType : str
            The type of the loaded object.
        numPoints : int
            The number of points in the loaded object.
        numFeatures : int
            The number of features in the loaded object.
        name : str
            The name of the loaded object.
        path : str
            The path to the data in the loaded object.
        """
        logType = "load"
        logInfo = {}
        logInfo["returnType"] = returnType
        logInfo["numPoints"] = numPoints
        logInfo["numFeatures"] = numFeatures
        logInfo["name"] = name
        logInfo["path"] = path

        self.logType = logType
        self.logInfo = logInfo

    def logData(self, reportType, reportInfo):
        """
        Log an object's information reports.

        Add data generated from calls to featureReport and
        summaryReport to the log.

        reportType : str
            'feature' or 'summary' based on the type of report.
        reportInfo : str
            The information generated during the call to the report
            function.
        """
        logType = "data"
        logInfo = {}
        logInfo["reportType"] = reportType
        logInfo["reportInfo"] = reportInfo

        self.logType = logType
        self.logInfo = logInfo

    def logPrep(self, umlFunction, dataObject, arguments):
        """
        Log information about a data preparation step performed.

        Add information regarding the data preprocessing functions
        called on an object.

        Parameters
        ----------
        umlFunction : str
            The name of the umlFunction called.
        dataObject : str
            The class of the calling object.
        arguments : dict
            A mapping of the argument name to the argument's value.
        """
<<<<<<< HEAD
        if dataFileName is None and baseDataType is None and name is None:
            raise InvalidArgumentTypeCombination("logLoad requires at least one non-None argument")
=======
        logType = "prep"
        logInfo = {}
        logInfo["function"] = umlFunction
        logInfo["object"] = dataObject
        logInfo["arguments"] = arguments

        self.logType = logType
        self.logInfo = logInfo

    def logRun(self, umlFunction, trainData, trainLabels, testData, testLabels,
               learnerFunction, arguments, metrics, extraInfo=None,
               numFolds=None):
        """
        Log information about each run.

        Add information related to each run on training and testing
        data.

        Parameters
        ----------
        umlFunction : str
            The name of the umlFunction called.
        trainData : UML data object
            The object containing the training data.
        trainLabels : UML data object, int
            The object or feature in ``trainData`` containing the
            training labels.
        testData : UML data object
            The object containing the testing data.
        testLabels : UML data object, int
            The object or feature in ``testData`` containing the
            training labels.
        learnerFunction : str
            The name of learner function.
        arguments : dict
            The arguments passed to the learner.
        metrics : dict
            The results of the testing on a run.
        extraInfo
            Any extra information to add to the log. Typically provides
            the best parameters from cross validation.
        numFolds : int
            The number of folds if k-fold cross validation utilized.
        """

        logType = "run"
        logInfo = {}
        logInfo["function"] = umlFunction
        if isinstance(learnerFunction, (str, six.text_type)):
            functionCall = learnerFunction
>>>>>>> 71db3f2e
        else:
            #TODO test this
            #we get the source code of the function as a list of strings and
            # glue them together
            funcLines = inspect.getsourcelines(learnerFunction)
            funcString = ""
            for i in range(len(funcLines) - 1):
                funcString += str(funcLines[i])
            if funcLines is None:
                funcLines = "N/A"
            functionCall = funcString
        logInfo["learner"] = functionCall
        # integers or strings passed for Y values, convert if necessary
        if isinstance(trainLabels, (six.string_types, int, numpy.int64)):
            trainData = trainData.copy()
            trainLabels = trainData.features.extract(trainLabels)
        if isinstance(testLabels, (six.string_types, int, numpy.int64)):
            testData = trainData.copy()
            testLabels = trainData.features.extract(testLabels)
        if trainData is not None:
            logInfo["trainData"] = trainData.name
            logInfo["trainDataPoints"] = len(trainData.points)
            logInfo["trainDataFeatures"] = len(trainData.features)
        if trainLabels is not None:
            logInfo["trainLabels"] = trainLabels.name
            logInfo["trainLabelsPoints"] = len(trainLabels.points)
            logInfo["trainLabelsFeatures"] = len(trainLabels.features)
        if testData is not None:
            logInfo["testData"] = testData.name
            logInfo["testDataPoints"] = len(testData.points)
            logInfo["testDataFeatures"] = len(testData.features)
        if testLabels is not None:
            logInfo["testLabels"] = testLabels.name
            logInfo["testLabelsPoints"] = len(testLabels.points)
            logInfo["testLabelsFeatures"] = len(testLabels.features)

        if arguments is not None and arguments != {}:
            logInfo['arguments'] = arguments

        if metrics is not None and metrics != {}:
            logInfo["metrics"] = metrics

        if extraInfo is not None and extraInfo != {}:
            logInfo["extraInfo"] = extraInfo

        self.logType = logType
        self.logInfo = logInfo

    def logCrossValidation(self, trainData, trainLabels, learnerFunction,
                           arguments, metric, performance, folds=None):
        """
        Log the results of cross validation.

        Parameters
        ----------
        trainData : UML data object
            The object containing the training data.
        trainLabels : UML data object, int
            The object or feature in ``trainData`` containing the
            training labels.
        learnerFunction : str
            The name of the learner function.
        arguments : dict
            The arguments passed to the learner.
        metric : function
            The results of the testing on a run.
        performance : list
            A list of the performance results of each permutation.
        folds : int
            The number of folds.
        """
        logType = "crossVal"
        logInfo = {}
        logInfo["learner"] = learnerFunction
        logInfo["learnerArgs"] = arguments
        logInfo["folds"] = folds
        logInfo["metric"] = metric.__name__
        logInfo["performance"] = performance

        self.logType = logType
        self.logInfo = logInfo


    ###################
    ### LOG OUTPUT ###
    ##################

    def showLog(self, levelOfDetail, leastRunsAgo, mostRunsAgo, startDate,
                endDate, maximumEntries, searchForText, regex,
                saveToFileName, append):
        """
        Output data from the logger.

        Parse the log based on the arguments passed and print a human
        readable interpretation of the log file.

        Parameters
        ----------
        levelOfDetail:  int
            The value for the level of detail from 1, the least detail,
            to 3 (most detail). Default is 2.
            * Level 1 - Data loading, data preparation and preprocessing,
              custom user logs.
            * Level 2 - Outputs basic information about each run.
              Includes timestamp, run number, learner name, train and
              test object details, parameter, metric, and timer data if
              available.
            * Level 3 - Include cross-validation data.
        leastRunsAgo : int
            The least number of runs since the most recent run to
            include in the log. Default is 0.
        mostRunsAgo : int
            The most number of runs since the most recent run to
            include in the log. Default is 2.
        startDate :  str, datetime
            A string or datetime object of the date to begin adding runs
            to the log.
            Acceptable formats:
            * "YYYY-MM-DD"
            * "YYYY-MM-DD HH:MM"
            * "YYYY-MM-DD HH:MM:SS"
        endDate : str, datetime
            A string or datetime object of the date to stop adding runs
            to the log.
            See ``startDate`` for formatting.
        maximumEntries : int
            Maximum number of entries to allow before stopping the log.
            None will allow all entries provided from the query. Default
            is 100.
        searchForText :  str, regex
            Search for in each log entry. Default is None.
        saveToFileName : str
            The name of a file where the human readable log will be
            saved. Default is None, showLog will print to standard out.
        append : bool
            Append logs to the file in saveToFileName instead of
            overwriting file. Default is False.
        """

        if not self.isAvailable:
            self.setup()

        query, values = _showLogQueryAndValues(leastRunsAgo, mostRunsAgo,
                                               startDate, endDate,
                                               maximumEntries, searchForText,
                                               regex)
        runLogs = self.extractFromLog(query, values)

        logOutput = _showLogOutputString(runLogs, levelOfDetail)

        if saveToFileName is not None:
            filePath = os.path.join(self.logLocation, saveToFileName)
            if append:
                with open(filePath, mode='a') as f:
                    f.write("\n")
                    f.write(logOutput)
            else:
                with open(filePath, mode='w') as f:
                    f.write(logOutput)
        else:
            print(logOutput)

###################
### LOG HELPERS ###
###################

def logCapture(function):
    """
    Wrapper to add data to log when function is called by the user.

    UML function wrapper for handling logging of top-level UML
    functions. Ensures that only calls made by user are logged, ignoring
    internal calls to logged functions. Performs the timing of each
    operation inserts the necessary information into the log.
    """
    @wraps(function)
    def wrapper(*args, **kwargs):
        logger = UML.logger.active
        try:
            logger.position += 1
            timer = Stopwatch()
            timer.start("timer")
            ret = function(*args, **kwargs)
        except Exception:
            einfo = sys.exc_info()
            reraise(*einfo)
        finally:
            logger.position -= 1
            timer.stop("timer")
        if function.__name__ == 'crossValidateBackend':
            enableDeep = "enableCrossValidationDeepLogging"
            deepLog = UML.settings.get("logger", enableDeep)
            deepLog = True if deepLog.lower() == 'true' else False
            if deepLog:
                logger.log(logger.logType, logger.logInfo)
        elif logger.position == 0:
            logger.logInfo["timer"] = sum(timer.cumulativeTimes.values())
            logger.log(logger.logType, logger.logInfo)
        return ret
    return wrapper

def directCall(function):
    """
    Wrapper to signal a function has been called by the user.

    UML function wrapper used to ensure that internal calls to other
    logged functions are not logged when the called function can be
    logged but is not currently being logged.
    """
    @wraps(function)
    def wrapper(*args, **kwargs):
        logger = UML.logger.active
        try:
            logger.position += 1
            ret = function(*args, **kwargs)
        except Exception:
            einfo = sys.exc_info()
            reraise(*einfo)
        finally:
            logger.position -= 1
        return ret
    return wrapper

def enableLogging(useLog):
    """
    Access useLog value from configuration, if not explictly defined.
    """
    if useLog is None:
        useLog = UML.settings.get("logger", "enabledByDefault")
        useLog = True if useLog.lower() == 'true' else False
    return useLog

def _showLogQueryAndValues(leastRunsAgo, mostRunsAgo, startDate,
                           endDate, maximumEntries, searchForText, regex):
    """
    Constructs the query string and stores the variables based on the
    arguments passed to the showLog function.
    """
    selectQuery = "SELECT timestamp, runNumber, logType, logInfo "
    selectQuery += "FROM (SELECT * FROM logger"
    whereQueryList = []
    includedValues = []
    if leastRunsAgo is not None:
        # final run value
        # difference between the next runNumber and leastRunsAgo
        where = "runNumber <= ((SELECT MAX(runNumber) FROM logger) - ?)"
        whereQueryList.append(where)
        includedValues.append(leastRunsAgo)
    if mostRunsAgo is not None:
        # starting run value
        # difference between the next runNumber and mostRunsAgo
        where = "runNumber > ((SELECT MAX(runNumber) FROM logger) - ?)"
        whereQueryList.append(where)
        includedValues.append(mostRunsAgo)
    if startDate is not None:
        whereQueryList.append("timestamp >= ?")
        includedValues.append(parse(startDate))
    if endDate is not None:
        whereQueryList.append("timestamp <= ?")
        includedValues.append(parse(endDate))
    if searchForText is not None:
        # convert to regex and get pattern
        if regex:
            searchForText = re.compile(searchForText).pattern
            whereQueryList.append("(logType REGEXP ? or logInfo REGEXP ?)")
            includedValues.append(searchForText)
            includedValues.append(searchForText)
        else:
            searchForText = "%" + searchForText + "%"
            whereQueryList.append("(logType LIKE ? or logInfo LIKE ?)")
            includedValues.append(searchForText)
            includedValues.append(searchForText)

    if whereQueryList != []:
        whereQuery = " and ".join(whereQueryList)
        fullQuery = selectQuery + " WHERE " + whereQuery
    else:
        fullQuery = selectQuery

    if maximumEntries is not None:
        fullQuery += " ORDER BY entry DESC "
        fullQuery += "LIMIT ?"
        includedValues.append(maximumEntries)
    fullQuery += ") ORDER BY entry ASC;"
    includedValues = tuple(includedValues)

    return fullQuery, includedValues

def _showLogOutputString(listOfLogs, levelOfDetail):
    """
    Formats the string that will be output for calls to the showLog
    function.
    """
    fullLog = "{0:^79}\n".format("UML LOGS")
    fullLog += "." * 79
    previousLogRunNumber = None
    for log in listOfLogs:
        timestamp = log[0]
        runNumber = log[1]
        logType = log[2]
        logString = log[3]
        try:
            logInfo = literal_eval(logString)
        except (ValueError, SyntaxError):
            # logString is a string (cannot eval)
            logInfo = logString
        if runNumber != previousLogRunNumber:
            fullLog += "\n"
            logString = "RUN {0}".format(runNumber)
            fullLog += ".{0:^77}.".format(logString)
            fullLog += "\n"
            fullLog += "." * 79
            previousLogRunNumber = runNumber
        try:
            if logType not in ["load", "data", "prep", "run", "crossVal"]:
                fullLog += _buildDefaultLogString(timestamp, logType, logInfo)
                fullLog += '.' * 79
            elif logType == 'load':
                fullLog += _buildLoadLogString(timestamp, logInfo)
                fullLog += '.' * 79
            elif logType == 'data':
                fullLog += _buildDataLogString(timestamp, logInfo)
                fullLog += '.' * 79
            elif logType == 'prep' and levelOfDetail > 1:
                fullLog += _buildPrepLogString(timestamp, logInfo)
                fullLog += '.' * 79
            elif logType == 'run' and levelOfDetail > 1:
                fullLog += _buildRunLogString(timestamp, logInfo)
                fullLog += '.' * 79
            elif logType == 'crossVal' and levelOfDetail > 2:
                fullLog += _buildCVLogString(timestamp, logInfo)
                fullLog += '.' * 79
        except (TypeError, KeyError):
            fullLog += _buildDefaultLogString(timestamp, logType, logInfo)
            fullLog += '.' * 79
    return fullLog

def _buildLoadLogString(timestamp, log):
    """
    Constructs the string that will be output for load logTypes.
    """
    dataCol = "{0} Loaded".format(log["returnType"])
    fullLog = _logHeader(dataCol, timestamp)
    if log['path'] is not None:
        fullLog += _formatRunLine("path", log["path"])
        dataCol = ""
    if log['name'] is not None:
        fullLog += _formatRunLine("name", log["name"])
        dataCol = ""
    fullLog += _formatRunLine("# of points", log["numPoints"])
    fullLog += _formatRunLine("# of features", log["numFeatures"])
    return fullLog

def _buildPrepLogString(timestamp, log):
    """
    Constructs the string that will be output for prep logTypes.
    """
    function = "{0}.{1}".format(log["object"], log["function"])
    fullLog = _logHeader(function, timestamp)
    if log['arguments'] != {}:
        argString = "Arguments: "
        argString += _dictToKeywordString(log["arguments"])
        for string in wrap(argString, 79, subsequent_indent=" "*11):
            fullLog += string
            fullLog += "\n"
    return fullLog

def _buildDataLogString(timestamp, log):
    """
    Constructs the string that will be output for data logTypes.
    """
    reportName = log["reportType"].capitalize() + " Report"
    fullLog = _logHeader(reportName, timestamp)
    fullLog += "\n"
    fullLog += log["reportInfo"]
    return fullLog

def _buildRunLogString(timestamp, log):
    """
    Constructs the string that will be output for run logTypes.
    """
    # header data
    timer = log.get("timer", "")
    if timer:
        timer = "Completed in {0:.3f} seconds".format(log['timer'])
    fullLog = _logHeader(timer, timestamp)
    fullLog += '\n{0}("{1}")\n'.format(log['function'], log["learner"])
    # train and test data
    fullLog += _formatRunLine("Data", "# points", "# features")
    if log.get("trainData", False):
        if log["trainData"].startswith("OBJECT_#"):
            fullLog += _formatRunLine("trainX", log["trainDataPoints"],
                                      log["trainDataFeatures"])
        else:
            fullLog += _formatRunLine(log["trainData"], log["trainDataPoints"],
                                      log["trainDataFeatures"])
    if log.get("trainLabels", False):
        if log["trainLabels"].startswith("OBJECT_#"):
            fullLog += _formatRunLine("trainY", log["trainLabelsPoints"],
                                      log["trainLabelsFeatures"])
        else:
            fullLog += _formatRunLine(log["trainLabels"],
                                      log["trainLabelsPoints"],
                                      log["trainLabelsFeatures"])
    if log.get("testData", False):
        if log["testData"].startswith("OBJECT_#"):
            fullLog += _formatRunLine("testX", log["testDataPoints"],
                                      log["testDataFeatures"])
        else:
            fullLog += _formatRunLine(log["testData"], log["testDataPoints"],
                                      log["testDataFeatures"])
    if log.get("testLabels", False):
        if log["testLabels"].startswith("OBJECT_#"):
            fullLog += _formatRunLine("testY", log["testLabelsPoints"],
                                      log["testLabelsFeatures"])
        else:
            fullLog += _formatRunLine(log["testLabels"],
                                      log["testLabelsPoints"],
                                      log["testLabelsFeatures"])
    fullLog += "\n"
    # parameter data
    if log.get("arguments", False):
        argString = "Arguments: "
        argString += _dictToKeywordString(log["arguments"])
        for string in wrap(argString, 79, subsequent_indent=" "*11):
            fullLog += string
            fullLog += "\n"
    # metric data
    if log.get("metrics", False):
        fullLog += "Metrics: "
        fullLog += _dictToKeywordString(log["metrics"])
        fullLog += "\n"
    # extraInfo
    if log.get("extraInfo", False):
        fullLog += "Extra Info: "
        fullLog += _dictToKeywordString(log["extraInfo"])
        fullLog += "\n"

    return fullLog

def _buildCVLogString(timestamp, log):
    """
    Constructs the string that will be output for crossVal logTypes.
    """
    crossVal = "Cross Validating for {0}".format(log["learner"])
    fullLog = _logHeader(crossVal, timestamp)
    fullLog += "\n"
    if isinstance(log["learnerArgs"], dict):
        fullLog += "Variable Arguments: "
        fullLog += _dictToKeywordString(log["learnerArgs"])
        fullLog += "\n\n"
    folds = log["folds"]
    metric = log["metric"]
    fullLog += "{0}-folding using {1} ".format(folds, metric)
    fullLog += "optimizing for min values\n\n"
    fullLog += _formatRunLine("Result", "Arguments")
    for arguments, result in log["performance"]:
        argString = _dictToKeywordString(arguments)
        fullLog += "{0:<20.3f}{1:20s}".format(result, argString)
        fullLog += "\n"
    return fullLog

def _buildDefaultLogString(timestamp, logType, log):
    """
    Constructs the string that will be output for any unrecognized
    logTypes. Formatting varies based on string, list and dictionary
    types passed as the log.
    """
    fullLog = _logHeader(logType, timestamp)
    if isinstance(log, six.string_types):
        for string in wrap(log, 79):
            fullLog += string
            fullLog += "\n"
    elif isinstance(log, list):
        listString = _formatRunLine(log)
        for string in wrap(listString, 79):
            fullLog += string
            fullLog += "\n"
    else:
        dictString = _dictToKeywordString(log)
        for string in wrap(dictString, 79):
            fullLog += string
            fullLog += "\n"
    return fullLog

def _dictToKeywordString(dictionary):
    """
    Formats dictionaries to be more human-readable.
    """
    kvStrings = []
    for key, value in dictionary.items():
        string = "{0}={1}".format(key, value)
        kvStrings.append(string)
    return ", ".join(kvStrings)

def _formatRunLine(*args):
    """
    Formats equally spaced values for each column.
    """
    args = list(map(str, args))
    lineLog = ""
    for arg in args:
        whitespace = 19 - len(arg)
        lineLog += arg + " " * whitespace
    lineLog += "\n"
    return lineLog

def _logHeader(left, right):
    """
    Formats the first line of each log entry.
    """
    lineLog = "\n"
    lineLog += "{0:60}{1:>19}\n".format(left, right)
    return lineLog

#######################
### Initialization  ###
#######################

def initLoggerAndLogConfig():
    """
    Sets up or reads configuration options associated with logging, and
    initializes the currently active logger object using those options.
    """
    try:
        location = UML.settings.get("logger", "location")
        if location == "":
            location = './logs-UML'
            UML.settings.set("logger", "location", location)
            UML.settings.saveChanges("logger", "location")
    except:
        location = './logs-UML'
        UML.settings.set("logger", "location", location)
        UML.settings.saveChanges("logger", "location")
    finally:
        def cleanThenReInit_Loc(newLocation):
            UML.logger.active.cleanup()
            currName = UML.settings.get("logger", 'name')
            UML.logger.active = UmlLogger(newLocation, currName)
        UML.settings.hook("logger", "location", cleanThenReInit_Loc)

    try:
        name = UML.settings.get("logger", "name")
    except:
        name = "log-UML"
        UML.settings.set("logger", "name", name)
        UML.settings.saveChanges("logger", "name")
    finally:
        def cleanThenReInit_Name(newName):
            UML.logger.active.cleanup()
            currLoc = UML.settings.get("logger", 'location')
            UML.logger.active = UmlLogger(currLoc, newName)

        UML.settings.hook("logger", "name", cleanThenReInit_Name)

    try:
        loggingEnabled = UML.settings.get("logger", "enabledByDefault")
    except:
        loggingEnabled = 'True'
        UML.settings.set("logger", "enabledByDefault", loggingEnabled)
        UML.settings.saveChanges("logger", "enabledByDefault")

    try:
        deepCV = UML.settings.get("logger", 'enableCrossValidationDeepLogging')
    except:
        deepCV = 'False'
        UML.settings.set("logger", 'enableCrossValidationDeepLogging', deepCV)
        UML.settings.saveChanges("logger", 'enableCrossValidationDeepLogging')

    UML.logger.active = UmlLogger(location, name)<|MERGE_RESOLUTION|>--- conflicted
+++ resolved
@@ -33,32 +33,8 @@
 from six import reraise
 import numpy
 
-<<<<<<< HEAD
-from UML.exceptions import InvalidArgumentTypeCombination
-
-"""
-	Handle logging of creating and testing learners.  Currently
-	creates two versions of a log for each run:  one that is human-readable,
-	and one that is machine-readable (csv).
-	Should report, for each run:
-		Size of input data
-			# of features  (columns)
-			# of points (rows)
-			# points used for training
-			# points used for testing
-
-		Name of package (mlpy, scikit learn, etc.)
-		Name of learner
-		parameters of learner
-		performance metric(s)
-		results of performance metric
-		Any additional information
-"""
-
-=======
 import UML
 from .stopwatch import Stopwatch
->>>>>>> 71db3f2e
 
 class UmlLogger(object):
     """
@@ -273,10 +249,6 @@
         arguments : dict
             A mapping of the argument name to the argument's value.
         """
-<<<<<<< HEAD
-        if dataFileName is None and baseDataType is None and name is None:
-            raise InvalidArgumentTypeCombination("logLoad requires at least one non-None argument")
-=======
         logType = "prep"
         logInfo = {}
         logInfo["function"] = umlFunction
@@ -327,7 +299,6 @@
         logInfo["function"] = umlFunction
         if isinstance(learnerFunction, (str, six.text_type)):
             functionCall = learnerFunction
->>>>>>> 71db3f2e
         else:
             #TODO test this
             #we get the source code of the function as a list of strings and
