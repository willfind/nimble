"""
# Merging and Tidying Data

### Creating a tidy (cleaned up) data object from multiple data objects.

In this example, we have temperature data contained in 8 files. Each
row in every file records 12 hours of temperatures for each day, but
files vary by weather station, time period, and extreme (i.e., the file
contains either minimum or maximum temperatures). Each file covers the
same date range so we want to create a single object with all of our
data. Once combined, we would like to restructure our data using
[Hadley Wickham's Tidy Data][wickham] principles. Wickham defines "data
tidying" as "structuring datasets to facilitate analysis" and Nimble
provides functions that reorganize points and features to create data
that is "tidy". Our goal is to create one tidy data object containing
all of the data from our 8 original files.

[wickham]: http://dx.doi.org/10.18637/jss.v059.i10

In this example we will learn about:

* [Combining data objects together](#Combining-the-data)
* [Applying tidy data functions](#Tidying-the-data)

[Open this example in Google Colab][colab]\
[Download this example as a script or notebook][files]\
[Download the dataset for this example][datasets]

[colab]: https://colab.research.google.com/drive/1v6bayDRsovOnzFnjRDYRaJ-PRSN7DIlE?usp=sharing
[files]: files.rst#merging-and-tidying-data
[datasets]: ../datasets.rst#merging-and-tidying-data
"""

## Getting Started ##

import nimble

bucket = 'https://storage.googleapis.com/nimble/datasets/tidy/'
dwtnMinAM = nimble.data(bucket + 'downtown_am_min.csv', returnType="Matrix")
dwtnMaxAM = nimble.data(bucket + 'downtown_am_max.csv', returnType="Matrix")
dwtnMinPM = nimble.data(bucket + 'downtown_pm_min.csv', returnType="Matrix")
dwtnMaxPM = nimble.data(bucket + 'downtown_pm_max.csv', returnType="Matrix")
airptMinAM = nimble.data(bucket + 'airport_am_min.csv', returnType="Matrix")
airptMaxAM = nimble.data(bucket + 'airport_am_max.csv', returnType="Matrix")
airptMinPM = nimble.data(bucket + 'airport_pm_min.csv', returnType="Matrix")
airptMaxPM = nimble.data(bucket + 'airport_pm_max.csv', returnType="Matrix")

## To begin, we create 8 objects from 8 different files. The variable names
## and object names for each object represent the weather station location
## (downtown or airport), the temperature extreme recorded (Min or Max) and the
## time of day (AM or PM). All of our files have the same header row and cover
## the same date range. Let's look at one of our objects to see these headers
## and understand the current format of our data.
dwtnMinAM.show('Example of data file structure', maxHeight=12)

## Combining the data ##

## First, we can reduce our number of objects to 4 by combining AM and PM
## temperatures of objects at the same weather station (downtown or airport)
## and with the same extreme (min or max). The feature names for AM and PM are
## currently the same, so we will need to modify the feature names in the PM
## objects so that they denote the hour according to a 24 hour clock.
ftsPM = ['date', 'hr12', 'hr13', 'hr14', 'hr15', 'hr16', 'hr17',
         'hr18', 'hr19', 'hr20', 'hr21', 'hr22', 'hr23']

for obj in [dwtnMinPM, dwtnMaxPM, airptMinPM, airptMaxPM]:
    obj.features.setNames(ftsPM)

## Now that we've differentiated our features, we can use a `merge` operation
## to combine the data. We want to join these objects on the 'date' feature
## (i.e., we are combining data with the same date) and use `point='union'`
## (that is, we want all the points from both files) so that we keep all
## possible dates, even if a date is missing for the AM or PM data.
dwtnMinAM.merge(dwtnMinPM, onFeature='date', point='union')
dwtnMaxAM.merge(dwtnMaxPM, onFeature='date', point='union')
airptMinAM.merge(airptMinPM, onFeature='date', point='union')
airptMaxAM.merge(airptMaxPM, onFeature='date', point='union')

dwtnMinAM.show('Downtown data merged on date', maxHeight=12)

## Next, we can reduce our number of objects from 4 to 2 by combining the
## objects with different extremes (min vs. max) for the same location.
## Before combining, we will want to add an “extreme” feature to each object
## based on whether it contains min vs. max data. Without this step, we would
## not be able to differentiate between minimum and maximum temperature points
## in the combined objects. Once our new feature is added, we can
## `points.append` our objects from the same weather station.
for obj in [dwtnMinAM, dwtnMaxAM, airptMinAM, airptMaxAM]:
    extreme = 'min' if 'min' in obj.path else 'max'
    ftData = [[extreme] for _ in range(len(obj.points))]
    newFt = nimble.data(ftData, featureNames=['extreme'])
    # New feature will be added at index position 1 (after "date" feature)
    obj.features.insert(1, newFt)

dwtnMinAM.points.append(dwtnMaxAM)
airptMinAM.points.append(airptMaxAM)

dwtnMinAM.show('Downtown combined extreme data', maxHeight=12)

## Finally, we can combine our two objects into one by combining our two
## weather stations (downtown vs. airport). Just like in the last step, we need
## to create a new 'station' feature for each object based on which weather
## station location (downtown vs. airport) recorded the data.
for obj in [dwtnMinAM, airptMinAM]:
    station = 'downtown' if 'downtown' in obj.path else 'airport'
    stationData = [[station] for _ in range(len(obj.points))]
    newFt = nimble.data(stationData, featureNames=['station'])
    obj.features.insert(1, newFt)
<<<<<<< HEAD
    obj.features.setNames(1, 'station')
=======
    obj.features.setNames('station', oldIdentifiers=1)
>>>>>>> 209c529b

dwtnMinAM.points.append(airptMinAM)

## Since all of these operations have been in-place, our `dwtnMinAM` object
## now contains all of our data from the 8 files. This variable name could be
## confusing so, for clarity, let's assign this object to a new variable name,
## `tempData`. Let's also sort our data by date, so that we can double check
## that each date has a minimum and maximum temperature recording for each
## weather station. Taking a look at our data will also help us start exploring
## how we can begin to tidy it.
tempData = dwtnMinAM
tempData.name = 'combinedTemperatureData'
tempData.points.sort('date')

tempData.show('Fully merged (untidy) data', maxHeight=16)

## Tidying the data ##

## Our dataset is combined but not in the format we want. To structure our data
## for analysis, we would like each point to be a single observation of the
## variables in our data. According to [Hadley Wickham's Tidy Data][wickham]
## principles, our dataset is not tidy for two reasons. First, 24 observations
## are made every day (one each hour). Points should represent observations so
## each day should be represented by 24 points. Second, our minimum and maximum
## temperatures are variables for the same observation. Variables should be
## represented as features.

## [wickham]: http://dx.doi.org/10.18637/jss.v059.i10

## As an example, our current (truncated) data for `2001-01-01` at the
## `downtown` station can be seen below. We see it is structured using two
## points.
## ```
##    date    station  extreme  hr0   hr1   hr2   --  hr22   hr23
##
## 2011-01-01 downtown   min   2.840 2.019        --  9.399  11.859
## 2011-01-01 downtown   max   2.840 2.021 2.022  --  9.401  11.861
## ```
## To tidy that same data, we modify the structure to include one point for
## each hour and identify the minimum and maximum temperatures in the `min` and
## `max` features.
## ```
##    date    station   min    max   hour
##
## 2011-01-01 downtown 2.840  2.840  hr0
## 2011-01-01 downtown 2.019  2.840  hr1
##     |         |       |     |      |
## 2011-01-01 downtown 9.399  11.859 hr22
## 2011-01-01 downtown 3.649  11.861 hr23
## ```

## Tidying our data will take two steps. First, we need each point to represent
## a single hour of time. So we will take our 24 hour features (hr0, hr1, …,
## hr23) and collapse them to represent this same data using 24 points (one
## point for each feature that is collapsed). The collapsed features become two
## new features: one named `hour` storing each feature's name as a value and one
## named `temp` storing the temperature recorded during that hour.
hourFts = ['hr' + str(i) for i in range(24)]
tempData.points.splitByCollapsingFeatures(featuresToCollapse=hourFts,
                                          featureForNames='hour',
                                          featureForValues='temp')
tempData.points.sort(['date', 'hour'])
tempData.show('Split points by collapsing the hour features', maxHeight=16)

## This is looking closer now that each point refers to a single hour of time.
## However, we still have separate points storing our maximum and minimum
## temperatures. This is not obvious in the output above, let's make a couple
## of modifications to see this more clearly. First, we can clean our `hour`
## feature by transforming the former feature name strings into integers. Then,
## we will sort our data so that `show` will clearly display point pairs
## that need to be combined for our data to be tidy.
tempData.features.transform(lambda ft: [int(v[2:]) for v in ft],
                            features=['hour'])
tempData.points.sort(['date', 'hour'])
tempData.show('Date and hour sorted', maxHeight=16)

## We see above that `hr0` on `2011-01-01` for the `downtown` station, for
## example, is still represented by two points. This is because each point
## identifies either the minimum or maximum temperature. Our second step is to
## combine these two point pairs by expanding the features to include features
## for the minimum and maximum temperatures. Our `extreme` feature contains the
## values (min and max) that will become our new feature names and the `temp`
## feature contains the values that fill the new `min` and `max` features.
tempData.points.combineByExpandingFeatures(featureWithFeatureNames='extreme',
                                           featuresWithValues='temp')
tempData.show('Combined points by expanding extreme feature', maxHeight=16)

## Our object is now organized how we wanted with a tidy structure. There is
## one more tidying function in Nimble as well. It is designed to separate a
## feature containing multiple pieces of information into multiple features. We
## can demonstrate its functionality by applying it to our 'date' feature to
## create `year`, `month` and `day` features.
tempData.features.splitByParsing('date', lambda val: val.split('-'),
                                 ['year', 'month', 'day'])
tempData.show('Split features by parsing the date feature', maxHeight=16)

## **Reference:**

## Wickham, H. (2014). Tidy Data. Journal of Statistical
## Software, 59(10), 1 - 23.
## doi:http://dx.doi.org/10.18637/jss.v059.i10<|MERGE_RESOLUTION|>--- conflicted
+++ resolved
@@ -106,11 +106,7 @@
     stationData = [[station] for _ in range(len(obj.points))]
     newFt = nimble.data(stationData, featureNames=['station'])
     obj.features.insert(1, newFt)
-<<<<<<< HEAD
-    obj.features.setNames(1, 'station')
-=======
     obj.features.setNames('station', oldIdentifiers=1)
->>>>>>> 209c529b
 
 dwtnMinAM.points.append(airptMinAM)
 
