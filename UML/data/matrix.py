--- conflicted
+++ resolved
@@ -196,15 +196,8 @@
 
         self.data = other.data
 
-<<<<<<< HEAD
-    def _copyAs_implementation(self, format):
-        if format is None:
-            format = 'Matrix'
-        if format in nimble.data.available:
-=======
     def _copy_implementation(self, to):
-        if to in UML.data.available:
->>>>>>> 14e88065
+        if to in nimble.data.available:
             ptNames = self.points._getNamesNoGeneration()
             ftNames = self.features._getNamesNoGeneration()
             # reuseData=False since using original data
