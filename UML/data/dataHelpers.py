--- conflicted
+++ resolved
@@ -681,19 +681,11 @@
     to default values.
     """
     if hasattr(data, 'dtype'):
-<<<<<<< HEAD
-        if data.dtype not in [numpy.float, numpy.object_]:
-            raise InvalidArgumentType("data must have float or object dtype")
-        # this could be a numeric subsection from a nimble object with an
-        # 'object' dtype. We optimize the dtype here to support operations
-        # requiring a numeric dtype.
-=======
         if not issubclass(data.dtype.type, (numpy.number, numpy.object_)):
             raise InvalidArgumentType("data must have numeric or object dtype")
         # this could be a numeric subsection from a UML object with an 'object'
         # dtype. We optimize the dtype here to support operations requiring a
         # numeric dtype.
->>>>>>> 14e88065
         try:
             data = data.astype(numpy.float)
         except ValueError:
