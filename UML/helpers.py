"""
Helper functions for any functions defined in uml.py

They are separated here so that that (most) top level
user facing functions are contained in uml.py without
the distraction of helpers

"""

from __future__ import absolute_import
from __future__ import print_function
import csv
import inspect
import importlib
from io import StringIO, BytesIO
import os.path
import re
import datetime
import copy
import sys
import itertools

import numpy
import six
from six.moves import range
from six.moves import zip

import UML as nimble
from UML.logger import handleLogging
from UML.exceptions import InvalidArgumentValue, InvalidArgumentType
from UML.exceptions import InvalidArgumentValueCombination, PackageException
from UML.exceptions import ImproperObjectAction
from UML.exceptions import FileFormatException
from UML.data import Base
from UML.data.dataHelpers import isAllowedSingleElement
from UML.data.sparse import removeDuplicatesNative
from UML.randomness import pythonRandom
from UML.randomness import numpyRandom

scipy = nimble.importModule('scipy.io')
pd = nimble.importModule('pandas')
requests = nimble.importModule('requests')

try:
    intern = sys.intern
    class Py2Key:
        """
        Key for python3.
        """
        __slots__ = ("value", "typestr")

        def __init__(self, value):
            self.value = value
            self.typestr = intern(type(value).__name__)

        def __lt__(self, other):
            try:
                return self.value < other.value
            except TypeError:
                return self.typestr < other.typestr
except Exception:
    Py2Key = None # for python2

#in python3, itertools.ifilter is not there anymore. it is filter.
if not hasattr(itertools, 'ifilter'):
    itertools.ifilter = filter


def findBestInterface(package):
    """
    Attempt to determine the interface.

    Takes the string name of a possible interface provided to some other
    function by a nimble user, and attempts to find the interface which
    best matches that name amoung those available. If it does not match
    any available interfaces, then an exception is thrown.
    """
    for interface in nimble.interfaces.available:
        if package == interface.getCanonicalName():
            return interface
    for interface in nimble.interfaces.available:
        if interface.isAlias(package):
            return interface
    msg = "package '" + package
    msg += "' was not associated with any of the available package interfaces"
    raise InvalidArgumentValue(msg)


def _learnerQuery(name, queryType):
    """
    Takes a string of the form 'package.learnerName' and a string
    defining a queryType of either 'parameters' or 'defaults' then
    returns the results of either the package's
    getParameters(learnerName) function or the package's
    getDefaultValues(learnerName) function.
    """
    [package, learnerName] = name.split('.')

    if queryType == "parameters":
        toCallName = 'getLearnerParameterNames'
    elif queryType == 'defaults':
        toCallName = 'getLearnerDefaultValues'
    else:
        raise InvalidArgumentValue("Unrecognized queryType: " + queryType)

    interface = findBestInterface(package)
    return getattr(interface, toCallName)(learnerName)


def isAllowedRaw(data, allowLPT=False):
    """
    Verify raw data is one of the accepted types.
    """
    if allowLPT and 'PassThrough' in str(type(data)):
        return True
    if scipy and scipy.sparse.issparse(data):
        return True
    if isinstance(data, (tuple, list, dict, numpy.ndarray, numpy.matrix)):
        return True

    if pd:
        if isinstance(data, (pd.DataFrame, pd.Series, pd.SparseDataFrame)):
            return True

    return False


def validateReturnType(returnType):
    retAllowed = copy.copy(UML.data.available)
    retAllowed.append(None)
    if returnType not in retAllowed:
        msg = "returnType must be a value in " + str(retAllowed)
        raise InvalidArgumentValue(msg)


def extractNamesFromRawList(rawData, pnamesID, fnamesID):
    """
    Remove name data from a python list.

    Takes a raw python list of lists and if specified remove those
    rows or columns that correspond to names, returning the remaining
    data, and the two name objects (or None in their place if they were
    not specified for extraction). pnamesID may either be None, or an
    integer ID corresponding to the column of point names. fnamesID
    may eith rbe None, or an integer ID corresponding to the row of
    feature names.
    """
    # we allow a list of values as input, but we assume a list of lists type
    # for this function; take the input list to mean a single point
    addedDim = False
    if rawData == [] or isAllowedSingleElement(rawData[0]):
        rawData = [rawData]
        addedDim = True
    # otherwise, we know we are dealing with (at least) a twice nested list.
    # A thrice or more nested list will cause problems with the extraction
    # helpers, so we validate the contents first.
    elif len(rawData[0]) > 0 and not isAllowedSingleElement(rawData[0][0]):
        msg = "List of lists containing numbers, strings, None, or nan are "
        msg += "the only accepted list formats, yet the (0,0)th element was "
        msg += str(type(rawData[0][0]))
        raise TypeError(msg)
    mustCopy = ['automatic', True]
    if pnamesID in mustCopy or fnamesID is mustCopy:
        # copy rawData to avoid modifying the original user data
        if isinstance(rawData[0], tuple):
            rawData = [list(row) for row in rawData]
        else:
            rawData = [row.copy() for row in rawData]

    firstRow = rawData[0] if len(rawData) > 0 else None
    secondRow = rawData[1] if len(rawData) > 1 else None
    pnamesID, fnamesID = autoDetectNamesFromRaw(pnamesID, fnamesID, firstRow,
                                                secondRow)
    pnamesID = 0 if pnamesID is True else None
    fnamesID = 0 if fnamesID is True else None

    retPNames = None
    if pnamesID is not None:
        temp = []
        for i in range(len(rawData)):
            # grab and remove each value in the feature associated
            # with point names
            currVal = rawData[i].pop(pnamesID)
            # have to skip the index of the feature names, if they are also
            # in the data
            if fnamesID is not None and i != fnamesID:
            # we wrap it with the string constructor in case the
                # values in question AREN'T strings
                temp.append(str(currVal))
        retPNames = temp

    retFNames = None
    if fnamesID is not None:
        # don't have to worry about an overlap entry with point names;
        # if they existed we had already removed those values.
        # Therefore: just pop that entire point
        temp = rawData.pop(fnamesID)
        for i in range(len(temp)):
            temp[i] = str(temp[i])
        retFNames = temp

    if addedDim:
        rawData = rawData[0]

    return (rawData, retPNames, retFNames)


def extractNamesFromPdDataFrame(rawData, pnamesID, fnamesID):
    """
    Output the index of rawData as pointNames.
    Output the columns of rawData as featureNames.
    """
    firstRow = rawData.values[0] if len(rawData) > 0 else None
    secondRow = rawData.values[1] if len(rawData) > 1 else None
    pnamesID, fnamesID = autoDetectNamesFromRaw(pnamesID, fnamesID, firstRow,
                                                secondRow)
    pnamesID = 0 if pnamesID is True else None
    fnamesID = 0 if fnamesID is True else None

    retPNames = None
    if pnamesID is not None:
        retPNames = [str(i) for i in rawData.index.tolist()]

    retFNames = None
    if fnamesID is not None:
        retFNames = [str(i) for i in rawData.columns.tolist()]

    return (rawData, retPNames, retFNames)


def extractNamesFromPdSeries(rawData, pnamesID, fnamesID):
    """
    Output the index of rawData as featureNames.
    """
    retPNames = None
    if pnamesID is True:
        retPNames = [rawData.index[0]]
        rawData = rawData[1:]

    retFNames = None
    if fnamesID is True:
        retFNames = [str(i) for i in rawData.index.tolist()]
        rawData = numpy.empty((0, len(retFNames)))

    return (rawData, retPNames, retFNames)


def createConstantHelper(numpyMaker, returnType, numPoints, numFeatures,
                         pointNames, featureNames, name):
    """
    Create nimble data objects containing constant values.

    Use numpy.ones or numpy.zeros to create constant nimble objects of
    the designated returnType.
    """
<<<<<<< HEAD
    retAllowed = copy.copy(nimble.data.available)
    if returnType not in retAllowed:
        msg = "returnType must be a value in " + str(retAllowed)
        raise InvalidArgumentValue(msg)

=======
    validateReturnType(returnType)
>>>>>>> 68221862
    if numPoints < 0:
        msg = "numPoints must be 0 or greater, yet " + str(numPoints)
        msg += " was given."
        raise InvalidArgumentValue(msg)

    if numFeatures < 0:
        msg = "numFeatures must be 0 or greater, yet " + str(numFeatures)
        msg += " was given."
        raise InvalidArgumentValue(msg)

    if numPoints == 0 and numFeatures == 0:
        msg = "Either one of numPoints (" + str(numPoints) + ") or "
        msg += "numFeatures (" + str(numFeatures) + ") must be non-zero."
        raise InvalidArgumentValueCombination(msg)

    if returnType == 'Sparse':
        if not scipy:
            msg = "scipy is not available"
            raise PackageException(msg)
        if numpyMaker == numpy.ones:
            rawDense = numpyMaker((numPoints, numFeatures))
            rawSparse = scipy.sparse.coo_matrix(rawDense)
        else:  # case: numpyMaker == numpy.zeros
            assert numpyMaker == numpy.zeros
            rawSparse = scipy.sparse.coo_matrix((numPoints, numFeatures))
        return nimble.createData(returnType, rawSparse, pointNames=pointNames,
                                 featureNames=featureNames, name=name,
                                 useLog=False)
    else:
        raw = numpyMaker((numPoints, numFeatures))
        return nimble.createData(returnType, raw, pointNames=pointNames,
                                 featureNames=featureNames, name=name,
                                 useLog=False)


def transposeMatrix(matrixObj):
    """
    This function is similar to np.transpose.
    copy.deepcopy(np.transpose(matrixObj)) may generate a messed data,
    so I created this function.
    """
    return numpy.matrix(list(zip(*matrixObj.tolist())), dtype=matrixObj.dtype)


def extractNames(rawData, pointNames, featureNames):
    """
    Extract the point and feature names from the raw data, if necessary.
    """
    acceptedNameTypes = (str, bool, type(None), list, dict)
    if not isinstance(pointNames, acceptedNameTypes):
        try:
            pointNames = [val for val in pointNames]
        except TypeError:
            msg = "if pointNames are not 'bool' or a 'str', "
            msg += "they should be other 'iterable' object"
            raise InvalidArgumentType(msg)
    if not isinstance(featureNames, acceptedNameTypes):
        try:
            featureNames = [val for val in featureNames]
        except TypeError:
            msg = "if featureNames are not 'bool' or a 'str', "
            msg += "they should be other 'iterable' object"
            raise InvalidArgumentType(msg)
    # 1. convert dict like {'a':[1,2], 'b':[3,4]} to np.matrix
    # featureNames must be those keys
    # pointNames must be False or automatic
    if isinstance(rawData, dict):
        if rawData:
            featureNames = list(rawData.keys())
            rawData = numpy.matrix(list(rawData.values()), dtype=numpy.object_)
            if len(featureNames) == len(rawData):
                # {'a':[1,3],'b':[2,4],'c':['a','b']} -> keys = ['a', 'c', 'b']
                # np.matrix(values()) = [[1,3], ['a', 'b'], [2,4]]
                # thus transpose is needed
                # {'a':1, 'b':2, 'c':3} --> keys = ['a', 'c', 'b']
                # np.matrix(values()) = [[1,3,2]]
                # transpose is not needed
                rawData = transposeMatrix(rawData)
            pointNames = None

        else: # rawData={}
            featureNames = None
            rawData = numpy.empty([0, 0])
            pointNames = None

    # 2. convert list of dict ie. [{'a':1, 'b':3}, {'a':2, 'b':4}] to np.matrix
    # featureNames must be those keys
    # pointNames must be False or automatic
    elif (isinstance(rawData, list)
          and len(rawData) > 0
          and isinstance(rawData[0], dict)):
        # double nested list contained list-type forced values from first row
        values = [list(rawData[0].values())]
        # in py3 keys() returns a dict_keys object comparing equality of these
        # objects is valid, but converting to lists for comparison can fail
        keys = rawData[0].keys()
        for i, row in enumerate(rawData[1:]):
            if row.keys() != keys:
                msg = "The keys at index {i} do not match ".format(i=i)
                msg += "the keys at index 0. Each dictionary in the list must "
                msg += "contain the same key values."
                raise InvalidArgumentValue(msg)
            values.append(list(row.values()))
        rawData = values
        featureNames = keys
        pointNames = None

    else:
        # 3. for rawData of other data types
        # check if we need to do name extraction, setup new variables,
        # or modify values for subsequent call to data init method.
        if isinstance(rawData, list):
            func = extractNamesFromRawList
        elif isinstance(rawData, tuple):
            rawData = list(rawData)
            func = extractNamesFromRawList
        elif isinstance(rawData, (numpy.matrix, numpy.ndarray)):
            func = extractNamesFromNumpy
        elif scipy and scipy.sparse.issparse(rawData):
            # all input coo_matrices must have their duplicates removed; all
            # helpers past this point rely on there being single entires only.
            if isinstance(rawData, scipy.sparse.coo_matrix):
                rawData = removeDuplicatesNative(rawData)
            func = extractNamesFromScipySparse
        elif pd and isinstance(rawData, (pd.DataFrame, pd.SparseDataFrame)):
            func = extractNamesFromPdDataFrame
        elif pd and isinstance(rawData, pd.Series):
            func = extractNamesFromPdSeries

        rawData, tempPointNames, tempFeatureNames = func(rawData, pointNames,
                                                         featureNames)

        # tempPointNames and tempFeatures may either be None or explicit names.
        # pointNames and featureNames may be True, False, None, 'automatic', or
        # explicit names. False and None have the same behavior.

        # User explicitly did not want names extracted
        if pointNames is False or pointNames is None:
            # assert that data was not accidentally removed
            assert tempPointNames is None
            pointNames = None
        # User explicitly wanted us to extract names
        elif pointNames is True:
            pointNames = tempPointNames
        # We could have extracted names but didn't
        elif pointNames == 'automatic' and tempPointNames is None:
            pointNames = None
        # We could have extracted name and did
        elif pointNames == 'automatic' and tempPointNames is not None:
            pointNames = tempPointNames
        # Point names were provided by user
        else:
            assert tempPointNames is None
            pointNames = pointNames

        # User explicitly did not want names extracted
        if featureNames is False or featureNames is None:
            # assert that data was not accidentally removed
            assert tempFeatureNames is None
            featureNames = None
        # User explicitly wanted us to extract names
        elif featureNames is True:
            featureNames = tempFeatureNames
        # We could have extracted names but didn't
        elif featureNames == 'automatic' and tempFeatureNames is None:
            featureNames = None
        # We could have extracted name and did
        elif featureNames == 'automatic' and tempFeatureNames is not None:
            featureNames = tempFeatureNames
        # Feature names were provided by user
        else:
            assert tempFeatureNames is None
            featureNames = featureNames

    return rawData, pointNames, featureNames


def convertData(returnType, rawData, pointNames, featureNames,
                elementType):
    """
    Convert data to an object type which is compliant with the
    initializion for the given returnType. Additionally, ensure the data
    is converted to the elementType. If elementType is None an attempt
    will be made to convert all the data to floats, if unsuccessful, the
    data will remain the same object type.
    """
    # If type(data) doesn't match returnType, then convert data to numpy
    # matrix or coo_matrix. If elementType is not None, then convert each
    # element in data to elementType.
    if (elementType is None
            and isinstance(rawData, list)
            and returnType == 'List'
            and len(rawData) != 0
            and (
                # this list can only be [[]], [1,2,3], ['ab', 'c'], [[1,2,'a'],
                # [4,5,'b']] otherwise, we need to covert the list to matrix,
                # such [np.array([1,2]), np.array(3,4)]
                isAllowedSingleElement(rawData[0])
                or isinstance(rawData[0], list)
                or hasattr(rawData[0], 'setLimit'))):
       # attempt to convert the list to floats to remain consistent with other
       # nimble types if unsuccessful we will keep the list as is
        try:
            # 1D list
            rawData = list(map(numpy.float, rawData))
        except (TypeError, ValueError):
            try:
                #2D list
                convertedData = []
                for point in rawData:
                    convertedData.append(list(map(numpy.float, point)))
                rawData = convertedData
            except (ValueError, TypeError):
                pass
    elif (elementType is None and
          pd and isinstance(rawData, pd.DataFrame) and
          not isinstance(rawData, pd.SparseDataFrame) and
          returnType == 'DataFrame'):
        pass
    elif (elementType is None and
          scipy and scipy.sparse.isspmatrix(rawData) and
          returnType == 'Sparse'):
        pass
    elif isinstance(rawData, (numpy.ndarray, numpy.matrix)):
        # if the input data is a np matrix, then convert it anyway to make sure
        # try dtype=float 1st.
        rawData = elementTypeConvert(rawData, elementType)
    elif pd and isinstance(rawData, pd.SparseDataFrame):
        #from sparse to sparse, instead of via np matrix
        rawData = elementTypeConvert(rawData, elementType)
        rawData = scipy.sparse.coo_matrix(rawData)

    elif isinstance(rawData, (list, tuple)):
        # when rawData = [], or feature empty [[]], we need to use pointNames
        # and featureNamesto determine its shape
        lenFts = len(featureNames) if featureNames else 0
        if len(rawData) == 0:
            lenPts = len(pointNames) if pointNames else 0
            rawData = numpy.matrix(numpy.empty([lenPts, lenFts]),
                                   dtype=elementType)
        elif isinstance(rawData[0], list) and len(rawData[0]) == 0:
            rawData = numpy.matrix(numpy.empty([len(rawData), lenFts]),
                                   dtype=elementType)
        # if there are actually elements, we attempt to convert them
        else:
            rawData = elementTypeConvert(rawData, elementType)

    elif pd and isinstance(rawData, (pd.DataFrame, pd.Series)):
        rawData = elementTypeConvert(rawData, elementType)

    elif scipy and scipy.sparse.isspmatrix(rawData):
        rawData = elementTypeConvert(rawData.todense(), elementType)

    if (returnType == 'Sparse'
            and isinstance(rawData, numpy.matrix)
            and rawData.shape[0]*rawData.shape[1] > 0):
    #replace None to np.NaN, o.w. coo_matrix will convert None to 0
        numpy.place(rawData, numpy.vectorize(lambda x: x is None)(rawData),
                    numpy.NaN)

    return rawData


def elementTypeConvert(rawData, elementType):
    """
    Convert rawData to numpy matrix with dtype = elementType, or try
    dtype=float then try dtype=object.
    """
    if pd and isinstance(rawData, pd.Series) and len(rawData) == 0:
        # make sure pd.Series() converted to matrix([], shape=(0, 0))
        rawData = numpy.empty([0, 0])
    elif pd and isinstance(rawData, pd.DataFrame):
        #for pd.DataFrame, convert it to np.ndarray first then to matrix
        #o.w. copy.deepcopy may generate messed data
        rawData = rawData.values

    if elementType:
        return numpy.matrix(rawData, dtype=elementType)
    else:
        try:
            data = numpy.matrix(rawData, dtype=numpy.float)
        except ValueError:
            data = numpy.matrix(rawData, dtype=object)
        return data


def replaceNumpyValues(data, toReplace, replaceWith):
    """
    Replace values in a numpy matrix or array.

    Parameters
    ----------
    data : numpy.matrix, numpy.array
        A numpy array of data.
    toReplace : list
        A list of values to search and replace in the data.
    replaceWith : value
        The value which will replace any values in ``toReplace``.
    """
    # if data has numeric dtype and replacing with a numeric value, do not
    # process any non-numeric values since it can only contain numeric values
    if (numpy.issubclass_(data.dtype.type, numpy.number)
            and isinstance(replaceWith, (int, float, numpy.number))):
        toReplace = [val for val in toReplace
                     if isinstance(val, (int, float, numpy.number))]

    # numpy.isin cannot handle nan replacement, so if nan is in
    # toReplace we instead set the flag to trigger nan replacement
    replaceNan = any(isinstance(val, float) and numpy.isnan(val)
                     for val in toReplace)

    # try to avoid converting dtype if possible for efficiency.
    try:
        data[numpy.isin(data, toReplace)] = replaceWith
        if replaceNan:
            data[data != data] = replaceWith
    except ValueError:
        data = data.astype(numpy.object_)
        data[numpy.isin(data, toReplace)] = replaceWith
        if replaceNan:
            data[data != data] = replaceWith
    return data


def replaceMissingData(rawData, treatAsMissing, replaceMissingWith):
    """
    Convert any values in rawData found in treatAsMissing with
    replaceMissingWith value.
    """
    # need to convert SparseDataFrame to coo matrix before handling missing
    if isinstance(rawData, pd.SparseDataFrame):
        rawData = scipy.sparse.coo_matrix(rawData)

    if isinstance(rawData, (list, tuple)):
        handleMissing = numpy.array(rawData, dtype=numpy.object_)
        handleMissing = replaceNumpyValues(handleMissing, treatAsMissing,
                                           replaceMissingWith)
        rawData = handleMissing.tolist()

    elif isinstance(rawData, (numpy.matrix, numpy.ndarray)):
        rawData = replaceNumpyValues(rawData, treatAsMissing,
                                           replaceMissingWith)

    elif scipy.sparse.issparse(rawData):
        handleMissing = replaceNumpyValues(rawData.data, treatAsMissing,
                                           replaceMissingWith)
        rawData.data = handleMissing

    elif isinstance(rawData, (pd.DataFrame, pd.Series)):
        if len(rawData.values) > 0:
            # .where keeps the values that return True, use ~ to replace those
            # values instead
            rawData = rawData.where(~rawData.isin(treatAsMissing),
                                    replaceMissingWith)

    return rawData


def initDataObject(
        returnType, rawData, pointNames, featureNames, name=None, path=None,
        keepPoints='all', keepFeatures='all', elementType=None,
        reuseData=False, treatAsMissing=(float('nan'), numpy.nan, None, '',
                                         'None', 'nan', 'NULL', 'NA'),
        replaceMissingWith=numpy.nan, skipDataProcessing=False):
    """
    1. Set up autoType
    2. Extract names
    3. Handle missing data
    4. Convert data if necessary
    """
    if (scipy and scipy.sparse.issparse(rawData)) or \
            (pd and isinstance(rawData, pd.SparseDataFrame)):
        autoType = 'Sparse'
    else:
        autoType = 'Matrix'

    if returnType is None:
        returnType = autoType

    # If skipping data processing, no modification needs to be made
    # to the data, so we can skip name extraction and missing replacement.
    kwargs = {}
    if skipDataProcessing:
        if returnType == 'List':
            kwargs['checkAll'] = False
        pointNames = pointNames if pointNames != 'automatic' else None
        featureNames = featureNames if featureNames != 'automatic' else None
    else:
        rawData, pointNames, featureNames = extractNames(rawData, pointNames,
                                                         featureNames)
    if treatAsMissing is not None and not skipDataProcessing:
        rawData = replaceMissingData(rawData, treatAsMissing,
                                     replaceMissingWith)
    # convert to elementType, if None convert to best possible
    rawData = convertData(returnType, rawData, pointNames, featureNames,
                          elementType)

    pathsToPass = (None, None)
    if path is not None:
        # used in data type unit testing, need a way to specify path values
        if isinstance(path, tuple):
            pathsToPass = path
        else:
            if path.startswith('http'):
                pathsToPass = (path, None)
            elif os.path.isabs(path):
                absPath = path
                relPath = os.path.relpath(path)
                pathsToPass = (absPath, relPath)
            else:
                absPath = os.path.abspath(path)
                relPath = path
                pathsToPass = (absPath, relPath)

    initMethod = getattr(nimble.data, returnType)
    try:
        ret = initMethod(rawData, pointNames=pointNames,
                         featureNames=featureNames, name=name,
                         paths=pathsToPass, elementType=elementType,
                         reuseData=reuseData, **kwargs)
    except Exception:
        einfo = sys.exc_info()
        #something went wrong. instead, try to auto load and then convert
        try:
            autoMethod = getattr(nimble.data, autoType)
            ret = autoMethod(rawData, pointNames=pointNames,
                             featureNames=featureNames, name=name,
                             paths=pathsToPass, elementType=elementType,
                             reuseData=reuseData, **kwargs)
            ret = ret.copy(to=returnType)
        # If it didn't work, report the error on the thing the user ACTUALLY
        # wanted
        except Exception:
            six.reraise(einfo[0], einfo[1], einfo[2])


    def makeCmp(keepList, outerObj, axis):
        if axis == 'point':
            def indexGetter(x):
                return outerObj.points.getIndex(x.points.getName(0))
        else:
            def indexGetter(x):
                return outerObj.features.getIndex(x.features.getName(0))
        positions = {}
        for i in range(len(keepList)):
            positions[keepList[i]] = i

        def retCmp(view1, view2):
            i1 = indexGetter(view1)
            i2 = indexGetter(view2)
            if positions[i1] < positions[i2]:
                return -1
            elif positions[i1] > positions[i2]:
                return 1
            else:
                return 0

        return retCmp

    # keep points and features if still needed
    if keepPoints != 'all':
        cleaned = []
        for val in keepPoints:
            converted = ret.points.getIndex(val)
            if converted not in cleaned:
                cleaned.append(converted)
        if len(cleaned) == len(ret.points):
            pCmp = makeCmp(cleaned, ret, 'point')
            ret.points.sort(sortHelper=pCmp)
        else:
            ret = ret.points.copy(cleaned)
    if keepFeatures != 'all':
        cleaned = []
        for val in keepFeatures:
            converted = ret.features.getIndex(val)
            if converted not in cleaned:
                cleaned.append(converted)

        if len(cleaned) == len(ret.features):
            fCmp = makeCmp(cleaned, ret, 'feature')
            ret.features.sort(sortHelper=fCmp)
        else:
            ret = ret.features.copy(cleaned)

    return ret


def extractNamesFromDataObject(data, pointNamesID, featureNamesID):
    """
    Extracts and sets (if needed) the point and feature names from the
    given nimble Base object, returning the modified object.
    pointNamesID may be either None, or an integer ID corresponding to a
    feature in the data object. featureNamesID may b either None, or an
    integer ID corresponding to a point in the data object.
    """
    ret = data
    praw = None
    if pointNamesID is not None:
        # extract the feature of point names
        pnames = ret.features.extract(pointNamesID)
        if featureNamesID is not None:
            # discard the point of feature names that pulled along since we
            # extracted these first
            pnames.points.extract(featureNamesID)
        praw = pnames.copy(to='numpyarray', outputAs1D=True)
        praw = numpy.vectorize(str)(praw)

    fraw = None
    if featureNamesID is not None:
        # extract the point of feature names
        fnames = ret.points.extract(featureNamesID)
        # extracted point names first, so if they existed, they aren't in
        # ret anymore. So we DON'T need to extract them from this object
        fraw = fnames.copy(to='numpyarray', outputAs1D=True)
        fraw = numpy.vectorize(str)(fraw)

    # have to wait for everything to be extracted before we add the names,
    # because otherwise the lenths won't be correct
    if praw is not None:
        ret.points.setNames(list(praw))
    if fraw is not None:
        ret.features.setNames(list(fraw))

    return ret


def createDataFromFile(
        returnType, data, pointNames, featureNames, name,
        ignoreNonNumericalFeatures, keepPoints, keepFeatures, inputSeparator,
        treatAsMissing, replaceMissingWith):
    """
    Helper for createData which deals with the case of loading data
    from a file. Returns a triple containing the raw data, pointNames,
    and featureNames (the later two following the same semantics as
    createData's parameters with the same names).
    """
    # try to find an extension for possible optimizations
    if isinstance(data, six.string_types):
        path = data
    else:
        # try getting name attribute from file
        try:
            path = data.name
        except AttributeError:
            path = None

    # detect extension from the path
    if path is not None:
        split = path.rsplit('.', 1)
        extension = None
        if len(split) > 1:
            extension = split[1].lower()
    else:
        extension = None

    def isMtxFileChecker(ioStream):
        # find first non empty line to check header
        startPosition = ioStream.tell()
        currLine = ioStream.readline()
        while currLine == '':
            currLine = ioStream.readline()
        header = currLine
        ioStream.seek(startPosition)

        # check beginning of header for sentinel on string or binary stream
        return header[:14] in ["%%MatrixMarket", b"%%MatrixMarket"]

    toPass = data
    # Case: string value means we need to open the file, either directly or
    # through an http request
    if isinstance(toPass, six.string_types):
        if toPass[:4] == 'http':
            if requests is None:
                msg = "To load data from a webpage, the requests module must "
                msg += "be installed"
                raise PackageException(msg)
            response = requests.get(data, stream=True)
            if not response.ok:
                msg = "The data could not be accessed from the webpage. "
                msg += "HTTP Status: {0}, ".format(response.status_code)
                msg += "Reason: {0}".format(response.reason)
                raise InvalidArgumentValue(msg)

            # check python version
            py3 = sys.version_info[0] == 3
            if py3:
                toPass = StringIO(response.text, newline=None)
                isMtxFile = isMtxFileChecker(toPass)
                # scipy.io.mmreader needs bytes object
                if isMtxFile:
                    toPass = BytesIO(bytes(response.content,
                                           response.apparent_encoding))
            # in python 2, we can just always use BytesIO
            else:
                # handle universal newline
                content = "\n".join(response.content.splitlines())
                toPass = BytesIO(content)
                isMtxFile = isMtxFileChecker(toPass)
        else:
            toPass = open(data, 'rU')
            isMtxFile = isMtxFileChecker(toPass)
    # Case: we are given an open file already
    else:
        isMtxFile = isMtxFileChecker(toPass)

    loadType = returnType
    if loadType is None:
        loadType = 'Auto' if isMtxFile else 'Matrix'

    # use detected format to override file extension
    if isMtxFile:
        extension = 'mtx'

    # Choose what code to use to load the file. Take into consideration the end
    # result we are trying to load into.
    if loadType is not None and extension is not None:
        directPath = "_load" + extension + "For" + loadType
    else:
        directPath = None

    if directPath in globals():
        loader = globals()[directPath]
        loaded = loader(
            toPass, pointNames, featureNames, ignoreNonNumericalFeatures,
            keepPoints, keepFeatures, inputSeparator=inputSeparator)
    # If we don't know, default to trying to load a value separated file
    else:
        loaded = _loadcsvUsingPython(
            toPass, pointNames, featureNames, ignoreNonNumericalFeatures,
            keepPoints, keepFeatures, inputSeparator=inputSeparator)

    (retData, retPNames, retFNames, selectSuccess) = loaded

    # auto set name if unspecified, and is possible
    if isinstance(data, six.string_types):
        path = data
    elif hasattr(data, 'name'):
        path = data.name
    else:
        path = None

    if path is not None and name is None:
        tokens = path.rsplit(os.path.sep)
        name = tokens[len(tokens) - 1]

    if selectSuccess:
        keepPoints = 'all'
        keepFeatures = 'all'
    # no guarantee that names were dealt with in this case
    else:
        if retPNames is None and isinstance(pointNames, (list, dict)):
            retPNames = pointNames
        if retFNames is None and isinstance(featureNames, (list, dict)):
            retFNames = featureNames

    return initDataObject(
        returnType, retData, retPNames, retFNames, name, path,
        keepPoints, keepFeatures, treatAsMissing=treatAsMissing,
        replaceMissingWith=replaceMissingWith)


def _loadmtxForAuto(
        openFile, pointNames, featureNames, ignoreNonNumericalFeatures,
        keepPoints, keepFeatures, **kwargs):
    """
    Uses scipy helpers to read a matrix market file; returning whatever
    is most appropriate for the file. If it is a matrix market array
    type, a numpy dense matrix is returned as data, if it is a matrix
    market coordinate type, a sparse scipy coo_matrix is returned as
    data. If featureNames are present, they are also read.
    """
    if not scipy:
        msg = "scipy is not available"
        raise PackageException(msg)
    startPosition = openFile.tell()
    seenPNames = False
    retPNames = None
    retFNames = None

    # read through the comment lines
    while True:
        currLine = openFile.readline()
        if currLine[0] != '%':
            break
        if len(currLine) > 1 and currLine[1] == "#":
            # strip '%#' from the begining of the line
            scrubbedLine = currLine[2:]
            # strip newline from end of line
            scrubbedLine = scrubbedLine.rstrip()
            names = scrubbedLine.split(',')
            if not seenPNames:
                retPNames = names if names != [''] else None
                seenPNames = True
            else:
                retFNames = names if names != [''] else None

    openFile.seek(startPosition)
    try:
        data = scipy.io.mmread(openFile)#python 2
    except Exception:
        if hasattr(openFile, 'name'):
            tempName = openFile.name
        else:
            tempName = openFile.inner.name
        data = scipy.io.mmread(tempName)#for python3, it may need this.

    temp = (data, None, None)

    if pointNames is True or featureNames is True:
        # the helpers operate based on positional inputs with a None
        # sentinal indicating no extration. So we need to convert from
        # the createData input semantics
#        pNameID = 0 if pointNames is True else None
#        fNameID = 0 if featureNames is True else None
        if scipy.sparse.issparse(data):
            temp = extractNamesFromScipySparse(data, pointNames, featureNames)
        else:
            temp = extractNamesFromNumpy(data, pointNames, featureNames)

    # choose between names extracted automatically from comments
    # (retPNames) vs names extracted explicitly from the data
    # (extPNames). extPNames has priority.
    (data, extPNames, extFNames) = temp
    retPNames = extPNames if retPNames is None else retPNames
    retFNames = extFNames if retFNames is None else retFNames

    return (data, retPNames, retFNames, False)


def extractNamesFromNumpy(data, pnamesID, fnamesID):
    """
    Extract name values from a numpy matrix or array.
    """
    # if there are no elements, extraction cannot happen. We return correct
    # results for this case so it is excluded from the subsequent code
    if 0 in data.shape:
        return data, None, None

    # we allow single dimension arrays as input, but we assume 2d from here
    # forward; reshape so that the values constitute a single row.
    addedDim = False
    if len(data.shape) == 1:
        data = data.reshape(1, data.shape[0])
        addedDim = True

    def cleanRow(npRow):
        return list(map(_intFloatOrString, list(numpy.array(npRow).flatten())))
    firstRow = cleanRow(data[0]) if len(data) > 0 else None
    secondRow = cleanRow(data[1]) if len(data) > 1 else None
    pnamesID, fnamesID = autoDetectNamesFromRaw(pnamesID, fnamesID, firstRow,
                                                secondRow)
    pnamesID = 0 if pnamesID is True else None
    fnamesID = 0 if fnamesID is True else None

    retPNames = None
    retFNames = None
    if pnamesID is not None:
        retPNames = numpy.array(data[:, pnamesID]).flatten()
        data = numpy.delete(data, pnamesID, 1)
        if isinstance(fnamesID, int):
            retPNames = numpy.delete(retPNames, fnamesID)
        retPNames = numpy.vectorize(str)(retPNames)
        retPNames = list(retPNames)
    if fnamesID is not None:
        retFNames = numpy.array(data[fnamesID]).flatten()
        data = numpy.delete(data, fnamesID, 0)
        retFNames = numpy.vectorize(str)(retFNames)
        retFNames = list(retFNames)

    if addedDim:
        data = data.reshape(data.shape[1])

    return (data, retPNames, retFNames)


def extractNamesFromScipySparse(rawData, pointNames, featureNames):
    """
    Takes a scipy sparse data object, extracts names if needed, and
    returns a coo_matrix of the remaining data and names (if they were
    extracted).

    Parameters
    ----------
    rawData : a scipy sparse data object
    pointNames : bool, 'automatic', explicit names (which are ignored)
    featureNames : bool, 'automatic', explicit names (which are ignored)

    Returns
    -------
    a triple : coo_matrix; None or a pointnames; None or featureNames
    """
#    try:
#        ret = extractNamesFromScipyConversion(rawData, pointNames,
#                                              featureNames)
#    except (NotImplementedError, TypeError):
    ret = extractNamesFromCooDirect(rawData, pointNames, featureNames)

    return ret

def extractNamesFromScipyConversion(rawData, pointNames, featureNames):
    """
    Extract names from a scipy sparse csr or csc matrix.
    """
    if not isinstance(rawData, scipy.sparse.csr_matrix):
        rawData = scipy.sparse.csr_matrix(rawData)

    if rawData.shape[0] > 0:
        firstRow = rawData[0].toarray().flatten().tolist()
    else:
        firstRow = None
    if rawData.shape[0] > 1:
        secondRow = rawData[1].toarray().flatten().tolist()
    else:
        secondRow = None
    pointNames, featureNames = autoDetectNamesFromRaw(pointNames, featureNames,
                                                      firstRow, secondRow)
    pointNames = 0 if pointNames is True else None
    featureNames = 0 if featureNames is True else None

    retFNames = None
    if featureNames == 0:
        retFNames = rawData[0].toarray().flatten().tolist()
        retFNames = list(map(str, retFNames))
        rawData = rawData[1:]

    retPNames = None
    if pointNames == 0:
        rawData = scipy.sparse.csc_matrix(rawData)
        retPNames = rawData[:, 0].toarray().flatten().tolist()
        retPNames = list(map(str, retPNames))
        rawData = rawData[:, 1:]
        retFNames = retFNames[1:]

    rawData = scipy.sparse.coo_matrix(rawData)
    return rawData, retPNames, retFNames

def extractNamesFromCooDirect(data, pnamesID, fnamesID):
    """
    Extract names from a scipy sparse coo matrix.
    """
    if not scipy.sparse.isspmatrix_coo(data):
        data = scipy.sparse.coo_matrix(data)
    # gather up the first two rows of entries, to check for automatic name
    # extraction.
#    import pdb
#    pdb.set_trace()
    if fnamesID == 'automatic' or pnamesID == 'automatic':
        firstRow = [0] * data.shape[1]
        secondRow = [0] * data.shape[1]
        for i, val in enumerate(data.data):
            if data.row[i] == 0:
                firstRow[data.col[i]] = val
            if data.row[i] == 1:
                secondRow[data.col[i]] = val

        pnamesID, fnamesID = autoDetectNamesFromRaw(pnamesID, fnamesID,
                                                    firstRow, secondRow)

    fnamesID = 0 if fnamesID is True else None
    pnamesID = 0 if pnamesID is True else None

    # run through the entries in the returned coo_matrix to get
    # point / feature Names.

    # We justify this time expense by noting that unless this
    # matrix has an inappropriate number of non-zero entries,
    # the names we find will likely be a significant proportion
    # of the present data.

    # these will be ID -> name mappings
    if not scipy:
        msg = "scipy is not available"
        raise PackageException(msg)
    tempPointNames = {}
    tempFeatureNames = {}

    newLen = len(data.data)
    if pnamesID is not None:
        newLen -= data.shape[0]
    if fnamesID is not None:
        newLen -= data.shape[1]
    if (pnamesID is not None) and (fnamesID is not None):
        newLen += 1

    newRows = numpy.empty(newLen, dtype=data.row.dtype)
    newCols = numpy.empty(newLen, dtype=data.col.dtype)
    newData = numpy.empty(newLen, dtype=data.dtype)
    writeIndex = 0
    # adjust the sentinal value for easier index modification
    pnamesID = sys.maxsize if pnamesID is None else pnamesID
    fnamesID = sys.maxsize if fnamesID is None else fnamesID
    for i in range(len(data.data)):
        row = data.row[i]
        setRow = row if row < fnamesID else row - 1
        col = data.col[i]
        setCol = col if col < pnamesID else col - 1
        val = data.data[i]

        colEq = col == pnamesID
        rowEq = row == fnamesID

        # a true value entry, copy it over
        if not colEq and not rowEq:
            # need to adjust the row/col values if we are past the
            # vector of names
            newRows[writeIndex] = setRow
            newCols[writeIndex] = setCol
            newData[writeIndex] = val
            writeIndex += 1
        # inidicates a point name
        elif colEq and not rowEq:
            if str(val) in tempPointNames:
                msg = "The point name " + str(val) + " was given more "
                msg += "than once in this file"
                raise InvalidArgumentValue(msg)
            tempPointNames[setRow] = str(val)
        # indicates a feature name
        elif rowEq and not colEq:
            if str(val) in tempFeatureNames:
                msg = "The feature name " + str(val) + " was given more "
                msg += "than once in this file"
                raise InvalidArgumentValue(msg)
            tempFeatureNames[setCol] = str(val)
        # intersection of point and feature names. ignore
        else:
            pass

    inTup = (newData, (newRows, newCols))
    rshape = data.shape[0] if fnamesID == sys.maxsize else data.shape[0] - 1
    cshape = data.shape[1] if pnamesID == sys.maxsize else data.shape[1] - 1
    data = scipy.sparse.coo_matrix(inTup, shape=(rshape, cshape))

    # process our results: fill in a zero entry if missing on
    # each axis and validate
    def processTempNames(temp, axisName, axisNum):
        retNames = []
        zeroPlaced = None
        for i in range(data.shape[axisNum]):
            if i not in temp:
                if zeroPlaced is not None:
                    msg = axisName + " names not fully specified in the "
                    msg += "data, at least one of the rows "
                    msg += str(zeroPlaced) + " and " + str(i) + " must "
                    msg += "have a non zero value"
                    raise InvalidArgumentValue(msg)
                # make a zero of the same dtype as the data
                name = str(numpy.array([0], dtype=data.dtype)[0])
                zeroPlaced = i
            else:
                name = temp[i]
            if name in retNames:
                msg = "The " + axisName + " name " + name + " was "
                msg += "given more than once in this file"
                raise InvalidArgumentValue(msg)
            retNames.append(name)
        return retNames

    retPNames = None
    if tempPointNames != {}:
        retPNames = processTempNames(tempPointNames, 'point', 0)
    retFNames = None
    if tempFeatureNames != {}:
        retFNames = processTempNames(tempFeatureNames, 'feature', 1)

    return (data, retPNames, retFNames)


def _intFloatOrString(inString):
    """
    Try to convert strings to numeric types or empty strings to None.
    """
    ret = inString
    try:
        ret = int(inString)
    except ValueError:
        ret = float(inString)
    # this will return an int or float if either of the above are successful
    finally:
        if ret == "":
            return None
        return ret


def _defaultParser(line):
    """
    When given a comma separated value line, it will attempt to convert
    the values first to int, then to float, and if all else fails will
    keep values as strings. Returns list of values.
    """
    ret = []
    lineList = line.split(',')
    for entry in lineList:
        ret.append(_intFloatOrString(entry))
    return ret


def isEmptyRaw(raw):
    """
    Determine if raw data contains no values.
    """
    if raw is None:
        return True
    if raw == []:
        return True
    if hasattr(raw, 'shape') and raw.shape[0] == 0:
        return True

    return False

def autoDetectNamesFromRaw(pointNames, featureNames, firstValues,
                           secondValues):
    """
    Determine if first row or column contains names.
    """
    failPN = isinstance(pointNames, bool) and pointNames
    failFN = isinstance(featureNames, bool) and featureNames
    if isEmptyRaw(firstValues):
        return (failPN, failFN)
    if isEmptyRaw(secondValues):
        return (failPN, failFN)
    if featureNames is False:
        return (failPN, failFN)

    def teq(double):
        x, y = double
        return not isinstance(x, type(y))

    if ((pointNames is True or pointNames == 'automatic')
            and firstValues[0] == 'pointNames'):
        allText = all(map(lambda x: isinstance(x, six.string_types),
                          firstValues[1:]))
        allDiff = all(map(teq, zip(firstValues[1:], secondValues[1:])))
    else:
        allText = all(map(lambda x: isinstance(x, six.string_types),
                          firstValues))
        allDiff = all(map(teq, zip(firstValues, secondValues)))

    if featureNames == 'automatic' and allText and allDiff:
        featureNames = True
    # At this point, there is no chance to resolve 'automatic' to True
    if featureNames == 'automatic':
        featureNames = False

    if featureNames is True and pointNames == 'automatic':
        if firstValues[0] == 'pointNames':
            pointNames = True
    # At this point, there is no chance to resolve 'automatic' to True
    if pointNames == 'automatic':
        pointNames = False

    return (pointNames, featureNames)

def _checkCSV_for_Names(openFile, pointNames, featureNames, dialect):
    """
    Will check for triggers to automatically determine the positions of
    the point or feature names if they have not been specified by the
    user. For feature names the trigger is two empty lines prior to
    the first line of data. For point names the trigger is the first
    line of data contains the feature names, and the first value of that
    line is 'pointNames'
    """
    startPosition = openFile.tell()

    # walk past all the comments
    currLine = "#"
    while currLine.startswith('#'):
        currLine = openFile.readline()

    # check for two empty lines in a row to denote that first
    # data line contains feature names
    if currLine.strip() == '':
        currLine = openFile.readline()
        if currLine.strip() == '':
            # only change set value if we allow detection
            if featureNames == 'automatic':
                # we set this so the names are extracted later
                featureNames = True

    # Use the robust csv reader to read the first two lines (if available)
    # these are saved to used in further autodection
    openFile.seek(startPosition)
    rowReader = csv.reader(openFile, dialect)
    try:
        firstDataRow = next(rowReader)
        while firstDataRow == []:
            firstDataRow = next(rowReader)
        secondDataRow = next(rowReader)
        while secondDataRow == []:
            secondDataRow = next(rowReader)
    except StopIteration:
        firstDataRow = None
        secondDataRow = None

    if firstDataRow is not None:
        firstDataRow = list(map(_intFloatOrString, firstDataRow))
    if secondDataRow is not None:
        secondDataRow = list(map(_intFloatOrString, secondDataRow))
    (pointNames, featureNames) = autoDetectNamesFromRaw(
        pointNames, featureNames, firstDataRow, secondDataRow)

    # reset everything to make the loop easier
    openFile.seek(startPosition)

    return (pointNames, featureNames)


def _filterCSVRow(row):
    if len(row) == 0:
        return False
    if row[0] == '\n':
        return False
    return True


def _advancePastComments(openFile):
    """
    Take an open file and advance until we find a line that isn't empty
    and doesn't start with the comment character. Returns the number
    of lines that were skipped
    """
    numSkipped = 0
    while True:
        # If we read a row that isn't a comment line, we
        # have to undo our read
        startPosition = openFile.tell()

        row = openFile.readline()
        if len(row) == 0:
            numSkipped += 1
            continue
        if row[0] == '#':
            numSkipped += 1
            continue
        if row[0] == '\n':
            numSkipped += 1
            continue

        openFile.seek(startPosition)
        break

    return numSkipped


def _selectionNameValidation(keep, hasNames, kind):
    """
    Helper for _loadcsvUsingPython to check that when points or features
    are specified, if we have no source of names that only integer
    values are in the specification list. This is generic over whether
    points or features are selected.
    """
    kind = kind.lower()
    paramName = 'keep' + kind.capitalize()
    if keep != 'all':
        if hasNames is False:
            # in this case we have no names for reference,
            # so no strings should be in the list
            if not all(isinstance(val, int) for val in keep):
                msg = "No " + kind + " names were provided by the user, and "
                msg += "they are not being extracted from the data, "
                msg += 'therefore only integer valued indices are '
                msg += 'allowed in the ' + paramName + 's parameter'
                raise InvalidArgumentValue(msg)


def _csv_getFNamesAndAnalyzeRows(pointNames, featureNames, openFile,
                                 lineReader, skippedLines, dialect):
    """
    If needed, take the first row from the lineReader to define the
    feature names. Regardless of whether feature names are desired,
    we will analyze the row we read to determine the number of columns,
    the number of features (columns without point names), the line
    number in the file of the row we use to define number of features /
    columns, and whether or not that row was interpreted as feature
    names or data.
    """
    if featureNames is True:
        fnamesRow = next(lineReader)
        # Number values in a row excluding point names
        numFeatures = len(fnamesRow)
        # Number of value in a row
        numColumns = len(fnamesRow)

        if pointNames is True:
            fnamesRow = fnamesRow[1:]
            numFeatures -= 1
        retFNames = fnamesRow
        columnsDefIndex = (lineReader.line_num - 1) + skippedLines
        columnsDefSrc = "feature names"
    else:
        startPosition = openFile.tell()
        filtered = itertools.ifilter(_filterCSVRow, openFile)
        trialReader = csv.reader(filtered, dialect)
        trialRow = next(trialReader)
        # Number values in a row excluding point names
        numFeatures = len(trialRow)
        # Number of value in a row
        numColumns = len(trialRow)
        openFile.seek(startPosition)
        columnsDefIndex = (trialReader.line_num - 1) + skippedLines
        columnsDefSrc = "row"
        retFNames = copy.copy(featureNames)

    return retFNames, numFeatures, numColumns, columnsDefIndex, columnsDefSrc


def _validateRowLength(row, numColumns, lineIndex, columnsDefSrc,
                       columnsDefIndex, delimiter):
    """
    Given a row read from a csv line reader, and the expected length of
    that row, raise an appropriately worded exception if there is a
    discrepency.
    """
    if len(row) != numColumns:
        msg = "The row on line " + str(lineIndex) + " has a length of "
        msg += str(len(row)) + ". We expected a length of "
        msg += str(numColumns) + ". The expected row length was defined "
        msg += "by looking at the " + columnsDefSrc + " on line "
        msg += str(columnsDefIndex) + " and using '" + delimiter
        msg += "' as the separator."
        raise FileFormatException(msg)


def _setupAndValidationForFeatureSelection(
        keepFeatures, retFNames, removeRecord, numFeatures, featsToRemoveSet):
    """
    Once feature names have been determined, we can validate and clean
    the keep features parameter; transforming any name to an index, and
    checking that all indices are valid. At the same time, we also setup
    the data structures needed to record which features are being
    excluded from every row we will eventually read in.
    """
    if keepFeatures != 'all':
        cleaned = []
        for val in keepFeatures:
            selIndex = val
            # this case can only be true if names were extracted or provided
            if isinstance(val, six.string_types):
                try:
                    selIndex = retFNames.index(val)
                except ValueError:
                    msg = 'keepFeatures included a name (' + val + ') '
                    msg += 'which was not found in the featureNames'
                    raise InvalidArgumentValue(msg)
            cleaned.append(selIndex)
            assert selIndex is not None

        # check for duplicates, and that values are in range
        found = {}
        for i in range(len(cleaned)):
            if cleaned[i] in found:
                msg = "Duplicate values were present in the keepFeatures "
                msg += "parameter, at indices ("
                msg += str(found[cleaned[i]])
                msg += ") and ("
                msg += str(i)
                msg += "). The values were ("
                msg += str(keepFeatures[found[cleaned[i]]])
                msg += ") and ("
                msg += str(keepFeatures[i])
                msg += ") respectably."
                raise InvalidArgumentValue(msg)
            else:
                found[cleaned[i]] = i

            if cleaned[i] < 0 or cleaned[i] >= numFeatures:
                msg = "Invalid value in keepFeatures parameter at index ("
                msg += str(i)
                msg += "). The value ("
                msg += str(cleaned[i])
                msg += ") is not in the range of 0 to "
                msg += str(numFeatures - 1)  # we want inclusive end points
                raise InvalidArgumentValue(msg)

        # initialize, but only if we know we'll be adding something
        keepFeatures = cleaned
        if len(cleaned) > 0:
            removeRecord[0] = []
        for i in range(numFeatures):
            if i not in cleaned:
                featsToRemoveSet.add(i)
                removeRecord[0].append(i)

    return keepFeatures


def _raiseSelectionDuplicateException(kind, i1, i2, values):
    msg = "Duplicate or equivalent values were present in the "
    msg += kind
    msg += " parameter, at indices ("
    msg += str(i1)
    msg += ") and ("
    msg += str(i2)
    msg += "). The values were ("
    msg += str(values[i1])
    msg += ") and ("
    msg += str(values[i2])
    msg += ") respectably."
    raise InvalidArgumentValue(msg)


def _validationForPointSelection(keepPoints, pointNames):
    if keepPoints == 'all':
        return 'all'

    found = {}
    cleaned = []
    for i in range(len(keepPoints)):
        if keepPoints[i] in found:
            _raiseSelectionDuplicateException(
                "keepPoints", found[keepPoints[i]], i, keepPoints)
        else:
            found[keepPoints[i]] = i

        if (not isinstance(keepPoints[i], six.string_types)
                and keepPoints[i] < 0):
            msg = "Invalid value in keepPoints parameter at index ("
            msg += str(i)
            msg += "). The value ("
            msg += str(keepPoints[i])
            msg += ") was less than 0, yet we only allow valid non-negative "
            msg += "integer indices or point names as values."
            raise InvalidArgumentValue(msg)

        if isinstance(pointNames, list):
            if isinstance(keepPoints[i], six.string_types):
                try:
                    cleaned.append(pointNames.index(keepPoints[i]))
                except ValueError:
                    msg = 'keepPoints included a name (' + keepPoints[i] + ') '
                    msg += 'which was not found in the provided pointNames'
                    raise InvalidArgumentValue(msg)
            else:
                cleaned.append(keepPoints[i])

    if cleaned != []:
        found = {}
        for i in range(len(cleaned)):
            if cleaned[i] in found:
                msg = "Duplicate values were present in the keepPoints "
                msg += "parameter, at indices ("
                msg += str(found[cleaned[i]])
                msg += ") and ("
                msg += str(i)
                msg += "). The values were ("
                msg += str(keepPoints[found[cleaned[i]]])
                msg += ") and ("
                msg += str(keepPoints[i])
                msg += ") respectably."
                raise InvalidArgumentValue(msg)
            else:
                found[cleaned[i]] = i

            if cleaned[i] < 0 or cleaned[i] >= len(pointNames):
                msg = "Invalid value in keepPoints parameter at index ("
                msg += str(i)
                msg += "). The value ("
                msg += str(cleaned[i])
                msg += ") is not in the range of 0 to "
                msg += str(len(pointNames) - 1)  # we want inclusive end points
                raise InvalidArgumentValue(msg)

        # only do this if cleaned is non-empty / we have provided pointnames
        return cleaned

    # only get here if cleaned was empty / point names will be extracted
    return keepPoints


def _namesDictToList(names, kind, paramName):
    if not isinstance(names, dict):
        return names

    ret = [None] * len(names)
    for key in names:
        position = names[key]
        if ret[position] is not None:
            msg = "The dict valued parameter " + paramName + " contained "
            msg += "two keys with the same value. Interpreted as names, "
            msg += "this means that two " + kind + "s had the same name, "
            msg += "which is disallowed."
            raise InvalidArgumentValue(msg)

        if position < 0 or position >= len(ret):
            msg = "The dict valued parameter " + paramName + " contained "
            msg += "a key with a value (" + position + "), yet the only "
            msg += "acceptable possible position values would be in the "
            msg += "range 0 to " + str(len(ret))
            raise InvalidArgumentValue(msg)

        ret[position] = key

    return ret

def _detectDialectFromSeparator(openFile, inputSeparator):
    "find the dialect to pass to csv.reader based on inputSeparator"
    startPosition = openFile.tell()
    # skip commented lines
    _ = _advancePastComments(openFile)
    if inputSeparator == 'automatic':
        # detect the delimiter from the first line of data
        dialect = csv.Sniffer().sniff(openFile.readline())
    elif len(inputSeparator) > 1:
        msg = "inputSeparator must be a single character"
        raise InvalidArgumentValue(msg)
    elif inputSeparator == '\t':
        dialect = csv.excel_tab
    else:
        dialect = csv.excel
        dialect.delimiter = inputSeparator

    # reset everything to make the loop easier
    openFile.seek(startPosition)

    return dialect


def _loadcsvUsingPython(openFile, pointNames, featureNames,
                        ignoreNonNumericalFeatures, keepPoints, keepFeatures,
                        **kwargs):
    """
    Loads a csv file using a reader from python's csv module.

    Parameters
    ----------
    openFile : open file like object
        The data will be read from where the file currently points to.
    pointNames : 'automatic', bool, list, dict
        May be 'automatic', True, False, a list or a dict. The first
        value indicates to detect whether pointNames should be extracted
        or not. True indicates the first column of values is to be taken
        as the pointNames. False indicates that the names are not
        embedded. Finally, the names may have been provided by the user
        as a list or dict, meaning nothing is extracted, and those
        objects are passed on in the return value.
    featureNames : 'automatic', bool, list, dict
        May be 'automatic', True, False, a list or a dict. The first
        value indicates to detect whether featureNames should be
        extracted or not. True indicates the first row of values is to
        be taken as the featureNames. False indicates that the names are
        not embedded. Finally, the names may have been provided by the
        user as a list or dict, meaning nothing is extracted, and those
        objects are passed on in the return value.
    ignoreNonNumericalFeatures : bool
        Value indicating whether, when loading from a file, features
        containing non numercal data shouldn't be loaded into the final
        object. For example, you may be loading a file which has a
        column of strings; setting this flag to true will allow you to
        load that file into a Matrix object (which may contain floats
        only). If there is point or feature selection occurring, then
        only those values within selected points and features are
        considered when determining whether to apply this operation.
    keepPoints : 'all', list
        The value 'all' indicates that all possible points found in the
        file will be included. Alternatively, may be a list containing
        either names or indices (or a mix) of those points they want to
        be selected from the raw data.
    keepFeatures : 'all', list
        The value 'all' indicates that all possible features found in
        the file will be included. Alternatively, may be a list
        containing either names or indices (or a mix) of those features
        they want to be selected from the raw data.

    Returns
    -------
    tuple
        The data read from the file, pointNames (those extracted from
        the data, or the same value as passed in), featureNames (same
        sematics as pointNames), and either True or False indicating if
        the keepPoints and keepFeatures parameters were applied in this
        function call.
    """
    inputSeparator = kwargs['inputSeparator']
    dialect = _detectDialectFromSeparator(openFile, inputSeparator)

    (pointNames, featureNames) = _checkCSV_for_Names(
        openFile, pointNames, featureNames, dialect)

    pointNames = _namesDictToList(pointNames, 'point', 'pointNames')
    featureNames = _namesDictToList(featureNames, 'feature', 'featureNames')

    # Advance the file past any beginning of file comments, record
    # how many are skipped
    skippedLines = _advancePastComments(openFile)
    # remake the file iterator to ignore empty lines
    filtered = itertools.ifilter(_filterCSVRow, openFile)
    # send that line iterator to the csv reader
    lineReader = csv.reader(filtered, dialect)

    # after _checkCSV_for_Names then both pointNames and featureNames
    # should either be True, False, a list or a dict. In the case of
    # True, we setup an empty list to put extracted names into
    if pointNames is True:
        retPNames = []
    else:
        retPNames = pointNames

    # Extract names from first row if needed, record number of
    # columns in a row, and record a few book-keeping details
    # to be output in case of an exception
    namesAndMore = _csv_getFNamesAndAnalyzeRows(
        pointNames, featureNames, openFile, lineReader, skippedLines, dialect)
    retFNames = namesAndMore[0]
    numFeatures = namesAndMore[1]
    numColumns = namesAndMore[2]
    columnsDefIndex = namesAndMore[3]
    columnsDefSrc = namesAndMore[4]

    # Validation: check that if we have no source of names, and specific
    # values are specified for selection, that they are specified only
    # with integer indices, NOT names.
    hasPointNames = not pointNames is False
    hasFeatureNames = not featureNames is False
    _selectionNameValidation(keepPoints, hasPointNames, 'point')
    _selectionNameValidation(keepFeatures, hasFeatureNames, 'feature')

    _validationForPointSelection(keepPoints, pointNames)
    notYetFoundPoints = None
    if keepPoints != 'all':
        notYetFoundPoints = {}
        for i in range(len(keepPoints)):
            notYetFoundPoints[keepPoints[i]] = i

    # This is a record of the discovery of features to remove. It maps
    # the index of a point in the data to the features discovered to be
    # undesirable at that point. Thus, after all of the file has been read
    # into memory, this record can be used to remove those features from
    # the points prior to their discovery.
    removeRecord = {}

    # A set containing the indices of all features that are being removed
    # from the data.
    featsToRemoveSet = set([])

    # now that we have featureNames, we can do full validation of both
    # the feature names and the keepFeatures parameter. We also setup
    # the removal record wrt columns that do not represent selected
    # features.
    keepFeatures = _setupAndValidationForFeatureSelection(
        keepFeatures, retFNames, removeRecord, numFeatures, featsToRemoveSet)

    # Variables to be used in the main loop for reading the csv data.
    # data is where the data from the file will be placed, in the same
    # order as in the file.
    data = []
    # retData is where the data from the file will be placed, in the
    # order specified by keepPoints if that order doesn't match the
    # order in the file. shares references to the same lists as the
    # variable data, so lists modified through data share changes with
    # retData. Will be None and ignored if no reordering needs to take
    # place.
    retData = None
    if keepPoints != 'all' and keepPoints != sorted(keepPoints, key=Py2Key):
        retData = [None] * len(keepPoints)
        keepPointsValToIndex = {}
        for i in range(len(keepPoints)):
            keepPointsValToIndex[keepPoints[i]] = i

    # incremented at beginning of loop, so starts negative.
    # addedIndex is the index of the list that matches this row in the returned
    # list of lists
    addedIndex = -1
    # pointIndex is the index of potential points read off from lineReader.
    # It is always incremented, even if that point is no selected
    pointIndex = -1
    # lineIndex is the index of the newline sepearated row that
    # the lineReader will return next. Inclueds the lines skipped
    # at the beginning of the file
    lineIndex = skippedLines

    # Read through the csv file, row by row.
    # The csv reader gives a list of string values for each row
    for row in lineReader:
        addedIndex += 1
        pointIndex += 1
        lineIndex = lineReader.line_num + skippedLines

        # Validation: require equal length of all rows
        _validateRowLength(
            row, numColumns, lineIndex, columnsDefSrc, columnsDefIndex,
            delimiter=dialect.delimiter)

        # grab the pointName if needed
        currPName = None
        if pointNames is True:
            currPName = row[0]
            row = row[1:]
            # validate keepPoints, given new information
            if (keepPoints != 'all'
                    and pointIndex in keepPoints
                    and currPName in keepPoints):
                _raiseSelectionDuplicateException(
                    "keepPoints", keepPoints.index(pointIndex),
                    keepPoints.index(currPName), keepPoints)
        elif isinstance(pointNames, list):
            currPName = pointNames[pointIndex]

        # Run through selection criteria, adjusting variables as needed,
        # and raising exceptions if needed.
        isSelected = False
        if keepPoints == 'all':
            isSelected = True
        elif currPName in keepPoints:
            del notYetFoundPoints[currPName]
            if retData is not None:
                currIndex = keepPointsValToIndex[currPName]
                keepPointsValToIndex[pointIndex] = currIndex
                del keepPointsValToIndex[currPName]
            isSelected = True
        elif pointIndex in keepPoints:
            del notYetFoundPoints[pointIndex]
            isSelected = True

        # we only do this if this row is destined for the data, not the
        # feature names
        if isSelected:
            # add point name if needed
            if pointNames is True:
                retPNames.append(currPName)
            # process the remaining data
            toAdd = convertAndFilterRow(row, addedIndex, removeRecord,
                                        featsToRemoveSet,
                                        ignoreNonNumericalFeatures)
            data.append(toAdd)
            if retData is not None:
                retData[keepPointsValToIndex[pointIndex]] = toAdd
        else:
            # not selected, so move on to the next row; and index
            # as if it was never present
            addedIndex -= 1

        # In this case we have grabbed all of the desired points, so
        # we can stop reading the file
        if notYetFoundPoints is not None and len(notYetFoundPoints) == 0:
            break

    # check to see if all of the wanted points in keepPoints were
    # found in the data
    if notYetFoundPoints is not None and len(notYetFoundPoints) > 0:
        msg = "The following entries in keepPoints were not found "
        msg += "in the data:"
        for key in notYetFoundPoints:
            msg += " (" + str(key) + ")"
        raise InvalidArgumentValue(msg)

    # the List form of featsToRemoveSet
    featsToRemoveList = list(featsToRemoveSet)

    # Since the convertAndFilterRow helper only removes unwanted features
    # after they've been discovered, we need to remove the from the earlier
    # part of the data after it has all been read into memory. Also, we
    # may need to adjust the order of features and points due to the
    # selection paramters, and this is a convenient and efficient place to
    # do so. If we don't need to do either of those things, then we
    # don't even enter the helper
    removalNeeded = (list(removeRecord.keys()) != [0]
                     and list(removeRecord.keys()) != [])
    reorderNeeded = (keepFeatures != 'all'
                     and keepFeatures != sorted(keepFeatures, key=Py2Key))
    if removalNeeded or reorderNeeded:
        _removalCleanupAndSelectionOrdering(
            data, removeRecord, featsToRemoveList, keepFeatures)

    # adjust WRT removed columns
    if isinstance(retFNames, list):
        copyIndex = 0
        # ASSUMPTION: featsToRemoveList is a sorted list
        removeListIndex = 0
        for i in range(len(retFNames)):
            # if it is a feature that has been removed from the data,
            # we skip over and don't copy it.
            if (removeListIndex < len(featsToRemoveList)
                    and i == featsToRemoveList[removeListIndex]):
                removeListIndex += 1
            else:
                retFNames[copyIndex] = retFNames[i]
                copyIndex += 1
        retFNames = retFNames[:copyIndex]

        needsRemoval = False  # This was done directly above
        retFNames = _adjustNamesGivenKeepList(
            retFNames, keepFeatures, needsRemoval)

    if isinstance(retPNames, list):
        # we only need to do removal if names were provided. If
        # they were extracted, they were only added if that row was
        # kept
        needsRemoval = isinstance(pointNames, list)
        retPNames = _adjustNamesGivenKeepList(
            retPNames, keepPoints, needsRemoval)

    if retData is None:
        retData = data

    return (retData, retPNames, retFNames, True)


def _adjustNamesGivenKeepList(retNames, keepList, needsRemoval):
    # In this case neither sorting or removal is necessary
    if keepList == 'all':
        return retNames

    # if we're already sorted and we don't need to do removal, we
    # can return.
    if sorted(keepList, key=Py2Key) == keepList and not needsRemoval:
        return retNames

    # if needed, resolve names to indices for easy indexing during
    # the sort
    for i, val in enumerate(keepList):
        if isinstance(val, six.string_types):
            keepList[i] = retNames.index(val)

    newRetFNames = []
    for val in keepList:
        newRetFNames.append(retNames[val])
    retNames = newRetFNames

    return retNames


def _removalCleanupAndSelectionOrdering(
        data, record, fullRemoveList, keepFeatures):
    """
    Adjust the given data so that the features to remove as contained in
    the dict record are appropriately removed from each row. Since
    removal is done only after first sighting of an unwanted value, then
    the rows prior to the first sighting still have that feature.
    Therefore, this function iterates the rows in the data, removing
    features until the point where they were discovered.

    Also: if keepFeatures defines an ordering other than the one present
    in the file, then we will adjust the order of the data in this
    helper. The actual selection has already occured during the csv
    reading loop.

    Because data shares references with retData in _loadcsvUsingPython,
    this does not change the contents of the parameter data, only the
    lists referenced by it.
    """
    # feature order adjustment will take place at the same time as unwanted
    # column removal. This just defines a triggering variable.
    adjustFeatureOrder = False
    if (keepFeatures != 'all'
            and keepFeatures != sorted(keepFeatures, key=Py2Key)):
        adjustFeatureOrder = True
        # maps the index of the column to the position that it should
        # be copied into.
        reverseKeepFeatures = {}
        # since we are doing this lookup after we have selected
        # some features, we have to reindex according to those
        # that are currently present. Since they are stored in the
        # file in lexigraphical order, we use the sorted selection
        # list to define the reindexing
        sortedKeepFeatures = sorted(keepFeatures, key=Py2Key)
        for i in range(len(sortedKeepFeatures)):
            reIndexed = sortedKeepFeatures[i]
            reverseKeepFeatures[i] = keepFeatures.index(reIndexed)

    # need to sort keep points. the index into the row maps into the
    # sorted list, which gives the key to reverseKeepFeatures

    # remaining features to be removed, indexed relative to all possible
    # features in the csv file
    absRemoveList = fullRemoveList
    absRemoveList.sort()
    # remaining features to be removed, reindexed given the knowledge of
    # which points have already been removed
    relRemoveList = copy.copy(absRemoveList)

    copySpace = [None] * len(data[len(data) - 1])

    for rowIndex in range(len(data)):
        # check if some feature was added at this row, and if so, delete
        # those indices from the removalList, adjusting feature IDs to be
        # relative the new length as you go
        if rowIndex in record:
            # ASSUMPTION: the lists of added indices in the record are
            # sorted
            addedIndex = 0  # index into the list held in record[rowIndex]
            shift = 0  # the amount we have to shift each index downward
            copyIndex = 0
            for i in range(len(absRemoveList)):
                if (addedIndex < len(record[rowIndex])
                        and absRemoveList[i] == record[rowIndex][addedIndex]):
                    shift += 1
                    addedIndex += 1
                else:
                    absRemoveList[copyIndex] = absRemoveList[i]
                    relRemoveList[copyIndex] = relRemoveList[i] - shift
                    copyIndex += 1
            absRemoveList = absRemoveList[:copyIndex]
            relRemoveList = relRemoveList[:copyIndex]

        # The following loop will be copying inplace. Note though, that
        # since numCopied will then be used as the index to copy into, and
        # it will always be less than or equal to i, so we never corrupt
        # the values we iterate over.
        remIndex = 0
        # If no feature reordering will take place, this serves as the index
        # to copy into. If feature reordering will take place, this is used
        # as the index of the feature, to do a lookup for the copy index.
        numCopied = 0

        for i in range(len(data[rowIndex])):
            if remIndex < len(relRemoveList) and i == relRemoveList[remIndex]:
                remIndex += 1
            else:
                # the index into data[rowIndex] where you will be copying
                # this particular value
                featureIndex = numCopied
                if adjustFeatureOrder:
                    featureIndex = reverseKeepFeatures[numCopied]

                copySpace[featureIndex] = data[rowIndex][i]
                numCopied += 1

        # copy the finalized point back into the list referenced by data
        for i in range(len(copySpace)):
            data[rowIndex][i] = copySpace[i]

        # TODO: run time trials to compare pop vs copying into new list
        needToPop = len(data[rowIndex]) - numCopied
        for i in range(needToPop):
            data[rowIndex].pop()


def convertAndFilterRow(row, pointIndex, record, toRemoveSet,
                        ignoreNonNumericalFeatures):
    """
    Process a row as read by a python csv reader such that the values
    are converted to numeric types if possible, and the unwanted
    features are filtered (with the appropriate book keeping operations
    performed).

    Parameters
    ----------
    row : list
        A python list of string values
    pointIndex : int
        The index of this row, as counted by the number of rows returned
        by the csv reader, excluding a row if it was used as the
        pointNames. Equivalent to the index of the point matching this
        row in the returned data.
    record : dict
        Maps row indices to those features discovered to be undesirable
        at that row index.
    toRemoveSet : set
        Contains all of the features to ignore, that are known up to
        this row. Any features we discover we want to ignore at this row
        are added to this set in this function.
    ignoreNonNumericalFeatures : bool
        Flag indicating whether features containing non numerical values
        will be removed from the data.
    """
    # We use copying of values and then returning the appropriate range
    # to simulate removal of unwanted features
    copyIndex = 0
    for i in range(len(row)):
        value = row[i]
        processed = _intFloatOrString(value)

        # A known feature to ignore
        if i in toRemoveSet:
            pass
        # A new feature to ignore, have to do book keeping
        elif (isinstance(processed, six.string_types)
              and ignoreNonNumericalFeatures):
            if pointIndex in record:
                record[pointIndex].append(i)
            else:
                record[pointIndex] = [i]

            toRemoveSet.add(i)
        else:
            row[copyIndex] = processed
            copyIndex += 1

    row = row[:copyIndex]
    return row


# Register how you want all the various input output combinations
# to be called; those combinations which are ommited will be loaded
# and then converted using some best guesses.
_loadcsvForList = _loadcsvUsingPython
_loadcsvForMatrix = _loadcsvUsingPython
_loadcsvForSparse = _loadcsvUsingPython
_loadcsvForDataFrame = _loadcsvUsingPython
_loadmtxForList = _loadmtxForAuto
_loadmtxForMatrix = _loadmtxForAuto
_loadmtxForSparse = _loadmtxForAuto
_loadmtxForDataFrame = _loadmtxForAuto


def registerCustomLearnerBackend(customPackageName, learnerClassObject, save):
    """
    Backend for registering custom Learners in nimble.

    A save value of true will run saveChanges(), modifying the config
    file. When save is False the changes will exist only for that
    session, unless saveChanges() is called later in the session.
    """
    # detect name collision
    for currInterface in nimble.interfaces.available:
        if not isinstance(currInterface,
                          nimble.interfaces.CustomLearnerInterface):
            if currInterface.isAlias(customPackageName):
                msg = "The customPackageName '" + customPackageName
                msg += "' cannot be used: it is an accepted alias of a "
                msg += "non-custom package"
                raise InvalidArgumentValue(msg)

    # do validation before we potentially construct an interface to a
    # custom package
    nimble.customLearners.CustomLearner.validateSubclass(learnerClassObject)

    try:
        currInterface = findBestInterface(customPackageName)
    except InvalidArgumentValue:
        currInterface = nimble.interfaces.CustomLearnerInterface(
            customPackageName)
        nimble.interfaces.available.append(currInterface)

    currInterface.registerLearnerClass(learnerClassObject)

    opName = customPackageName + "." + learnerClassObject.__name__
    opValue = learnerClassObject.__module__ + '.' + learnerClassObject.__name__

    nimble.settings.set('RegisteredLearners', opName, opValue)
    if save:
        nimble.settings.saveChanges('RegisteredLearners', opName)

    # check if new option names introduced, call sync if needed
    if learnerClassObject.options() != []:
        nimble.configuration.setInterfaceOptions(nimble.settings,
                                                 currInterface, save=save)


def deregisterCustomLearnerBackend(customPackageName, learnerName, save):
    """
    Backend for deregistering custom Learners in nimble.

    A save value of true will run saveChanges(), modifying the config
    file. When save is False the changes will exist only for that
    session, unless saveChanges() is called later in the session.
    """
    currInterface = findBestInterface(customPackageName)
    if not isinstance(currInterface, nimble.interfaces.CustomLearnerInterface):
        msg = "May only attempt to deregister learners from the interfaces of "
        msg += "custom packages. '" + customPackageName
        msg += "' is not a custom package"
        raise InvalidArgumentType(msg)
    origOptions = currInterface.optionNames
    empty = currInterface.deregisterLearner(learnerName)
    newOptions = currInterface.optionNames

    # remove options
    for optName in origOptions:
        if optName not in newOptions:
            nimble.settings.delete(customPackageName, optName)
            if save:
                nimble.settings.saveChanges(customPackageName, optName)

    if empty:
        nimble.interfaces.available.remove(currInterface)
        #remove section
        nimble.settings.delete(customPackageName, None)
        if save:
            nimble.settings.saveChanges(customPackageName)

    regOptName = customPackageName + '.' + learnerName
    # delete from registered learner list
    nimble.settings.delete('RegisteredLearners', regOptName)
    if save:
        nimble.settings.saveChanges('RegisteredLearners', regOptName)


def countWins(predictions):
    """
    Count how many contests were won by each label in the set.  If a
    class label doesn't win any predictions, it will not be included in
    the results.  Return a dictionary: {classLabel: # of contests won}.
    """
    predictionCounts = {}
    for prediction in predictions:
        if prediction in predictionCounts:
            predictionCounts[prediction] += 1
        else:
            predictionCounts[prediction] = 1

    return predictionCounts


def extractWinningPredictionLabel(predictions):
    """
    Provided a list of tournament winners (class labels) for one
    point/row in a test set, choose the label that wins the most
    tournaments.  Returns the winning label.
    """
    #Count how many times each class won
    predictionCounts = countWins(predictions)

    #get the class that won the most tournaments
    #TODO: what if there are ties?
    return max(six.iterkeys(predictionCounts),
               key=(lambda key: predictionCounts[key]))


def extractWinningPredictionIndex(predictionScores):
    """
    Provided a list of confidence scores for one point/row in a test
    set, return the index of the column (i.e. label) of the highest
    score.  If no score in the list of predictionScores is a number
    greater than negative infinity, returns None.
    """
    maxScore = float("-inf")
    maxScoreIndex = -1
    for i in range(len(predictionScores)):
        score = predictionScores[i]
        if score > maxScore:
            maxScore = score
            maxScoreIndex = i

    if maxScoreIndex == -1:
        return None
    else:
        return maxScoreIndex


def extractWinningPredictionIndexAndScore(predictionScores, featureNamesItoN):
    """
    Provided a list of confidence scores for one point/row in a test
    set, return the index of the column (i.e. label) of the highest
    score.  If no score in the list of predictionScores is a number
    greater than negative infinity, returns None.
    """
    allScores = extractConfidenceScores(predictionScores, featureNamesItoN)

    if allScores is None:
        return None
    else:
        bestScore = float("-inf")
        bestLabel = None
        for key in allScores:
            value = allScores[key]
            if value > bestScore:
                bestScore = value
                bestLabel = key
        return (bestLabel, bestScore)


def extractConfidenceScores(predictionScores, featureNamesItoN):
    """
    Provided a list of confidence scores for one point/row in a test
    set, and a dict mapping indices to featureNames, return a dict
    mapping featureNames to scores.
    """
    if predictionScores is None or len(predictionScores) == 0:
        return None

    scoreMap = {}
    for i in range(len(predictionScores)):
        score = predictionScores[i]
        label = featureNamesItoN[i]
        scoreMap[label] = score

    return scoreMap


def copyLabels(dataSet, dependentVar):
    """
    A helper function to simplify the process of obtaining a
    1-dimensional matrix of class labels from a data matrix.  Useful in
    functions which have an argument that may be a column index or a
    1-dimensional matrix.  If 'dependentVar' is an index, this function
    will return a copy of the column in 'dataSet' indexed by
    'dependentVar'.  If 'dependentVar' is itself a column (1-dimensional
    matrix w/shape (nx1)), dependentVar will be returned.

    Parameters
    ----------
    dataSet : matrix
        Contains labels and, possibly, features.  May be empty if
        'dependentVar' is a 1-column matrix containing labels.
    dependentVar: int, matrix
        Either a column index indicating which column in dataSet
        contains class labels, or a matrix containing 1 column of class
        labels.

    Returns
    -------
    matrix
        A 1-column matrix of class labels.
    """
    if isinstance(dependentVar, Base):
        #The known Indicator argument already contains all known
        #labels, so we do not need to do any further processing
        labels = dependentVar
    elif isinstance(dependentVar, (str, six.text_type, int)):
        #known Indicator is an index; we extract the column it indicates
        #from knownValues
        labels = dataSet.features.copy([dependentVar])
    else:
        msg = "Missing or improperly formatted indicator for known labels "
        msg += "in computeMetrics"
        raise InvalidArgumentType(msg)

    return labels


def applyCodeVersions(functionTextList, inputHash):
    """
    Applies all the different various versions of code that can be
    generated from functionText to each of the variables specified in
    inputHash, where data is plugged into the variable with name
    inputVariableName. Returns the result of each application as a list.
    functionTextList is a list of text objects, each of which defines a
    python function inputHash is of the form:
    {variable1Name:variable1Value, variable2Name:variable2Value, ...}.
    """
    results = []
    for codeText in functionTextList:
        results.append(executeCode(codeText, inputHash))
    return results


def executeCode(code, inputHash):
    """
    Execute the given code stored as text in codeText, starting with the
    variable values specified in inputHash. This function assumes the
    code consists of EITHER an entire function definition OR a single
    line of code with statements seperated by semi-colons OR as a python
    function object.
    """
    #make a copy so we don't modify it... but it doesn't seem necessary
    #inputHash = inputHash.copy()
    if isSingleLineOfCode(code):
        #it's one line of text (with ;'s to separate statements)
        return executeOneLinerCode(code, inputHash)
    elif isinstance(code, (str, six.text_type)):
        #it's the text of a function definition
        return executeFunctionCode(code, inputHash)
    else:
        # assume it's a function itself
        return code(**inputHash)


def executeOneLinerCode(codeText, inputHash):
    """
    Execute the given code stored as text in codeText, starting with the
    variable values specified in inputHash. This function assumes the
    code consists of just one line (with multiple statements seperated
    by semi-colons.
    Note: if the last statement in the line starts X=... then the X=
    gets stripped off (to prevent it from getting broken by A=(X=...)).
    """
    if not isSingleLineOfCode(codeText):
        msg = "The code text was not just one line of code."
        raise InvalidArgumentValue(msg)
    codeText = codeText.strip()
    localVariables = inputHash.copy()
    pieces = codeText.split(";")
    lastPiece = pieces[-1].strip()
    # remove 'X =' if the last statement begins with something like X = ...
    lastPiece = re.sub(r"\A([\w])+[\s]*=", "", lastPiece)
    lastPiece = lastPiece.strip()
    pieces[-1] = "RESULTING_VALUE_ZX7_ = (" + lastPiece + ")"
    codeText = ";".join(pieces)
    #oneLiner = True

    #	print "Code text: "+str(codeText)
    exec(codeText, globals(), localVariables)    #apply the code
    return localVariables["RESULTING_VALUE_ZX7_"]


def executeFunctionCode(codeText, inputHash):
    """
    Execute the given code stored as text in codeText, starting with the
    variable values specified in inputHash. This function assumes the
    code consists of an entire function definition.
    """
    if not "def" in codeText:
        msg = "No function definition was found in this code!"
        raise InvalidArgumentValue(msg)
    localVariables = {}
    # apply the code, which declares the function definition
    exec(codeText, globals(), localVariables)
    #foundFunc = False
    #result = None
    for varValue in six.itervalues(localVariables):
        if "function" in str(type(varValue)):
            return varValue(**inputHash)
    return None


def isSingleLineOfCode(codeText):
    """
    Determine if a code string is a single line.
    """
    if not isinstance(codeText, (str, six.text_type)):
        return False
    codeText = codeText.strip()
    try:
        codeText.strip().index("\n")
        return False
    except ValueError:
        return True


def _incrementTrialWindows(allData, orderedFeature, currEndTrain, minTrainSize,
                           maxTrainSize, stepSize, gap, minTestSize,
                           maxTestSize):
    """
    Helper which will calculate the start and end of the training and
    testing sizes given the current position in the full data set.
    """
    #	set_trace()
    # determine the location of endTrain.
    if currEndTrain is None:
    # points are zero indexed, thus -1 for the num of points case
    #		set_trace()
        endTrain = _jumpForward(allData, orderedFeature, 0, minTrainSize, -1)
    else:
        endTrain = _jumpForward(allData, orderedFeature, currEndTrain,
                                stepSize)

    # the value we don't want to split from the training set
    nonSplit = allData[endTrain, orderedFeature]
    # we're doing a lookahead here, thus -1 from the last possible index,
    # and  +1 to our lookup
    while (endTrain < len(allData.points) - 1
           and allData[endTrain + 1, orderedFeature] == nonSplit):
        endTrain += 1

    if endTrain == len(allData.points) - 1:
        return None

    # we get the start for training by counting back from endTrain
    startTrain = _jumpBack(allData, orderedFeature, endTrain, maxTrainSize, -1)
    if startTrain < 0:
        startTrain = 0

    # we get the start and end of the test set by counting forward from
    # endTrain speciffically, we go forward by one, and as much more forward
    # as specified by gap
    startTest = _jumpForward(allData, orderedFeature, endTrain + 1, gap)
    if startTest >= len(allData.points):
        return None

    endTest = _jumpForward(allData, orderedFeature, startTest, maxTestSize, -1)
    if endTest >= len(allData.points):
        endTest = len(allData.points) - 1
    if _diffLessThan(allData, orderedFeature, startTest, endTest, minTestSize):
        return None

    return (startTrain, endTrain, startTest, endTest)


def _jumpBack(allData, orderedFeature, start, delta, intCaseOffset=0):
    if isinstance(delta, datetime.timedelta):
        endPoint = start
        startVal = datetime.timedelta(float(allData[start, orderedFeature]))
        # loop as long as we don't run off the end of the data
        while endPoint > 0:
            prevVal = float(allData[endPoint - 1, orderedFeature])
            if (startVal - datetime.timedelta(prevVal)) > delta:
                break
            endPoint = endPoint - 1
    else:
        endPoint = start - (delta + intCaseOffset)

    return endPoint


def _jumpForward(allData, orderedFeature, start, delta, intCaseOffset=0):
    if isinstance(delta, datetime.timedelta):
        endPoint = start
        startVal = datetime.timedelta(float(allData[start, orderedFeature]))
        # loop as long as we don't run off the end of the data
        while endPoint < (len(allData.points) - 1):
            nextVal = float(allData[endPoint + 1, orderedFeature])
            if (datetime.timedelta(nextVal) - startVal) > delta:
                break
            endPoint = endPoint + 1
    else:
        endPoint = start + (delta + intCaseOffset)

    return endPoint


def _diffLessThan(allData, orderedFeature, startPoint, endPoint, delta):
    if isinstance(delta, datetime.timedelta):
        startFloat = float(allData[startPoint, orderedFeature])
        startVal = datetime.timedelta(startFloat)
        endFloat = float(allData[endPoint, orderedFeature])
        endVal = datetime.timedelta(endFloat)
        return (endVal - startVal) < delta
    else:
        return (endPoint - startPoint + 1) < delta


#def evaluate(metric, knownData, knownLabels, predictedLabels)

def computeMetrics(dependentVar, knownData, predictedData,
                   performanceFunction):
    """
    Calculate the performance of the learner.

    Using the provided metric, compare the known data or labels to the
    predicted data or labels and calculate the performance of the
    learner which produced the predicted data.

    Parameters
    ----------
    dependentVar : indentifier, list, nimble Base object
        Indicate the feature names or indices in knownData containing
        the known labels, or a data object that contains the known
        labels.
    knownData : nimble Base object
        Data object containing the known labels of the training set, as
        well as the features of the training set. Can be None if
        'dependentVar' is an object containing the labels.
    predictedData : nimble Base object
        Data object containing predicted labels/data. Assumes that the
        predicted label (or labels) in the nth row of predictedLabels
        is associated with the same data point/instance as the label in
        the nth row of knownLabels.
    performanceFunction : function
        A python function that returns a single numeric value evaluating
        performance. The function must take either two or three args.
        In the two arg case, they must be two sets of data or labels to
        be compared. In the three arg case, the first two args are the
        same as in the two arg case, and the third arg must take the
        value of what is to be considered the negative label in this
        binary classification problem. See nimble.calculate for a number
        of builtin options.

    Returns
    -------
    Value
        Measurement of the performance of the learner that produced the
        given data.
    """
    if dependentVar is None or isinstance(dependentVar, Base):
        #The known Indicator argument already contains all known
        #labels, so we do not need to do any further processing
        knownLabels = dependentVar
    else:
        #known Indicator is a feature ID or group of IDs; we extract the
        # columns it indicates from knownValues
        knownLabels = knownData.features.copy(dependentVar, useLog=False)

    result = performanceFunction(knownLabels, predictedData)

    return result


def confusion_matrix_generator(knownY, predictedY):
    """
    Given two vectors, one of known class labels (as strings) and one of
    predicted labels, compute the confusion matrix.  Returns a
    2-dimensional dictionary in which outer label is keyed by known
    label, inner label is keyed by predicted label, and the value stored
    is the count of instances for each combination.  Works for an
    indefinite number of class labels.
    """
    confusionCounts = {}
    for known, predicted in zip(knownY, predictedY):
        if confusionCounts[known] is None:
            confusionCounts[known] = {predicted: 1}
        elif confusionCounts[known][predicted] is None:
            confusionCounts[known][predicted] = 1
        else:
            confusionCounts[known][predicted] += 1

    #if there are any entries in the square matrix confusionCounts,
    #then there value must be 0.  Go through and fill them in.
    for knownY in confusionCounts:
        if confusionCounts[knownY][knownY] is None:
            confusionCounts[knownY][knownY] = 0

    return confusionCounts


def print_confusion_matrix(confusionMatrix):
    """
    Print a confusion matrix in human readable form, with rows indexed
    by known labels, and columns indexed by predictedlabels.
    confusionMatrix is a 2-dimensional dictionary, that is also
    primarily indexed by known labels, and secondarily indexed by
    predicted labels, with the value at
    confusionMatrix[knownLabel][predictedLabel] being the count of posts
    that fell into that slot.  Does not need to be sorted.
    """
    #print heading
    print("*" * 30 + "Confusion Matrix" + "*" * 30)
    print("\n\n")

    #print top line - just the column headings for
    #predicted labels
    spacer = " " * 15
    sortedLabels = sorted(confusionMatrix.iterKeys())
    for knownLabel in sortedLabels:
        spacer += " " * (6 - len(knownLabel)) + knownLabel

    print(spacer)
    totalPostCount = 0
    for knownLabel in sortedLabels:
        outputBuffer = knownLabel + " " * (15 - len(knownLabel))
        for predictedLabel in sortedLabels:
            count = confusionMatrix[knownLabel][predictedLabel]
            totalPostCount += count
            outputBuffer += " " * (6 - len(count)) + count
        print(outputBuffer)

    print("Total post count: " + totalPostCount)


def checkPrintConfusionMatrix():
    """
    Check print ouptut of confusion matrix.
    """
    X = {"classLabel": ["A", "B", "C", "C", "B", "C", "A", "B", "C", "C",
                        "B", "C", "A", "B", "C", "C", "B", "C"]}
    Y = ["A", "C", "C", "A", "B", "C", "A", "C", "C", "A", "B", "C", "A",
         "C", "C", "A", "B", "C"]
    functions = [confusion_matrix_generator]
    classLabelIndex = "classLabel"
    confusionMatrixResults = computeMetrics(classLabelIndex, X, Y, functions)
    confusionMatrix = confusionMatrixResults["confusion_matrix_generator"]
    print_confusion_matrix(confusionMatrix)


def generateAllPairs(items):
    """
    Given a list of items, generate a list of all possible pairs
    (2-combinations) of items from the list, and return as a list
    of tuples.  Assumes that no two items in the list refer to the same
    object or number.  If there are duplicates in the input list, there
    will be duplicates in the output list.
    """
    if items is None or len(items) == 0:
        return None

    pairs = []
    for i in range(len(items)):
        firstItem = items[i]
        for j in range(i + 1, len(items)):
            secondItem = items[j]
            pair = (firstItem, secondItem)
            pairs.append(pair)

    return pairs


class KFoldCrossValidator():
    """
    Perform k-fold cross-validation and store the results.

    On instantiation, cross-validation will be performed.  The results
    can be accessed through the object's attributes and methods.

    Parameters
    ----------
    learnerName : str
        nimble compliant algorithm name in the form 'package.algorithm'
        e.g. 'sciKitLearn.KNeighborsClassifier'
    X : nimble Base object
        points/features data
    Y : nimble Base object
        labels/data about points in X
    performanceFunction : function
        Premade options are available in nimble.calculate.
        Function used to evaluate the performance score for each run.
        Function is of the form: def func(knownValues, predictedValues).
    arguments : dict
        Mapping argument names (strings) to their values, to be used
        during training and application. eg. {'dimensions':5, 'k':5}
        To trigger cross-validation using multiple values for arguments,
        specify different values for each parameter using a nimble.CV
        object. eg. {'k': nimble.CV([1,3,5])} will generate an error
        score for  the learner when the learner was passed all three
        values of ``k``, separately. These will be merged any
        kwarguments for the learner.
    folds : int
        The number of folds used in the cross validation. Can't exceed
        the number of points in X, Y.
    scoreMode : str
        Used by computeMetrics.
    useLog : bool, None
        Local control for whether to send results/timing to the logger.
        If None (default), use the value as specified in the "logger"
        "enabledByDefault" configuration option. If True, send to the
        logger regardless of the global option. If False, do **NOT**
        send to the logger, regardless of the global option.
    kwarguments
        Keyword arguments specified variables that are passed to the
        learner. To trigger cross-validation using multiple values for
        arguments, specify different values for each parameter using a
        nimble.CV object.
        eg. arg1=nimble.CV([1,2,3]), arg2=nimble.CV([4,5,6])
        which correspond to permutations/argument states with one
        element from arg1 and one element from arg2, such that an
        example generated permutation/argument state would be
        ``arg1=2, arg2=4``. Will be merged with ``arguments``.

    Attributes
    ----------
    learnerName : str
        The learner used for training.
    performanceFunction : function
        The performance function that will or has been used during
        cross-validation.
    folds : int
        The number of folds that will or has been used during
        cross-validation.
    scoreMode : str
        The scoreMode set for training.
    arguments : dict
        A dictionary of the merged arguments and kwarguments.
    allResults : list
        Each dictionary in the returned list will contain a permutation
        of the arguments and the performance of that permutation. A list
        of dictionaries containing each argument permutation and its
        performance based on the ``performanceFunction``.  The key to
        access the performance value will be the __name__ attribute of
        the ``performanceFunction``. If the ``performanceFunction`` has
        no __name__ attribute or is a lambda function the key will be
        set to 'performance'.
    bestArguments : dict
        The argument permutation names and values which provided the
        optimal result according to the ``performanceFunction``.
    bestResult
        The optimal output value from the ``performanceFunction``.
    """
    def __init__(self, learnerName, X, Y, performanceFunction, arguments=None,
                 folds=10, scoreMode='label', useLog=None, **kwarguments):
        self.learnerName = learnerName
        # detectBestResult will raise exception for invalid performanceFunction
        detected = nimble.calculate.detectBestResult(performanceFunction)
        self.maximumIsOptimal = detected == 'max'
        self.performanceFunction = performanceFunction
        self.folds = folds
        self.scoreMode = scoreMode
        self.arguments = _mergeArguments(arguments, kwarguments)
        self._allResults = None
        self._bestArguments = None
        self._bestResult = None
        self._resultsByFold = []
        self._crossValidate(X, Y, useLog)

    def _crossValidate(self, X, Y, useLog):
        """
        Perform K-fold cross-validation on the data.

        Cross-validation will be performed based on the instantiation
        parameters for this instance.

        Parameters
        ----------
        X : nimble Base object
            points/features data
        Y : nimble Base object
            labels/data about points in X
        useLog : bool, None
            Local control for whether to send results/timing to the
            logger. If None (default), use the value as specified in the
            "logger" "enabledByDefault" configuration option. If True,
            send to the logger regardless of the global option. If
            False, do **NOT** send to the logger, regardless of the
            global option.
        """
        if not isinstance(X, Base):
            raise InvalidArgumentType("X must be a Base object")
        if Y is not None:
            if not isinstance(Y, (Base, int, six.string_types, list)):
                msg = "Y must be a Base object or an index (int) from X where "
                msg += "Y's data can be found"
                raise InvalidArgumentType(msg)
            if isinstance(Y, (int, six.string_types, list)):
                X = X.copy()
                Y = X.features.extract(Y, useLog=False)

            if len(Y.features) > 1 and self.scoreMode != 'label':
                msg = "When dealing with multi dimensional outputs / "
                msg += "predictions, then the scoreMode flag is required to "
                msg += "be set to 'label'"
                raise InvalidArgumentValueCombination(msg)

            if not len(X.points) == len(Y.points):
                #todo support indexing if Y is an index for X instead
                msg = "X and Y must contain the same number of points"
                raise InvalidArgumentValueCombination(msg)

        #get an iterator for the argument combinations- iterator
        #handles case of merged arguments being {}
        argumentCombinationIterator = ArgumentIterator(self.arguments)

        # we want the folds for each argument combination to be the same
        foldIter = FoldIterator([X, Y], self.folds)

        # setup container for outputs, a tuple entry for each arg set,
        # containing a list for the results of those args on each fold
        numArgSets = argumentCombinationIterator.numPermutations
        performanceOfEachCombination = []
        for i in range(numArgSets):
            performanceOfEachCombination.append([None, []])

        # control variables determining if we save all results before
        # calculating performance or if we can calculate for each fold and
        # then avg the results
        canAvgFolds = (hasattr(self.performanceFunction, 'avgFolds')
                       and self.performanceFunction.avgFolds)

        # folditerator randomized the point order, so if we are collecting all
        # the results, we also have to collect the correct order of the known
        # values
        if not canAvgFolds:
            collectedY = None

        # Folding should be the same for each argset (and is expensive) so
        # iterate over folds first
        for fold in foldIter:
            [(curTrainX, curTestingX), (curTrainY, curTestingY)] = fold
            argSetIndex = 0

            # given this fold, do a run for each argument combination
            for curArgumentCombination in argumentCombinationIterator:
                #run algorithm on the folds' training and testing sets
                curRunResult = nimble.trainAndApply(
                    learnerName=self.learnerName, trainX=curTrainX,
                    trainY=curTrainY, testX=curTestingX,
                    arguments=curArgumentCombination, scoreMode=self.scoreMode,
                    useLog=False)

                performanceOfEachCombination[argSetIndex][0] = (
                    curArgumentCombination)

                # calculate error of prediction, using performanceFunction
                # store fold error to CrossValidationResults
                curPerformance = computeMetrics(curTestingY, None,
                                                curRunResult,
                                                self.performanceFunction)
                self._resultsByFold.append((curArgumentCombination,
                                                 curPerformance))

                if canAvgFolds:
                    performanceOfEachCombination[argSetIndex][1].append(
                        curPerformance)
                else:
                    performanceOfEachCombination[argSetIndex][1].append(
                        curRunResult)

                argSetIndex += 1

            if not canAvgFolds:
                if collectedY is None:
                    collectedY = curTestingY
                else:
                    collectedY.points.add(curTestingY, useLog=False)

            # setup for next iteration
            argumentCombinationIterator.reset()

        # We consume the saved results, either by averaging the individual
        # results calculations for each fold, or combining the saved
        # predictions and calculating performance of the entire set.
        for i, (curArgSet, results) in enumerate(performanceOfEachCombination):
            # average score from each fold (works for one fold as well)
            if canAvgFolds:
                finalPerformance = sum(results) / float(len(results))
            # combine the results objects into one, and then calc performance
            else:
                for resultIndex in range(1, len(results)):
                    results[0].points.add(results[resultIndex], useLog=False)

                # TODO raise RuntimeError(
                #     "How do we guarantee Y and results are in same order?")
                finalPerformance = computeMetrics(collectedY, None, results[0],
                                                  self.performanceFunction)

            # we use the current results container to be the return value
            performanceOfEachCombination[i] = (curArgSet, finalPerformance)

        # store results
        self._allResults = performanceOfEachCombination

        handleLogging(useLog, 'crossVal', X, Y, self.learnerName,
                      self.arguments, self.performanceFunction,
                      performanceOfEachCombination, self.folds)

    @property
    def allResults(self):
        """
        Each argument permutation and its performance.

        Each dictionary in the returned list will contain a permutation
        of the arguments and the performance of that permutation. A list
        of dictionaries containing each argument permutation and its
        performance based on the ``performanceFunction``.  The key to
        access the performance value will be the __name__ attribute of
        the ``performanceFunction``. If the ``performanceFunction`` has
        no __name__ attribute or is a lambda function the key will be
        set to 'performance'.

        Returns
        -------
        list
            List of dictionaries.

        Examples
        --------
        >>> nimble.setRandomSeed(42)
        >>> xRaw = [[1, 0, 0], [0, 1, 0], [0, 0, 1],
        ...         [1, 0, 0], [0, 1, 0], [0, 0, 1],
        ...         [1, 0, 1], [1, 1, 0], [0, 1, 1]]
        >>> yRaw = [[1], [2], [3],
        ...         [1], [2], [3],
        ...         [1], [2], [3]]
        >>> X = nimble.createData('Matrix', xRaw)
        >>> Y = nimble.createData('Matrix', yRaw)
        >>> crossValidator = KFoldCrossValidator(
        ...    'Custom.KNNClassifier', X, Y, arguments={'k': 3},
        ...    performanceFunction=nimble.calculate.fractionIncorrect,
        ...    folds=3)
        >>> crossValidator.allResults
        [{'k': 3, 'fractionIncorrect': 0.3333333333333333}]
        """
        resultsList = []
        for argSet, result in self._allResults:
            resultDict = argSet.copy()
            if (hasattr(self.performanceFunction, '__name__')
                    and self.performanceFunction.__name__ != '<lambda>'):
                resultDict[self.performanceFunction.__name__] = result
            else:
                resultDict['performance'] = result
            resultsList.append(resultDict)
        return resultsList

    @property
    def bestArguments(self):
        """
        The arguments permutation with the most optimal performance.

        Returns
        -------
        dict
            The argument permutation names and values which provided the
            optimal result according to the ``performanceFunction``.
        """
        if self._bestArguments is not None:
            return self._bestArguments
        bestResults = self._bestArgumentsAndResult()
        self._bestArguments = bestResults[0]
        self._bestResult = bestResults[1]
        return self._bestArguments

    @property
    def bestResult(self):
        """
        The performance value for the best argument permutation.

        Returns
        -------
        value
            The optimal output value from the ``performanceFunction``
            according to ``performanceFunction.optimal``.
        """
        if self._bestResult is not None:
            return self._bestResult
        bestResults = self._bestArgumentsAndResult()
        self._bestArguments = bestResults[0]
        self._bestResult = bestResults[1]
        return self._bestResult

    def getFoldResults(self, arguments=None, **kwarguments):
        """
        The result from each fold for a given permutation of arguments.

        Parameters
        ----------
        arguments : dict
            Dictionary of learner argument names and values. Will be
            merged with any kwarguments. After merge, must match an
            argument permutation generated during cross-validation.
        kwarguments
            Learner argument names and values as keywords. Will be
            merged with ``arguments``. After merge, must match an
            argument permutation generated during cross-validation.

        Returns
        -------
        list
            The ``performanceFunction`` results from each fold for this
            argument permutation.

        Examples
        --------
        >>> nimble.setRandomSeed(42)
        >>> xRaw = [[1, 0, 0], [0, 1, 0], [0, 0, 1],
        ...         [1, 0, 0], [0, 1, 0], [0, 0, 1],
        ...         [1, 0, 1], [1, 1, 0], [0, 1, 1]]
        >>> yRaw = [[1], [2], [3],
        ...         [1], [2], [3],
        ...         [1], [2], [3]]
        >>> X = nimble.createData('Matrix', xRaw)
        >>> Y = nimble.createData('Matrix', yRaw)
        >>> kValues = nimble.CV([1, 3])
        >>> crossValidator = KFoldCrossValidator(
        ...    'Custom.KNNClassifier', X, Y, arguments={},
        ...    performanceFunction=nimble.calculate.fractionIncorrect,
        ...    folds=3, k=kValues)
        >>> crossValidator.getFoldResults(arguments={'k': 1})
        [0.3333333333333333, 0.0, 0.0]
        >>> crossValidator.getFoldResults(k=1)
        [0.3333333333333333, 0.0, 0.0]
        >>> crossValidator.getFoldResults({'k': 3})
        [0.3333333333333333, 0.6666666666666666, 0.0]
        """
        merged = _mergeArguments(arguments, kwarguments)
        foldErrors = []
        # self._resultsByFold is a list of two-tuples (argumentSet, foldScore)
        for argSet, score in self._resultsByFold:
            if argSet == merged:
                foldErrors.append(score)
        if not foldErrors:
            self._noMatchingArguments()
        return foldErrors

    def getResult(self, arguments=None, **kwarguments):
        """
        The result over all folds for a given permutation of arguments.

        Parameters
        ----------
        arguments : dict
            Dictionary of learner argument names and values. Will be
            merged with any kwarguments. After merge, must match an
            argument permutation generated during cross-validation.
        kwarguments
            Learner argument names and values as keywords. Will be
            merged with ``arguments``. After merge, must match an
            argument permutation generated during cross-validation.

        Returns
        -------
        value
            The output value of the ``performanceFunction`` for this
            argument permutation.

        Examples
        --------
        >>> nimble.setRandomSeed(42)
        >>> xRaw = [[1, 0, 0], [0, 1, 0], [0, 0, 1],
        ...         [1, 0, 0], [0, 1, 0], [0, 0, 1],
        ...         [1, 0, 1], [1, 1, 0], [0, 1, 1]]
        >>> yRaw = [[1], [2], [3],
        ...         [1], [2], [3],
        ...         [1], [2], [3]]
        >>> X = nimble.createData('Matrix', xRaw)
        >>> Y = nimble.createData('Matrix', yRaw)
        >>> kValues = nimble.CV([1, 3])
        >>> crossValidator = KFoldCrossValidator(
        ...    'Custom.KNNClassifier', X, Y, arguments={},
        ...    performanceFunction=nimble.calculate.fractionIncorrect,
        ...    folds=3, k=kValues)
        >>> crossValidator.getResult(arguments={'k': 1})
        0.1111111111111111
        >>> crossValidator.getResult(k=1)
        0.1111111111111111
        >>> crossValidator.getResult({'k': 3})
        0.3333333333333333
        """
        merged = _mergeArguments(arguments, kwarguments)
        # self._allResults is a list of two-tuples (argumentSet, totalScore)
        for argSet, result in self._allResults:
            if argSet == merged:
                return result
        self._noMatchingArguments()

    def _bestArgumentsAndResult(self):
        """
        The best argument and result based on the performanceFunction.
        """
        bestArgumentAndScoreTuple = None
        for curResultTuple in self._allResults:
            _, curScore = curResultTuple
            #if curArgument is the first or best we've seen:
            #store its details in bestArgumentAndScoreTuple
            if bestArgumentAndScoreTuple is None:
                bestArgumentAndScoreTuple = curResultTuple
            else:
                if (self.maximumIsOptimal
                        and curScore > bestArgumentAndScoreTuple[1]):
                    bestArgumentAndScoreTuple = curResultTuple
                if (not self.maximumIsOptimal
                        and curScore < bestArgumentAndScoreTuple[1]):
                    bestArgumentAndScoreTuple = curResultTuple

        return bestArgumentAndScoreTuple

    def _noMatchingArguments(self):
        """
        Raise exception when passed arguments are not valid.
        """
        msg = "No matching argument sets found. Available argument sets are: "
        msg += ",".join(str(arg) for arg, _ in self._allResults)
        raise InvalidArgumentValue(msg)


class FoldIterator(object):
    """
    Create and iterate through folds.

    Parameters
    ----------
    dataList : list
        A list of data objects to divide into folds.
    folds : int
        The number of folds to create.
    """
    def __init__(self, dataList, folds):
        self.dataList = dataList
        if folds <= 0:
            msg = "Number of folds must be greater than 0"
            raise InvalidArgumentValue(msg)
        self.folds = folds
        self.foldList = self._makeFoldList()
        self.index = 0
        for dat in self.dataList:
            if dat is not None and dat.getTypeString() == 'Sparse':
                dat._sortInternal('point')

    def __iter__(self):
        return self

    def next(self):
        """
        Get next item.
        """
        if self.index >= len(self.foldList):
            raise StopIteration
        # we're going to be separating training and testing sets through
        # extraction, so we have to copy the data in order not to destroy the
        # original sets across multiple folds
        copiedList = []
        for data in self.dataList:
            if data is None:
                copiedList.append(None)
            else:
                copiedList.append(data.copy())

            # we want each training set to be permuted wrt its ordering in the
            # original data. This is setting up a permutation to be applied to
            # each object
            #		indices = range(0, len(copiedList[0].points)
            #                              - len(self.foldList[self.index])))
            #		pythonRandom.shuffle(indices)
        indices = numpy.arange(0, (len(copiedList[0].points)
                                   - len(self.foldList[self.index])))
        numpyRandom.shuffle(indices)

        resultsList = []
        for copied in copiedList:
            if copied is None:
                resultsList.append((None, None))
            else:
                currTest = copied.points.extract(self.foldList[self.index],
                                                 useLog=False)
                currTrain = copied
                currTrain.points.sort(sortHelper=indices, useLog=False)
                resultsList.append((currTrain, currTest))
        self.index = self.index + 1
        return resultsList

    def __next__(self):
        return self.next()

    def _makeFoldList(self):
        if self.dataList is None:
            raise InvalidArgumentType('dataList may not be None')
        if len(self.dataList) == 0:
            raise InvalidArgumentValue("dataList may not be or empty")

        points = len(self.dataList[0].points)
        for data in self.dataList:
            if data is not None:
                if len(data.points) == 0:
                    msg = "One of the objects has 0 points, it is impossible to "
                    msg += "specify a valid number of folds"
                    raise InvalidArgumentValueCombination(msg)
                if len(data.points) != len(self.dataList[0].points):
                    msg = "All data objects in the list must have the same number "
                    msg += "of points and features"
                    raise InvalidArgumentValueCombination(msg)

        # note: we want truncation here
        numInFold = int(points / self.folds)
        if numInFold == 0:
            msg = "Must specify few enough folds so there is a point in each"
            raise InvalidArgumentValue(msg)

        # randomly select the folded portions
        indices = list(range(points))
        pythonRandom.shuffle(indices)
        foldList = []
        for fold in range(self.folds):
            start = fold * numInFold
            if fold == self.folds - 1:
                end = points
            else:
                end = (fold + 1) * numInFold
            foldList.append(indices[start:end])
        return foldList

class ArgumentIterator(object):
    """
    Create and iterate through argument permutations.

    Parameters
    ----------
    rawArgumentInput : dict
        Mapping of argument names (strings) to values.
        e.g. {'a': CV([1, 2, 3]), 'b': nimble.CV([4,5]), 'c': 6}
    """

    def __init__(self, rawArgumentInput):
        self.rawArgumentInput = rawArgumentInput
        self.index = 0
        if not isinstance(rawArgumentInput, dict):
            msg = "ArgumentIterator objects require dictionary's to "
            msg += "initialize- e.g. {'a':CV([1,2,3]), 'b':CV([4,5])} This "
            msg += "is the form generated by **args in a function argument."
            raise InvalidArgumentType(msg)

        # i.e. if rawArgumentInput == {}
        if len(rawArgumentInput) == 0:
            self.numPermutations = 1
            self.permutationsList = [{}]
        else:
            iterableArgDict = {}
            self.numPermutations = 1
            for key in rawArgumentInput.keys():
                if isinstance(rawArgumentInput[key], CV):
                    self.numPermutations *= len(rawArgumentInput[key])
                    iterableArgDict[key] = rawArgumentInput[key]
                else: # numPermutations not increased
                    # wrap in iterable so that itertools.product will treat
                    # whatever this value is as a single argument value even
                    # if the value itself is an iterable
                    iterableArgDict[key] = (rawArgumentInput[key],)

            # note: calls to keys() and values() will directly correspond as
            # since no modification is made to iterableArgDict between calls.
            self.permutationsList = []
            for permutation in itertools.product(*iterableArgDict.values()):
                permutationDict = {}
                for i, argument in enumerate(iterableArgDict.keys()):
                    permutationDict[argument] = permutation[i]
                self.permutationsList.append(permutationDict)

            assert len(self.permutationsList) == self.numPermutations

    def __iter__(self):
        return self

    def next(self):
        """
        Get next item.
        """
        if self.index >= self.numPermutations:
            self.index = 0
            raise StopIteration
        else:
            permutation = self.permutationsList[self.index]
            self.index += 1
            return permutation

    def __next__(self):
        return self.next()

    def reset(self):
        """
        Reset index to 0.
        """
        self.index = 0

class CV(object):
    def __init__(self, argumentList):
        try:
            self.argumentTuple = tuple(argumentList)
        except TypeError:
            msg = "argumentList must be iterable."

    def __getitem__(self, key):
        return self.argumentTuple[key]

    def __setitem__(self, key, value):
        raise ImproperObjectAction("CV objects are immutable")

    def __len__(self):
        return len(self.argumentTuple)

    def __str__(self):
        return str(self.argumentTuple)

    def __repr__(self):
        return "CV(" + str(list(self.argumentTuple)) + ")"

def generateClassificationData(labels, pointsPer, featuresPer):
    """
    Randomly generate sensible data for a classification problem.
    Returns a tuple of tuples, where the first value is a tuple
    containing (trainX, trainY) and the second value is a tuple
    containing (testX ,testY).
    """
    #add noise to the features only
    trainData, _, noiselessTrainLabels = generateClusteredPoints(
        labels, pointsPer, featuresPer, addFeatureNoise=True,
        addLabelNoise=False, addLabelColumn=False)
    testData, _, noiselessTestLabels = generateClusteredPoints(
        labels, 1, featuresPer, addFeatureNoise=True, addLabelNoise=False,
        addLabelColumn=False)

    return ((trainData, noiselessTrainLabels), (testData, noiselessTestLabels))


def generateRegressionData(labels, pointsPer, featuresPer):
    """
    Randomly generate sensible data for a regression problem. Returns a
    tuple of tuples, where the first value is a tuple containing
    (trainX, trainY) and the second value is a tuple containing
    (testX ,testY).
    """
    #add noise to both the features and the labels
    regressorTrainData, trainLabels, _ = generateClusteredPoints(
        labels, pointsPer, featuresPer, addFeatureNoise=True,
        addLabelNoise=True, addLabelColumn=False)
    regressorTestData, testLabels, _ = generateClusteredPoints(
        labels, 1, featuresPer, addFeatureNoise=True, addLabelNoise=True,
        addLabelColumn=False)

    return ((regressorTrainData, trainLabels), (regressorTestData, testLabels))

# with class-based refactor:
# todo add scale control as paramater for generateClusteredPoints
#  - remember to scale noise term accordingly
def generateClusteredPoints(numClusters, numPointsPerCluster,
                            numFeaturesPerPoint, addFeatureNoise=True,
                            addLabelNoise=True, addLabelColumn=False,
                            returnType='Matrix'):
    """
    Function to generate Data object with arbitrary number of points,
    number of clusters, and number of features.

    The function returns the dataset in an object, 'labels' for each
    point in the dataset (noise optional), and the 'noiseless' labels
    for the points, which is the central value used to define the
    feature values for each point.

    generateClusteredPoints() outputs a dataset of the following format:
    each point associated with a cluster has numFeaturesPerPoint
    features. The value of each entry in the feature vector is
    clusterNumber+noise. Each point in the cluster has the same feature
    vector, with different noise.

    NOTE: if addFeatureNoise and addLabelNoise are false, then the
    'clusters' are actually all contain just repeated points, where each
    point in the cluster has the same features and the same labels.

    Returns
    -------
    tuple of nimble.Base objects:
    (pointsObj, labelsObj, noiselessLabelsObj)
    """

    pointsList = []
    labelsList = []
    clusterNoiselessLabelList = []

    def _noiseTerm():
        return pythonRandom.random() * 0.0001 - 0.00005

    for curCluster in range(numClusters):
        for _ in range(numPointsPerCluster):
            curFeatureVector = [float(curCluster) for x
                                in range(numFeaturesPerPoint)]

            if addFeatureNoise:
                curFeatureVector = [_noiseTerm() + entry for entry
                                    in curFeatureVector]

            if addLabelNoise:
                curLabel = _noiseTerm() + curCluster
            else:
                curLabel = curCluster

            if addLabelColumn:
                curFeatureVector.append(curLabel)

            #append curLabel as a list to maintain dimensionality
            labelsList.append([curLabel])

            pointsList.append(curFeatureVector)
            clusterNoiselessLabelList.append([float(curCluster)])


    # todo verify that your list of lists is valid initializer for all
    # datatypes, not just matrix
    # then convert
    # finally make matrix object out of the list of points w/ labels in last
    # column of each vector/entry:
    pointsObj = nimble.createData('Matrix', pointsList, useLog=False)

    labelsObj = nimble.createData('Matrix', labelsList, useLog=False)

    # todo change actuallavels to something like associatedClusterCentroid
    noiselessLabelsObj = nimble.createData('Matrix', clusterNoiselessLabelList,
                                           useLog=False)

    # convert datatype if not matrix
    if returnType.lower() != 'matrix':
        pointsObj = pointsObj.copy(to=returnType)
        labelsObj = labelsObj.copy(to=returnType)
        noiselessLabelsObj = noiselessLabelsObj.copy(to=returnType)

    return (pointsObj, labelsObj, noiselessLabelsObj)


def sumAbsoluteDifference(dataOne, dataTwo):
    """
    Aggregates absolute difference between corresponding entries in base
    objects dataOne and dataTwo.

    Checks to see that the vectors (which must be base objects) are of
    the same shape, first. Next it iterates through the corresponding
    points in each vector/matrix and appends the absolute difference
    between corresponding points to a list.

    Finally, the function returns the sum of the absolute differences.
    """

    #compare shapes of data to make sure a comparison is sensible.
    if len(dataOne.features) != len(dataTwo.features):
        msg = "Can't calculate difference between corresponding entries in "
        msg += "dataOne and dataTwo, the underlying data has different "
        msg += "numbers of features."
        raise InvalidArgumentValueCombination(msg)
    if len(dataOne.points) != len(dataTwo.points):
        msg = "Can't calculate difference between corresponding entries in "
        msg += "dataOne and dataTwo, the underlying data has different "
        msg += "numbers of points."
        raise InvalidArgumentValueCombination(msg)

    numpyOne = dataOne.copy(to='numpyarray')
    numpyTwo = dataTwo.copy(to='numpyarray')

    differences = numpyOne - numpyTwo

    absoluteDifferences = numpy.abs(differences)

    sumAbsoluteDifferences = numpy.sum(absoluteDifferences)

    return sumAbsoluteDifferences


class LearnerInspector:
    """
    Class using heirustics to classify the 'type' of problem an
    algorithm is meant to work on.
    e.g. classification, regression, dimensionality reduction, etc.

    Use:
    A LearnerInspector object generates private datasets that are
    intentionally constructed to invite particular results when an
    algorithm is run on them. Once a user has a LearnerInspector object,
    she can call learnerType(algorithmName) and get the 'best guess'
    type for that algorithm.

    Note:
    If characterizing multiple algorithms, use the SAME LearnerInspector
    object, and call learnerType() once for each algorithm you are
    trying to classify.
    """

    def __init__(self):
        """
        Caches the regressor and classifier datasets, to speed up
        learnerType() calls for multiple learners.
        """
        # TODO why is it this value??? should see how it is used and revise
        self.NEAR_THRESHHOLD = .1
        self.EXACT_THRESHHOLD = .00000001

        #initialize datasets for tests
        self.regressorDataTrain, self.regressorDataTest = (
            self._regressorDataset())
        #todo use classifier
        self.classifierDataTrain, self.classifierDataTest = (
            self._classifierDataset())

    def learnerType(self, learnerName):
        """
        Returns, as a string, the heuristically determined best guess
        for the type of problem the learnerName learner is designed to
        run on.
        Example output: 'classification', 'regression', 'other'
        """
        if not isinstance(learnerName, six.string_types):
            raise InvalidArgumentType("learnerName must be a string")
        return self._classifyAlgorithmDecisionTree(learnerName)

    # todo pull from each 'trail' function to find out what possible results
    # it can have then make sure that you've covered all possible combinations
    def _classifyAlgorithmDecisionTree(self, learnerName):
        """
        Implements a decision tree based off of the predicted labels
        returned from the datasets.

        Fundamentally, if the classifier dataset has no error, that
        means the algorithm is likely a classifier, but it could be a
        regressor, if its error is low, however, the algorithm is likely
        a regressor, and if its error is high, or the algorithm crashes
        with the dataset, then the algorithm is likely neither
        classifier nor regressor.

        Next, if the classifier dataset had no error, we want to see if
        the error on the regressor dataset is low. Also, we want to see
        if the algorithm is capable of generating labels that it hasn't
        seen (interpolating a la a regressor).

        If the algorithm doesn't produce any new labels, despite no
        repeated labels, then we assume it is a classifier. If the error
        on the classifier dataset is low, however, and the algorithm
        interpolates labels, then we assume it is a regressor.
        """

        regressorTrialResult = self._regressorTrial(learnerName)
        classifierTrialResult = self._classifierTrial(learnerName)

        # decision tree:
        # if classifier tests gives exact results
        if classifierTrialResult == 'exact':
            # could be classifier or regressor at this point
            # if when given unrepeating labels, algorithm generates duplicate
            # of already seen labels, it is classifer
            if regressorTrialResult == 'repeated_labels':
                return 'classification'
            if regressorTrialResult == 'near':
                return 'regression'
            if regressorTrialResult == 'other':
                return 'classification'
            #should be covered by all cases, raise exception
            msg = 'Decision tree needs to be updated to account for other '
            msg += 'results from regressorTrialResult'
            raise AttributeError(msg)

        # if the classifer data set genereated a low error, but not exact,
        # it is regressor
        elif classifierTrialResult == 'near':
            return 'regression'

        # if the classifier dataset doesn't see classifier or regressor
        # behavior, return other
        # todo this is where to insert future sensors for other types of
        # algorithms, but currently we can only resolve classifiers,
        # regressors, and other.
        else:
            return 'other'

    def _regressorDataset(self):
        """
        Generates clustered points, where the labels of the points
        within a single cluster are all very similar, but non-identical.
        """

        clusterCount = 3
        pointsPer = 10
        featuresPer = 5

        #add noise to both the features and the labels
        regressorTrainData, trainLabels, noiselessTrainLabels = (
            generateClusteredPoints(clusterCount, pointsPer, featuresPer,
                                    addFeatureNoise=True, addLabelNoise=True,
                                    addLabelColumn=False))
        regressorTestData, testLabels, noiselessTestLabels = (
            generateClusteredPoints(clusterCount, 1, featuresPer,
                                    addFeatureNoise=True, addLabelNoise=True,
                                    addLabelColumn=False))

        return ((regressorTrainData, trainLabels, noiselessTrainLabels),
                (regressorTestData, testLabels, noiselessTestLabels))

    def _classifierDataset(self):
        """
        Generates clustered points, hwere the labels of the points
        within each cluster are all identical.
        """

        clusterCount = 3
        pointsPer = 10
        featuresPer = 5

        #add noise to the features only
        trainData, trainLabels, noiselessTrainLabels = (
            generateClusteredPoints(clusterCount, pointsPer, featuresPer,
                                    addFeatureNoise=True, addLabelNoise=False,
                                    addLabelColumn=False))
        testData, testLabels, noiselessTestLabels = (
            generateClusteredPoints(clusterCount, 1, featuresPer,
                                    addFeatureNoise=True, addLabelNoise=False,
                                    addLabelColumn=False))

        return ((trainData, trainLabels, noiselessTrainLabels),
                (testData, testLabels, noiselessTestLabels))

    def _regressorTrial(self, learnerName):
        """
        Run trainAndApply on the regressor dataset and make judgments
        about the learner based on the results of trainAndApply.
        """
        #unpack already-initialized datasets
        regressorTrainData, trainLabels, _ = self.regressorDataTrain
        regressorTestData, _, noiselessTestLabels = self.regressorDataTest

        try:
            runResults = nimble.trainAndApply(
                learnerName, trainX=regressorTrainData, trainY=trainLabels,
                testX=regressorTestData)
        except Exception:
            return 'other'

        try:
            sumError = sumAbsoluteDifference(runResults, noiselessTestLabels)
        except InvalidArgumentValueCombination:
            return 'other'

        # if the labels are repeated from those that were trained on, then
        # it is a classifier so pass back that labels are repeated
        # if runResults are all in trainLabels, then it's repeating:
        alreadySeenLabelsList = []
        for curPointIndex in range(len(trainLabels.points)):
            alreadySeenLabelsList.append(trainLabels[curPointIndex, 0])

        # check if the learner generated any new label
        # (one it hadn't seen in training)
        unseenLabelFound = False
        for curResultPointIndex in range(len(runResults.points)):
            if runResults[curResultPointIndex, 0] not in alreadySeenLabelsList:
                unseenLabelFound = True
                break

        if not unseenLabelFound:
            return 'repeated_labels'

        if sumError > self.NEAR_THRESHHOLD:
            return 'other'
        else:
            return 'near'


    def _classifierTrial(self, learnerName):
        """
        Run trainAndApply on the classifer dataset and make judgments
        about the learner based on the results of trainAndApply.
        """
        #unpack initialized datasets
        trainData, trainLabels, _ = self.classifierDataTrain
        testData, testLabels, _ = self.classifierDataTest

        try:
            runResults = nimble.trainAndApply(learnerName, trainX=trainData,
                                              trainY=trainLabels,
                                              testX=testData)
        except Exception:
            return 'other'

        try:
            sumError = sumAbsoluteDifference(runResults, testLabels) #should be identical to noiselessTestLabels
        except InvalidArgumentValueCombination:
            return 'other'

        if sumError > self.NEAR_THRESHHOLD:
            return 'other'
        elif sumError > self.EXACT_THRESHHOLD:
            return 'near'
        else:
            return 'exact'


def _validScoreMode(scoreMode):
    """
    Check that a scoreMode flag to train() trainAndApply(), etc. is an
    accepted value.
    """
    scoreMode = scoreMode.lower()
    if scoreMode not in ['label', 'bestscore', 'allscores']:
        msg ="scoreMode may only be 'label' 'bestScore' or 'allScores'"
        raise InvalidArgumentValue(msg)


def _validMultiClassStrategy(multiClassStrategy):
    """
    Check that a multiClassStrategy flag to train() trainAndApply(),
    etc. is an accepted value.
    """
    multiClassStrategy = multiClassStrategy.lower()
    if multiClassStrategy not in ['default', 'onevsall', 'onevsone']:
        msg = "multiClassStrategy may be 'default' 'OneVsAll' or 'OneVsOne'"
        raise InvalidArgumentValue(msg)


def _unpackLearnerName(learnerName):
    """
    Split a learnerName parameter into the portion defining the package,
    and the portion defining the learner.
    """
    splitList = learnerName.split('.', 1)
    if len(splitList) < 2:
        msg = "Recieved the ill formed learner name '" + learnerName + "'. "
        msg += "The learner name must identify both the desired package and "
        msg += "learner, separated by a dot. Example:'mlpy.KNN'"
        raise InvalidArgumentValue(msg)
    package = splitList[0]
    learnerName = splitList[1]
    return (package, learnerName)


def _validArguments(arguments):
    """
    Check that an arguments parmeter to train() trainAndApply(), etc. is
    an accepted format.
    """
    if not isinstance(arguments, dict) and arguments is not None:
        msg = "The 'arguments' parameter must be a dictionary or None"
        raise InvalidArgumentType(msg)


def _mergeArguments(argumentsParam, kwargsParam):
    """
    Takes two dicts and returns a new dict of them merged together. Will
    throw an exception if the two inputs have contradictory values for
    the same key.
    """
    ret = {}
    if argumentsParam is None:
        argumentsParam = {}
    # UniversalInterface uses this helper to merge params a little differently,
    # arguments (which might be None) is passed as kwargsParam so in that case
    # we need to set kwargsParam to {}.
    if kwargsParam is None:
        kwargsParam = {}
    if len(argumentsParam) < len(kwargsParam):
        smaller = argumentsParam
        larger = kwargsParam
    else:
        smaller = kwargsParam
        larger = argumentsParam

    for k in larger:
        ret[k] = larger[k]
    for k in smaller:
        val = smaller[k]
        if k in ret and ret[k] != val:
            msg = "The two dicts disagree. key= " + str(k)
            msg += " | arguments value= " + str(argumentsParam[k])
            msg += " | **kwargs value= " + str(kwargsParam[k])
            raise InvalidArgumentValueCombination(msg)
        ret[k] = val

    return ret


def _validData(trainX, trainY, testX, testY, testRequired):
    """
    Check that the data parameters to train() trainAndApply(), etc. are
    in accepted formats.
    """
    if not isinstance(trainX, Base):
        msg = "trainX may only be an object derived from Base"
        raise InvalidArgumentType(msg)

    if trainY is not None:
        if not isinstance(trainY, (Base, six.string_types, int, numpy.int64)):
            msg = "trainY may only be an object derived from Base, or an "
            msg += "ID of the feature containing labels in testX"
            raise InvalidArgumentType(msg)
        if isinstance(trainY, Base):
        #			if not len(trainY.features) == 1:
        #               msg = "If trainY is a Data object, then it may only "
        #               msg += "have one feature"
        #				raise ArgumentException(msg)
            if not len(trainY.points) == len(trainX.points):
                msg = "If trainY is a Data object, then it must have the same "
                msg += "number of points as trainX"
                raise InvalidArgumentValueCombination(msg)

    # testX is allowed to be None, sometimes it is appropriate to have it be
    # filled using the trainX argument (ie things which transform data, or
    # learn internal structure)
    if testRequired[0] and testX is None:
        raise InvalidArgumentType("testX must be provided")
    if testX is not None:
        if not isinstance(testX, Base):
            msg = "testX may only be an object derived from Base"
            raise InvalidArgumentType(msg)

    if testRequired[1] and testY is None:
        raise InvalidArgumentType("testY must be provided")
    if testY is not None:
        if not isinstance(testY, (Base, six.string_types, int, int)):
            msg = "testY may only be an object derived from Base, or an ID "
            msg += "of the feature containing labels in testX"
            raise InvalidArgumentType(msg)
        if isinstance(trainY, Base):
        #			if not len(trainY.features) == 1:
        #               msg = "If trainY is a Data object, then it may only "
        #               msg += "have one feature"
        #				raise ArgumentException(msg)
            if not len(trainY.points) == len(trainX.points):
                msg = "If trainY is a Data object, then it must have the same "
                msg += "number of points as trainX"
                raise InvalidArgumentValueCombination(msg)


def _2dOutputFlagCheck(X, Y, scoreMode, multiClassStrategy):
    outputData = X if Y is None else Y
    if isinstance(outputData, Base):
        needToCheck = len(outputData.features) > 1
    elif isinstance(outputData, (list, tuple)):
        needToCheck = len(outputData) > 1
    elif isinstance(outputData, bool):
        needToCheck = outputData
    else:
        needToCheck = False

    if needToCheck:
        if scoreMode is not None and scoreMode != 'label':
            msg = "When dealing with multi dimensional outputs / predictions, "
            msg += "the scoreMode flag is required to be set to 'label'"
            raise InvalidArgumentValueCombination(msg)
        if multiClassStrategy is not None and multiClassStrategy != 'default':
            msg = "When dealing with multi dimensional outputs / predictions, "
            msg += "the multiClassStrategy flag is required to be set to "
            msg += "'default'"
            raise InvalidArgumentValueCombination(msg)


def trainAndApplyOneVsOne(learnerName, trainX, trainY, testX, arguments=None,
                          scoreMode='label', useLog=None, **kwarguments):
    """
    Calls on trainAndApply() to train and evaluate the learner defined
    by 'learnerName.'  Assumes there are multiple (>2) class labels, and
    uses the one vs. one method of splitting the training set into
    2-label subsets. Tests performance using the metric function(s)
    found in performanceMetricFunctions.

    Parameters
    ----------
    trainX: nimble Base object
        Data to be used for training.
    trainY: identifier, nimble Base object
        A name or index of the feature in ``trainX`` containing the
        labels or another nimble Base object containing the labels that
        correspond to ``trainX``.
    testX : nimble Base object
        data set on which the trained learner will be applied (i.e.
        performing prediction, transformation, etc. as appropriate to
        the learner).
    arguments : dict
        Mapping argument names (strings) to their values, to be used
        during training and application. eg. {'dimensions':5, 'k':5}
        To make use of multiple permutations, specify different values
        for a parameter as a tuple. eg. {'k': (1,3,5)} will generate an
        error score for  the learner when the learner was passed all
        three values of ``k``, separately. These will be merged with
        kwarguments for the learner.
    scoreMode : str
        In the case of a classifying learner, this specifies the type of
        output wanted: 'label' if we class labels are desired,
        'bestScore' if both the class label and the score associated
        with that class are desired, or 'allScores' if a matrix
        containing the scores for every class label are desired.
    useLog : bool, None
        Local control for whether to send results/timing to the logger.
        If None (default), use the value as specified in the "logger"
        "enabledByDefault" configuration option. If True, send to the
        logger regardless of the global option. If False, do **NOT**
        send to the logger, regardless of the global option.
    kwarguments
        Keyword arguments specified variables that are passed to the
        learner. To make use of multiple permutations, specify different
        values for parameters as a tuple. eg. arg1=(1,2,3), arg2=(4,5,6)
        which correspond to permutations/argument states with one
        element from arg1 and one element from arg2, such that an
        example generated permutation/argument state would be
        ``arg1=2, arg2=4``. Will be merged with ``arguments``.
    """
    _validData(trainX, trainY, testX, None, [True, False])
    _validArguments(arguments)
    _validArguments(kwarguments)
    merged = _mergeArguments(arguments, kwarguments)

    # we want the data and the labels together in one object or this method
    trainX = trainX.copy()
    if isinstance(trainY, Base):
        trainX.features.add(trainY)
        trainY = len(trainX.features) - 1

    # Get set of unique class labels, then generate list of all 2-combinations
    # of class labels
    labelVector = trainX.features.copy([trainY])
    labelVector.transpose()
    labelSet = list(set(labelVector.copy(to="python list")[0]))
    labelPairs = generateAllPairs(labelSet)

    # For each pair of class labels: remove all points with one of those
    # labels, train a classifier on those points, get predictions based on
    # that model, and put the points back into the data object
    rawPredictions = None
    predictionFeatureID = 0
    for pair in labelPairs:
        #get all points that have one of the labels in pair
        pairData = trainX.points.extract(
            lambda point: ((point[trainY] == pair[0])
                           or (point[trainY] == pair[1])))
        pairTrueLabels = pairData.features.extract(trainY)
        #train classifier on that data; apply it to the test set
        partialResults = nimble.trainAndApply(learnerName, pairData,
                                              pairTrueLabels, testX, output=None,
                                              arguments=merged, useLog=useLog)
        #put predictions into table of predictions
        if rawPredictions is None:
            rawPredictions = partialResults.copy(to="List")
        else:
            predName = 'predictions-' + str(predictionFeatureID)
            partialResults.features.setName(0, predName)
            rawPredictions.features.add(partialResults.copy(to="List"))
        pairData.features.add(pairTrueLabels)
        trainX.points.add(pairData)
        predictionFeatureID += 1

    #set up the return data based on which format has been requested
    if scoreMode.lower() == 'label'.lower():
        ret = rawPredictions.points.calculate(extractWinningPredictionLabel)
        ret.features.setName(0, "winningLabel")
        return ret
    elif scoreMode.lower() == 'bestScore'.lower():
        # construct a list of lists, with each row in the list containing the
        # predicted label and score of that label for the corresponding row in
        # rawPredictions
        predictionMatrix = rawPredictions.copy(to="python list")
        tempResultsList = []
        for row in predictionMatrix:
            scores = countWins(row)
            sortedScores = sorted(scores, key=scores.get, reverse=True)
            bestLabel = sortedScores[0]
            tempResultsList.append([bestLabel, scores[bestLabel]])

        #wrap the results data in a List container
        featureNames = ['PredictedClassLabel', 'LabelScore']
        resultsContainer = nimble.createData("List", tempResultsList,
                                             featureNames=featureNames,
                                             useLog=False)
        return resultsContainer
    elif scoreMode.lower() == 'allScores'.lower():
        columnHeaders = sorted([str(i) for i in labelSet])
        zipIndexLabel = zip(list(range(len(columnHeaders))), columnHeaders)
        labelIndexDict = {str(v): k for k, v in zipIndexLabel}
        predictionMatrix = rawPredictions.copy(to="python list")
        resultsContainer = []
        for row in predictionMatrix:
            finalRow = [0] * len(columnHeaders)
            scores = countWins(row)
            for label, score in scores.items():
                finalIndex = labelIndexDict[str(label)]
                finalRow[finalIndex] = score
            resultsContainer.append(finalRow)

        return nimble.createData(rawPredictions.getTypeString(),
                                 resultsContainer, featureNames=columnHeaders,
                                 useLog=False)
    else:
        msg = 'Unknown score mode in trainAndApplyOneVsOne: ' + str(scoreMode)
        raise InvalidArgumentValue(msg)


def trainAndApplyOneVsAll(learnerName, trainX, trainY, testX, arguments=None,
                          scoreMode='label', useLog=None, **kwarguments):
    """
    Calls on trainAndApply() to train and evaluate the learner defined
    by 'learnerName.'  Assumes there are multiple (>2) class labels, and
    uses the one vs. all method of splitting the training set into
    2-label subsets. Tests performance using the metric function(s)
    found in performanceMetricFunctions.

    Parameters
    ----------
    trainX: nimble Base object
        Data to be used for training.
    trainY: identifier, nimble Base object
        A name or index of the feature in ``trainX`` containing the
        labels or another nimble Base object containing the labels that
        correspond to ``trainX``.
    testX : nimble Base object
        data set on which the trained learner will be applied (i.e.
        performing prediction, transformation, etc. as appropriate to
        the learner).
    arguments : dict
        Mapping argument names (strings) to their values, to be used
        during training and application. eg. {'dimensions':5, 'k':5}
        To make use of multiple permutations, specify different values
        for a parameter as a tuple. eg. {'k': (1,3,5)} will generate an
        error score for  the learner when the learner was passed all
        three values of ``k``, separately. These will be merged with
        kwarguments for the learner.
    scoreMode : str
        In the case of a classifying learner, this specifies the type of
        output wanted: 'label' if we class labels are desired,
        'bestScore' if both the class label and the score associated
        with that class are desired, or 'allScores' if a matrix
        containing the scores for every class label are desired.
    useLog : bool, None
        Local control for whether to send results/timing to the logger.
        If None (default), use the value as specified in the "logger"
        "enabledByDefault" configuration option. If True, send to the
        logger regardless of the global option. If False, do **NOT**
        send to the logger, regardless of the global option.
    kwarguments
        Keyword arguments specified variables that are passed to the
        learner. To make use of multiple permutations, specify different
        values for parameters as a tuple. eg. arg1=(1,2,3), arg2=(4,5,6)
        which correspond to permutations/argument states with one
        element from arg1 and one element from arg2, such that an
        example generated permutation/argument state would be
        ``arg1=2, arg2=4``. Will be merged with ``arguments``.
    """
    _validData(trainX, trainY, testX, None, [True, False])
    _validArguments(arguments)
    _validArguments(kwarguments)
    merged = _mergeArguments(arguments, kwarguments)

    #Remove true labels from from training set, if not already separated
    if isinstance(trainY, (str, int, int)):
        trainX = trainX.copy()
        trainY = trainX.features.extract(trainY)

    # Get set of unique class labels
    labelVector = trainY.copy()
    labelVector.transpose()
    labelSet = list(set(labelVector.copy(to="python list")[0]))

    # For each class label in the set of labels:  convert the true
    # labels in trainY into boolean labels (1 if the point
    # has 'label', 0 otherwise.)  Train a classifier with the processed
    # labels and get predictions on the test set.
    rawPredictions = None

    def relabeler(point, label=None):
        if point[0] != label:
            return 0
        else:
            return 1

    for label in labelSet:
        relabeler.__defaults__ = (label,)
        trainLabels = trainY.points.calculate(relabeler)
        oneLabelResults = nimble.trainAndApply(learnerName, trainX,
                                               trainLabels, testX, output=None,
                                               arguments=merged, useLog=useLog)
        # put all results into one Base container, of the same type as trainX
        if rawPredictions is None:
            rawPredictions = oneLabelResults
            # as it's added to results object, rename each column with its
            # corresponding class label
            rawPredictions.features.setName(0, str(label))
        else:
            # as it's added to results object, rename each column with its
            # corresponding class label
            oneLabelResults.features.setName(0, str(label))
            rawPredictions.features.add(oneLabelResults)

    if scoreMode.lower() == 'label'.lower():
        winningPredictionIndices = rawPredictions.points.calculate(
            extractWinningPredictionIndex).copy(to="python list")
        winningLabels = []
        for [winningIndex] in winningPredictionIndices:
            winningLabels.append([labelSet[int(winningIndex)]])
        return nimble.createData(rawPredictions.getTypeString(), winningLabels,
                                 featureNames=['winningLabel'], useLog=False)

    elif scoreMode.lower() == 'bestScore'.lower():
        # construct a list of lists, with each row in the list containing the
        # predicted label and score of that label for the corresponding row in
        # rawPredictions
        predictionMatrix = rawPredictions.copy(to="python list")
        indexToLabel = rawPredictions.features.getNames()
        tempResultsList = []
        for row in predictionMatrix:
            bestLabelAndScore = extractWinningPredictionIndexAndScore(
                row, indexToLabel)
            tempResultsList.append([bestLabelAndScore[0],
                                    bestLabelAndScore[1]])
        #wrap the results data in a List container
        featureNames = ['PredictedClassLabel', 'LabelScore']
        resultsContainer = nimble.createData("List", tempResultsList,
                                             featureNames=featureNames,
                                             useLog=False)
        return resultsContainer

    elif scoreMode.lower() == 'allScores'.lower():
        #create list of Feature Names/Column Headers for final return object
        columnHeaders = sorted([str(i) for i in labelSet])
        #create map between label and index in list, so we know where to put
        # each value
        zipIndexLabel = zip(list(range(len(columnHeaders))), columnHeaders)
        labelIndexDict = {v: k for k, v in zipIndexLabel}
        featureNamesItoN = rawPredictions.features.getNames()
        predictionMatrix = rawPredictions.copy(to="python list")
        resultsContainer = []
        for row in predictionMatrix:
            finalRow = [0] * len(columnHeaders)
            scores = extractConfidenceScores(row, featureNamesItoN)
            for label, score in scores.items():
                #get numerical index of label in return object
                finalIndex = labelIndexDict[label]
                #put score into proper place in its row
                finalRow[finalIndex] = score
            resultsContainer.append(finalRow)
        #wrap data in Base container
        return nimble.createData(rawPredictions.getTypeString(),
                                 resultsContainer, featureNames=columnHeaders,
                                 useLog=False)
    else:
        msg = 'Unknown score mode in trainAndApplyOneVsAll: ' + str(scoreMode)
        raise InvalidArgumentValue(msg)


def trainAndTestOneVsAny(learnerName, f, trainX, trainY, testX, testY,
                         arguments=None, performanceFunction=None, useLog=None,
                         **kwarguments):
    """
    This function is the base model of function trainAndTestOneVsOne and
    trainAndTestOneVsAll.
    """
    _validData(trainX, trainY, testX, testY, [True, True])
    _validArguments(arguments)
    _validArguments(kwarguments)
    merged = _mergeArguments(arguments, kwarguments)

    # timer = Stopwatch() if useLog else None

    # if testY is in testX, we need to extract it before we call a
    # trainAndApply type function
    if isinstance(testY, (six.string_types, int, int)):
        testX = testX.copy()
        testY = testX.features.extract([testY])

    predictions = f(learnerName, trainX, trainY, testX, merged,
                    scoreMode='label', useLog=False)

    # now compute performance metric(s) for the set of winning predictions
    results = computeMetrics(testY, None, predictions, performanceFunction)

    metrics = {}
    for key, value in zip([performanceFunction], [results]):
        metrics[key.__name__] = value

    # Send this run to the log, if desired
    # if useLog:
    #     if not isinstance(performanceFunction, list):
    #         performanceFunction = [performanceFunction]
    #         results = [results]
    #     nimble.logger.active.logRun(f.__name__, trainX, trainY, testX, testY,
    #                                 learnerName, merged, metrics, timer)

    return results

def trainAndTestOneVsAll(learnerName, trainX, trainY, testX, testY,
                         arguments=None, performanceFunction=None, useLog=None,
                         **kwarguments):
    """
    Calls on trainAndApply() to train and evaluate the learner defined
    by 'learnerName.'  Assumes there are multiple (>2) class labels, and
    uses the one vs. all method of splitting the training set into
    2-label subsets. Tests performance using the metric function(s)
    found in performanceMetricFunctions.

    Parameters
    ----------
    learnerName : str
        Name of the learner to be called, in the form 'package.learner'
    trainX: nimble Base object
        Data to be used for training.
    trainY : identifier, nimble Base object
        * identifier - The name or index of the feature in ``trainX``
          containing the labels.
        * nimble Base object - contains the labels that correspond to
          ``trainX``.
    testX: nimble Base object
        Data to be used for testing.
    testY : identifier, nimble Base object
        * identifier - A name or index of the feature in ``testX``
          containing the labels.
        * nimble Base object - contains the labels that correspond to
          ``testX``.
    arguments : dict
        Mapping argument names (strings) to their values, to be used
        during training and application. eg. {'dimensions':5, 'k':5}
        To make use of multiple permutations, specify different values
        for a parameter as a tuple. eg. {'k': (1,3,5)} will generate an
        error score for  the learner when the learner was passed all
        three values of ``k``, separately. These will be merged with
        kwarguments for the learner.
    performanceFunction : function
        If cross validation is triggered to select from the given
        argument set, then this function will be used to generate a
        performance score for the run. Function is of the form:
        def func(knownValues, predictedValues).
        Look in nimble.calculate for pre-made options. Default is None,
        since if there is no parameter selection to be done, it is not
        used.
    useLog : bool, None
        Local control for whether to send results/timing to the logger.
        If None (default), use the value as specified in the "logger"
        "enabledByDefault" configuration option. If True, send to the
        logger regardless of the global option. If False, do **NOT**
        send to the logger, regardless of the global option.
    kwarguments
        Keyword arguments specified variables that are passed to the
        learner. To make use of multiple permutations, specify different
        values for parameters as a tuple. eg. arg1=(1,2,3), arg2=(4,5,6)
        which correspond to permutations/argument states with one
        element from arg1 and one element from arg2, such that an
        example generated permutation/argument state would be
        ``arg1=2, arg2=4``. Will be merged with ``arguments``.
    """
    return trainAndTestOneVsAny(learnerName=learnerName, trainX=trainX,
                                trainY=trainY, testX=testX, testY=testY,
                                f=trainAndApplyOneVsAll, arguments=arguments,
                                performanceFunction=performanceFunction,
                                useLog=useLog, **kwarguments)

def trainAndTestOneVsOne(learnerName, trainX, trainY, testX, testY,
                         arguments=None, performanceFunction=None, useLog=None,
                         **kwarguments):
    """
    Wrapper class for trainAndApplyOneVsOne.  Useful if you want the
    entire process of training, testing, and computing performance
    measures to be handled.  Takes in a learner's name and training and
    testing data sets, trains a learner, passes the test data to the
    computed model, gets results, and calculates performance based on
    those results.

    Parameters
    ----------
    learnerName : str
        Name of the learner to be called, in the form 'package.learner'
    trainX: nimble Base object
        Data to be used for training.
    trainY : identifier, nimble Base object
        * identifier - The name or index of the feature in ``trainX``
          containing the labels.
        * nimble Base object - contains the labels that correspond to
          ``trainX``.
    testX: nimble Base object
        Data to be used for testing.
    testY : identifier, nimble Base object
        * identifier - A name or index of the feature in ``testX``
          containing the labels.
        * nimble Base object - contains the labels that correspond to
          ``testX``.
    arguments : dict
        Mapping argument names (strings) to their values, to be used
        during training and application. eg. {'dimensions':5, 'k':5}
        To make use of multiple permutations, specify different values
        for a parameter as a tuple. eg. {'k': (1,3,5)} will generate an
        error score for  the learner when the learner was passed all
        three values of ``k``, separately. These will be merged with
        kwarguments for the learner.
    performanceFunction : function
        If cross validation is triggered to select from the given
        argument set, then this function will be used to generate a
        performance score for the run. Function is of the form:
        def func(knownValues, predictedValues).
        Look in nimble.calculate for pre-made options. Default is None,
        since if there is no parameter selection to be done, it is not
        used.
    useLog : bool, None
        Local control for whether to send results/timing to the logger.
        If None (default), use the value as specified in the "logger"
        "enabledByDefault" configuration option. If True, send to the
        logger regardless of the global option. If False, do **NOT**
        send to the logger, regardless of the global option.
    kwarguments
        Keyword arguments specified variables that are passed to the
        learner. To make use of multiple permutations, specify different
        values for parameters as a tuple. eg. arg1=(1,2,3), arg2=(4,5,6)
        which correspond to permutations/argument states with one
        element from arg1 and one element from arg2, such that an
        example generated permutation/argument state would be
        ``arg1=2, arg2=4``. Will be merged with ``arguments``.

    Returns
    -------
    dict
        A dictionary associating the name or code of performance metrics
        with the results of those metrics, computed using the
        predictions of 'learnerName' on testX.
        Example: { 'fractionIncorrect': 0.21, 'numCorrect': 1020 }
    """
    return trainAndTestOneVsAny(learnerName=learnerName, trainX=trainX,
                                trainY=trainY, testX=testX, testY=testY,
                                f=trainAndApplyOneVsOne,
                                arguments=arguments,
                                performanceFunction=performanceFunction,
                                useLog=useLog, **kwarguments)


def inspectArguments(func):
    """
    To be used in place of inspect.getargspec for Python3 compatibility.
    Return is the tuple (args, varargs, keywords, defaults)
    """
    try:
        # py>=3.3
        # in py>=3.5 inspect.signature can extract the original signature
        # of wrapped functions
        sig = inspect.signature(func)
        a = []
        if inspect.isclass(func) or hasattr(func, '__self__'):
            # add self to classes and bounded methods to align
            # with output of getfullargspec
            a.append('self')
        v = None
        k = None
        d = []
        for param in sig.parameters.values():
            if param.kind == param.POSITIONAL_OR_KEYWORD:
                a.append(param.name)
                if param.default is not param.empty:
                    d.append(param.default)
            elif param.kind == param.VAR_POSITIONAL:
                v = param.name
            elif param.kind == param.VAR_KEYWORD:
                k = param.name
        d = tuple(d)
        argspec = tuple([a, v, k , d])
    except AttributeError:
        try:
            argspec = inspect.getfullargspec(func)[:4] # p>=3
        except AttributeError:
            argspec = inspect.getargspec(func) # py2
    return argspec<|MERGE_RESOLUTION|>--- conflicted
+++ resolved
@@ -126,7 +126,7 @@
 
 
 def validateReturnType(returnType):
-    retAllowed = copy.copy(UML.data.available)
+    retAllowed = copy.copy(nimble.data.available)
     retAllowed.append(None)
     if returnType not in retAllowed:
         msg = "returnType must be a value in " + str(retAllowed)
@@ -253,15 +253,7 @@
     Use numpy.ones or numpy.zeros to create constant nimble objects of
     the designated returnType.
     """
-<<<<<<< HEAD
-    retAllowed = copy.copy(nimble.data.available)
-    if returnType not in retAllowed:
-        msg = "returnType must be a value in " + str(retAllowed)
-        raise InvalidArgumentValue(msg)
-
-=======
     validateReturnType(returnType)
->>>>>>> 68221862
     if numPoints < 0:
         msg = "numPoints must be 0 or greater, yet " + str(numPoints)
         msg += " was given."
