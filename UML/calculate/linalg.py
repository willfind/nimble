"""
Linear algebra functions that can be used with UML base objects.
"""

from __future__ import absolute_import
import re
<<<<<<< HEAD

import numpy
=======
import numpy
import scipy
>>>>>>> 09a7bd81

import UML
from UML.exceptions import InvalidArgumentType, \
    InvalidArgumentValue, \
    InvalidArgumentValueCombination

scipy = UML.importModule('scipy')

def inverse(aObj):
    """
    Compute the (multiplicative) inverse of a UML Base object.

    Parameters
    ----------
    aObj : UML Base object.
        Square object to be inverted.

    Returns
    -------
    aInv : UML Base object.
        Inverse of the object `aObj`

    Raises
    ------
    InvalidArgumentType:
        If `aObj` is not a UML Base Object.
        If `aObj` elements types are not supported.

    InvalidArgumentValue:
        If `aObj` is not square.
        If `aObj` is not invertible (Singular).

    Examples
    --------
    >>> from UML.calculate import inverse
    >>> raw = [[1, 2], [3, 4]]
    >>> data = UML.createData('Matrix', raw)
    >>> data
    Matrix(
    [[1.000 2.000]
     [3.000 4.000]]
    )
    >>> inverse(data)
    Matrix(
    [[-2.000 1.000 ]
     [1.500  -0.500]]
    )
    """
<<<<<<< HEAD
    if scipy is None:
        msg = "scipy must be installed in order to use the inverse function."
        raise PackageException(msg)
    if not isinstance(A, UML.data.Base):
=======
    if not isinstance(aObj, UML.data.Base):
>>>>>>> 09a7bd81
        raise InvalidArgumentType(
            "Object must be derived class of UML.data.Base")
    if not len(aObj.points) and not len(aObj.features):
        return aObj.copy()
    if len(aObj.points) != len(aObj.features):
        msg = 'Object has to be square \
        (Number of features and points needs to be equal).'
        raise InvalidArgumentValue(msg)

    def _handleSingularCase(exception):
        if re.match('.*singular.*', str(exception), re.I):
            msg = 'Object non-invertible (Singular)'
            raise InvalidArgumentValue(msg)
        else:
            raise exception

    if aObj.getTypeString() in ['Matrix', 'DataFrame', 'List']:
        invObj = aObj.copyAs('Matrix')
        try:
            invData = scipy.linalg.inv(invObj.data)
        except scipy.linalg.LinAlgError as exception:
            _handleSingularCase(exception)
        except ValueError as exception:
            if re.match('.*object arrays*', str(exception), re.I):
                msg = 'Elements types in object data are not supported.'
                raise InvalidArgumentType(msg)
    else:
        invObj = aObj.copyAs('Sparse')
        try:
            invData = scipy.sparse.linalg.inv(invObj.data.tocsc())
        except RuntimeError as exception:
            _handleSingularCase(exception)
        except TypeError as exception:
            if re.match('.*no supported conversion*', str(exception), re.I):
                msg = 'Elements types in object data are not supported.'
                raise InvalidArgumentType(msg)

    return UML.createData(aObj.getTypeString(), invData)
    # invObj.transpose()
    # invObj.data = invData
    # if aObj.getTypeString() != invObj.getTypeString:
    #     invObj = invObj.copyAs(aObj.getTypeString())
    # return invObj


def pseudoInverse(aObj, method='svd'):
    """
<<<<<<< HEAD
        Compute the (Moore-Penrose) pseudo-inverse of a UML object.
        Method: 'svd' or 'least-squares'.
        Uses singular-value decomposition by default. Least squares solver included as an option.
    """
    if scipy is None:
        msg = "scipy must be installed in order to use the pseudoInverse function."
        raise PackageException(msg)
    if not isinstance(A, UML.data.Base):
=======
    Compute the (Moore-Penrose) pseudo-inverse of a UML Base object.

    Calculate a generalized inverse of a matrix using singular-value
    decomposition (default) or least squares solver.

    Parameters
    ----------
    aObj : UML Base object.
        Square object to be pseudo-inverted.
    method : str.
        - 'svd'. Uses singular-value decomposition by default.
        - 'least-squares'.  Uses least squares solver included.

    Returns
    -------
    aPInv : UML Base object.
        Pseudo-inverse of the object `aObj`

    Raises
    ------
    InvalidArgumentType:
        If `aObj` is not a UML Base Object.
        If `aObj` elements types are not supported.

    InvalidArgumentValue:
        If `method` name is not supported.

    Examples
    --------
    >>> from UML.calculate import pseudoInverse
    >>> data = UML.createRandomData('Matrix',
    >>>                              numPoints=4,
    >>>                              numFeatures=3,
    >>>                              sparsity=0.5)
    >>> data
    Matrix(
        [[0.000  -0.000 -0.000]
         [0.774  -0.538 -0.000]
         [-0.000 -0.000 0.000 ]
         [0.582  0.888  0.894 ]]
    )
    >>> pseudoInverse(data)
    Matrix(
        [[0.000  0.881  0.000 0.315]
         [-0.000 -0.592 0.000 0.452]
         [-0.000 0.014  0.000 0.464]]
    )
    """
    if not isinstance(aObj, UML.data.Base):
>>>>>>> 09a7bd81
        raise InvalidArgumentType(
            "Object must be derived class of UML.data.Base.")
    if not len(aObj.points) and not len(aObj.features):
        return aObj
    if method not in ['least-squares', 'svd']:
        raise InvalidArgumentValue(
            "Supported methods are 'least-squares' and 'svd'.")

    def _handleNonSupportedTypes(exception):
        if re.match('.*object arrays*', str(exception), re.I):
            msg = 'Elements types in object data are not supported.'
            raise InvalidArgumentType(msg)

    pinvObj = aObj.copyAs('Matrix')
    if method == 'svd':
        try:
            pinvData = scipy.linalg.pinv2(pinvObj.data)
        except ValueError as exception:
            _handleNonSupportedTypes(exception)
    else:
        pinvData = scipy.linalg.pinv(pinvObj.data)
    pinvObj.transpose()
    pinvObj.data = numpy.asmatrix(pinvData)
    if aObj.getTypeString() != 'Matrix':
        pinvObj = pinvObj.copyAs(aObj.getTypeString())
    return pinvObj


def solve(aObj, bObj):
    """
    Solves the linear equation set A x = b for the unknown vector x.

    Parameters
    ----------
    aObj : (M, M) UML Base object.
        Square object.
    bObj : (M) UML Base object.
        Right-hand side UML Base object in A x = b.

    Returns
    -------
    xObj : (M) UML Base object.
        Solution to the system A x = b. Shape of `xObj` matches `bObj`.

    Raises
    ------
    InvalidArgumentType:
        If `aObj` or `bObj` is not a UML Base Object.
        If `aObj` elements types are not supported.

    InvalidArgumentValue:
        If `aObj` is not squared.
        If `bObj`is not a vector. 1-D.

    InvalidArgumentValueCombination:
        If `aObj` and `bObj` have incompatible dimensions.

    Examples
    --------
    >>> from UML.calculate import solve
    >>> aData = [[3,2,0],[1,-1,0],[0,5,1]]
    >>> aObj = UML.createData('Matrix', aData)
    >>> bData = [2,4,-1]
    >>> bObj = UML.createData('Matrix', bData)
    >>> aObj
    Matrix(
        [[3.000 2.000  0.000]
         [1.000 -1.000 0.000]
         [0.000 5.000  1.000]]
    )
    >>> bObj
    Matrix(
        [[2.000 4.000 -1.000]]
    )
    >>> xObj = solve(aObj, bObj)
    >>> xObj
    Matrix(
        [[2.000 -2.000 9.000]]
    )
    """
<<<<<<< HEAD
    if scipy is None:
        msg = "scipy must be installed in order to use the solve function."
        raise PackageException(msg)
    if not isinstance(A, UML.data.Base):
        raise InvalidArgumentType(
            "Left hand side object must be derived class of UML.data.Base.")
    if not isinstance(b, UML.data.Base):
        raise InvalidArgumentType(
            "Right hand side object must be derived class of UML.data.Base.")
    if len(A.points) != len(A.features):
        msg = 'Object A has to be square (Number of features and points needs to be equal).'
=======
    bObj = _backendsolversValidation(aObj, bObj)

    if len(aObj.points) != len(aObj.features):
        msg = 'Object A has to be square \
        (Number of features and points needs to be equal).'
>>>>>>> 09a7bd81
        raise InvalidArgumentValue(msg)

    aOriginalType = aObj.getTypeString()
    if aObj.getTypeString() in ['DataFrame', 'List']:
        aObj = aObj.copyAs('Matrix')
    if bObj.getTypeString() in ['DataFrame', 'List', 'Sparse']:
        bObj = bObj.copyAs('Matrix')

    if aObj.getTypeString() == 'Matrix':
        solution = scipy.linalg.solve(aObj.data, bObj.data)
        solution = solution.T

    elif isinstance(aObj, UML.data.sparse.SparseView):
        aCopy = aObj.copy()
        solution = scipy.sparse.linalg.spsolve(aCopy.data,
                                               numpy.asarray(bObj.data))
        solution = numpy.asmatrix(solution)

    elif aObj.getTypeString() == 'Sparse':
        solution = scipy.sparse.linalg.spsolve(aObj.data,
                                               numpy.asarray(bObj.data))
        solution = numpy.asmatrix(solution)

    sol = UML.createData(aOriginalType, solution,
                             featureNames=aObj.features.getNames())

    return sol


def leastSquaresSolution(aObj, bObj):
    """
    Compute least-squares solution to equation A x = b

    Compute a vector x such that the 2-norm |b - A x| is minimized.

    The matrix A may be square or rectangular (over-determined or
    under-determined).

    Parameters
    ----------
    aObj : (M, N) UML Base object.
        Left hand side object in A x = b.
    bObj : (M) UML Base object.
        Right-hand side UML Base object in A x = b. (1-D)

    Returns
    -------
    xObj : (N) UML Base object.
        Least-squares solution.

    Raises
    ------
    InvalidArgumentType:
        If `aObj` or `bObj` is not a UML Base Object.
        If `aObj` elements types are not supported.

    InvalidArgumentValue:
        If `bObj`is not a vector. 1-D.

    InvalidArgumentValueCombination:
        If `aObj` and `bObj` have incompatible dimensions.

    TODO: Example comparable with scipy counterpart.
    """
<<<<<<< HEAD
    if scipy is None:
        msg = "scipy must be installed in order to use the leastSquaresSolution function."
        raise PackageException(msg)
    if not isinstance(A, UML.data.Base):
=======
    bObj = _backendsolversValidation(aObj, bObj)

    aOriginalType = aObj.getTypeString()
    if aObj.getTypeString() in ['DataFrame', 'List']:
        aObj = aObj.copyAs('Matrix')
    if bObj.getTypeString() in ['DataFrame', 'List', 'Sparse']:
        bObj = bObj.copyAs('Matrix')

    if aObj.getTypeString() == 'Matrix':
        solution = scipy.linalg.lstsq(aObj.data, bObj.data)
        solution = solution[0].T

    elif isinstance(aObj, UML.data.sparse.SparseView):
        aCopy = aObj.copy()
        solution = scipy.sparse.linalg.lsqr(aCopy.data,
                                            numpy.asarray(bObj.data))
        solution = numpy.asmatrix(solution[0])

    elif aObj.getTypeString() == 'Sparse':
        solution = scipy.sparse.linalg.lsqr(aObj.data,
                                            numpy.asarray(bObj.data))
        solution = numpy.asmatrix(solution[0])

    sol = UML.createData(aOriginalType, solution,
                         featureNames=aObj.features.getNames())
    return sol



def _backendsolversValidation(aObj, bObj):
    if not isinstance(aObj, UML.data.Base):
>>>>>>> 09a7bd81
        raise InvalidArgumentType(
            "Left hand side object must be derived class of UML.data.Base.")
    if not isinstance(bObj, UML.data.Base):
        raise InvalidArgumentType(
            "Right hand side object must be derived class of UML.data.Base.")

    if len(bObj.points) != 1 and len(bObj.features) != 1:
        raise InvalidArgumentValue("b should be a vector")
    elif len(bObj.points) == 1 and len(bObj.features) > 1:
        if len(aObj.points) != len(bObj.features):
            raise InvalidArgumentValueCombination(
                'A and b have incompatible dimensions.')
        else:
            bObj = bObj.copy()
            bObj.flattenToOneFeature()
    elif len(bObj.points) > 1 and len(bObj.features) == 1:
        if len(aObj.points) != len(bObj.points):
            raise InvalidArgumentValueCombination(
                'A and b have incompatible dimensions.')
    return bObj


def _backendsolvers(aObj, bObj):
    pass
<|MERGE_RESOLUTION|>--- conflicted
+++ resolved
@@ -4,13 +4,8 @@
 
 from __future__ import absolute_import
 import re
-<<<<<<< HEAD
 
 import numpy
-=======
-import numpy
-import scipy
->>>>>>> 09a7bd81
 
 import UML
 from UML.exceptions import InvalidArgumentType, \
@@ -59,14 +54,10 @@
      [1.500  -0.500]]
     )
     """
-<<<<<<< HEAD
     if scipy is None:
         msg = "scipy must be installed in order to use the inverse function."
         raise PackageException(msg)
-    if not isinstance(A, UML.data.Base):
-=======
     if not isinstance(aObj, UML.data.Base):
->>>>>>> 09a7bd81
         raise InvalidArgumentType(
             "Object must be derived class of UML.data.Base")
     if not len(aObj.points) and not len(aObj.features):
@@ -114,16 +105,6 @@
 
 def pseudoInverse(aObj, method='svd'):
     """
-<<<<<<< HEAD
-        Compute the (Moore-Penrose) pseudo-inverse of a UML object.
-        Method: 'svd' or 'least-squares'.
-        Uses singular-value decomposition by default. Least squares solver included as an option.
-    """
-    if scipy is None:
-        msg = "scipy must be installed in order to use the pseudoInverse function."
-        raise PackageException(msg)
-    if not isinstance(A, UML.data.Base):
-=======
     Compute the (Moore-Penrose) pseudo-inverse of a UML Base object.
 
     Calculate a generalized inverse of a matrix using singular-value
@@ -172,8 +153,10 @@
          [-0.000 0.014  0.000 0.464]]
     )
     """
+    if scipy is None:
+        msg = "scipy must be installed in order to use the pseudoInverse function."
+        raise PackageException(msg)
     if not isinstance(aObj, UML.data.Base):
->>>>>>> 09a7bd81
         raise InvalidArgumentType(
             "Object must be derived class of UML.data.Base.")
     if not len(aObj.points) and not len(aObj.features):
@@ -254,25 +237,11 @@
         [[2.000 -2.000 9.000]]
     )
     """
-<<<<<<< HEAD
-    if scipy is None:
-        msg = "scipy must be installed in order to use the solve function."
-        raise PackageException(msg)
-    if not isinstance(A, UML.data.Base):
-        raise InvalidArgumentType(
-            "Left hand side object must be derived class of UML.data.Base.")
-    if not isinstance(b, UML.data.Base):
-        raise InvalidArgumentType(
-            "Right hand side object must be derived class of UML.data.Base.")
-    if len(A.points) != len(A.features):
-        msg = 'Object A has to be square (Number of features and points needs to be equal).'
-=======
     bObj = _backendsolversValidation(aObj, bObj)
 
     if len(aObj.points) != len(aObj.features):
         msg = 'Object A has to be square \
         (Number of features and points needs to be equal).'
->>>>>>> 09a7bd81
         raise InvalidArgumentValue(msg)
 
     aOriginalType = aObj.getTypeString()
@@ -337,12 +306,6 @@
 
     TODO: Example comparable with scipy counterpart.
     """
-<<<<<<< HEAD
-    if scipy is None:
-        msg = "scipy must be installed in order to use the leastSquaresSolution function."
-        raise PackageException(msg)
-    if not isinstance(A, UML.data.Base):
-=======
     bObj = _backendsolversValidation(aObj, bObj)
 
     aOriginalType = aObj.getTypeString()
@@ -373,8 +336,10 @@
 
 
 def _backendsolversValidation(aObj, bObj):
+    if scipy is None:
+        msg = "scipy must be installed in order to use the leastSquaresSolution function."
+        raise PackageException(msg)
     if not isinstance(aObj, UML.data.Base):
->>>>>>> 09a7bd81
         raise InvalidArgumentType(
             "Left hand side object must be derived class of UML.data.Base.")
     if not isinstance(bObj, UML.data.Base):
