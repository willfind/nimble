"""
Module containing most of the user facing functions for the top level
uml import.
"""

from __future__ import absolute_import
import copy
import six.moves.configparser

import numpy
import six
from six.moves import range
from six.moves import zip

import UML
from UML.exceptions import InvalidArgumentType, InvalidArgumentValue
from UML.exceptions import InvalidArgumentValueCombination, PackageException
from UML.logger import handleLogging, startTimer, stopTimer
from UML.logger import stringToDatetime
from UML.helpers import findBestInterface
from UML.helpers import _learnerQuery
from UML.helpers import _validScoreMode
from UML.helpers import _validMultiClassStrategy
from UML.helpers import _unpackLearnerName
from UML.helpers import _validArguments
from UML.helpers import _validData
from UML.helpers import _2dOutputFlagCheck
from UML.helpers import LearnerInspector
from UML.helpers import ArgumentIterator
from UML.helpers import _mergeArguments
from UML.helpers import crossValidateBackend
from UML.helpers import isAllowedRaw
from UML.helpers import initDataObject
from UML.helpers import createDataFromFile
from UML.helpers import createConstantHelper
from UML.helpers import computeMetrics
from UML.randomness import numpyRandom, generateSubsidiarySeed
from UML.randomness import startAlternateControl, endAlternateControl
from UML.calculate import detectBestResult

cloudpickle = UML.importModule('cloudpickle')
scipy = UML.importModule('scipy.sparse')


def createRandomData(
        returnType, numPoints, numFeatures, sparsity, pointNames='automatic',
        featureNames='automatic', elementType='float', name=None, useLog=None):
    """
    Generate a data object with random contents.

    The range of values is dependent on the elementType.

    Parameters
    ----------
    returnType : str
        May be any of the allowed types specified in UML.data.available.
    numPoints : int
        The number of points in the returned object.
    numFeatures : int
        The number of features in the returned object.
    sparsity : float
        The likelihood that the value of a (point,feature) pair is zero.
    elementType : str
        If 'float' (default) then the value of (point, feature) pairs
        are sampled from a normal distribution (location 0, scale 1). If
        elementType is 'int' then value of (point, feature) pairs are
        sampled from uniform integer distribution [1 100]. Zeros are not
        counted in/do not affect the aforementioned sampling
        distribution.
    pointNames : 'automatic', list, dict
        Names to be associated with the points in the returned object.
        If 'automatic', default names will be generated. Otherwise, may
        be specified explictly by a list-like or dict-like object, so
        long as all points in the data are assigned a name and the names
        for each point are unique.
    featureNames : 'automatic', list, dict
        Names to be associated with the features in the returned object.
        If 'automatic', default names will be generated. Otherwise, may
        be specified explictly by a list-like or dict-like object, so
        long as all features in the data are assigned a name and the
        names for each feature are unique.
    name : str
        When not None, this value is set as the name attribute of the
        returned object.

    Returns
    -------
    UML.data.Base
        Subclass of Base object corresponding with the ``returnType``.

    See Also
    --------
    createData

    Examples
    --------
    Random integers.

    >>> ptNames = ['a', 'b', 'c', 'd', 'e']
    >>> random = UML.createRandomData('Matrix', 5, 5, 0,
    ...                               pointNames=ptNames,
    ...                               elementType='int')
    >>> random
    Matrix(
        [[52.000 93.000 15.000 72.000 61.000]
         [21.000 83.000 87.000 75.000 75.000]
         [88.000 24.000 3.000  22.000 53.000]
         [2.000  88.000 30.000 38.000 2.000 ]
         [64.000 60.000 21.000 33.000 76.000]]
        pointNames={'a':0, 'b':1, 'c':2, 'd':3, 'e':4}
        )

    Random floats, high sparsity.

    >>> sparse = UML.createRandomData('Sparse', 5, 5, .9)
    >>> sparse
    Sparse(
        [[  0    0 0   0   0]
         [  0    0 0   0   0]
         [-0.636 0 0   0   0]
         [  0    0 0 0.291 0]
         [  0    0 0   0   0]]
        )
    """
    if numPoints < 1:
        msg = "must specify a positive nonzero number of points"
        raise InvalidArgumentValue(msg)
    if numFeatures < 1:
        msg = "must specify a positive nonzero number of features"
        raise InvalidArgumentValue(msg)
    if sparsity < 0 or sparsity >= 1:
        msg = "sparsity must be greater than zero and less than one"
        raise InvalidArgumentType(msg)
    if elementType != "int" and elementType != "float":
        raise InvalidArgumentValue("elementType may only be 'int' or 'float'")

    seed = generateSubsidiarySeed()
    startAlternateControl(seed=seed)
    #note: sparse is not stochastic sparsity, it uses rigid density measures
    if returnType.lower() == 'sparse':
        if not scipy:
            msg = "scipy is not available"
            raise PackageException(msg)

        density = 1.0 - float(sparsity)
        numNonZeroValues = int(numPoints * numFeatures * density)

        # We want to sample over positions, not point/feature indices, so
        # we consider the possible possitions as numbered in a row-major
        # order on a grid, and sample that without replacement
        gridSize = numPoints * numFeatures
        nzLocation = numpyRandom.choice(gridSize, size=numNonZeroValues,
                                        replace=False)

        # The point value is determined by counting how many groups of
        # numFeatures fit into the position number
        pointIndices = numpy.floor(nzLocation / numFeatures)
        # The feature value is determined by counting the offset from each
        # point edge.
        featureIndices = nzLocation % numFeatures

        if elementType == 'int':
            dataVector = numpyRandom.randint(low=1, high=100,
                                             size=numNonZeroValues)
        #numeric type is float; distribution is normal
        else:
            dataVector = numpyRandom.normal(0, 1, size=numNonZeroValues)

        #pointIndices and featureIndices are
        randData = scipy.sparse.coo.coo_matrix(
            (dataVector, (pointIndices, featureIndices)),
            (numPoints, numFeatures))

    # non-sparse matrices, generate matrices with sparsity characterics
    else:
        size = (numPoints, numFeatures)
        if elementType == 'int':
            filledIntMatrix = numpyRandom.randint(1, 100, size=size)
        else:
            filledFloatMatrix = numpyRandom.normal(loc=0.0, scale=1.0,
                                                   size=size)

        #if sparsity is zero
        if abs(float(sparsity) - 0.0) < 0.0000000001:
            if elementType == 'int':
                randData = filledIntMatrix
            else:
                randData = filledFloatMatrix
        else:
            binarySparsityMatrix = numpyRandom.binomial(1, 1.0 - sparsity,
                                                        size=size)

            if elementType == 'int':
                randData = binarySparsityMatrix * filledIntMatrix
            else:
                randData = binarySparsityMatrix * filledFloatMatrix
    endAlternateControl()

    handleLogging(useLog, 'load', "Random " + returnType, numPoints,
                  numFeatures, name, sparsity=sparsity, seed=seed)

    return createData(returnType, data=randData, pointNames=pointNames,
                      featureNames=featureNames, name=name, useLog=False)


def ones(returnType, numPoints, numFeatures, pointNames='automatic',
         featureNames='automatic', name=None):
    """
    Return a data object of the given shape containing all 1 values.

    Parameters
    ----------
    returnType : str
        May be any of the allowed types specified in UML.data.available.
    numPoints : int
        The number of points in the returned object.
    numFeatures : int
        The number of features in the returned object.
    pointNames : 'automatic', list, dict
        Names to be associated with the points in the returned object.
        If 'automatic', default names will be generated. Otherwise, may
        be specified explictly by some list-like or dict-like object, so
        long as all points in the data are assigned a name and the names
        for each point are unique.
    featureNames : 'automatic', list, dict
        Names to be associated with the features in the returned object.
        If 'automatic', default names will be generated. Otherwise, may
        be specified explictly by some list-like or dict-like object, so
        long as all features in the data are assigned a name and the
        names for each feature are unique.
    name : str
        When not None, this value is set as the name attribute of the
        returned object.

    Returns
    -------
    UML.data.Base
        Subclass of Base object corresponding with the ``returnType``.

    See Also
    --------
    zeros

    Examples
    --------
    Ones with default names.

    >>> ones = UML.ones('List', 5, 5)
    >>> ones
    List(
        [[1.000 1.000 1.000 1.000 1.000]
         [1.000 1.000 1.000 1.000 1.000]
         [1.000 1.000 1.000 1.000 1.000]
         [1.000 1.000 1.000 1.000 1.000]
         [1.000 1.000 1.000 1.000 1.000]]
        )

    Named object of ones with pointNames and featureNames.

    >>> onesDF = UML.ones('DataFrame', 4, 4,
    ...                   pointNames=['1', '2', '3', '4'],
    ...                   featureNames=['a', 'b', 'c', 'd'],
    ...                   name='ones DataFrame')
    >>> onesDF
    DataFrame(
        [[1.000 1.000 1.000 1.000]
         [1.000 1.000 1.000 1.000]
         [1.000 1.000 1.000 1.000]
         [1.000 1.000 1.000 1.000]]
        pointNames={'1':0, '2':1, '3':2, '4':3}
        featureNames={'a':0, 'b':1, 'c':2, 'd':3}
        name="ones DataFrame"
        )
    """
    return createConstantHelper(numpy.ones, returnType, numPoints, numFeatures,
                                pointNames, featureNames, name)


def zeros(returnType, numPoints, numFeatures, pointNames='automatic',
          featureNames='automatic', name=None):
    """
    Return a data object of the given shape containing all 0 values.

    Parameters
    ----------
    returnType : str
        May be any of the allowed types specified in UML.data.available.
    numPoints : int
        The number of points in the returned object.
    numFeatures : int
        The number of features in the returned object.
    pointNames : 'automatic', list, dict
        Names to be associated with the points in the returned object.
        If 'automatic', default names will be generated. Otherwise, may
        be specified explictly by some list-like or dict-like object, so
        long as all points in the data are assigned a name and the names
        for each point are unique.
    featureNames : 'automatic', list, dict
        Names to be associated with the features in the returned object.
        If 'automatic', default names will be generated. Otherwise, may
        be specified explictly by some list-like or dict-like object, so
        long as all features in the data are assigned a name and the
        names for each feature are unique.
    name : str
        When not None, this value is set as the name attribute of the
        returned object.

    Returns
    -------
    UML.data.Base
        Subclass of Base object corresponding with the ``returnType``.

    See Also
    --------
    ones

    Examples
    --------
    Zeros with default names.

    >>> zeros = UML.zeros('Matrix', 5, 5)
    >>> zeros
    Matrix(
        [[0.000 0.000 0.000 0.000 0.000]
         [0.000 0.000 0.000 0.000 0.000]
         [0.000 0.000 0.000 0.000 0.000]
         [0.000 0.000 0.000 0.000 0.000]
         [0.000 0.000 0.000 0.000 0.000]]
        )

    Named object of zeros with pointNames and featureNames.

    >>> zerosSparse = UML.zeros('Sparse', 4, 4,
    ...                         pointNames=['1', '2', '3', '4'],
    ...                         featureNames=['a', 'b', 'c', 'd'],
    ...                         name='Sparse all-zeros')
    >>> zerosSparse
    Sparse(
        [[0 0 0 0]
         [0 0 0 0]
         [0 0 0 0]
         [0 0 0 0]]
        pointNames={'1':0, '2':1, '3':2, '4':3}
        featureNames={'a':0, 'b':1, 'c':2, 'd':3}
        name="Sparse all-zeros"
        )
    """
    return createConstantHelper(numpy.zeros, returnType, numPoints,
                                numFeatures, pointNames, featureNames, name)


def identity(returnType, size, pointNames='automatic',
             featureNames='automatic', name=None):
    """
    Return a data object representing an identity matrix.

    The returned object will always be a square with the number of
    points and features equal to ``size``.  The main diagonal will have
    values of 1 and every other value will be zero.

    Parameters
    ----------
    returnType : str
        May be any of the allowed types specified in UML.data.available.
    size : int
        The number of points and features in the returned object.
    pointNames : 'automatic', list, dict
        Names to be associated with the points in the returned object.
        If 'automatic', default names will be generated. Otherwise, may
        be specified explictly by some list-like or dict-like object, so
        long as all points in the data are assigned a name and the names
        for each point are unique.
    featureNames : 'automatic', list, dict
        Names to be associated with the features in the returned object.
        If 'automatic', default names will be generated. Otherwise, may
        be specified explictly by some list-like or dict-like object, so
        long as all features in the data are assigned a name and the
        names for each feature are unique.
    name : str
        When not None, this value is set as the name attribute of the
        returned object.

    Returns
    -------
    UML.data.Base
        Subclass of Base object corresponding with the ``returnType``.

    Examples
    --------
    Identity matrix with default names.

    >>> identity = UML.identity('Matrix', 5)
    >>> identity
    Matrix(
        [[1.000 0.000 0.000 0.000 0.000]
         [0.000 1.000 0.000 0.000 0.000]
         [0.000 0.000 1.000 0.000 0.000]
         [0.000 0.000 0.000 1.000 0.000]
         [0.000 0.000 0.000 0.000 1.000]]
        )

    Named object of zeros with pointNames and featureNames.

    >>> identityList = UML.identity('List', 3,
    ...                             pointNames=['1', '2', '3'],
    ...                             featureNames=['a', 'b', 'c'],
    ...                             name='identity matrix list')
    >>> identityList
    List(
        [[1.000 0.000 0.000]
         [0.000 1.000 0.000]
         [0.000 0.000 1.000]]
        pointNames={'1':0, '2':1, '3':2}
        featureNames={'a':0, 'b':1, 'c':2}
        name="identity matrix list"
        )
    """
    retAllowed = copy.copy(UML.data.available)
    if returnType not in retAllowed:
        msg = "returnType must be a value in " + str(retAllowed)
        raise InvalidArgumentValue(msg)

    if size <= 0:
        msg = "size must be 0 or greater, yet " + str(size)
        msg += " was given."
        raise InvalidArgumentValue(msg)

    if returnType == 'Sparse':
        if not scipy:
            msg = "scipy is not available"
            raise PackageException(msg)

        assert returnType == 'Sparse'
        rawDiag = scipy.sparse.identity(size)
        rawCoo = scipy.sparse.coo_matrix(rawDiag)
        return UML.createData(returnType, rawCoo, pointNames=pointNames,
                              featureNames=featureNames, name=name,
                              useLog=False)
    else:
        raw = numpy.identity(size)
        return UML.createData(returnType, raw, pointNames=pointNames,
                              featureNames=featureNames, name=name,
                              useLog=False)


def normalizeData(learnerName, trainX, trainY=None, testX=None, arguments=None,
                  useLog=None, **kwarguments):
    """
    Modify data according to a produced model.

    Calls on the functionality of a package to train on some data and
    then modify ``trainX`` and ``testX``(if provided) according to the
    results of the trained model.

    Parameters
    ----------
    learnerName : str
        Name of the learner to be called, in the form 'package.learner'
    trainX: UML Base object
        Data to be used for training.
    trainY: identifier, UML Base object
        A name or index of the feature in ``trainX`` containing the
        labels or another UML Base object containing the labels that
        correspond to ``trainX``.
    testX: UML Base object
        Data to be used for testing.
    arguments : dict
        Mapping argument names (strings) to their values, to be used
        during training and application.
        Example: {'dimensions':5, 'k':5}
    kwarguments
        Keyword arguments specified variables that are passed to the
        learner. Same format as the arguments parameter.

    See Also
    --------
    UML.data.Points.normalize, UML.data.Features.normalize

    Examples
    --------
    Normalize a single data set.

    >>> data = [[0, 1, 3], [-1, 1, 2], [1, 2, 2]]
    >>> trainX = UML.createData("Matrix", data)
    >>> orig = trainX.copy()
    >>> UML.normalizeData('scikitlearn.PCA', trainX, n_components=2)
    >>> trainX
    Matrix(
        [[-0.216 0.713 ]
         [-1.005 -0.461]
         [1.221  -0.253]]
        )

    Normalize training and testing data.

    >>> data1 = [[0, 1, 3], [-1, 1, 2], [1, 2, 2]]
    >>> trainX = UML.createData("Matrix", data1)
    >>> data2 = [[-1, 0, 5]]
    >>> testX = UML.createData("Matrix", data2)
    >>> UML.normalizeData('scikitlearn.PCA', trainX, testX=testX,
    ...                   n_components=2)
    >>> # trainX is the same as above example.
    >>> testX
    Matrix(
        [[-1.739 2.588]]
        )
    """
    timer = startTimer(useLog)
    (_, trueLearnerName) = _unpackLearnerName(learnerName)
    merged = _mergeArguments(arguments, kwarguments)

    tl = UML.train(learnerName, trainX, trainY, arguments=merged,
                   useLog=False)
    normalizedTrain = tl.apply(trainX, useLog=False)

    if normalizedTrain.getTypeString() != trainX.getTypeString():
        normalizedTrain = normalizedTrain.copyAs(trainX.getTypeString())

    if testX is not None:
        normalizedTest = tl.apply(testX, useLog=False)
        if normalizedTest.getTypeString() != testX.getTypeString():
            normalizedTest = normalizedTest.copyAs(testX.getTypeString())

    # modify references and names for trainX and testX
    trainX.referenceDataFrom(normalizedTrain, useLog=False)
    trainX.name = trainX.name + " " + trueLearnerName

    if testX is not None:
        testX.referenceDataFrom(normalizedTest, useLog=False)
        testX.name = testX.name + " " + trueLearnerName

    time = stopTimer(timer)
    handleLogging(useLog, 'run', "normalizeData", trainX, trainY, testX, None,
                  learnerName, merged, time=time)


def registerCustomLearnerAsDefault(customPackageName, learnerClassObject):
    """
    Permanently add a customLearner to be made available to UML.

    Register the given customLearner class so that it is callable by the
    top level UML functions through the interface of the specified
    custom package. This operation modifies the saved configuration file
    so that this change will be reflected during future sesssions.

    Parameters
    ----------
    customPackageName : str
        The str name of the package preface you want to use when calling
        the learner. If there is already an interface for a custom
        package with this name, the learner will be accessible through
        that interface. If there is no interface to a custom package of
        that name, then one will be created. You cannot register a
        custom learner to be callable through the interface for a
        non-custom package (such as ScikitLearn or MLPY). Therefore,
        customPackageName cannot be a value which is the accepted alias
        of another package's interface.
    learnerClassObject : class
        The class object implementing the learner you want registered.
        It will be checked using
        UML.interfaces.CustomLearner.validateSubclass to ensure that all
        details of the provided implementation are acceptable.
    """
    UML.helpers.registerCustomLearnerBackend(customPackageName,
                                             learnerClassObject, True)


def registerCustomLearner(customPackageName, learnerClassObject):
    """
    Add a customLearner to be made available to UML for this session.

    Register the given customLearner class so that it is callable by the
    top level UML functions through the interface of the specified
    custom package. Though this operation by itself is temporary, it has
    effects in UML.settings, so subsequent saveChanges operations may
    cause it to be reflected in future sessions.

    Parameters
    ----------
    customPackageName : str
        The str name of the package preface you want to use when calling
        the learner. If there is already an interface for a custom
        package with this name, the learner will be accessible through
        that interface. If there is no interface to a custom package of
        that name, then one will be created. You cannot register a
        custom learner to be callable through the interface for a
        non-custom package (such as ScikitLearn or MLPY). Therefore,
        customPackageName cannot be a value which is the accepted alias
        of another package's interface.
    learnerClassObject : class
        The class object implementing the learner you want registered.
        It will be checked using
        UML.interfaces.CustomLearner.validateSubclass to ensure that all
        details of the provided implementation are acceptable.
    """
    UML.helpers.registerCustomLearnerBackend(customPackageName,
                                             learnerClassObject, False)


def deregisterCustomLearnerAsDefault(customPackageName, learnerName):
    """
    Permanently disable a customLearner from being available to UML.

    Remove accessibility of the learner with the given name from the
    interface of the package with the given name permenantly. This
    operation modifies the saved configuration file so that this
    change will be reflected during future sesssions.

    Parameters
    ----------
    customPackageName : str
        The name of the interface / custom package from which the
        learner named 'learnerName' is to be removed from. If that
        learner was the last one grouped in that custom package, then
        the interface is removed from the UML.interfaces.available list.
    learnerName : str
        The name of the learner to be removed from the
        interface / custom package with the name 'customPackageName'.
    """
    UML.helpers.deregisterCustomLearnerBackend(customPackageName,
                                               learnerName, True)


def deregisterCustomLearner(customPackageName, learnerName):
    """
    Temporarily disable a customLearner from being available to UML.

    Remove accessibility of the learner with the given name from the
    interface of the package with the given name temporarily in this
    session. This has effects in UML.settings, so subsequent saveChanges
    operations may cause it to be reflected in future sessions.

    Parameters
    ----------
    customPackageName : str
        The name of the interface / custom package from which the
        learner named 'learnerName' is to be removed from. If that
        learner was the last one grouped in that custom package, then
        the interface is removed from the UML.interfaces.available list.
    learnerName : str
        The name of the learner to be removed from the
        interface / custom package with the name 'customPackageName'.
    """
    UML.helpers.deregisterCustomLearnerBackend(customPackageName,
                                               learnerName, False)


def learnerParameters(name):
    """
    Get a list of parameters for the learner.

    Returns a list of strings which are the names of the parameters when
    calling this learner. If the name cannot be found within the
    package, then an exception will be thrown. If the name is found, be
    for some reason we cannot determine what the parameters are, then we
    return None. Note that if we have determined that there are no
    parameters, we return an empty list.

    Parameters
    ----------
    name : str
        Package and name in the form 'package.learnerName'.

    Returns
    -------
    list
    """
    return _learnerQuery(name, 'parameters')


def learnerDefaultValues(name):
    """
    Get a dictionary mapping parameter names to their default values.

    Returns a dictionary with strings of the parameter names as keys and
    the parameter's default value as values. If the name cannot be found
    within the package, then an exception will be thrown. If the name is
    found, be for some reason we cannot determine what the parameters
    are, then we return None. Note that if we have determined that there
    are no parameters, we return an empty dict.

    Parameters
    ----------
    name : str
        Package and name in the form 'package.learnerName'.

    Returns
    -------
    dict
    """
    return _learnerQuery(name, 'defaults')


def listLearners(package=None):
    """
    Get a list of learners avaliable to UML or a specific package.

    Returns a list a list of learners that are callable through UML's
    training, applying, and testing functions. If ``package`` is
    specified, the list will contain strings of each learner. If
    ``package`` is None, the list will contain strings in the form of
    'package.learner'. This will differ depending on the packages
    currently available in UML.interfaces.available.

    Parameters
    ----------
    package : str
        The name of the package to list the learners from. If None, each
        learners available to each interface will be listed.

    Returns
    -------
    list
    """
    results = []
    if package is None:
        for interface in UML.interfaces.available:
            packageName = interface.getCanonicalName()
            currResults = interface.listLearners()
            for learnerName in currResults:
                results.append(packageName + "." + learnerName)
    else:
        interface = findBestInterface(package)
        currResults = interface.listLearners()
        for learnerName in currResults:
            results.append(learnerName)

    return results


def createData(
        returnType, data, pointNames='automatic', featureNames='automatic',
        elementType=None, name=None, path=None, keepPoints='all',
        keepFeatures='all', ignoreNonNumericalFeatures=False,
        reuseData=False, inputSeparator='automatic',
        treatAsMissing=(float('nan'), numpy.nan, None, '', 'None', 'nan',
                        'NULL', 'NA'),
        replaceMissingWith=numpy.nan, useLog=None):
    """
    Function to instantiate one of the UML data container types.

    Creates a UML data object based on the ``returnType``.  Data can be
    loaded in a raw form, from a file or from a web page.  Some
    preprocessing of the data can also be done when creating the object
    through the passing various arguments.

    Parameters
    ----------
    returnType : str, None
        Indicates which kind of UML data type to return. Currently
        accepted are the strings "List", "Matrix", "Sparse" and
        "DataFrame" -- which are **case sensitive**. If None is given,
        UML will attempt to detect the type most appropriate for the
        data.
    data : object, str
        The source of the data to be loaded into the returned object.
        The source may be any number of in-python objects (lists,
        numpy arrays, numpy matrices, scipy sparse objects, pandas
        dataframes) as long as they specify a 2d matrix of data.
        Alternatively, the data may be read from a file, specified
        either as a string path, or a currently open file-like object.
    pointNames : 'automatic', bool, list, dict
        Specifices the source for point names in the returned object.
        * 'automatic' - the default, indicates that this function should
          attempt to detect the presence of pointNames in the data which
          will only be attempted when loading from a file. If no names
          are found, or data isn't being loaded from a file, then
          default names are assigned.
        * bool - True indicates that point names are embedded in the
          data within the first column. A value of False indicates that
          names are not embedded and that default names should be used.
        * list, dict - all points in the data must be assigned a name
          and the names for each point must be unique. As a list, the
          index of the name will define the point index. As a dict,
          the value mapped to each name will define the point index.
    featureNames : 'automatic', bool, list, dict
        Specifices the source for feature names in the returned object.
        * 'automatic' - the default, indicates that this function should
          attempt to detect the presence of featureNames in the data
          which will only be attempted when loading from a file. If no
          names are found, or data isn't being loaded from a file, then
          default names are assigned.
        * bool - True indicates that feature names are embedded in the
          data within the first column. A value of False indicates that
          names are not embedded and that default names should be used.
        * list, dict - all features in the data must be assigned a name
          and the names for each feature must be unique. As a list, the
          index of the name will define the feature index. As a dict,
          the value mapped to each name will define the feature index.
    name : str
        When not None, this value is set as the name attribute of the
        returned object.
    keepPoints : bool
        Allows the user to select which points will be kept in the
        returned object, those not selected will be discarded. By
        default, the value 'all' indicates that all possible points in
        the raw data will be kept. Alternatively, the user may provide a
        list containing either names or indices (or a mix) of those
        points they want to be kept from the raw data. The order of this
        list will determine the order of points in the resultant object.
        In the case of reading data from a file, the selection will be
        done at read time, thus limiting the amount of data read into
        memory.
    keepFeatures : bool
        Allows the user to select which features will be kept in the
        returned object, those not selected will be discarded. By
        default, the value 'all' indicates that all possible features in
        the raw data will be kept. Alternatively, the user may provide a
        list containing either names or indices (or a mix) of those
        features they want to be kept from the raw data. The order of
        this list will determine the order of features in the resultant
        object. In the case of reading data from a file, the selection
        will be done at read time, thus limiting the amount of data read
        into memory. Names and indices are defined with respect to the
        data regardless of filtering by the ignoreNonNumericalFeatures
        flag; just because a feature is removed, the indices of
        subsequent features will not be shifted. The
        ``ignoreNonNumericalFeatures`` flag is only consdered after
        selection: if a selected feature has non-numerical values and
        ignoreNonNumericalFeatures is True valued, then that feature
        will **NOT** be included in the output. Similarly, if a feature
        has only numerical values in points that were selected, then
        even if there are non-numerical values in the points that were
        not selected, then that feature will be included
    ignoreNonNumericalFeatures : bool
        Indicate whether, when loading from a file, features containing
        non numercal data shouldn't be loaded into the final object. For
        example, you may be loading a file which has a column of
        strings; setting this flag to true will allow you to load that
        file into a Matrix object (which may contain floats only).
        Currently only has an effect on csv files, as the matrix market
        format does not support non numerical values. Also, if there is
        point or feature selection occurring, then only those values
        within selected points and features are considered when
        determining whether to apply this operation.
    useLog : bool, None
        Local control for whether to send object creation to the logger.
        If None (default), use the value as specified in the "logger"
        "enabledByDefault" configuration option. If True, send to the
        logger regardless of the global option. If False, do **NOT**
        send to the logger, regardless of the global option.
    inputSeparator : str
        The character that is used to separate fields in the input file,
        if necessary. By default, a value of 'automatic' will attempt to
        determine the appropriate separator. Otherwise, a single
        character string of the separator in the file can be passed.
    treatAsMissing : list
        Values that will be treated as missing values in the data. These
        values will be replaced with value from replaceMissingWith
        By default this list is [float('nan'), numpy.nan, None, '',
                                 'None', 'nan'].
        Set to None or [] to disable replacing missing values.
    replaceMissingWith
        A single value with which to replace any value in
        treatAsMissing. By default this value is numpy.nan.

    Returns
    -------
    UML.data.Base
        Subclass of Base object corresponding with the ``returnType``.

    See Also
    --------
    createRandomData, ones, zeros, identity

    Examples
    --------
    >>> data = [[1, 2, 3], [4, 5, 6]]
    >>> asList = UML.createData('List', data, name='simple')
    >>> asList
    List(
        [[1.000 2.000 3.000]
         [4.000 5.000 6.000]]
        name="simple"
        )

    Loading data from a file.

    >>> with open('createData.csv', 'w') as cd:
    ...     out = cd.write('1,2,3\\n4,5,6')
    >>> fromFile = UML.createData('Matrix', 'createData.csv')
    >>> fromFile
    Matrix(
        [[1.000 2.000 3.000]
         [4.000 5.000 6.000]]
        name="createData.csv"
        path="/UML/createData.csv"
        )

    Adding point and feature names.

    >>> data = [['a', 'b', 'c'], [0, 0, 1], [1, 0, 0]]
    >>> asSparse = UML.createData('Sparse', data, pointNames=['1', '2'],
    ...                           featureNames=True)
    >>> asSparse
    Sparse(
        [[  0   0 1.000]
         [1.000 0   0  ]]
        pointNames={'1':0, '2':1}
        featureNames={'a':0, 'b':1, 'c':2}
        )

    Replacing missing values.

    >>> data = [[1, 'Missing', 3], [4, 'Missing', 6]]
    >>> ftNames = {'a': 0, 'b': 1, 'c': 2}
    >>> asDataFrame = UML.createData('DataFrame', data,
    ...                              featureNames = ftNames,
    ...                              treatAsMissing=["Missing", 3],
    ...                              replaceMissingWith=-1)
    >>> asDataFrame
    DataFrame(
        [[1.000 -1.000 -1.000]
         [4.000 -1.000 6.000 ]]
        featureNames={'a':0, 'b':1, 'c':2}
        )
    """
    retAllowed = copy.copy(UML.data.available)
    retAllowed.append(None)
    if returnType not in retAllowed:
        msg = "returnType must be a value in " + str(retAllowed)
        raise InvalidArgumentValue(msg)

    def looksFileLike(toCheck):
        hasRead = hasattr(toCheck, 'read')
        hasWrite = hasattr(toCheck, 'write')
        return hasRead and hasWrite

    # input is raw data
    if isAllowedRaw(data, allowLPT=True):
        ret = initDataObject(
            returnType=returnType, rawData=data, pointNames=pointNames,
            featureNames=featureNames, elementType=elementType, name=name,
            path=path, keepPoints=keepPoints, keepFeatures=keepFeatures,
            reuseData=reuseData, treatAsMissing=treatAsMissing,
            replaceMissingWith=replaceMissingWith)
    # input is an open file or a path to a file
    elif isinstance(data, six.string_types) or looksFileLike(data):
        ret = createDataFromFile(
            returnType=returnType, data=data, pointNames=pointNames,
            featureNames=featureNames, name=name, keepPoints=keepPoints,
            keepFeatures=keepFeatures,
            ignoreNonNumericalFeatures=ignoreNonNumericalFeatures,
            inputSeparator=inputSeparator, treatAsMissing=treatAsMissing,
            replaceMissingWith=replaceMissingWith)
    # no other allowed inputs
    else:
        msg = "data must contain either raw data or the path to a file to be "
        msg += "loaded"
        raise InvalidArgumentType(msg)

    handleLogging(useLog, 'load', returnType, len(ret.points),
                  len(ret.features), name, path)
    return ret


def crossValidate(learnerName, X, Y, performanceFunction, arguments=None,
                  numFolds=10, scoreMode='label', useLog=None, **kwarguments):
    """
    Perform K-fold cross validation.

    Returns mean performance (float) across numFolds folds on a X Y.

    Parameters
    ----------
    learnerName : str
        UML compliant algorithm name in the form 'package.algorithm'
        e.g. 'sciKitLearn.KNeighborsClassifier'
    X : UML Base object
        points/features data
    Y : UML Base object
        labels/data about points in X
    performanceFunction : function
        Look in UML.calculate for premade options. Function used by
        computeMetrics to generate a performance score for the run.
        function is of the form: def func(knownValues, predictedValues).
    arguments : dict
        Mapping argument names (strings) to their values. The parameter
        is sent to trainAndApply() through its arguments parameter.
        example: {'dimensions':5, 'k':5}
    numFolds : int
        The number of folds used in the cross validation. Can't exceed
        the number of points in X, Y.
    scoreMode : str
        Used by computeMetrics.
    useLog : bool, None
        Local control for whether to send results/timing to the logger.
        If None (default), use the value as specified in the "logger"
        "enabledByDefault" configuration option. If True, send to the
        logger regardless of the global option. If False, do **NOT**
        send to the logger, regardless of the global option.
    kwarguments
        Keyword argument specified variables that are passed to the
        learner. To make use of multiple permutations, specify different
        values for a parameter as a tuple. eg. a=(1,2,3) will generate
        an error score for the learner when the learner was passed all
        three values of a, separately.

    Returns
    -------
    TODO

    Examples
    --------
    TODO
    """
    bestResult = crossValidateReturnBest(learnerName, X, Y,
                                         performanceFunction, arguments,
                                         numFolds, scoreMode, useLog,
                                         **kwarguments)

    return bestResult[1]

#return crossValidateBackend(learnerName, X, Y, performanceFunction, arguments,
#                            numFolds, scoreMode, useLog, **kwarguments)


def crossValidateReturnAll(learnerName, X, Y, performanceFunction,
                           arguments=None, numFolds=10, scoreMode='label',
                           useLog=None, **kwarguments):
    """
    Return all results of K-fold cross validation.

    Calculates the cross validated error for each argument permutation
    that can be generated by the merge of arguments and kwarguments.
    Example kwarguments: {'a':(1,2,3), 'b':(4,5)}
    generates permutations of dict in the format:
    {'a':1, 'b':4}, {'a':2, 'b':4}, {'a':3, 'b':4}, {'a':1, 'b':5},
    {'a':2, 'b':5}, {'a':3, 'b':5}

    For each permutation of 'arguments', crossValidateReturnAll uses
    cross validation to generate a performance score for the algorithm,
    given the particular argument permutation.

    Returns a list of tuples, where every tuple contains a dict
    representing the argument sent to trainAndApply, and a float
    represennting the cross validated error associated with that
    argument dict.
    example list element: ({'arg1':2, 'arg2':'max'}, 89.0000123)

    Parameters
    ----------
    learnerName : str
        UML compliant algorithm name in the form 'package.algorithm'
        e.g. 'sciKitLearn.KNeighborsClassifier'
    X : UML Base object
        points/features data
    Y : UML Base object
        labels/data about points in X
    performanceFunction : function
        Look in UML.calculate for premade options. Function used by
        computeMetrics to generate a performance score for the run.
        function is of the form: def func(knownValues, predictedValues).
    arguments : dict
        Mapping argument names (strings) to their values. The parameter
        is sent to trainAndApply() through its arguments parameter.
        example: {'dimensions':5, 'k':5}
    numFolds : int
        The number of folds used in the cross validation. Can't exceed
        the number of points in X, Y.
    scoreMode : str
        Used by computeMetrics.
    useLog : bool, None
        Local control for whether to send results/timing to the logger.
        If None (default), use the value as specified in the "logger"
        "enabledByDefault" configuration option. If True, send to the
        logger regardless of the global option. If False, do **NOT**
        send to the logger, regardless of the global option.
    kwarguments
        Keyword argument specified variables that are passed to the
        learner. To make use of multiple permutations, specify different
        values for a parameter as a tuple. eg. a=(1,2,3) will generate
        an error score for the learner when the learner was passed all
        three values of a, separately.

    Returns
    -------
    TODO

    Examples
    --------
    TODO
    """
    ret = crossValidateBackend(learnerName, X, Y, performanceFunction,
                               arguments, numFolds, scoreMode, useLog,
                               **kwarguments)

    return ret


def crossValidateReturnBest(learnerName, X, Y, performanceFunction,
                            arguments=None, numFolds=10, scoreMode='label',
                            useLog=None, **kwarguments):
    """
    Return the best result of K-fold cross validation.

    For each possible argument permutation generated by arguments,
    ``crossValidateReturnBest`` runs ``crossValidate`` to compute a mean
    error for the argument combination. ``crossValidateReturnBest`` then
    RETURNS the best argument and error as a tuple: (argument_as_dict,
    cross_validated_performance_float)

    Parameters
    ----------
    learnerName : str
        UML compliant algorithm name in the form 'package.algorithm'
        e.g. 'sciKitLearn.KNeighborsClassifier'
    X : UML Base object
        points/features data
    Y : UML Base object
        labels/data about points in X
    performanceFunction : function
        Look in UML.calculate for premade options. Function used by
        computeMetrics to generate a performance score for the run.
        function is of the form: def func(knownValues, predictedValues).
    arguments : dict
        Mapping argument names (strings) to their values. The parameter
        is sent to trainAndApply() through its arguments parameter.
        example: {'dimensions':5, 'k':5}
    numFolds : int
        The number of folds used in the cross validation. Can't exceed
        the number of points in X, Y.
    scoreMode : str
        Used by computeMetrics.
    useLog : bool, None
        Local control for whether to send results/timing to the logger.
        If None (default), use the value as specified in the "logger"
        "enabledByDefault" configuration option. If True, send to the
        logger regardless of the global option. If False, do **NOT**
        send to the logger, regardless of the global option.
    kwarguments
        Keyword argument specified variables that are passed to the
        learner. To make use of multiple permutations, specify different
        values for a parameter as a tuple. eg. a=(1,2,3) will generate
        an error score for the learner when the learner was passed all
        three values of a, separately.

    Returns
    -------
    TODO

    Examples
    --------
    TODO
    """
    resultsAll = crossValidateReturnAll(learnerName, X, Y, performanceFunction,
                                        arguments, numFolds, scoreMode, useLog,
                                        **kwarguments)

    bestArgumentAndScoreTuple = None

    detected = detectBestResult(performanceFunction)
    if detected == 'max':
        maximumIsBest = True
    elif detected == 'min':
        maximumIsBest = False
    else:
        msg = "Unable to automatically determine whether maximal or "
        msg += "minimal scores are considered optimal for the the "
        msg += "given performanceFunction. "
        msg += "By adding an attribute named 'optimal' to "
        msg += "performanceFunction with either the value 'min' or 'max' "
        msg += "depending on whether minimum or maximum returned values "
        msg += "are associated with correctness, this error should be "
        msg += "avoided."

    for curResultTuple in resultsAll:
        _, curScore = curResultTuple
        #if curArgument is the first or best we've seen:
        #store its details in bestArgumentAndScoreTuple
        if bestArgumentAndScoreTuple is None:
            bestArgumentAndScoreTuple = curResultTuple
        else:
            if (maximumIsBest and curScore > bestArgumentAndScoreTuple[1]):
                bestArgumentAndScoreTuple = curResultTuple
            if not maximumIsBest and curScore < bestArgumentAndScoreTuple[1]:
                bestArgumentAndScoreTuple = curResultTuple

    return bestArgumentAndScoreTuple


def learnerType(learnerNames):
    """
    Attempt to determine learner types.

    Returns the string or list of strings representation of a best guess
    for the type of learner(s) specified by the learner name(s) in
    learnerNames. ``learnerType`` first queries the appropriate
    interface object for a definitive return value. If the interface
    doesn't provide a satisfactory answer, then this method calls a
    backend which generates a series of artificial data sets with
    particular traits to look for heuristic evidence of a classifier,
    regressor, etc.

    Parameters
    ----------
    learnerNames : str, list
        A string or a list of strings in the format 'package.learner'.

    Returns
    -------
    str, list
        string for a single learner or a list for multiple learners.
    """
    #argument checking
    if not isinstance(learnerNames, list):
        learnerNames = [learnerNames]

    resultsList = []
    secondPassLearnerNames = []
    for name in learnerNames:
        if not isinstance(name, str):
            msg = "learnerNames must be a string or a list of strings."
            raise InvalidArgumentType(msg)

        splitTuple = _unpackLearnerName(name)
        currInterface = findBestInterface(splitTuple[0])
        allValidLearnerNames = currInterface.listLearners()
        if not splitTuple[1] in allValidLearnerNames:
            msg = name + " is not a valid learner on your machine."
            raise InvalidArgumentValue(msg)
        result = currInterface.learnerType(splitTuple[1])
        if result == 'UNKNOWN' or result == 'other' or result is None:
            resultsList.append(None)
            secondPassLearnerNames.append(name)
        else:
            resultsList.append(result)
            secondPassLearnerNames.append(None)

    #have valid arguments - a list of learner names
    learnerInspectorObj = LearnerInspector()

    for index in range(len(secondPassLearnerNames)):
        curLearnerName = secondPassLearnerNames[index]
        if curLearnerName is None:
            continue
        resultsList[index] = learnerInspectorObj.learnerType(curLearnerName)

    #if only one algo was requested, return as single string
    if len(resultsList) == 1:
        resultsList = resultsList[0]

    return resultsList


def train(learnerName, trainX, trainY=None, performanceFunction=None,
          arguments=None, scoreMode='label', multiClassStrategy='default',
          numFolds=10, doneValidData=False, doneValidArguments1=False,
          doneValidArguments2=False, doneValidMultiClassStrategy=False,
          done2dOutputFlagCheck=False, useLog=None, storeLog='unset',
          **kwarguments):
    """
    Train a specified learner using the provided data.

    Parameters
    ----------
    learnerName : str
        Name of the learner to be called, in the form 'package.learner'
    trainX: UML Base object
        Data to be used for training.
    trainY: identifier, UML Base object
        A name or index of the feature in ``trainX`` containing the
        labels or another UML Base object containing the labels that
        correspond to ``trainX``.
    performanceFunction : function
        If cross validation is triggered to select from the given
        argument set, then this function will be used to generate a
        performance score for the run. Function is of the form:
        def func(knownValues, predictedValues).
        Look in UML.calculate for pre-made options. Default is None,
        since if there is no parameter selection to be done, it is not
        used.
    arguments : dict
        Mapping argument names (strings) to their values, to be used
        during training and application. eg. {'dimensions':5, 'k':5}
        To make use of multiple permutations, specify different values
        for a parameter as a tuple. eg. {'k': (1,3,5)} will generate an
        error score for  the learner when the learner was passed all
        three values of ``k``, separately. These will be merged with
        kwarguments for the learner.
    scoreMode : str
        In the case of a classifying learner, this specifies the type of
        output wanted: 'label' if we class labels are desired,
        'bestScore' if both the class label and the score associated
        with that class are desired, or 'allScores' if a matrix
        containing the scores for every class label are desired.
    multiClassStrategy : str
        May only be 'default' 'OneVsAll' or 'OneVsOne'
    numFolds : int
        The number of folds used in the cross validation. Cannot exceed
        the number of points in ``trainX``, ``trainY``. Default None
        will set ``numFolds`` to the the minimum between the 10 and the
        number of points in ``trainX`` if cross-validation is triggered.
    useLog : bool, None
        Local control for whether to send results/timing to the logger.
        If None (default), use the value as specified in the "logger"
        "enabledByDefault" configuration option. If True, send to the
        logger regardless of the global option. If False, do **NOT**
        send to the logger, regardless of the global option.
    kwarguments
        Keyword arguments specified variables that are passed to the
        learner. To make use of multiple permutations, specify different
        values for parameters as a tuple. eg. arg1=(1,2,3), arg2=(4,5,6)
        which correspond to permutations/argument states with one
        element from arg1 and one element from arg2, such that an
        example generated permutation/argument state would be
        ``arg1=2, arg2=4``. Will be merged with ``arguments``.

    Returns
    -------
    UML.interfaces.universal_interface.TrainedLearner

    See Also
    --------
    trainAndApply, trainAndTest, trainAndTestOnTrainingData

    Examples
    --------
    A single dataset which contains the labels.

    >>> data = [[1, 0, 0, 1],
    ...         [0, 1, 0, 2],
    ...         [0, 0, 1, 3],
    ...         [1, 0, 0, 1],
    ...         [0, 1, 0, 2],
    ...         [0, 0, 1, 3]]
    >>> ftNames = ['a', 'b' ,'c', 'label']
    >>> trainData = UML.createData('Matrix', data, featureNames=ftNames)
    >>> tl = UML.train('Custom.KNNClassifier', trainX=trainData,
    ...                trainY='label')
    >>> print(type(tl))
    <class 'UML.interfaces.universal_interface.TrainedLearner'>

    Passing arguments to the learner. Both the arguments parameter and
    kwarguments can be utilized, they will be merged. Below, ``C`` and
    ``kernel`` are parameters for scikit-learn's SVC learner.

    >>> dataX = [[1, 0, 0],
    ...          [0, 1, 0],
    ...          [0, 0, 1],
    ...          [1, 0, 0],
    ...          [0, 1, 0],
    ...          [0, 0, 1]]
    >>> dataY = [[1], [2], [3], [1], [2], [3]]
    >>> trainX = UML.createData('Matrix', dataX)
    >>> trainY = UML.createData('Matrix', dataY)
    >>> tl = UML.train('sciKitLearn.SVC', trainX=trainX, trainY=trainY,
    ...                arguments={'C': 0.1}, kernel='linear')
    >>> tlAttributes = tl.getAttributes()
    >>> cValue = tlAttributes['C']
    >>> kernelValue = tlAttributes['kernel']
    >>> print(cValue, kernelValue)
    0.1 linear
    """
    timer = startTimer(useLog)
    (package, trueLearnerName) = _unpackLearnerName(learnerName)
    if not doneValidData:
        _validData(trainX, trainY, None, None, [False, False])
    if not doneValidArguments1:
        _validArguments(arguments)
    if not doneValidArguments2:
        _validArguments(kwarguments)
    if not doneValidMultiClassStrategy:
        _validMultiClassStrategy(multiClassStrategy)
    if not done2dOutputFlagCheck:
        _2dOutputFlagCheck(trainX, trainY, None, multiClassStrategy)

    merged = _mergeArguments(arguments, kwarguments)

    # perform CV (if needed)
    argCheck = ArgumentIterator(merged)
    if argCheck.numPermutations != 1:
        if performanceFunction is None:
            msg = "Cross validation was triggered to select the best "
            msg += "parameter set, yet no performanceFunction was specified. "
            msg += "Either one must be specified (see UML.calculate for "
            msg += "out-of-the-box options) or there must be no choices in "
            msg += "the parameters."
            raise InvalidArgumentValueCombination(msg)
        if numFolds > len(trainX.points):
            msg = "There must be a minimum of one fold per point in the data."
            msg += "Cross validation was triggered to select the best "
            msg += "parameter set but the 'numFolds' parameter was set to "
            msg += str(numFolds) + " and trainX only contains "
            msg += str(len(trainX.points)) + " points."
            raise InvalidArgumentValueCombination(msg)
        # useLog value stored if call to train is from another function
        if storeLog == 'unset':
            storeLog = useLog
        # sig (learnerName, X, Y, performanceFunction, arguments=None,
        #      numFolds=10, scoreMode='label', useLog=None, maximize=False,
        #      **kwarguments):
        results = UML.crossValidateReturnBest(learnerName, trainX, trainY,
                                              performanceFunction, merged,
                                              numFolds=numFolds,
                                              scoreMode=scoreMode,
                                              useLog=storeLog)
        bestArgument, _ = results

    else:
        bestArgument = merged

    interface = findBestInterface(package)

    trainedLearner = interface.train(trueLearnerName, trainX, trainY,
                                     multiClassStrategy, bestArgument)
    time = stopTimer(timer)

    funcString = interface.getCanonicalName() + '.' + trueLearnerName
    handleLogging(useLog, "run", "train", trainX, trainY, None, None,
                  funcString, bestArgument, time=time)

    return trainedLearner


def trainAndApply(learnerName, trainX, trainY=None, testX=None,
                  performanceFunction=None, arguments=None, output=None,
                  scoreMode='label', multiClassStrategy='default',
                  numFolds=10, useLog=None, **kwarguments):
    """
    Train a model and apply it to the test data.

    The learner will be trained using the training data, then
    prediction, transformation, etc. as appropriate to the learner will
    be applied to the test data and returned.

    Parameters
    ----------
    learnerName : str
        Name of the learner to be called, in the form 'package.learner'
    trainX: UML Base object
        Data to be used for training.
    trainY: identifier, UML Base object
        A name or index of the feature in ``trainX`` containing the
        labels or another UML Base object containing the labels that
        correspond to ``trainX``.
    testX : UML Base object
        Data set on which the trained learner will be applied (i.e.
        performing prediction, transformation, etc. as appropriate to
        the learner).
    performanceFunction : function
        If cross validation is triggered to select from the given
        argument set, then this function will be used to generate a
        performance score for the run. Function is of the form:
        def func(knownValues, predictedValues).
        Look in UML.calculate for pre-made options. Default is None,
        since if there is no parameter selection to be done, it is not
        used.
    arguments : dict
        Mapping argument names (strings) to their values, to be used
        during training and application. eg. {'dimensions':5, 'k':5}
        To make use of multiple permutations, specify different values
        for a parameter as a tuple. eg. {'k': (1,3,5)} will generate an
        error score for  the learner when the learner was passed all
        three values of ``k``, separately. These will be merged with
        kwarguments for the learner.
    output : str
        The kind of UML Base object that the output of this function
        should be in. Any of the normal string inputs to the createData
        ``returnType`` parameter are accepted here. Alternatively, the
        value 'match' will indicate to use the type of the ``trainX``
        parameter.
    scoreMode : str
        In the case of a classifying learner, this specifies the type of
        output wanted: 'label' if we class labels are desired,
        'bestScore' if both the class label and the score associated
        with that class are desired, or 'allScores' if a matrix
        containing the scores for every class label are desired.
    multiClassStrategy : str
        May only be 'default' 'OneVsAll' or 'OneVsOne'
    numFolds : int, None
        The number of folds used in the cross validation. Cannot exceed
        the number of points in ``trainX``, ``trainY``. Default None
        will set ``numFolds`` to the the minimum between the 10 and the
        number of points in ``trainX`` if cross-validation is triggered.
    useLog : bool, None
        Local control for whether to send results/timing to the logger.
        If None (default), use the value as specified in the "logger"
        "enabledByDefault" configuration option. If True, send to the
        logger regardless of the global option. If False, do **NOT**
        send to the logger, regardless of the global option.
    kwarguments
        Keyword arguments specified variables that are passed to the
        learner. To make use of multiple permutations, specify different
        values for parameters as a tuple. eg. arg1=(1,2,3), arg2=(4,5,6)
        which correspond to permutations/argument states with one
        element from arg1 and one element from arg2, such that an
        example generated permutation/argument state would be
        ``arg1=2, arg2=4``. Will be merged with ``arguments``.

    Returns
    -------
    results
        The resulting output of applying learner.

    See Also
    --------
    train, trainAndTest, trainAndTestOnTrainingData

    Examples
    --------
    Train dataset which contains the labels.

    >>> rawTrain = [[1, 0, 0, 1],
    ...             [0, 1, 0, 2],
    ...             [0, 0, 1, 3],
    ...             [1, 0, 0, 1],
    ...             [0, 1, 0, 2],
    ...             [0, 0, 1, 3]]
    >>> rawTestX = [[1, 0, 0], [0, 1, 0], [0, 0, 1]]
    >>> trainData = UML.createData('Matrix', rawTrain)
    >>> testX = UML.createData('Matrix', rawTestX)
    >>> predict = UML.trainAndApply('Custom.KNNClassifier',
    ...                             trainX=trainData, trainY=3,
    ...                             testX=testX)
    >>> predict
    Matrix(
        [[1.000]
         [2.000]
         [3.000]]
        )

    Passing arguments to the learner. Both the arguments parameter and
    kwarguments can be utilized, they will be merged. Below, ``C`` and
    ``kernel`` are parameters for scikit-learn's SVC learner.

    >>> rawTrainX = [[1, 0, 0],
    ...              [0, 1, 0],
    ...              [0, 0, 1],
    ...              [1, 0, 0],
    ...              [0, 1, 0],
    ...              [0, 0, 1]]
    >>> rawTrainY = [[1], [2], [3], [1], [2], [3]]
    >>> rawTestX = [[1, 0, 0], [0, 1, 0], [0, 0, 1]]
    >>> trainX = UML.createData('Matrix', rawTrainX)
    >>> trainY = UML.createData('Matrix', rawTrainY)
    >>> testX = UML.createData('Matrix', rawTestX)
    >>> pred = UML.trainAndApply('sciKitLearn.SVC', trainX=trainX,
    ...                          trainY=trainY, testX=testX,
    ...                          arguments={'C': 0.1}, kernel='linear')
    >>> pred
    Matrix(
        [[1.000]
         [2.000]
         [3.000]]
        )
    """
    timer = startTimer(useLog)
    _validData(trainX, trainY, testX, None, [False, False])
    _validScoreMode(scoreMode)
    _2dOutputFlagCheck(trainX, trainY, scoreMode, multiClassStrategy)
    merged = _mergeArguments(arguments, kwarguments)

    trainedLearner = UML.train(learnerName, trainX, trainY,
                               performanceFunction, merged,
                               scoreMode='label',
                               multiClassStrategy=multiClassStrategy,
                               numFolds=numFolds, useLog=False,
                               storeLog=useLog, doneValidData=True,
                               done2dOutputFlagCheck=True, **kwarguments)

    if testX is None:
        if isinstance(trainY, (six.string_types, int, numpy.integer)):
            testX = trainX.copy()
            testX.features.delete(trainY, useLog=False)
        else:
            testX = trainX

    results = trainedLearner.apply(testX, {}, output, scoreMode, useLog=False)
    time = stopTimer(timer)

    extraInfo = None
    if merged != trainedLearner.arguments:
        extraInfo = {"bestParams": trainedLearner.arguments}
    handleLogging(useLog, "run", "trainAndApply", trainX, trainY, testX, None,
                  learnerName, merged, extraInfo=extraInfo, time=time)

    return results


def trainAndTest(learnerName, trainX, trainY, testX, testY,
                 performanceFunction, arguments=None, output=None,
                 scoreMode='label', multiClassStrategy='default',
                 numFolds=10, useLog=None, **kwarguments):
    """
    Train a model and get the results of its performance.

    For each permutation of the merge of 'arguments' and 'kwarguments'
    (more below), this function uses cross validation to generate a
    performance score for the algorithm, given the particular argument
    permutation. The argument permutation that performed best cross
    validating over the training data is then used as the lone argument
    for training on the whole training data set. Finally, the learned
    model generates predictions for the testing set, an the performance
    of those predictions is calculated and returned. If no additional
    arguments are supplied via arguments or kwarguments, then the
    result is the performance of the algorithm with default arguments on
    the testing data.

    Parameters
    ----------
    learnerName : str
        Name of the learner to be called, in the form 'package.learner'
    trainX: UML Base object
        Data to be used for training.
    trainY : identifier, UML Base object
        * identifier - The name or index of the feature in ``trainX``
          containing the labels.
        * UML Base object - contains the labels that correspond to
          ``trainX``.
    testX: UML Base object
        Data to be used for testing.
    testY : identifier, UML Base object
        * identifier - A name or index of the feature in ``testX``
          containing the labels.
        * UML Base object - contains the labels that correspond to
          ``testX``.
    performanceFunction : function
        If cross validation is triggered to select from the given
        argument set, then this function will be used to generate a
        performance score for the run. Function is of the form:
        def func(knownValues, predictedValues).
        Look in UML.calculate for pre-made options. Default is None,
        since if there is no parameter selection to be done, it is not
        used.
    arguments : dict
        Mapping argument names (strings) to their values, to be used
        during training and application. eg. {'dimensions':5, 'k':5}
        To make use of multiple permutations, specify different values
        for a parameter as a tuple. eg. {'k': (1,3,5)} will generate an
        error score for  the learner when the learner was passed all
        three values of ``k``, separately. These will be merged with
        kwarguments for the learner.
    output : str
        The kind of UML Base object that the output of this function
        should be in. Any of the normal string inputs to the createData
        ``returnType`` parameter are accepted here. Alternatively, the
        value 'match' will indicate to use the type of the ``trainX``
        parameter.
    scoreMode : str
        In the case of a classifying learner, this specifies the type of
        output wanted: 'label' if we class labels are desired,
        'bestScore' if both the class label and the score associated
        with that class are desired, or 'allScores' if a matrix
        containing the scores for every class label are desired.
    multiClassStrategy : str
        May only be 'default' 'OneVsAll' or 'OneVsOne'
    numFolds : int, None
        The number of folds used in the cross validation. Cannot exceed
        the number of points in ``trainX``, ``trainY``. Default None
        will set ``numFolds`` to the the minimum between the 10 and the
        number of points in ``trainX`` if cross-validation is triggered.
    useLog : bool, None
        Local control for whether to send results/timing to the logger.
        If None (default), use the value as specified in the "logger"
        "enabledByDefault" configuration option. If True, send to the
        logger regardless of the global option. If False, do **NOT**
        send to the logger, regardless of the global option.
    kwarguments
        Keyword arguments specified variables that are passed to the
        learner. To make use of multiple permutations, specify different
        values for parameters as a tuple. eg. arg1=(1,2,3), arg2=(4,5,6)
        which correspond to permutations/argument states with one
        element from arg1 and one element from arg2, such that an
        example generated permutation/argument state would be
        ``arg1=2, arg2=4``. Will be merged with ``arguments``.

    Returns
    -------
    performance
        The calculated value of the ``performanceFunction`` after the
        test.

    See Also
    --------
    train, trainAndApply, trainAndTestOnTrainingData

    Examples
    --------
    Train and test datasets which contains the labels.

    >>> rawTrain = [[1, 0, 0, 1],
    ...             [0, 1, 0, 2],
    ...             [0, 0, 1, 3],
    ...             [1, 0, 0, 1],
    ...             [0, 1, 0, 2],
    ...             [0, 0, 1, 3]]
    >>> rawTest = [[1, 0, 0, 1], [0, 1, 0, 2], [0, 0, 1, 3]]
    >>> ftNames = ['a', 'b', 'c', 'label']
    >>> trainData = UML.createData('Matrix', rawTrain,
    ...                            featureNames=ftNames)
    >>> testData = UML.createData('Matrix', rawTest,
    ...                           featureNames=ftNames)
    >>> perform = UML.trainAndTest(
    ...     'Custom.KNNClassifier', trainX=trainData, trainY='label',
    ...     testX=testData, testY='label',
    ...     performanceFunction=UML.calculate.fractionIncorrect)
    >>> perform
    0.0

    Passing arguments to the learner. Both the arguments parameter and
    kwarguments can be utilized, they will be merged. Below, ``C`` and
    ``kernel`` are parameters for scikit-learn's SVC learner.

    >>> rawTrainX = [[1, 0, 0],
    ...              [0, 1, 0],
    ...              [0, 0, 1],
    ...              [1, 0, 0],
    ...              [0, 1, 0],
    ...              [0, 0, 1]]
    >>> rawTrainY = [[1], [2], [3], [1], [2], [3]]
    >>> rawTestX = [[1, 0, 0], [0, 1, 0], [0, 0, 1]]
    >>> rawTestY = [[1], [2], [3]]
    >>> trainX = UML.createData('Matrix', rawTrainX)
    >>> trainY = UML.createData('Matrix', rawTrainY)
    >>> testX = UML.createData('Matrix', rawTestX)
    >>> testY = UML.createData('Matrix', rawTestY)
    >>> perform = UML.trainAndTest(
    ...     'sciKitLearn.SVC', trainX=trainX, trainY=trainY,
    ...     testX=testX, testY=testY,
    ...     performanceFunction=UML.calculate.fractionIncorrect,
    ...     arguments={'C': 0.1}, kernel='linear')
    >>> perform
    0.0
    """
    timer = startTimer(useLog)
<<<<<<< HEAD
    _2dOutputFlagCheck(trainX, trainY, scoreMode, multiClassStrategy)
=======
    _validData(trainX, trainY, testX, testY, [True, True])
    _2dOutputFlagCheck(trainX, trainY, scoreMode, multiClassStrategy)

>>>>>>> a541d216
    merged = _mergeArguments(arguments, kwarguments)

    trainedLearner = UML.train(learnerName, trainX, trainY,
                               performanceFunction, merged,
                               scoreMode='label',
                               multiClassStrategy=multiClassStrategy,
                               numFolds=numFolds, useLog=False,
                               storeLog=useLog, doneValidData=True,
                               done2dOutputFlagCheck=True)

    if isinstance(testY, (six.string_types, int, numpy.integer)):
        testX = testX.copy()
        testY = testX.features.extract(testY, useLog=False)
    predictions = trainedLearner.apply(testX, {}, output, scoreMode,
                                       useLog=False)
    performance = computeMetrics(testY, None, predictions, performanceFunction)
    time = stopTimer(timer)

    metrics = {}
    for key, value in zip([performanceFunction], [performance]):
        metrics[key.__name__] = value
    extraInfo = None
    if merged != trainedLearner.arguments:
        extraInfo = {"bestParams": trainedLearner.arguments}
    if trainX == testX:
        name = "trainAndTestOnTrainingData"
        testX = None
        testY = None
    else:
        name = "trainAndTest"
    handleLogging(useLog, "run", name, trainX, trainY, testX, testY,
                  learnerName, merged, metrics, extraInfo, time)

    return performance


def trainAndTestOnTrainingData(learnerName, trainX, trainY,
                               performanceFunction, crossValidationError=False,
                               numFolds=10, arguments=None, output=None,
                               scoreMode='label', multiClassStrategy='default',
                               useLog=None, **kwarguments):
    """
    Train a model using the train data and get the performance results.

    ``trainAndTestOnTrainingData`` is the function for doing learner
    creation and evaluation in a single step with only a single data set
    (no withheld testing set). By default, this will calculate training
    error for the learner trained on that data set. However, cross
    validation error can instead be calculated by setting the parameter
    ``crossVadiationError`` to be True. In that case, we will partition
    the training set into a parameter controlled number of folds, and
    iteratively withhold each single fold to be used as the testing set
    of the learner trained on the rest of the data.

    Parameters
    ----------
    learnerName : str
        Name of the learner to be called, in the form 'package.learner'
    trainX: UML Base object
        Data to be used for training.
    trainY: identifier, UML Base object
        A name or index of the feature in ``trainX`` containing the
        labels or another UML Base object containing the labels that
        correspond to ``trainX``.
    performanceFunction : function
        If cross validation is triggered to select from the given
        argument set, then this function will be used to generate a
        performance score for the run. Function is of the form:
        def func(knownValues, predictedValues).
        Look in UML.calculate for pre-made options. Default is None,
        since if there is no parameter selection to be done, it is not
        used.
    crossValidationError: bool
        Whether we will calculate cross validation error or training
        error. In True case, the training data is split in the
        ``numFolds`` number of partitions. Each of those is iteratively
        withheld and used as the testing set for a learner trained on
        the combination of all of the non-withheld data. The performance
        results for each of those tests are then averaged together to
        act as the return value. In the False case, we train on the
        training data, and then use the same data as the withheld
        testing data. By default, this flag is set to False.
    numFolds : int, None
        The number of folds used in the cross validation. Cannot exceed
        the number of points in ``trainX``, ``trainY``. Default None
        will set ``numFolds`` to the the minimum between the 10 and the
        number of points in ``trainX`` if cross-validation is triggered.
    arguments : dict
        Mapping argument names (strings) to their values, to be used
        during training and application. eg. {'dimensions':5, 'k':5}
        To make use of multiple permutations, specify different values
        for a parameter as a tuple. eg. {'k': (1,3,5)} will generate an
        error score for  the learner when the learner was passed all
        three values of ``k``, separately. These will be merged with
        kwarguments for the learner.
    output : str
        The kind of UML Base object that the output of this function
        should be in. Any of the normal string inputs to the createData
        ``returnType`` parameter are accepted here. Alternatively, the
        value 'match' will indicate to use the type of the ``trainX``
        parameter.
    scoreMode : str
        In the case of a classifying learner, this specifies the type of
        output wanted: 'label' if we class labels are desired,
        'bestScore' if both the class label and the score associated
        with that class are desired, or 'allScores' if a matrix
        containing the scores for every class label are desired.
    multiClassStrategy : str
        May only be 'default' 'OneVsAll' or 'OneVsOne'
    useLog : bool, None
        Local control for whether to send results/timing to the logger.
        If None (default), use the value as specified in the "logger"
        "enabledByDefault" configuration option. If True, send to the
        logger regardless of the global option. If False, do **NOT**
        send to the logger, regardless of the global option.
    kwarguments
        Keyword arguments specified variables that are passed to the
        learner. To make use of multiple permutations, specify different
        values for parameters as a tuple. eg. arg1=(1,2,3), arg2=(4,5,6)
        which correspond to permutations/argument states with one
        element from arg1 and one element from arg2, such that an
        example generated permutation/argument state would be
        ``arg1=2, arg2=4``. Will be merged with ``arguments``.

    Returns
    -------
    performance
        The results of the test.

    See Also
    --------
    train, trainAndApply, trainAndTest

    Examples
    --------
    Train and test datasets which contains the labels.

    >>> rawTrain = [[1, 0, 0, 1],
    ...             [0, 1, 0, 2],
    ...             [0, 0, 1, 3],
    ...             [1, 0, 0, 1],
    ...             [0, 1, 0, 2],
    ...             [0, 0, 1, 3]]
    >>> ftNames = ['a', 'b', 'c', 'label']
    >>> trainData = UML.createData('Matrix', rawTrain,
    ...                            featureNames=ftNames)
    >>> perform = UML.trainAndTestOnTrainingData(
    ...     'Custom.KNNClassifier', trainX=trainData, trainY='label',
    ...     performanceFunction=UML.calculate.fractionIncorrect)
    >>> perform
    0.0

    Passing arguments to the learner. Both the arguments parameter and
    kwarguments can be utilized, they will be merged. Below, ``C`` and
    ``kernel`` are parameters for scikit-learn's SVC learner.

    >>> rawTrainX = [[1, 0, 0],
    ...              [0, 1, 0],
    ...              [0, 0, 1],
    ...              [1, 0, 0],
    ...              [0, 1, 0],
    ...              [0, 0, 1]]
    >>> rawTrainY = [[1], [2], [3], [1], [2], [3]]
    >>> trainX = UML.createData('Matrix', rawTrainX)
    >>> trainY = UML.createData('Matrix', rawTrainY)
    >>> perform = UML.trainAndTestOnTrainingData(
    ...     'sciKitLearn.SVC', trainX=trainX, trainY=trainY,
    ...     performanceFunction=UML.calculate.fractionIncorrect,
    ...     arguments={'C': 0.1}, kernel='linear')
    >>> perform
    0.0
    """
    if crossValidationError:
        merged = _mergeArguments(arguments, kwarguments)
        results = crossValidateReturnBest(learnerName, trainX, trainY,
                                          performanceFunction, merged,
                                          numFolds, scoreMode, useLog)
        performance = results[1]
        metrics = {}
        for key, value in zip([performanceFunction], [performance]):
            metrics[key.__name__] = value
        handleLogging(useLog, "run", 'trainAndTestOnTrainingData', trainX,
                      trainY, None, None, learnerName, merged, metrics,
                      extraInfo={'crossValidationError': True})

    else:
        performance = trainAndTest(learnerName, trainX, trainY, trainX, trainY,
                                   performanceFunction, arguments, output,
                                   scoreMode, multiClassStrategy, numFolds,
                                   useLog, **kwarguments)
    return performance


def log(logType, logInfo):
    """
    Enter an entry into active logger's database file.

    The log entry will include a timestamp and a run number in addition
    to the ``logType`` and ``logInfo``.

    Parameters
    ----------
    logType : str
        A string of the type of log entered. "load", "prep", "run", and
        "crossVal" types have builtin processing for logInfo. A default
        processing of logInfo will be used for unrecognized types.
    logInfo : str, list, dict
        Contains any information to be logged.

    See Also
    --------
    showLog
    """
    if not isinstance(logType, six.string_types):
        msg = "logType must be a string"
        raise InvalidArgumentType(msg)
    elif not isinstance(logInfo, (six.string_types, list, dict)):
        msg = "logInfo must be a python string, list, or dictionary type"
        raise InvalidArgumentType(msg)
    UML.logger.active.log(logType, logInfo)


def showLog(levelOfDetail=2, leastRunsAgo=0, mostRunsAgo=2, startDate=None,
            endDate=None, maximumEntries=100, searchForText=None, regex=False,
            saveToFileName=None, append=False):
    """
    Output contents of the logger's database file.

    Create a human readable interpretation of the log file based on
    the arguments passed and print or write to a file.

    Parameters
    ----------
    levelOfDetail:  int
        The value for the level of detail from 1, the least detail,
        to 3 (most detail). Default is 2.
        * Level 1 - Data loading, data preparation and
          preprocessing, custom user logs.
        * Level 2 - Outputs basic information about each run.
          Includes timestamp, run number, learner name, train and
          test object details, parameter, metric, and timer data if
          available.
        * Level 3 - Include cross-validation data.
    leastRunsAgo : int
        The least number of runs since the most recent run to
        include in the log. Default is 0.
    mostRunsAgo : int
        The most number of runs since the most recent run to
        include in the log. Default is 2.
    startDate :  str, datetime
        A string or datetime object of the date to begin adding runs
        to the log.
        Acceptable formats:
        * "YYYY-MM-DD"
        * "YYYY-MM-DD HH:MM"
        * "YYYY-MM-DD HH:MM:SS"
    endDate : str, datetime
        A string or datetime object of the date to stop adding runs
        to the log.
        See ``startDate`` for formatting.
    maximumEntries : int
        Maximum number of entries to allow before stopping the log.
        None will allow all entries provided from the query. Default
        is 100.
    searchForText :  str, regex
        Search for in each log entry. Default is None.
    saveToFileName : str
        The name of a file to write the human readable log. It will
        be saved in the same directory as the logger database.
        Default is None, showLog will print to standard out.
    append : bool
        Append logs to the file in saveToFileName instead of
        overwriting file. Default is False.

    See Also
    --------
    log
    """
    if levelOfDetail < 1 or levelOfDetail > 3 or levelOfDetail is None:
        msg = "levelOfDetail must be 1, 2, or 3"
        raise InvalidArgumentValue(msg)
    if (startDate is not None
            and endDate is not None
            and startDate > endDate):
        startDate = stringToDatetime(startDate)
        endDate = stringToDatetime(endDate)
        msg = "The startDate must be before the endDate"
        raise InvalidArgumentValueCombination(msg)
    if leastRunsAgo is not None:
        if leastRunsAgo < 0:
            msg = "leastRunsAgo must be greater than zero"
            raise InvalidArgumentValue(msg)
        if mostRunsAgo is not None and mostRunsAgo < leastRunsAgo:
            msg = "mostRunsAgo must be greater than or equal to "
            msg += "leastRunsAgo"
            raise InvalidArgumentValueCombination(msg)
    UML.logger.active.showLog(levelOfDetail, leastRunsAgo, mostRunsAgo,
                              startDate, endDate, maximumEntries,
                              searchForText, regex, saveToFileName, append)


def loadData(inputPath, useLog=None):
    """
    Load UML Base object.

    Parameters
    ----------
    inputPath : str
        The location (including file name and extension) to find a file
        previously generated by UML.data .save(). Expected file
        extension '.umld'.

    Returns
    -------
    UML.data.Base
        Subclass of Base object.
    """
    if not cloudpickle:
        msg = "To load UML objects, cloudpickle must be installed"
        raise PackageException(msg)
    if not inputPath.endswith('.umld'):
        msg = 'file extension for a saved UML data object should be .umld'
        raise InvalidArgumentValue(msg)
    with open(inputPath, 'rb') as file:
        ret = cloudpickle.load(file)
    if not isinstance(ret, UML.data.Base):
        msg = 'File does not contain a UML valid data Object.'
        raise InvalidArgumentType(msg)

    handleLogging(useLog, 'load', ret.getTypeString(), len(ret.points),
                  len(ret.features), ret.name, inputPath)
    return ret


def loadTrainedLearner(inputPath, useLog=None):
    """
    Load UML trainedLearner object.

    Parameters
    ----------
    inputPath : str
        The location (including file name and extension) to find a file
        previously generated for a trainedLearner object. Expected file
        extension '.umlm'.

    Returns
    -------
    UML.interfaces.UniversalInterface.TrainedLearner
    """
    if not cloudpickle:
        msg = "To load UML models, cloudpickle must be installed"
        raise PackageException(msg)
    if not inputPath.endswith('.umlm'):
        msg = 'File extension for a saved UML model should be .umlm'
        raise InvalidArgumentValue(msg)
    with open(inputPath, 'rb') as file:
        ret = cloudpickle.load(file)
    if not isinstance(ret, UML.interfaces.universal_interface.TrainedLearner):
        msg = 'File does not contain a UML valid trainedLearner Object.'
        raise InvalidArgumentType(msg)

    handleLogging(useLog, 'load', "TrainedLearner",
                  learnerName=ret.learnerName, learnerArgs=ret.arguments)
    return ret


def coo_matrixTodense(origTodense):
    """
    decorator for coo_matrix.todense
    """
    def f(self):
        try:
            return origTodense(self)
        except Exception:
            # flexible dtypes, such as strings, when used in scipy sparse
            # object create an implicitly mixed datatype: some values are
            # strings, but the rest are implicitly zero. In order to match
            # that, we must explicitly specify a mixed type for our destination
            # matrix
            retDType = self.dtype
            if isinstance(retDType, numpy.flexible):
                retDType = object
            ret = numpy.matrix(numpy.zeros(self.shape), dtype=retDType)
            nz = (self.row, self.col)
            for (i, j), v in zip(zip(*nz), self.data):
                ret[i, j] = v
            return ret
    return f

if scipy:
    #monkey patch for coo_matrix.todense
    denseMatrix = coo_matrixTodense(scipy.sparse.coo_matrix.todense)
    scipy.sparse.coo_matrix.todense = denseMatrix<|MERGE_RESOLUTION|>--- conflicted
+++ resolved
@@ -1724,13 +1724,9 @@
     0.0
     """
     timer = startTimer(useLog)
-<<<<<<< HEAD
-    _2dOutputFlagCheck(trainX, trainY, scoreMode, multiClassStrategy)
-=======
     _validData(trainX, trainY, testX, testY, [True, True])
     _2dOutputFlagCheck(trainX, trainY, scoreMode, multiClassStrategy)
 
->>>>>>> a541d216
     merged = _mergeArguments(arguments, kwarguments)
 
     trainedLearner = UML.train(learnerName, trainX, trainY,
